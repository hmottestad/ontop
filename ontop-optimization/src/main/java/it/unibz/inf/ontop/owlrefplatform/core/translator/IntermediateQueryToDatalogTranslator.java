package it.unibz.inf.ontop.owlrefplatform.core.translator;

/*
 * #%L
 * ontop-reformulation-core
 * %%
 * Copyright (C) 2009 - 2014 Free University of Bozen-Bolzano
 * %%
 * Licensed under the Apache License, Version 2.0 (the "License");
 * you may not use this file except in compliance with the License.
 * You may obtain a copy of the License at
 * 
 *      http://www.apache.org/licenses/LICENSE-2.0
 * 
 * Unless required by applicable law or agreed to in writing, software
 * distributed under the License is distributed on an "AS IS" BASIS,
 * WITHOUT WARRANTIES OR CONDITIONS OF ANY KIND, either express or implied.
 * See the License for the specific language governing permissions and
 * limitations under the License.
 * #L%
 */


import com.google.common.collect.ImmutableList;
import com.google.common.collect.ImmutableSet;
import it.unibz.inf.ontop.injection.IntermediateQueryFactory;
import it.unibz.inf.ontop.model.*;
import it.unibz.inf.ontop.model.impl.ImmutabilityTools;
import it.unibz.inf.ontop.model.impl.MutableQueryModifiersImpl;
import it.unibz.inf.ontop.pivotalrepr.*;
import org.slf4j.LoggerFactory;

import java.util.*;

import static it.unibz.inf.ontop.model.impl.ImmutabilityTools.convertToMutableFunction;
import static it.unibz.inf.ontop.model.impl.OntopModelSingletons.DATA_FACTORY;

/***
 * Translate a intermediate queries expression into a Datalog program that has the
 * same semantics. We use the built-int predicates Join and Left join. The rules
 * in the program have always 1 or 2 operator atoms, plus (in)equality atoms
 * (due to filters).
 *
 *
 * @author mrezk
 */
public class IntermediateQueryToDatalogTranslator {


    private final IntermediateQueryFactory iqFactory;

    private static class RuleHead {
        public final ImmutableSubstitution<ImmutableTerm> substitution;
        public final DataAtom atom;
        public final Optional<QueryNode> optionalChildNode;

        private RuleHead(ImmutableSubstitution<ImmutableTerm> substitution, DataAtom atom, Optional<QueryNode> optionalChildNode) {
            this.atom = atom;
            this.substitution = substitution;
            this.optionalChildNode = optionalChildNode;
        }
    }

    //private final DatatypeFactory dtfac = OBDADataFactoryImpl.getInstance().getDatatypeFactory();

    private static final org.slf4j.Logger log = LoggerFactory.getLogger(IntermediateQueryToDatalogTranslator.class);

    // Incremented
    private int subQueryCounter;

    private IntermediateQueryToDatalogTranslator(IntermediateQueryFactory iqFactory) {
        this.iqFactory = iqFactory;
        subQueryCounter = 0;
    }

    /**
     * Translate an intermediate query tree into a Datalog program
     */
    public static DatalogProgram translate(IntermediateQuery query) {
        IntermediateQueryToDatalogTranslator translator = new IntermediateQueryToDatalogTranslator(query.getFactory());
        return translator.translateQuery(query);
    }

    private DatalogProgram translateQuery(IntermediateQuery query) {
        ConstructionNode root = query.getRootConstructionNode();

        Optional<ImmutableQueryModifiers> optionalModifiers = root.getOptionalModifiers();

        DatalogProgram program;
        if (optionalModifiers.isPresent()) {
            QueryModifiers immutableQueryModifiers = optionalModifiers.get();

            // Mutable modifiers (used by the Datalog)
            OBDAQueryModifiers mutableModifiers = new MutableQueryModifiersImpl(immutableQueryModifiers);
            // TODO: support GROUP BY (distinct QueryNode)
            program = DATA_FACTORY.getDatalogProgram(mutableModifiers);
        } else {
            program = DATA_FACTORY.getDatalogProgram();
        }

        translate(query, program, root);

        return program;
    }

    /**
     * Translates a given IntermediateQuery query object to datalog program.
     */
    private void translate(IntermediateQuery query, DatalogProgram pr, ConstructionNode root) {

        Queue<RuleHead> heads = new LinkedList<>();
        heads.add(new RuleHead(root.getSubstitution(), query.getProjectionAtom(), query.getFirstChild(root)));

        // Mutable (append-only)
        Map<ConstructionNode, DataAtom> subQueryProjectionAtoms = new HashMap<>();
        subQueryProjectionAtoms.put(root, query.getProjectionAtom());

        //In heads we keep the heads of the sub-rules in the program, e.g. ans5() :- LeftJoin(....)
        while (!heads.isEmpty()) {

            RuleHead head = heads.poll();

            //Applying substitutions in the head.
            ImmutableFunctionalTerm substitutedHeadAtom = head.substitution.applyToFunctionalTerm(head.atom);

            List<Function> atoms = new LinkedList<>();

            //Constructing the rule
            CQIE newrule = DATA_FACTORY.getCQIE(convertToMutableFunction(substitutedHeadAtom), atoms);

            pr.appendRule(newrule);

            head.optionalChildNode.ifPresent(node -> {
                List<Function> uAtoms = getAtomFrom(query, node, heads, subQueryProjectionAtoms, false);
                newrule.getBody().addAll(uAtoms);
            });

<<<<<<< HEAD
        }
    }


    /**
     * This is the MAIN recursive method in this class!!
     * Takes a node and return the list of functions (atoms) that it represents.
     * Usually it will be a single atom, but it is different for the filter case.
     */
    private List<Function> getAtomFrom(IntermediateQuery query, QueryNode node, Queue<RuleHead> headQueue,
                                       Map<ConstructionNode, DataAtom> subQueryProjectionAtoms) {

        List<Function> body = new ArrayList<>();

        /*
         * Basic Atoms
         */
        if (node instanceof ConstructionNode) {
            ConstructionNode constructionNode = (ConstructionNode) node;
            DataAtom projectionAtom = Optional.ofNullable(
                    subQueryProjectionAtoms.get(constructionNode))
                    //.map(atom -> adaptProjectionAtom(atom, constructionNode))
                    .orElseGet(() -> generateProjectionAtom(constructionNode.getVariables()));

            headQueue.add(new RuleHead(constructionNode.getSubstitution(), projectionAtom, query.getFirstChild(constructionNode)));
            subQueryProjectionAtoms.put(constructionNode, projectionAtom);
            Function mutAt = convertToMutableFunction(projectionAtom);
            body.add(mutAt);
            return body;

        } else if (node instanceof FilterNode) {
            ImmutableExpression filter = ((FilterNode) node).getFilterCondition();
            Expression mutFilter = ImmutabilityTools.convertToMutableBooleanExpression(filter);
            List<QueryNode> children = query.getChildren(node);
            // recursion
            body.addAll(getAtomFrom(query, children.get(0), headQueue, subQueryProjectionAtoms));
            body.add(mutFilter);
            return body;

        } else if (node instanceof DataNode) {
            DataAtom atom = ((DataNode) node).getProjectionAtom();
            Function mutAt = convertToMutableFunction(atom);
            body.add(mutAt);
            return body;

            /*
             * Nested Atoms
             */
        } else if (node instanceof InnerJoinNode) {
            Optional<ImmutableExpression> filter = ((InnerJoinNode) node).getOptionalFilterCondition();
            List<Function> atoms = new ArrayList<>();
            List<QueryNode> children = query.getChildren(node);
            for (QueryNode child : children) {
                // recursion
                List<Function> atomsList = getAtomFrom(query, child, headQueue, subQueryProjectionAtoms);
                atoms.addAll(atomsList);
            }

            if (atoms.size() <= 1) {
                throw new IllegalArgumentException("Inconsistent IQ: an InnerJoinNode must have at least two children");
            }

            if (filter.isPresent()) {
                ImmutableExpression filter2 = filter.get();
                Function mutFilter = ImmutabilityTools.convertToMutableBooleanExpression(filter2);
                Function newJ = getSPARQLJoin(atoms, Optional.of(mutFilter));
                body.add(newJ);
                return body;
            } else {
                Function newJ = getSPARQLJoin(atoms, Optional.empty());
                body.add(newJ);
                return body;
            }

        } else if (node instanceof LeftJoinNode) {
            Optional<ImmutableExpression> filter = ((LeftJoinNode) node).getOptionalFilterCondition();
            List<QueryNode> children = query.getChildren(node);

            // recursion
            List<Function> atomsListLeft = getAtomFrom(query, children.get(0), headQueue, subQueryProjectionAtoms);
            // recursion
            List<Function> atomsListRight = getAtomFrom(query, children.get(1), headQueue, subQueryProjectionAtoms);

            if (filter.isPresent()) {
                ImmutableExpression filter2 = filter.get();
                Expression mutFilter = ImmutabilityTools.convertToMutableBooleanExpression(filter2);
                Function newLJAtom = DATA_FACTORY.getSPARQLLeftJoin(atomsListLeft, atomsListRight, Optional.of(mutFilter));
                body.add(newLJAtom);
                return body;
            } else {
                Function newLJAtom = DATA_FACTORY.getSPARQLLeftJoin(atomsListLeft, atomsListRight, Optional.empty());
                body.add(newLJAtom);
                return body;
            }

        } else if (node instanceof UnionNode) {

//            Optional<ConstructionNode> parentNode = query.getParent(node)
//                    .filter(p -> p instanceof ConstructionNode)
//                    .map(p -> (ConstructionNode) p);

            Optional<ConstructionNode> parentNode = query.getParent(node)
                    .filter(ConstructionNode.class::isInstance)
                    .map(ConstructionNode.class::cast);

            DistinctVariableOnlyDataAtom freshHeadAtom = parentNode
                    .map(constructionNode -> generateProjectionAtom(constructionNode.getChildVariables()))
                    .orElseGet(() -> generateProjectionAtom(((UnionNode) node).getVariables()));

            for (QueryNode child : query.getChildren(node)) {
=======
		}
	}

	

	/**
	 * This is the MAIN recursive method in this class!!
	 * Takes a node and return the list of functions (atoms) that it represents.
	 * Usually it will be a single atom, but it is different for the filter case.
	 */
	private List<Function> getAtomFrom(IntermediateQuery te, QueryNode node, Queue<RuleHead> heads,
									   Map<ConstructionNode, DataAtom> subQueryProjectionAtoms,
									   boolean isNested) {
		
		List<Function> body = new ArrayList<>();
		
		/**
		 * Basic Atoms
		 */
		
		if (node instanceof ConstructionNode) {
			ConstructionNode constructionNode = (ConstructionNode) node;
			DataAtom projectionAtom = Optional.ofNullable(
					subQueryProjectionAtoms.get(constructionNode))
					//.map(atom -> adaptProjectionAtom(atom, constructionNode))
					.orElseGet(() -> generateProjectionAtom(constructionNode.getVariables()));

			heads.add(new RuleHead(constructionNode.getSubstitution(), projectionAtom,te.getFirstChild(constructionNode)));
			subQueryProjectionAtoms.put(constructionNode, projectionAtom);
			Function mutAt = convertToMutableFunction(projectionAtom);
			body.add(mutAt);
			return body;
			
		} else if (node instanceof FilterNode) {
			ImmutableExpression filter = ((FilterNode) node).getFilterCondition();
			List<QueryNode> listnode =  te.getChildren(node);
			body.addAll(getAtomFrom(te, listnode.get(0), heads, subQueryProjectionAtoms, true));

			filter.flattenAND().stream()
					.map(ImmutabilityTools::convertToMutableBooleanExpression)
					.forEach(body::add);

			return body;
			
					
		} else if (node instanceof DataNode) {
			DataAtom atom = ((DataNode)node).getProjectionAtom();
			Function mutAt = convertToMutableFunction(atom);
			body.add(mutAt);
			return body;
				
			
			
		/**
		 * Nested Atoms	
		 */
		} else  if (node instanceof InnerJoinNode) {
			return getAtomsFromJoinNode((InnerJoinNode)node, te, heads, subQueryProjectionAtoms, isNested);
			
		} else if (node instanceof LeftJoinNode) {
			Optional<ImmutableExpression> filter = ((LeftJoinNode)node).getOptionalFilterCondition();
			List<QueryNode> listnode =  te.getChildren(node);

			List<Function> atomsListLeft = getAtomFrom(te, listnode.get(0), heads, subQueryProjectionAtoms, true);
			List<Function> atomsListRight = getAtomFrom(te, listnode.get(1), heads, subQueryProjectionAtoms, true);
				
			if (filter.isPresent()){
				ImmutableExpression filter2 = filter.get();
				Expression mutFilter =  ImmutabilityTools.convertToMutableBooleanExpression(filter2);
				Function newLJAtom = DATA_FACTORY.getSPARQLLeftJoin(atomsListLeft, atomsListRight, Optional.of(mutFilter));
				body.add(newLJAtom);
				return body;
			}else{
				Function newLJAtom = DATA_FACTORY.getSPARQLLeftJoin(atomsListLeft, atomsListRight, Optional.empty());
				body.add(newLJAtom);
				return body;
			}

		} else if (node instanceof UnionNode) {

			Optional<ConstructionNode> parentNode = te.getParent(node)
					.filter(p -> p instanceof ConstructionNode)
					.map(p -> (ConstructionNode) p);

			DistinctVariableOnlyDataAtom freshHeadAtom;
			if(parentNode.isPresent()) {
				freshHeadAtom = generateProjectionAtom(parentNode.get().getChildVariables());
			}
			else{
				freshHeadAtom = generateProjectionAtom(((UnionNode) node).getVariables());
			}


            for (QueryNode child : te.getChildren(node)) {
>>>>>>> f954fb9a

                if (child instanceof ConstructionNode) {
                    ConstructionNode cn = (ConstructionNode) child;
                    Optional<QueryNode> grandChild = query.getFirstChild(cn);
                    subQueryProjectionAtoms.put(cn, freshHeadAtom);
                    headQueue.add(new RuleHead(cn.getSubstitution(), freshHeadAtom, grandChild));
                } else {
                    ConstructionNode cn = iqFactory.createConstructionNode(((UnionNode) node).getVariables());
                    subQueryProjectionAtoms.put(cn, freshHeadAtom);
                    headQueue.add(new RuleHead(cn.getSubstitution(), freshHeadAtom, Optional.ofNullable(child)));
                }
            }

            Function bodyAtom = convertToMutableFunction(freshHeadAtom);
            body.add(bodyAtom);
            return body;

        } else if (node instanceof TrueNode) {

            /**
             *
             * TODO: what should we do when it is the left child of a LJ?
             *
             * Add a 0-ary atom
             */
            //DataAtom projectionAtom = generateProjectionAtom(ImmutableSet.of());
            //heads.add(new RuleHead(new ImmutableSubstitutionImpl<>(ImmutableMap.of()), projectionAtom,Optional.empty()));
            //return body;
            body.add(DATA_FACTORY.getDistinctVariableOnlyDataAtom(DATA_FACTORY.getAtomPredicate("dummy", 0), ImmutableList.of()));
            return body;

        } else {
            throw new UnsupportedOperationException("Type of node in the intermediate tree is unknown!!");
        }

    }

    private DistinctVariableOnlyDataAtom generateProjectionAtom(ImmutableSet<Variable> projectedVariables) {
        AtomPredicate newPredicate = DATA_FACTORY.getAtomPredicate("ansSQ" + ++subQueryCounter, projectedVariables.size());
        return DATA_FACTORY.getDistinctVariableOnlyDataAtom(newPredicate, ImmutableList.copyOf(projectedVariables));
    }

    private static Function getSPARQLJoin(List<Function> atoms, Optional<Function> optionalCondition) {
        int atomCount = atoms.size();
        Function rightTerm;

        switch (atomCount) {
            case 0:
            case 1:
                throw new IllegalArgumentException("A join requires at least two atoms");
            case 2:
                rightTerm = atoms.get(1);
                break;
            default:
                rightTerm = getSPARQLJoin(atoms.subList(1, atomCount), Optional.empty());
                break;
        }

<<<<<<< HEAD
        return optionalCondition
                .map(condition -> DATA_FACTORY.getSPARQLJoin(atoms.get(0), rightTerm, condition))
                .orElseGet(() -> DATA_FACTORY.getSPARQLJoin(atoms.get(0), rightTerm));
    }
=======
			/**
			 *
			 * TODO: what should we do when it is the left child of a LJ?
             *
			 * Add a 0-ary atom
			 */
			//DataAtom projectionAtom = generateProjectionAtom(ImmutableSet.of());
			//heads.add(new RuleHead(new ImmutableSubstitutionImpl<>(ImmutableMap.of()), projectionAtom,Optional.empty()));
			//return body;
			body.add(DATA_FACTORY.getDistinctVariableOnlyDataAtom(DATA_FACTORY.getAtomPredicate("dummy", 0), ImmutableList.of()));
			return body;

		} else {
			 throw new UnsupportedOperationException("Type of node in the intermediate tree is unknown!!");
		}

	}

	private List<Function> getAtomsFromJoinNode(InnerJoinNode node, IntermediateQuery te, Queue<RuleHead> heads,
												Map<ConstructionNode, DataAtom> subQueryProjectionAtoms,
												boolean isNested) {
		List<Function> body = new ArrayList<>();
		Optional<ImmutableExpression> filter = node.getOptionalFilterCondition();
		List<Function> atoms = new ArrayList<>();
		List<QueryNode> listnode =  te.getChildren(node);
		for (QueryNode childnode: listnode) {
			List<Function> atomsList = getAtomFrom(te, childnode, heads, subQueryProjectionAtoms, true);
			atoms.addAll(atomsList);
		}

		if (atoms.size() <= 1) {
			throw new IllegalArgumentException("Inconsistent IQ: an InnerJoinNode must have at least two children");
		}

		if (filter.isPresent()){
			if (isNested) {
				ImmutableExpression filter2 = filter.get();
				Function mutFilter = ImmutabilityTools.convertToMutableBooleanExpression(filter2);
				Function newJ = getSPARQLJoin(atoms, Optional.of(mutFilter));
				body.add(newJ);
				return body;
			}
			else {
				body.addAll(atoms);
				filter.get().flattenAND().stream()
						.map(ImmutabilityTools::convertToMutableBooleanExpression)
						.forEach(body::add);
				return body;
			}
		}else{
			Function newJ = getSPARQLJoin(atoms, Optional.empty());
			body.add(newJ);
			return body;
		}
	}

	private DistinctVariableOnlyDataAtom generateProjectionAtom(ImmutableSet<Variable> projectedVariables) {
		AtomPredicate newPredicate = DATA_FACTORY.getAtomPredicate("ansSQ" + ++subQueryCounter, projectedVariables.size());
		return DATA_FACTORY.getDistinctVariableOnlyDataAtom(newPredicate, ImmutableList.copyOf(projectedVariables));
	}

	private static Function getSPARQLJoin(List<Function> atoms, Optional<Function> optionalCondition) {
		int atomCount = atoms.size();
		Function rightTerm;

		switch (atomCount) {
			case 0:
			case 1:
				throw new IllegalArgumentException("A join requires at least two atoms");
			case 2:
				rightTerm = atoms.get(1);
				break;
			default:
				rightTerm = getSPARQLJoin(atoms.subList(1, atomCount), Optional.empty());
				break;
		}

		return optionalCondition.isPresent()
				? DATA_FACTORY.getSPARQLJoin(atoms.get(0), rightTerm, optionalCondition.get())
				: DATA_FACTORY.getSPARQLJoin(atoms.get(0), rightTerm);
	}
>>>>>>> f954fb9a

}<|MERGE_RESOLUTION|>--- conflicted
+++ resolved
@@ -40,213 +40,112 @@
  * same semantics. We use the built-int predicates Join and Left join. The rules
  * in the program have always 1 or 2 operator atoms, plus (in)equality atoms
  * (due to filters).
- *
- *
+ * 
+ * 
  * @author mrezk
  */
 public class IntermediateQueryToDatalogTranslator {
 
 
-    private final IntermediateQueryFactory iqFactory;
-
-    private static class RuleHead {
-        public final ImmutableSubstitution<ImmutableTerm> substitution;
-        public final DataAtom atom;
-        public final Optional<QueryNode> optionalChildNode;
-
-        private RuleHead(ImmutableSubstitution<ImmutableTerm> substitution, DataAtom atom, Optional<QueryNode> optionalChildNode) {
-            this.atom = atom;
+	private final IntermediateQueryFactory iqFactory;
+
+	private static class RuleHead {
+		public final ImmutableSubstitution<ImmutableTerm> substitution;
+		public final DataAtom atom;
+		public final Optional<QueryNode> optionalChildNode;
+
+		private RuleHead(ImmutableSubstitution<ImmutableTerm> substitution, DataAtom atom, Optional<QueryNode> optionalChildNode) {
+			this.atom = atom;
             this.substitution = substitution;
             this.optionalChildNode = optionalChildNode;
         }
-    }
-
-    //private final DatatypeFactory dtfac = OBDADataFactoryImpl.getInstance().getDatatypeFactory();
-
-    private static final org.slf4j.Logger log = LoggerFactory.getLogger(IntermediateQueryToDatalogTranslator.class);
-
-    // Incremented
-    private int subQueryCounter;
-
-    private IntermediateQueryToDatalogTranslator(IntermediateQueryFactory iqFactory) {
-        this.iqFactory = iqFactory;
-        subQueryCounter = 0;
-    }
-
-    /**
-     * Translate an intermediate query tree into a Datalog program
-     */
-    public static DatalogProgram translate(IntermediateQuery query) {
-        IntermediateQueryToDatalogTranslator translator = new IntermediateQueryToDatalogTranslator(query.getFactory());
-        return translator.translateQuery(query);
-    }
-
-    private DatalogProgram translateQuery(IntermediateQuery query) {
-        ConstructionNode root = query.getRootConstructionNode();
-
-        Optional<ImmutableQueryModifiers> optionalModifiers = root.getOptionalModifiers();
-
-        DatalogProgram program;
-        if (optionalModifiers.isPresent()) {
-            QueryModifiers immutableQueryModifiers = optionalModifiers.get();
-
-            // Mutable modifiers (used by the Datalog)
-            OBDAQueryModifiers mutableModifiers = new MutableQueryModifiersImpl(immutableQueryModifiers);
-            // TODO: support GROUP BY (distinct QueryNode)
-            program = DATA_FACTORY.getDatalogProgram(mutableModifiers);
-        } else {
-            program = DATA_FACTORY.getDatalogProgram();
+	}
+	
+	//private final DatatypeFactory dtfac = OBDADataFactoryImpl.getInstance().getDatatypeFactory();
+
+	private static final org.slf4j.Logger log = LoggerFactory.getLogger(IntermediateQueryToDatalogTranslator.class);
+
+	// Incremented
+	private int subQueryCounter;
+
+	private IntermediateQueryToDatalogTranslator(IntermediateQueryFactory iqFactory) {
+		this.iqFactory = iqFactory;
+		subQueryCounter = 0;
+	}
+
+	/**
+	 * Translate an intermediate query tree into a Datalog program 
+	 * 
+	 */
+	public static DatalogProgram translate(IntermediateQuery query) {
+		IntermediateQueryToDatalogTranslator translator = new IntermediateQueryToDatalogTranslator(query.getFactory());
+		return translator.translateQuery(query);
+	}
+
+	private DatalogProgram translateQuery(IntermediateQuery query) {
+		ConstructionNode root = query.getRootConstructionNode();
+		
+		Optional<ImmutableQueryModifiers> optionalModifiers =  root.getOptionalModifiers();
+
+        DatalogProgram dProgram;
+		if (optionalModifiers.isPresent()){
+			QueryModifiers immutableQueryModifiers = optionalModifiers.get();
+
+			// Mutable modifiers (used by the Datalog)
+			OBDAQueryModifiers mutableModifiers = new MutableQueryModifiersImpl(immutableQueryModifiers);
+			// TODO: support GROUP BY (distinct QueryNode)
+
+            dProgram = DATA_FACTORY.getDatalogProgram(mutableModifiers);
+		}
+        else {
+            dProgram = DATA_FACTORY.getDatalogProgram();
         }
 
-        translate(query, program, root);
-
-        return program;
-    }
-
-    /**
-     * Translates a given IntermediateQuery query object to datalog program.
-     */
-    private void translate(IntermediateQuery query, DatalogProgram pr, ConstructionNode root) {
-
-        Queue<RuleHead> heads = new LinkedList<>();
-        heads.add(new RuleHead(root.getSubstitution(), query.getProjectionAtom(), query.getFirstChild(root)));
-
-        // Mutable (append-only)
-        Map<ConstructionNode, DataAtom> subQueryProjectionAtoms = new HashMap<>();
-        subQueryProjectionAtoms.put(root, query.getProjectionAtom());
-
-        //In heads we keep the heads of the sub-rules in the program, e.g. ans5() :- LeftJoin(....)
-        while (!heads.isEmpty()) {
-
-            RuleHead head = heads.poll();
-
-            //Applying substitutions in the head.
-            ImmutableFunctionalTerm substitutedHeadAtom = head.substitution.applyToFunctionalTerm(head.atom);
-
-            List<Function> atoms = new LinkedList<>();
-
-            //Constructing the rule
-            CQIE newrule = DATA_FACTORY.getCQIE(convertToMutableFunction(substitutedHeadAtom), atoms);
-
-            pr.appendRule(newrule);
+		translate(query,  dProgram, root);
+		
+	
+		
+		
+		return dProgram;
+	}
+	
+	/**
+	 * Translate a given IntermediateQuery query object to datalog program.
+	 * 
+	 *           
+	 * @return Datalog program that represents the construction of the SPARQL
+	 *         query.
+	 */
+	private void translate(IntermediateQuery query, DatalogProgram pr, ConstructionNode root) {
+
+		Queue<RuleHead> heads = new LinkedList<>();
+		heads.add(new RuleHead(root.getSubstitution(), query.getProjectionAtom(),query.getFirstChild(root)));
+
+		// Mutable (append-only)
+		Map<ConstructionNode, DataAtom> subQueryProjectionAtoms = new HashMap<>();
+		subQueryProjectionAtoms.put(root, query.getProjectionAtom());
+
+		//In heads we keep the heads of the sub-rules in the program, e.g. ans5() :- LeftJoin(....)
+		while(!heads.isEmpty()) {
+
+			RuleHead head = heads.poll();
+
+			//Applying substitutions in the head.
+			ImmutableFunctionalTerm substitutedHeadAtom = head.substitution.applyToFunctionalTerm(
+					head.atom);
+
+			List<Function> atoms = new LinkedList<>();
+
+			//Constructing the rule
+			CQIE newrule = DATA_FACTORY.getCQIE(convertToMutableFunction(substitutedHeadAtom), atoms);
+
+			pr.appendRule(newrule);
 
             head.optionalChildNode.ifPresent(node -> {
                 List<Function> uAtoms = getAtomFrom(query, node, heads, subQueryProjectionAtoms, false);
                 newrule.getBody().addAll(uAtoms);
             });
 
-<<<<<<< HEAD
-        }
-    }
-
-
-    /**
-     * This is the MAIN recursive method in this class!!
-     * Takes a node and return the list of functions (atoms) that it represents.
-     * Usually it will be a single atom, but it is different for the filter case.
-     */
-    private List<Function> getAtomFrom(IntermediateQuery query, QueryNode node, Queue<RuleHead> headQueue,
-                                       Map<ConstructionNode, DataAtom> subQueryProjectionAtoms) {
-
-        List<Function> body = new ArrayList<>();
-
-        /*
-         * Basic Atoms
-         */
-        if (node instanceof ConstructionNode) {
-            ConstructionNode constructionNode = (ConstructionNode) node;
-            DataAtom projectionAtom = Optional.ofNullable(
-                    subQueryProjectionAtoms.get(constructionNode))
-                    //.map(atom -> adaptProjectionAtom(atom, constructionNode))
-                    .orElseGet(() -> generateProjectionAtom(constructionNode.getVariables()));
-
-            headQueue.add(new RuleHead(constructionNode.getSubstitution(), projectionAtom, query.getFirstChild(constructionNode)));
-            subQueryProjectionAtoms.put(constructionNode, projectionAtom);
-            Function mutAt = convertToMutableFunction(projectionAtom);
-            body.add(mutAt);
-            return body;
-
-        } else if (node instanceof FilterNode) {
-            ImmutableExpression filter = ((FilterNode) node).getFilterCondition();
-            Expression mutFilter = ImmutabilityTools.convertToMutableBooleanExpression(filter);
-            List<QueryNode> children = query.getChildren(node);
-            // recursion
-            body.addAll(getAtomFrom(query, children.get(0), headQueue, subQueryProjectionAtoms));
-            body.add(mutFilter);
-            return body;
-
-        } else if (node instanceof DataNode) {
-            DataAtom atom = ((DataNode) node).getProjectionAtom();
-            Function mutAt = convertToMutableFunction(atom);
-            body.add(mutAt);
-            return body;
-
-            /*
-             * Nested Atoms
-             */
-        } else if (node instanceof InnerJoinNode) {
-            Optional<ImmutableExpression> filter = ((InnerJoinNode) node).getOptionalFilterCondition();
-            List<Function> atoms = new ArrayList<>();
-            List<QueryNode> children = query.getChildren(node);
-            for (QueryNode child : children) {
-                // recursion
-                List<Function> atomsList = getAtomFrom(query, child, headQueue, subQueryProjectionAtoms);
-                atoms.addAll(atomsList);
-            }
-
-            if (atoms.size() <= 1) {
-                throw new IllegalArgumentException("Inconsistent IQ: an InnerJoinNode must have at least two children");
-            }
-
-            if (filter.isPresent()) {
-                ImmutableExpression filter2 = filter.get();
-                Function mutFilter = ImmutabilityTools.convertToMutableBooleanExpression(filter2);
-                Function newJ = getSPARQLJoin(atoms, Optional.of(mutFilter));
-                body.add(newJ);
-                return body;
-            } else {
-                Function newJ = getSPARQLJoin(atoms, Optional.empty());
-                body.add(newJ);
-                return body;
-            }
-
-        } else if (node instanceof LeftJoinNode) {
-            Optional<ImmutableExpression> filter = ((LeftJoinNode) node).getOptionalFilterCondition();
-            List<QueryNode> children = query.getChildren(node);
-
-            // recursion
-            List<Function> atomsListLeft = getAtomFrom(query, children.get(0), headQueue, subQueryProjectionAtoms);
-            // recursion
-            List<Function> atomsListRight = getAtomFrom(query, children.get(1), headQueue, subQueryProjectionAtoms);
-
-            if (filter.isPresent()) {
-                ImmutableExpression filter2 = filter.get();
-                Expression mutFilter = ImmutabilityTools.convertToMutableBooleanExpression(filter2);
-                Function newLJAtom = DATA_FACTORY.getSPARQLLeftJoin(atomsListLeft, atomsListRight, Optional.of(mutFilter));
-                body.add(newLJAtom);
-                return body;
-            } else {
-                Function newLJAtom = DATA_FACTORY.getSPARQLLeftJoin(atomsListLeft, atomsListRight, Optional.empty());
-                body.add(newLJAtom);
-                return body;
-            }
-
-        } else if (node instanceof UnionNode) {
-
-//            Optional<ConstructionNode> parentNode = query.getParent(node)
-//                    .filter(p -> p instanceof ConstructionNode)
-//                    .map(p -> (ConstructionNode) p);
-
-            Optional<ConstructionNode> parentNode = query.getParent(node)
-                    .filter(ConstructionNode.class::isInstance)
-                    .map(ConstructionNode.class::cast);
-
-            DistinctVariableOnlyDataAtom freshHeadAtom = parentNode
-                    .map(constructionNode -> generateProjectionAtom(constructionNode.getChildVariables()))
-                    .orElseGet(() -> generateProjectionAtom(((UnionNode) node).getVariables()));
-
-            for (QueryNode child : query.getChildren(node)) {
-=======
 		}
 	}
 
@@ -341,71 +240,27 @@
 
 
             for (QueryNode child : te.getChildren(node)) {
->>>>>>> f954fb9a
 
                 if (child instanceof ConstructionNode) {
                     ConstructionNode cn = (ConstructionNode) child;
-                    Optional<QueryNode> grandChild = query.getFirstChild(cn);
+                    Optional<QueryNode> grandChild = te.getFirstChild(cn);
                     subQueryProjectionAtoms.put(cn, freshHeadAtom);
-                    headQueue.add(new RuleHead(cn.getSubstitution(), freshHeadAtom, grandChild));
+                    heads.add(new RuleHead(cn.getSubstitution(), freshHeadAtom, grandChild));
                 } else {
                     ConstructionNode cn = iqFactory.createConstructionNode(((UnionNode) node).getVariables());
                     subQueryProjectionAtoms.put(cn, freshHeadAtom);
-                    headQueue.add(new RuleHead(cn.getSubstitution(), freshHeadAtom, Optional.ofNullable(child)));
+                    heads.add(new RuleHead(cn.getSubstitution(), freshHeadAtom, Optional.ofNullable(child)));
                 }
-            }
-
-            Function bodyAtom = convertToMutableFunction(freshHeadAtom);
-            body.add(bodyAtom);
-            return body;
-
-        } else if (node instanceof TrueNode) {
-
-            /**
-             *
-             * TODO: what should we do when it is the left child of a LJ?
-             *
-             * Add a 0-ary atom
-             */
-            //DataAtom projectionAtom = generateProjectionAtom(ImmutableSet.of());
-            //heads.add(new RuleHead(new ImmutableSubstitutionImpl<>(ImmutableMap.of()), projectionAtom,Optional.empty()));
-            //return body;
-            body.add(DATA_FACTORY.getDistinctVariableOnlyDataAtom(DATA_FACTORY.getAtomPredicate("dummy", 0), ImmutableList.of()));
-            return body;
-
-        } else {
-            throw new UnsupportedOperationException("Type of node in the intermediate tree is unknown!!");
-        }
-
-    }
-
-    private DistinctVariableOnlyDataAtom generateProjectionAtom(ImmutableSet<Variable> projectedVariables) {
-        AtomPredicate newPredicate = DATA_FACTORY.getAtomPredicate("ansSQ" + ++subQueryCounter, projectedVariables.size());
-        return DATA_FACTORY.getDistinctVariableOnlyDataAtom(newPredicate, ImmutableList.copyOf(projectedVariables));
-    }
-
-    private static Function getSPARQLJoin(List<Function> atoms, Optional<Function> optionalCondition) {
-        int atomCount = atoms.size();
-        Function rightTerm;
-
-        switch (atomCount) {
-            case 0:
-            case 1:
-                throw new IllegalArgumentException("A join requires at least two atoms");
-            case 2:
-                rightTerm = atoms.get(1);
-                break;
-            default:
-                rightTerm = getSPARQLJoin(atoms.subList(1, atomCount), Optional.empty());
-                break;
-        }
-
-<<<<<<< HEAD
-        return optionalCondition
-                .map(condition -> DATA_FACTORY.getSPARQLJoin(atoms.get(0), rightTerm, condition))
-                .orElseGet(() -> DATA_FACTORY.getSPARQLJoin(atoms.get(0), rightTerm));
-    }
-=======
+
+
+            } //end for
+
+			Function bodyAtom = convertToMutableFunction(freshHeadAtom);
+			body.add(bodyAtom);
+			return body;
+
+		} else if (node instanceof TrueNode) {
+
 			/**
 			 *
 			 * TODO: what should we do when it is the left child of a LJ?
@@ -487,6 +342,5 @@
 				? DATA_FACTORY.getSPARQLJoin(atoms.get(0), rightTerm, optionalCondition.get())
 				: DATA_FACTORY.getSPARQLJoin(atoms.get(0), rightTerm);
 	}
->>>>>>> f954fb9a
 
 }