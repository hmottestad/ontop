--- conflicted
+++ resolved
@@ -177,12 +177,8 @@
         <jsr305.version>3.0.2</jsr305.version>
         <junit.version>4.13.2</junit.version>
         <junit-jupiter.version>5.8.2</junit-jupiter.version>
-<<<<<<< HEAD
         <junit-system-stubs.version>2.1.5</junit-system-stubs.version>
-        <logback.version>1.2.9</logback.version>
-=======
         <logback.version>1.2.13</logback.version>
->>>>>>> b5b32eaf
         <nullanno.version>3.0.0</nullanno.version>
         <opencsv.version>5.7.1</opencsv.version>
         <owlapi.version>5.1.20</owlapi.version>
