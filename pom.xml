<project xmlns="http://maven.apache.org/POM/4.0.0" xmlns:xsi="http://www.w3.org/2001/XMLSchema-instance" xsi:schemaLocation="http://maven.apache.org/POM/4.0.0 http://maven.apache.org/maven-v4_0_0.xsd">
    <modelVersion>4.0.0</modelVersion>
    <groupId>it.unibz.inf.ontop</groupId>
    <artifactId>ontop</artifactId>
    <packaging>pom</packaging>
    <version>4.1.0-beta-1-SNAPSHOT</version>

    <name>ontop</name>
    <url>http://ontop-vkg.org/</url>

    <licenses>
        <license>
            <name>The Apache Software License, Version 2.0</name>
            <url>http://www.apache.org/licenses/LICENSE-2.0.txt</url>
            <distribution>repo</distribution>
        </license>
    </licenses>

    <inceptionYear>2009</inceptionYear>
    <organization>
        <name>Free University of Bozen-Bolzano</name>
    </organization>

    <parent>
        <groupId>org.sonatype.oss</groupId>
        <artifactId>oss-parent</artifactId>
        <version>7</version>
    </parent>

    <scm>
        <connection>scm:git:git@github.com:ontop/ontop.git</connection>
        <developerConnection>scm:git:git@github.com:ontop/ontop.git</developerConnection>
        <url>git@github.com:ontop/ontop.git</url>
        <tag>ontop-4.0.0</tag>
    </scm>

    <developers>
        <developer>
            <id>ghxiao</id>
            <name>Guohui Xiao</name>
        </developer>
        <developer>
            <id>bcogrel</id>
            <name>Benjamin Cogrel</name>
        </developer>
        <developer>
            <id>juliencorman</id>
            <name>Julien Corman</name>
        </developer>
        <developer>
            <id>konchakov</id>
            <name>Roman Konchakov</name>
        </developer>
        <developer>
            <id>tirrolo</id>
            <name>Davide Lanti</name>
        </developer>
    </developers>

    <modules>
        <module>binding</module>
        <module>build</module>
        <module>client</module>
        <module>core</module>
        <module>db</module>
        <module>engine</module>
        <module>mapping</module>
        <module>ontology</module>
        <module>test</module>
    </modules>

    <profiles>
        <profile>
            <id>release-sign-artifacts</id>
            <activation>
                <property>
                    <name>performRelease</name>
                    <value>true</value>
                </property>
            </activation>
            <build>
                <plugins>
                    <plugin>
                        <groupId>org.apache.maven.plugins</groupId>
                        <artifactId>maven-gpg-plugin</artifactId>
                        <executions>
                            <execution>
                                <id>sign-artifacts</id>
                                <phase>verify</phase>
                                <goals>
                                    <goal>sign</goal>
                                </goals>
                            </execution>
                        </executions>
                    </plugin>
                </plugins>
            </build>
        </profile>
        <profile>
            <id>doclint-java8-disable</id>
            <activation>
                <jdk>[1.8,</jdk>
            </activation>
            <build>
                <plugins>
                    <plugin>
                        <groupId>org.apache.maven.plugins</groupId>
                        <artifactId>maven-javadoc-plugin</artifactId>
                        <version>3.2.0</version>
                        <configuration>
                            <doclint>none</doclint>
                        </configuration>
                    </plugin>
                </plugins>
            </build>
        </profile>
    </profiles>

    <properties>
        <project.build.sourceEncoding>UTF-8</project.build.sourceEncoding>
        <!--  <maven.javadoc.failOnError>false</maven.javadoc.failOnError>-->

        <!-- for org.codehaus.mojo:license-maven-plugin -->
        <license.licenseName>apache_v2</license.licenseName>
        <license.roots>src/main/java,src/test/java</license.roots>

        <rdf4j.version>3.3.0</rdf4j.version>
        <owlapi.version>4.5.19</owlapi.version>
        <logback.version>1.2.3</logback.version>
        <antlr4.version>4.8-1</antlr4.version>
        <airline.version>2.8.0</airline.version>
        <tomcat-jdbc.version>10.0.0-M7</tomcat-jdbc.version>
        <r2rml-api.version>0.6.0</r2rml-api.version>
        <jetty.version>9.4.6.v20170531</jetty.version>
        <hikari-cp.version>3.4.5</hikari-cp.version>
        <commons-rdf.version>0.5.0</commons-rdf.version>
        <guava.version>18.0</guava.version>
        <jsqlparser.version>3.1</jsqlparser.version>
        <spring-boot.version>2.3.2.RELEASE</spring-boot.version>
        <jackson.version>2.11.1</jackson.version>
        <urlbuilder.version>2.0.9</urlbuilder.version>
        <gson.version>2.8.6</gson.version>
        <guice.version>4.1.0</guice.version>
        <sesame.version>2.7.16</sesame.version>
        <h2.version>1.4.196</h2.version>
        <toml4j.version>0.7.2</toml4j.version>
    </properties>

    <build>
        <pluginManagement>
            <plugins>
                <plugin>
                    <groupId>org.apache.maven.plugins</groupId>
                    <artifactId>maven-enforcer-plugin</artifactId>
                    <version>3.0.0-M3</version>
                </plugin>
                <plugin>
                    <groupId>org.apache.maven.plugins</groupId>
                    <artifactId>maven-jar-plugin</artifactId>
                    <version>3.2.0</version>
                </plugin>
                <plugin>
                    <groupId>org.apache.maven.plugins</groupId>
                    <artifactId>maven-clean-plugin</artifactId>
                    <version>3.1.0</version>
                </plugin>
                <plugin>
                    <groupId>org.apache.maven.plugins</groupId>
                    <artifactId>maven-install-plugin</artifactId>
                    <version>3.0.0-M1</version>
                </plugin>
                <plugin>
                    <groupId>org.apache.maven.plugins</groupId>
                    <artifactId>maven-assembly-plugin</artifactId>
                    <version>3.3.0</version>
                </plugin>
                <plugin>
                    <groupId>org.apache.maven.plugins</groupId>
                    <artifactId>maven-jxr-plugin</artifactId>
                    <version>3.0.0</version>
                </plugin>
                <plugin>
                    <groupId>org.apache.maven.plugins</groupId>
                    <artifactId>maven-project-info-reports-plugin</artifactId>
                    <version>3.1.0</version>
                </plugin>
                <plugin>
                    <groupId>org.apache.maven.plugins</groupId>
                    <artifactId>maven-surefire-report-plugin</artifactId>
                    <version>3.0.0-M5</version>
                </plugin>
                <plugin>
                    <groupId>org.apache.maven.plugins</groupId>
                    <artifactId>maven-site-plugin</artifactId>
                    <version>3.9.1</version>
                </plugin>
                <plugin>
                    <groupId>org.apache.maven.plugins</groupId>
                    <artifactId>maven-deploy-plugin</artifactId>
                    <version>3.0.0-M1</version>
                </plugin>
                <plugin>
                    <groupId>org.apache.maven.plugins</groupId>
                    <artifactId>maven-javadoc-plugin</artifactId>
                    <version>3.2.0</version>
                </plugin>
                <plugin>
                    <groupId>org.apache.maven.plugins</groupId>
                    <artifactId>maven-compiler-plugin</artifactId>
                    <version>3.8.1</version>
                </plugin>
                <plugin>
                    <groupId>org.apache.maven.plugins</groupId>
                    <artifactId>maven-source-plugin</artifactId>
                    <version>3.2.1</version>
                </plugin>
                <plugin>
                    <groupId>org.apache.maven.plugins</groupId>
                    <artifactId>maven-resources-plugin</artifactId>
                    <version>3.1.0</version>
                </plugin>
                <plugin>
                    <groupId>org.apache.maven.plugins</groupId>
                    <artifactId>maven-surefire-plugin</artifactId>
                    <version>3.0.0-M5</version>
                </plugin>
                <plugin>
                    <groupId>org.apache.felix</groupId>
                    <artifactId>maven-bundle-plugin</artifactId>
                    <version>4.2.1</version>
                </plugin>
                <plugin>
                    <groupId>org.apache.maven.plugins</groupId>
                    <artifactId>maven-gpg-plugin</artifactId>
                    <version>1.6</version>
                </plugin>
                <plugin>
                    <groupId>org.apache.maven.plugins</groupId>
                    <artifactId>maven-release-plugin</artifactId>
                    <version>3.0.0-M1</version>
                </plugin>
                <plugin>
                    <groupId>org.apache.maven.plugins</groupId>
                    <artifactId>maven-war-plugin</artifactId>
                    <version>3.3.1</version>
                </plugin>
            </plugins>
        </pluginManagement>
        <plugins>
            <plugin>
                <groupId>org.apache.maven.plugins</groupId>
                <artifactId>maven-compiler-plugin</artifactId>
                <configuration>
                    <source>1.8</source>
                    <target>1.8</target>
                </configuration>
            </plugin>

            <plugin>
                <groupId>org.apache.maven.plugins</groupId>
                <artifactId>maven-enforcer-plugin</artifactId>
                <executions>
                    <execution>
                        <id>enforce-maven</id>
                        <goals>
                            <goal>enforce</goal>
                        </goals>
                        <configuration>
                            <rules>
                                <requireMavenVersion>
                                    <version>3.6.0</version>
                                </requireMavenVersion>
                                <dependencyConvergence />
                            </rules>
                        </configuration>
                    </execution>
                </executions>
            </plugin>

            <plugin>
                <groupId>org.apache.maven.plugins</groupId>
                <artifactId>maven-jar-plugin</artifactId>
                <configuration>
                    <archive>
                        <manifest>
                            <addDefaultImplementationEntries>true</addDefaultImplementationEntries>
                            <addDefaultSpecificationEntries>true</addDefaultSpecificationEntries>
                        </manifest>
                    </archive>
                </configuration>
            </plugin>

            <plugin>
                <artifactId>maven-source-plugin</artifactId>
                <executions>
                    <execution>
                        <id>attach-sources</id>
                        <goals>
                            <goal>jar</goal>
                        </goals>
                    </execution>
                </executions>
            </plugin>
            <plugin>
                <artifactId>maven-javadoc-plugin</artifactId>
                <version>3.2.0</version>
                <executions>
                    <execution>
                        <id>attach-javadocs</id>
                        <goals>
                            <goal>jar</goal>
                        </goals>
                    </execution>
                </executions>
            </plugin>
            <plugin>
                <!-- explicitly define maven-deploy-plugin after other to force exec
                    order -->
                <artifactId>maven-deploy-plugin</artifactId>
                <executions>
                    <execution>
                        <id>deploy</id>
                        <phase>deploy</phase>
                        <goals>
                            <goal>deploy</goal>
                        </goals>
                    </execution>
                </executions>
            </plugin>
        </plugins>
    </build>

    <dependencyManagement>
        <dependencies>
            <dependency>
                <groupId>junit</groupId>
                <artifactId>junit</artifactId>
                <version>4.13.1</version>
            </dependency>
            <dependency>
                <groupId>org.slf4j</groupId>
                <artifactId>slf4j-api</artifactId>
                <version>1.7.13</version>
            </dependency>
            <dependency>
                <groupId>org.slf4j</groupId>
                <artifactId>jcl-over-slf4j</artifactId>
                <version>1.7.30</version>
            </dependency>
            <dependency>
                <groupId>ch.qos.logback</groupId>
                <artifactId>logback-classic</artifactId>
                <version>${logback.version}</version>
            </dependency>
            <dependency>
                <groupId>ch.qos.logback</groupId>
                <artifactId>logback-core</artifactId>
                <version>${logback.version}</version>
            </dependency>
            <dependency>
                <groupId>org.antlr</groupId>
                <artifactId>antlr4</artifactId>
                <version>${antlr4.version}</version>
            </dependency>
            <dependency>
                <groupId>org.antlr</groupId>
                <artifactId>antlr4-runtime</artifactId>
                <version>${antlr4.version}</version>
            </dependency>

            <dependency>
                <groupId>org.javabits.jgrapht</groupId>
                <artifactId>jgrapht-core</artifactId>
                <version>0.9.3</version>
            </dependency>

            <dependency>
                <groupId>org.apache.tomcat</groupId>
                <artifactId>tomcat-jdbc</artifactId>
                <version>${tomcat-jdbc.version}</version>
            </dependency>

            <dependency>
                <groupId>org.apache.tomcat</groupId>
                <artifactId>tomcat-juli</artifactId>
                <version>${tomcat-jdbc.version}</version>
            </dependency>

            <dependency>
                <groupId>com.zaxxer</groupId>
                <artifactId>HikariCP</artifactId>
                <version>${hikari-cp.version}</version>
            </dependency>

            <dependency>
                <groupId>com.github.jsqlparser</groupId>
                <artifactId>jsqlparser</artifactId>
                <version>${jsqlparser.version}</version>
            </dependency>

            <dependency>
                <groupId>com.google.guava</groupId>
                <artifactId>guava</artifactId>
                <version>${guava.version}</version>
            </dependency>

            <dependency>
                <groupId>com.github.rvesse</groupId>
                <artifactId>airline</artifactId>
                <version>${airline.version}</version>
            </dependency>

            <dependency>
                <groupId>com.github.rvesse</groupId>
                <artifactId>airline-help-bash</artifactId>
                <version>${airline.version}</version>
            </dependency>

            <dependency>
                <groupId>org.apache.commons</groupId>
                <artifactId>commons-rdf-api</artifactId>
                <version>${commons-rdf.version}</version>
            </dependency>

            <dependency>
                <groupId>org.apache.commons</groupId>
                <artifactId>commons-rdf-simple</artifactId>
                <version>${commons-rdf.version}</version>
            </dependency>

            <dependency>
                <groupId>org.apache.commons</groupId>
                <artifactId>commons-rdf-rdf4j</artifactId>
                <version>${commons-rdf.version}</version>
            </dependency>

            <dependency>
                <groupId>io.mikael</groupId>
                <artifactId>urlbuilder</artifactId>
                <version>${urlbuilder.version}</version>
            </dependency>

            <!-- OWL API -->
            <dependency>
                <groupId>net.sourceforge.owlapi</groupId>
                <artifactId>owlapi-api</artifactId>
                <version>${owlapi.version}</version>
            </dependency>
            <dependency>
                <groupId>net.sourceforge.owlapi</groupId>
                <artifactId>owlapi-apibinding</artifactId>
                <version>${owlapi.version}</version>
            </dependency>

            <dependency>
                <groupId>net.sourceforge.owlapi</groupId>
                <artifactId>owlapi-impl</artifactId>
                <version>${owlapi.version}</version>
            </dependency>
            <dependency>
                <groupId>net.sourceforge.owlapi</groupId>
                <artifactId>owlapi-parsers</artifactId>
                <version>${owlapi.version}</version>
            </dependency>
            <dependency>
                <groupId>net.sourceforge.owlapi</groupId>
                <artifactId>owlapi-oboformat</artifactId>
                <version>${owlapi.version}</version>
            </dependency>

            <!-- rdf4j API -->
            <dependency>
                <groupId>org.eclipse.rdf4j</groupId>
                <artifactId>rdf4j-repository-api</artifactId>
                <version>${rdf4j.version}</version>
            </dependency>

            <dependency>
                <groupId>org.eclipse.rdf4j</groupId>
                <artifactId>rdf4j-queryparser-sparql</artifactId>
                <version>${rdf4j.version}</version>
            </dependency>

            <dependency>
                <groupId>org.eclipse.rdf4j</groupId>
                <artifactId>rdf4j-util</artifactId>
                <version>${rdf4j.version}</version>
            </dependency>

            <dependency>
                <groupId>org.eclipse.rdf4j</groupId>
                <artifactId>rdf4j-sparql-compliance</artifactId>
                <version>${rdf4j.version}</version>
                <type>war</type>
            </dependency>
            <dependency>
                <groupId>org.eclipse.rdf4j</groupId>
                <artifactId>rdf4j-sparql-testsuite</artifactId>
                <version>${rdf4j.version}</version>
            </dependency>
            <dependency>
                <groupId>org.eclipse.rdf4j</groupId>
                <artifactId>rdf4j-model</artifactId>
                <version>${rdf4j.version}</version>
            </dependency>
            <dependency>
                <groupId>org.eclipse.rdf4j</groupId>
                <artifactId>rdf4j-rio-ntriples</artifactId>
                <version>${rdf4j.version}</version>
            </dependency>
            <dependency>
                <groupId>org.eclipse.rdf4j</groupId>
                <artifactId>rdf4j-rio-api</artifactId>
                <version>${rdf4j.version}</version>
            </dependency>
            <dependency>
                <groupId>org.eclipse.rdf4j</groupId>
                <artifactId>rdf4j-rio-nquads</artifactId>
                <version>${rdf4j.version}</version>
            </dependency>
            <dependency>
                <groupId>org.eclipse.rdf4j</groupId>
                <artifactId>rdf4j-rio-turtle</artifactId>
                <version>${rdf4j.version}</version>
            </dependency>
            <dependency>
                <groupId>org.eclipse.rdf4j</groupId>
                <artifactId>rdf4j-rio-rdfxml</artifactId>
                <version>${rdf4j.version}</version>
            </dependency>
            <dependency>
                <groupId>org.eclipse.rdf4j</groupId>
                <artifactId>rdf4j-sail-api</artifactId>
                <version>${rdf4j.version}</version>
            </dependency>
            <dependency>
                <groupId>org.eclipse.rdf4j</groupId>
                <artifactId>rdf4j-queryresultio-api</artifactId>
                <version>${rdf4j.version}</version>
            </dependency>
            <dependency>
                <groupId>org.eclipse.rdf4j</groupId>
                <artifactId>rdf4j-queryresultio-text</artifactId>
                <version>${rdf4j.version}</version>
            </dependency>
            <dependency>
                <groupId>org.eclipse.rdf4j</groupId>
                <artifactId>rdf4j-queryresultio-sparqlxml</artifactId>
                <version>${rdf4j.version}</version>
            </dependency>
            <dependency>
                <groupId>org.eclipse.rdf4j</groupId>
                <artifactId>rdf4j-queryalgebra-model</artifactId>
                <version>${rdf4j.version}</version>
            </dependency>
            <dependency>
                <groupId>org.eclipse.rdf4j</groupId>
                <artifactId>rdf4j-repository-sparql</artifactId>
                <version>${rdf4j.version}</version>
            </dependency>
            <dependency>
                <groupId>org.eclipse.rdf4j</groupId>
                <artifactId>rdf4j-repository-manager</artifactId>
                <version>${rdf4j.version}</version>
            </dependency>
            <dependency>
                <groupId>org.eclipse.rdf4j</groupId>
                <artifactId>rdf4j-repository-sail</artifactId>
                <version>${rdf4j.version}</version>
            </dependency>
            <dependency>
                <groupId>org.eclipse.rdf4j</groupId>
                <artifactId>rdf4j-query</artifactId>
                <version>${rdf4j.version}</version>
            </dependency>
            <dependency>
                <groupId>org.eclipse.rdf4j</groupId>
                <artifactId>rdf4j-queryparser-api</artifactId>
                <version>${rdf4j.version}</version>
            </dependency>
            <dependency>
                <groupId>org.eclipse.rdf4j</groupId>
                <artifactId>rdf4j-queryalgebra-evaluation</artifactId>
                <version>${rdf4j.version}</version>
            </dependency>
            <dependency>
                <groupId>org.eclipse.rdf4j</groupId>
                <artifactId>rdf4j-rio-datatypes</artifactId>
                <version>${rdf4j.version}</version>
            </dependency>
            <dependency>
                <groupId>org.eclipse.rdf4j</groupId>
                <artifactId>rdf4j-rio-languages</artifactId>
                <version>${rdf4j.version}</version>
            </dependency>
            <dependency>
                <groupId>org.eclipse.rdf4j</groupId>
                <artifactId>rdf4j-rio-nquad</artifactId>
                <version>${rdf4j.version}</version>
            </dependency>
            <dependency>
                <groupId>org.eclipse.rdf4j</groupId>
                <artifactId>rdf4j-rio-trig</artifactId>
                <version>${rdf4j.version}</version>
            </dependency>
            <dependency>
                <groupId>org.eclipse.rdf4j</groupId>
                <artifactId>rdf4j-rio-jsonld</artifactId>
                <version>${rdf4j.version}</version>
            </dependency>
            <dependency>
                <groupId>org.eclipse.rdf4j</groupId>
                <artifactId>rdf4j-queryrender</artifactId>
                <version>${rdf4j.version}</version>
            </dependency>
            <dependency>
                <groupId>org.eclipse.rdf4j</groupId>
                <artifactId>rdf4j-queryresultio-sparqljson</artifactId>
                <version>${rdf4j.version}</version>
            </dependency>
            <dependency>
                <groupId>org.eclipse.rdf4j</groupId>
                <artifactId>rdf4j-rio-rdfjson</artifactId>
                <version>${rdf4j.version}</version>
            </dependency>
            <dependency>
                <groupId>org.eclipse.rdf4j</groupId>
                <artifactId>rdf4j-sail-memory</artifactId>
                <version>${rdf4j.version}</version>
            </dependency>

            <dependency>
                <groupId>org.eclipse.rdf4j</groupId>
                <artifactId>rdf4j-queryparser-serql</artifactId>
                <version>${rdf4j.version}</version>
            </dependency>

            <dependency>
                <groupId>com.github.jsonld-java</groupId>
                <artifactId>jsonld-java</artifactId>
                <version>0.13.0</version>
            </dependency>
            <dependency>
                <groupId>commons-io</groupId>
                <artifactId>commons-io</artifactId>
                <version>2.5</version>
            </dependency>

            <dependency>
                <groupId>com.moandjiezana.toml</groupId>
                <artifactId>toml4j</artifactId>
                <version>${toml4j.version}</version>
            </dependency>

            <!-- JDBC Drivers -->
            <dependency>
                <groupId>com.h2database</groupId>
                <artifactId>h2</artifactId>
                <version>${h2.version}</version>
            </dependency>

            <dependency>
<<<<<<< HEAD
                <groupId>org.teiid</groupId>
                <artifactId>teiid</artifactId>
                <classifier>jdbc</classifier>
                <version>15.0.1</version>
=======
                <groupId>org.orbisgis</groupId>
                <artifactId>h2gis-ext</artifactId>
                <version>1.3.2</version>
            </dependency>

            <dependency>
                <groupId>org.locationtech.proj4j</groupId>
                <artifactId>proj4j</artifactId>
                <version>1.1.1</version>
>>>>>>> 8625c4da
            </dependency>

            <!-- Optique R2RML API -->
            <dependency>
                <groupId>eu.optique-project</groupId>
                <artifactId>r2rml-api-core</artifactId>
                <version>${r2rml-api.version}</version>
            </dependency>

            <dependency>
                <groupId>eu.optique-project</groupId>
                <artifactId>r2rml-api-rdf4j-binding</artifactId>
                <version>${r2rml-api.version}</version>
            </dependency>

            <dependency>
                <groupId>org.functionaljava</groupId>
                <artifactId>functionaljava</artifactId>
                <version>4.8.1</version>
            </dependency>

            <dependency>
                <groupId>com.google.inject</groupId>
                <artifactId>guice</artifactId>
                <version>${guice.version}</version>
            </dependency>

            <dependency>
                <groupId>com.google.inject.extensions</groupId>
                <artifactId>guice-assistedinject</artifactId>
                <version>${guice.version}</version>
            </dependency>

            <dependency>
                <groupId>javax.inject</groupId>
                <artifactId>javax.inject</artifactId>
                <version>1</version>
            </dependency>

            <dependency>
                <groupId>com.google.code.findbugs</groupId>
                <artifactId>jsr305</artifactId>
                <version>3.0.2</version>
            </dependency>

            <dependency>
                <groupId>org.osgi</groupId>
                <artifactId>org.osgi.core</artifactId>
                <version>6.0.0</version>
            </dependency>

            <!-- jackson -->
            <dependency>
                <groupId>com.fasterxml.jackson.core</groupId>
                <artifactId>jackson-core</artifactId>
                <version>${jackson.version}</version>
            </dependency>

            <dependency>
                <groupId>com.fasterxml.jackson.core</groupId>
                <artifactId>jackson-annotations</artifactId>
                <version>${jackson.version}</version>
            </dependency>

            <dependency>
                <groupId>com.fasterxml.jackson.core</groupId>
                <artifactId>jackson-databind</artifactId>
                <version>${jackson.version}</version>
            </dependency>

            <dependency>
                <groupId>com.fasterxml.jackson.datatype</groupId>
                <artifactId>jackson-datatype-guava</artifactId>
                <version>${jackson.version}</version>
            </dependency>

            <dependency>
                <groupId>com.google.code.gson</groupId>
                <artifactId>gson</artifactId>
                <version>${gson.version}</version>
            </dependency>

            <!-- the following are enforced to satisfy the `dependencyConvergence` rule of the enforcer plugin -->

            <dependency>
                <groupId>org.openrdf.sesame</groupId>
                <artifactId>sesame-model</artifactId>
                <version>${sesame.version}</version>
            </dependency>

            <dependency>
                <groupId>org.openrdf.sesame</groupId>
                <artifactId>sesame-rio-api</artifactId>
                <version>${sesame.version}</version>
            </dependency>

            <dependency>
                <groupId>org.apache.httpcomponents</groupId>
                <artifactId>httpclient</artifactId>
                <version>4.5.10</version>
            </dependency>

            <dependency>
                <groupId>commons-codec</groupId>
                <artifactId>commons-codec</artifactId>
                <version>1.14</version>
            </dependency>

            <dependency>
                <groupId>org.apache.commons</groupId>
                <artifactId>commons-lang3</artifactId>
                <version>3.10</version>
            </dependency>

            <dependency>
                <groupId>org.semarglproject</groupId>
                <artifactId>semargl-core</artifactId>
                <version>0.7</version>
            </dependency>

            <dependency>
                <groupId>org.semarglproject</groupId>
                <artifactId>semargl-sesame</artifactId>
                <version>0.6.1</version>
            </dependency>

            <dependency>
                <groupId>org.apache.httpcomponents</groupId>
                <artifactId>httpcore</artifactId>
                <version>4.4.12</version>
            </dependency>

            <dependency>
                <groupId>org.apache.httpcomponents</groupId>
                <artifactId>httpclient-cache</artifactId>
                <version>4.5.10</version>
            </dependency>

            <dependency>
                <groupId>org.apache.httpcomponents</groupId>
                <artifactId>httpmime</artifactId>
                <version>4.5.10</version>
            </dependency>

            <dependency>
                <groupId>commons-logging</groupId>
                <artifactId>commons-logging</artifactId>
                <version>1.2</version>
            </dependency>

            <dependency>
                <groupId>org.apache.httpcomponents</groupId>
                <artifactId>fluent-hc</artifactId>
                <version>4.5.10</version>
            </dependency>

            <dependency>
                <groupId>org.junit.jupiter</groupId>
                <artifactId>junit-jupiter-api</artifactId>
                <version>5.6.2</version>
            </dependency>

        </dependencies>
    </dependencyManagement>

</project><|MERGE_RESOLUTION|>--- conflicted
+++ resolved
@@ -660,12 +660,13 @@
             </dependency>
 
             <dependency>
-<<<<<<< HEAD
                 <groupId>org.teiid</groupId>
                 <artifactId>teiid</artifactId>
                 <classifier>jdbc</classifier>
                 <version>15.0.1</version>
-=======
+            </dependency>
+
+            <dependency>
                 <groupId>org.orbisgis</groupId>
                 <artifactId>h2gis-ext</artifactId>
                 <version>1.3.2</version>
@@ -675,7 +676,6 @@
                 <groupId>org.locationtech.proj4j</groupId>
                 <artifactId>proj4j</artifactId>
                 <version>1.1.1</version>
->>>>>>> 8625c4da
             </dependency>
 
             <!-- Optique R2RML API -->
