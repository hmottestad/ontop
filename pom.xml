--- conflicted
+++ resolved
@@ -338,13 +338,11 @@
 				<version>15.0</version>
 			</dependency>
 
-			<!-- <dependency> <groupId>io.airlift</groupId> <artifactId>airline</artifactId> 
-				<version>0.7</version> </dependency> -->
-		<dependency>
-             <groupId>com.github.rvesse</groupId>
-             <artifactId>airline</artifactId>
-             <version>1.0.1</version>
-         </dependency>
+            <dependency>
+                 <groupId>com.github.rvesse</groupId>
+                 <artifactId>airline</artifactId>
+                 <version>1.0.1</version>
+             </dependency>
 
 			<!-- OWL API -->
 			<dependency>
@@ -529,7 +527,7 @@
 				<artifactId>mysql-connector-java</artifactId>
 				<version>5.1.35</version>
 			</dependency>
-<<<<<<< HEAD
+
             <dependency>
                 <groupId>monetdb</groupId>
                 <artifactId>monetdb-jdbc</artifactId>
@@ -537,9 +535,6 @@
                 <version>11.19.15</version>
             </dependency>
 			
-=======
-
->>>>>>> 3546f2da
 			<!-- Optique R2RML API -->
 			<dependency>
 				<groupId>org.optique-project</groupId>
@@ -553,20 +548,16 @@
 				<version>0.1.3</version>
 			</dependency>
 
-<<<<<<< HEAD
 			<dependency>
 				<groupId>org.apache.httpcomponents</groupId>
 				<artifactId>httpcore</artifactId>
 				<version>4.3.2</version>
 			</dependency>
 			
-=======
->>>>>>> 3546f2da
 		</dependencies>
 	</dependencyManagement>
 
 	<repositories>
-<<<<<<< HEAD
 
         <repository>
             <!-- for monetdb -->
@@ -577,8 +568,6 @@
             </releases>
         </repository>
 
-=======
->>>>>>> 3546f2da
 		<repository>
 			<!-- for R2RML api -->
 			<id>bolzano-nexus-public</id>
