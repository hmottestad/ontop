--- conflicted
+++ resolved
@@ -658,7 +658,6 @@
                 <artifactId>h2</artifactId>
                 <version>${h2.version}</version>
             </dependency>
-<<<<<<< HEAD
 <!--?            <dependency>-->
 <!--?                <groupId>org.orbisgis</groupId>-->
 <!--?                <artifactId>h2gis</artifactId>-->
@@ -676,45 +675,6 @@
                 <version>1.1.1</version>
             </dependency>
 
-            <dependency>
-                <groupId>com.microsoft.sqlserver</groupId>
-                <artifactId>sqljdbc4</artifactId>
-                <version>4.0.2206.100</version>
-            </dependency>
-            <dependency>
-                <groupId>com.oracle.jdbc</groupId>
-                <artifactId>ojdbc8</artifactId>
-                <version>12.2.0.1</version>
-            </dependency>
-            <dependency>
-                <groupId>mysql</groupId>
-                <artifactId>mysql-connector-java</artifactId>
-                <version>8.0.21</version>
-            </dependency>
-
-            <dependency>
-                <groupId>monetdb</groupId>
-                <artifactId>monetdb-jdbc</artifactId>
-                <version>11.19.15</version>
-            </dependency>
-            <dependency>
-                <groupId>org.hsqldb</groupId>
-                <artifactId>hsqldb</artifactId>
-                <version>2.5.1</version>
-            </dependency>
-            <dependency>
-                <groupId>com.sap.db.jdbc.Driver</groupId>
-                <artifactId>hana</artifactId>
-                <version>1.0</version>
-            </dependency>
-            <dependency>
-                <groupId>com.dremio.jdbc</groupId>
-                <artifactId>dremio-jdbc</artifactId>
-                <version>1.4.4</version>
-            </dependency>
-=======
->>>>>>> 9149041f
-
             <!-- Optique R2RML API -->
             <dependency>
                 <groupId>eu.optique-project</groupId>
