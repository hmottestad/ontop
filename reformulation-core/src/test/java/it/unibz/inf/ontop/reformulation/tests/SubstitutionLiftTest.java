--- conflicted
+++ resolved
@@ -388,12 +388,8 @@
 
         //----------------------------------------------------------------------
         //Construct expected query
-<<<<<<< HEAD
+        Variable BF0 = DATA_FACTORY.getVariable("bf0");
         IntermediateQueryBuilder expectedQueryBuilder = new DefaultIntermediateQueryBuilder(METADATA, INJECTOR);
-=======
-        Variable BF0 = DATA_FACTORY.getVariable("bf0");
-        IntermediateQueryBuilder expectedQueryBuilder = new DefaultIntermediateQueryBuilder(METADATA);
->>>>>>> 6c09c4fd
         ConstructionNode expectedRootNode = new ConstructionNodeImpl(projectionAtom.getVariables(),
                 new ImmutableSubstitutionImpl<>(ImmutableMap.of(Y, generateURI1(BF0))), Optional.empty());
 
