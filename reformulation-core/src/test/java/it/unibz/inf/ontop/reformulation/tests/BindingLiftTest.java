package it.unibz.inf.ontop.reformulation.tests;

import com.google.common.collect.ImmutableList;
import com.google.common.collect.ImmutableMap;
import com.google.common.collect.ImmutableSet;
import com.google.inject.Injector;
import it.unibz.inf.ontop.model.*;
import it.unibz.inf.ontop.model.impl.AtomPredicateImpl;
import it.unibz.inf.ontop.model.impl.OBDADataFactoryImpl;
import it.unibz.inf.ontop.model.impl.OBDAVocabulary;
import it.unibz.inf.ontop.model.impl.URITemplatePredicateImpl;
import it.unibz.inf.ontop.owlrefplatform.core.basicoperations.ImmutableSubstitutionImpl;
import it.unibz.inf.ontop.owlrefplatform.core.optimization.FixedPointBindingLiftOptimizer;
import it.unibz.inf.ontop.owlrefplatform.core.optimization.IntermediateQueryOptimizer;
import it.unibz.inf.ontop.owlrefplatform.injection.QuestCoreConfiguration;
import it.unibz.inf.ontop.pivotalrepr.*;
import it.unibz.inf.ontop.pivotalrepr.equivalence.IQSyntacticEquivalenceChecker;
import it.unibz.inf.ontop.pivotalrepr.impl.*;
import it.unibz.inf.ontop.pivotalrepr.impl.tree.DefaultIntermediateQueryBuilder;
<<<<<<< HEAD
=======
import it.unibz.inf.ontop.sql.DBMetadataExtractor;
import org.junit.Assert;
>>>>>>> 3b8a942d
import org.junit.Ignore;
import org.junit.Test;

import java.util.Optional;

import static it.unibz.inf.ontop.model.ExpressionOperation.EQ;
import static it.unibz.inf.ontop.model.ExpressionOperation.SPARQL_DATATYPE;
import static it.unibz.inf.ontop.model.Predicate.COL_TYPE.INTEGER;
import static it.unibz.inf.ontop.pivotalrepr.NonCommutativeOperatorNode.ArgumentPosition.LEFT;
import static it.unibz.inf.ontop.pivotalrepr.NonCommutativeOperatorNode.ArgumentPosition.RIGHT;
import static junit.framework.TestCase.assertTrue;

/**
 * Test the top down substitution lift optimizer
 */
public class BindingLiftTest {


    private final AtomPredicate TABLE1_PREDICATE = new AtomPredicateImpl("table1", 2);
    private final AtomPredicate TABLE2_PREDICATE = new AtomPredicateImpl("table2", 2);
    private final AtomPredicate TABLE3_PREDICATE = new AtomPredicateImpl("table3", 2);
    private final AtomPredicate TABLE4_PREDICATE = new AtomPredicateImpl("table4", 2);
    private final AtomPredicate TABLE5_PREDICATE = new AtomPredicateImpl("table5", 2);
    private final AtomPredicate TABLE6_PREDICATE = new AtomPredicateImpl("table6", 2);
    private final AtomPredicate TABLE7_ARITY_1_PREDICATE = new AtomPredicateImpl("table7", 1);
    private final AtomPredicate TABLE8_ARITY_1_PREDICATE = new AtomPredicateImpl("table8", 1);
    private final AtomPredicate TABLE9_ARITY_1_PREDICATE = new AtomPredicateImpl("table9", 1);


    private final AtomPredicate ANS1_ARITY_2_PREDICATE = new AtomPredicateImpl("ans1", 2);
    private final AtomPredicate ANS1_ARITY_3_PREDICATE = new AtomPredicateImpl("ans1", 3);
    private final AtomPredicate ANS1_ARITY_4_PREDICATE = new AtomPredicateImpl("ans1", 4);

    private static final OBDADataFactory DATA_FACTORY = OBDADataFactoryImpl.getInstance();
    private final Variable X = DATA_FACTORY.getVariable("x");
    private final Variable Y = DATA_FACTORY.getVariable("y");
    private final Variable W = DATA_FACTORY.getVariable("w");
    private final Variable Z = DATA_FACTORY.getVariable("z");
    private final Variable A = DATA_FACTORY.getVariable("a");
    private final Variable B = DATA_FACTORY.getVariable("b");
    private final Variable C = DATA_FACTORY.getVariable("c");
    private final Variable D = DATA_FACTORY.getVariable("d");
    private final Variable E = DATA_FACTORY.getVariable("e");
    private final Variable F = DATA_FACTORY.getVariable("f");
    private final Variable G = DATA_FACTORY.getVariable("g");
    private final Variable H = DATA_FACTORY.getVariable("h");
    private final Variable I = DATA_FACTORY.getVariable("i");
    private final Variable L = DATA_FACTORY.getVariable("l");
    private final Variable M = DATA_FACTORY.getVariable("m");
    private final Variable N = DATA_FACTORY.getVariable("n");


    private URITemplatePredicate URI_PREDICATE =  new URITemplatePredicateImpl(2);
    private URITemplatePredicate URI_2PREDICATE =  new URITemplatePredicateImpl(3);

    private Constant URI_TEMPLATE_STR_1 =  DATA_FACTORY.getConstantLiteral("http://example.org/ds1/{}");
    private Constant URI_TEMPLATE_STR_2 =  DATA_FACTORY.getConstantLiteral("http://example.org/ds2/{}");
    private Constant URI_TEMPLATE_STR_2_2 =  DATA_FACTORY.getConstantLiteral("http://example.org/ds2/{}/{}");

    private ExtensionalDataNode EXPECTED_DATA_NODE_1 = new ExtensionalDataNodeImpl(DATA_FACTORY.getDataAtom(TABLE1_PREDICATE, A, C));
    private ExtensionalDataNode EXPECTED_DATA_NODE_3 = new ExtensionalDataNodeImpl(DATA_FACTORY.getDataAtom(TABLE3_PREDICATE, C, D));
    private ExtensionalDataNode EXPECTED_DATA_NODE_4 = new ExtensionalDataNodeImpl(DATA_FACTORY.getDataAtom(TABLE1_PREDICATE, A, B));
    private ExtensionalDataNode EXPECTED_DATA_NODE_5 = new ExtensionalDataNodeImpl(DATA_FACTORY.getDataAtom(TABLE2_PREDICATE, B, D));
    private ExtensionalDataNode EXPECTED_DATA_NODE_6 = new ExtensionalDataNodeImpl(DATA_FACTORY.getDataAtom(TABLE3_PREDICATE, A, DATA_FACTORY.getVariable("ff0")));

    private ExtensionalDataNode DATA_NODE_1 = new ExtensionalDataNodeImpl(DATA_FACTORY.getDataAtom(TABLE1_PREDICATE, A, B));
    private ExtensionalDataNode DATA_NODE_2 = new ExtensionalDataNodeImpl(DATA_FACTORY.getDataAtom(TABLE2_PREDICATE, A, E));
    private ExtensionalDataNode DATA_NODE_3 = new ExtensionalDataNodeImpl(DATA_FACTORY.getDataAtom(TABLE3_PREDICATE, C, D));
    private ExtensionalDataNode DATA_NODE_4 = new ExtensionalDataNodeImpl(DATA_FACTORY.getDataAtom(TABLE1_PREDICATE, A, B));
    private ExtensionalDataNode DATA_NODE_5 = new ExtensionalDataNodeImpl(DATA_FACTORY.getDataAtom(TABLE2_PREDICATE, C, D));
    private ExtensionalDataNode DATA_NODE_6 = new ExtensionalDataNodeImpl(DATA_FACTORY.getDataAtom(TABLE3_PREDICATE, E, F));
    private ExtensionalDataNode DATA_NODE_7 = new ExtensionalDataNodeImpl(DATA_FACTORY.getDataAtom(TABLE4_PREDICATE, G, H));
    private ExtensionalDataNode DATA_NODE_8 = new ExtensionalDataNodeImpl(DATA_FACTORY.getDataAtom(TABLE7_ARITY_1_PREDICATE, A));
    private ExtensionalDataNode DATA_NODE_9 = new ExtensionalDataNodeImpl(DATA_FACTORY.getDataAtom(TABLE8_ARITY_1_PREDICATE, B));

    InnerJoinNode joinNode;
    UnionNode unionNode;

    private final ImmutableExpression EXPRESSIONGT = DATA_FACTORY.getImmutableExpression(
            ExpressionOperation.GT, Z, Y);

    private MetadataForQueryOptimization METADATA = new EmptyMetadataForQueryOptimization();

    private static final Injector INJECTOR = QuestCoreConfiguration.defaultBuilder().build().getInjector();

    public BindingLiftTest() {

    }

    @Test
    public void testSimpleSubstitution() throws EmptyQueryException {

        //Construct unoptimized query
        IntermediateQueryBuilder queryBuilder = new DefaultIntermediateQueryBuilder(METADATA, INJECTOR);
        DistinctVariableOnlyDataAtom projectionAtom = DATA_FACTORY.getDistinctVariableOnlyDataAtom(ANS1_ARITY_2_PREDICATE, X, Y);
        ConstructionNode rootNode = new ConstructionNodeImpl(projectionAtom.getVariables());

        queryBuilder.init(projectionAtom, rootNode);

        //construct innerjoin
        joinNode = new InnerJoinNodeImpl(Optional.of(EXPRESSIONGT));
        queryBuilder.addChild(rootNode, joinNode);

        //construct left side join
        ConstructionNode leftNode = new ConstructionNodeImpl(ImmutableSet.of(X,Z),
                new ImmutableSubstitutionImpl<>(ImmutableMap.of(Z, generateInt(A))), Optional.empty());
        queryBuilder.addChild(joinNode, leftNode);

        //construct union
        ImmutableSet<Variable> subQueryProjectedVariables = ImmutableSet.of(X,A);
        unionNode = new UnionNodeImpl(subQueryProjectedVariables);

        queryBuilder.addChild(leftNode, unionNode);

        //construct node1 union
        ConstructionNode subQueryConstructionNode1 = new ConstructionNodeImpl(subQueryProjectedVariables,
                new ImmutableSubstitutionImpl<>(ImmutableMap.of(X, generateURI1(B))), Optional.empty());

        queryBuilder.addChild(unionNode, subQueryConstructionNode1);
        queryBuilder.addChild(subQueryConstructionNode1, DATA_NODE_1);

        //construct node2 union
        ConstructionNode subQueryConstructionNode2 = new ConstructionNodeImpl(subQueryProjectedVariables,
                new ImmutableSubstitutionImpl<>(ImmutableMap.of(X, generateURI2(E))), Optional.empty());
        queryBuilder.addChild(unionNode, subQueryConstructionNode2);

        queryBuilder.addChild(subQueryConstructionNode2, DATA_NODE_2);

        //construct right side join
        ConstructionNode rightNode = new ConstructionNodeImpl(ImmutableSet.of(X,Y),
                new ImmutableSubstitutionImpl<>(ImmutableMap.of(
                        X, generateURI1(C),
                        Y, generateInt(D))),
                Optional.empty());

        queryBuilder.addChild(joinNode, rightNode);

        queryBuilder.addChild(rightNode, DATA_NODE_3);

        //build unoptimized query
        IntermediateQuery unOptimizedQuery = queryBuilder.build();
        System.out.println("\nBefore optimization: \n" +  unOptimizedQuery);


        IntermediateQueryOptimizer substitutionOptimizer = new FixedPointBindingLiftOptimizer();


        IntermediateQuery optimizedQuery = substitutionOptimizer.optimize(unOptimizedQuery);

        System.out.println("\nAfter optimization: \n" +  optimizedQuery);



        //----------------------------------------------------------------------
        // Construct expected query
        IntermediateQueryBuilder expectedQueryBuilder = new DefaultIntermediateQueryBuilder(METADATA, INJECTOR);


        DistinctVariableOnlyDataAtom expectedProjectionAtom = DATA_FACTORY.getDistinctVariableOnlyDataAtom(ANS1_ARITY_2_PREDICATE, X, Y);
        ConstructionNode expectedRootNode = new ConstructionNodeImpl(expectedProjectionAtom.getVariables(),
                new ImmutableSubstitutionImpl<>(ImmutableMap.of(X, generateURI1(C), Y, generateInt(D))),
                Optional.empty());

        expectedQueryBuilder.init(expectedProjectionAtom, expectedRootNode);

        //construct expected innerjoin
        ImmutableExpression expectedEspressionGT = DATA_FACTORY.getImmutableExpression(ExpressionOperation.GT, generateInt(A), generateInt(D));
        InnerJoinNode expectedJoinNode = new InnerJoinNodeImpl(Optional.of(expectedEspressionGT));
        expectedQueryBuilder.addChild(expectedRootNode, expectedJoinNode);

        expectedQueryBuilder.addChild(expectedJoinNode, EXPECTED_DATA_NODE_1);

        expectedQueryBuilder.addChild(expectedJoinNode, EXPECTED_DATA_NODE_3);

        //build expected query
        IntermediateQuery expectedQuery = expectedQueryBuilder.build();
        System.out.println("\n Expected query: \n" +  expectedQuery);

        assertTrue(IQSyntacticEquivalenceChecker.areEquivalent(optimizedQuery, expectedQuery));
    }


    @Test
    public void testLeftJoinSubstitution() throws EmptyQueryException {

        //Construct unoptimized query
        IntermediateQueryBuilder queryBuilder = new DefaultIntermediateQueryBuilder(METADATA, INJECTOR);
        DistinctVariableOnlyDataAtom projectionAtom = DATA_FACTORY.getDistinctVariableOnlyDataAtom(ANS1_ARITY_3_PREDICATE, X, W, Z);
        ConstructionNode rootNode = new ConstructionNodeImpl(projectionAtom.getVariables());

        queryBuilder.init(projectionAtom, rootNode);

        //construct innerjoin
        LeftJoinNode leftJoinNode = new LeftJoinNodeImpl(Optional.empty());
        queryBuilder.addChild(rootNode, leftJoinNode);

        //construct left side left join (join)
        InnerJoinNode joinNodeOnLeft = new InnerJoinNodeImpl(Optional.empty());
        queryBuilder.addChild(leftJoinNode, joinNodeOnLeft, LEFT);

        //construct left side join
        ConstructionNode leftNodeJoin = new ConstructionNodeImpl(ImmutableSet.of(X, W),
                new ImmutableSubstitutionImpl<>(ImmutableMap.of(X, generateURI1(A), W, generateString(B))), Optional.empty());
        queryBuilder.addChild(joinNodeOnLeft, leftNodeJoin);

        queryBuilder.addChild(leftNodeJoin, DATA_NODE_4 );

        //construct right side join
        ConstructionNode rightNodeJoin = new ConstructionNodeImpl(ImmutableSet.of(W,Z),
                new ImmutableSubstitutionImpl<>(ImmutableMap.of(
                        W, generateString(C),
                        Z, generateInt(D))),
                Optional.empty());
        queryBuilder.addChild(joinNodeOnLeft, rightNodeJoin);

        queryBuilder.addChild(rightNodeJoin, DATA_NODE_5 );

        //construct right side left join (union)
        ImmutableSet<Variable> subQueryProjectedVariables = ImmutableSet.of(X,Y);
        UnionNode unionNodeOnRight = new UnionNodeImpl(subQueryProjectedVariables);

        queryBuilder.addChild(leftJoinNode, unionNodeOnRight, RIGHT);

        //construct node1 union
        ConstructionNode subQueryConstructionNode1 = new ConstructionNodeImpl(subQueryProjectedVariables,
                new ImmutableSubstitutionImpl<>(ImmutableMap.of(X, generateURI1(E), Y, generateInt((F)))), Optional.empty());

        queryBuilder.addChild(unionNodeOnRight, subQueryConstructionNode1);

        queryBuilder.addChild(subQueryConstructionNode1, DATA_NODE_6);

        //construct node2 union
        ConstructionNode subQueryConstructionNode2 = new ConstructionNodeImpl(subQueryProjectedVariables,
                new ImmutableSubstitutionImpl<>(ImmutableMap.of(X, generateURI2(G), Y , generateInt(H))), Optional.empty());
        queryBuilder.addChild(unionNodeOnRight, subQueryConstructionNode2);

        queryBuilder.addChild(subQueryConstructionNode2, DATA_NODE_7);



        //build unoptimized query
        IntermediateQuery unOptimizedQuery = queryBuilder.build();
        System.out.println("\nBefore optimization: \n" +  unOptimizedQuery);


        IntermediateQueryOptimizer substitutionOptimizer = new FixedPointBindingLiftOptimizer();


        IntermediateQuery optimizedQuery = substitutionOptimizer.optimize(unOptimizedQuery);

        System.out.println("\nAfter optimization: \n" +  optimizedQuery);



        //----------------------------------------------------------------------
        // Construct expected query
        //Construct unoptimized query
        IntermediateQueryBuilder expectedQueryBuilder = new DefaultIntermediateQueryBuilder(METADATA, INJECTOR);
        ConstructionNode expectedRootNode = new ConstructionNodeImpl(projectionAtom.getVariables(),
                new ImmutableSubstitutionImpl<>(ImmutableMap.of( W, generateString(B), X, generateURI1(A), Z, generateInt(D))), Optional.empty());

        expectedQueryBuilder.init(projectionAtom, expectedRootNode);

        //construct innerjoin
        LeftJoinNode expectedleftJoinNode = new LeftJoinNodeImpl(Optional.empty());
        expectedQueryBuilder.addChild(expectedRootNode, expectedleftJoinNode);

        //construct left side left join (join)
        InnerJoinNode expectedJoinNodeOnLeft = new InnerJoinNodeImpl(Optional.empty());
        expectedQueryBuilder.addChild(expectedleftJoinNode, expectedJoinNodeOnLeft, LEFT);

        expectedQueryBuilder.addChild(expectedJoinNodeOnLeft, EXPECTED_DATA_NODE_4 );

        expectedQueryBuilder.addChild(expectedJoinNodeOnLeft, EXPECTED_DATA_NODE_5);


        //construct right side left join (union)

        expectedQueryBuilder.addChild(expectedleftJoinNode, EXPECTED_DATA_NODE_6, RIGHT);


        //build expected query
        IntermediateQuery expectedQuery = expectedQueryBuilder.build();
        System.out.println("\n Expected query: \n" +  expectedQuery);

        assertTrue(IQSyntacticEquivalenceChecker.areEquivalent(optimizedQuery, expectedQuery));


    }

    @Test
    public void testUnionSubstitution() throws EmptyQueryException {
        //Construct unoptimized query
        IntermediateQueryBuilder queryBuilder = new DefaultIntermediateQueryBuilder(METADATA, INJECTOR);
        DistinctVariableOnlyDataAtom projectionAtom = DATA_FACTORY.getDistinctVariableOnlyDataAtom(ANS1_ARITY_2_PREDICATE, X, Y);
        ConstructionNode rootNode = new ConstructionNodeImpl(projectionAtom.getVariables());

        queryBuilder.init(projectionAtom, rootNode);

        InnerJoinNode joinNode = new InnerJoinNodeImpl(Optional.empty());
        queryBuilder.addChild(rootNode, joinNode);


        //left side first join
        InnerJoinNode joinNode2 = new InnerJoinNodeImpl(Optional.empty());
        queryBuilder.addChild(joinNode, joinNode2);

        //left side second join (unionNode 2)

        UnionNode unionNode2 =  new UnionNodeImpl(projectionAtom.getVariables());
        queryBuilder.addChild(joinNode2, unionNode2);

        //first child of unionNode2
        ConstructionNode subQuery1UnionNode2 = new ConstructionNodeImpl(projectionAtom.getVariables(),
                new ImmutableSubstitutionImpl<>(ImmutableMap.of(X, generateURI1(A), Y, generateURI1(B))), Optional.empty());
        queryBuilder.addChild(unionNode2, subQuery1UnionNode2);

        queryBuilder.addChild(subQuery1UnionNode2, new ExtensionalDataNodeImpl(DATA_FACTORY.getDataAtom(TABLE1_PREDICATE, A, B)) );

        //second child of unionNode2
        ConstructionNode subQuery2UnionNode2 = new ConstructionNodeImpl(projectionAtom.getVariables(),
                new ImmutableSubstitutionImpl<>(ImmutableMap.of(X, generateURI2(C), Y, generateURI1(D))), Optional.empty());
        queryBuilder.addChild(unionNode2, subQuery2UnionNode2);

        queryBuilder.addChild(subQuery2UnionNode2, new ExtensionalDataNodeImpl(DATA_FACTORY.getDataAtom(TABLE2_PREDICATE, C, D)) );

        //right side second join (unionNode 3)
        UnionNode unionNode3 =  new UnionNodeImpl(ImmutableSet.of(Y));
        queryBuilder.addChild(joinNode2, unionNode3);

        //first child of unionNode3
        ConstructionNode subQuery1UnionNode3 = new ConstructionNodeImpl(ImmutableSet.of(Y),
                new ImmutableSubstitutionImpl<>(ImmutableMap.of( Y, generateURI1(F))), Optional.empty());
        queryBuilder.addChild(unionNode3, subQuery1UnionNode3);

        queryBuilder.addChild(subQuery1UnionNode3, new ExtensionalDataNodeImpl(DATA_FACTORY.getDataAtom(TABLE3_PREDICATE, E, F)) );

        //second child of unionNode3
        ConstructionNode subQuery2UnionNode3 = new ConstructionNodeImpl(ImmutableSet.of(Y),
                new ImmutableSubstitutionImpl<>(ImmutableMap.of(Y,  generateURI2(H))), Optional.empty());
        queryBuilder.addChild(unionNode3, subQuery2UnionNode3);

        queryBuilder.addChild(subQuery2UnionNode3, new ExtensionalDataNodeImpl(DATA_FACTORY.getDataAtom(TABLE4_PREDICATE, G, H)) );

        //right side first join
        UnionNode unionNode1 =  new UnionNodeImpl(ImmutableSet.of(X));
        queryBuilder.addChild(joinNode, unionNode1);

        //first child of unionNode1
        ConstructionNode subQuery1UnionNode1 = new ConstructionNodeImpl(ImmutableSet.of(X),
                new ImmutableSubstitutionImpl<>(ImmutableMap.of(X, generateURI1(I))), Optional.empty());
        queryBuilder.addChild(unionNode1, subQuery1UnionNode1);

        queryBuilder.addChild(subQuery1UnionNode1, new ExtensionalDataNodeImpl(DATA_FACTORY.getDataAtom(TABLE5_PREDICATE, I, L)) );

        //second child of unionNode1
        ConstructionNode subQuery2UnionNode1 = new ConstructionNodeImpl(ImmutableSet.of(X),
                new ImmutableSubstitutionImpl<>(ImmutableMap.of(X, generateURI2(M))), Optional.empty());
        queryBuilder.addChild(unionNode1, subQuery2UnionNode1);

        queryBuilder.addChild(subQuery2UnionNode1, new ExtensionalDataNodeImpl(DATA_FACTORY.getDataAtom(TABLE6_PREDICATE, M, N)) );

        //build unoptimized query
        IntermediateQuery unOptimizedQuery = queryBuilder.build();
        System.out.println("\nBefore optimization: \n" +  unOptimizedQuery);

        IntermediateQueryOptimizer substitutionOptimizer = new FixedPointBindingLiftOptimizer();

        IntermediateQuery optimizedQuery = substitutionOptimizer.optimize(unOptimizedQuery);

        System.out.println("\nAfter optimization: \n" +  optimizedQuery);

        //----------------------------------------------------------------------
        //Construct expected query
        Variable BF0 = DATA_FACTORY.getVariable("bf0");
        IntermediateQueryBuilder expectedQueryBuilder = new DefaultIntermediateQueryBuilder(METADATA, INJECTOR);
        ConstructionNode expectedRootNode = new ConstructionNodeImpl(projectionAtom.getVariables(),
                new ImmutableSubstitutionImpl<>(ImmutableMap.of(Y, generateURI1(BF0))), Optional.empty());

        expectedQueryBuilder.init(projectionAtom, expectedRootNode);

        //constract union Node
        UnionNode expectedUnionNode =  new UnionNodeImpl(ImmutableSet.of(BF0, X, E));

        expectedQueryBuilder.addChild(expectedRootNode, expectedUnionNode );

        ConstructionNode expectedSubQuery1UnionNode = new ConstructionNodeImpl(expectedUnionNode.getVariables(),
                new ImmutableSubstitutionImpl<>(ImmutableMap.of(X, generateURI1(A))), Optional.empty());
        expectedQueryBuilder.addChild(expectedUnionNode, expectedSubQuery1UnionNode);

        InnerJoinNode joinNode11 = new InnerJoinNodeImpl(Optional.empty());
        expectedQueryBuilder.addChild(expectedSubQuery1UnionNode, joinNode11);

        InnerJoinNode joinNode12 = new InnerJoinNodeImpl(Optional.empty());
        expectedQueryBuilder.addChild(joinNode11, joinNode12);

        expectedQueryBuilder.addChild(joinNode11, new ExtensionalDataNodeImpl(DATA_FACTORY.getDataAtom(TABLE5_PREDICATE, A, L)) );

        expectedQueryBuilder.addChild(joinNode12, new ExtensionalDataNodeImpl(DATA_FACTORY.getDataAtom(TABLE1_PREDICATE, A, BF0)) );
        expectedQueryBuilder.addChild(joinNode12, new ExtensionalDataNodeImpl(DATA_FACTORY.getDataAtom(TABLE3_PREDICATE, E, BF0)) );

        ConstructionNode expectedSubQuery2UnionNode = new ConstructionNodeImpl(expectedUnionNode.getVariables(),
                new ImmutableSubstitutionImpl<>(ImmutableMap.of(X, generateURI2(C))), Optional.empty());
        expectedQueryBuilder.addChild(expectedUnionNode, expectedSubQuery2UnionNode);

        InnerJoinNode joinNode21 = new InnerJoinNodeImpl(Optional.empty());
        expectedQueryBuilder.addChild(expectedSubQuery2UnionNode, joinNode21);

        InnerJoinNode joinNode22 = new InnerJoinNodeImpl(Optional.empty());
        expectedQueryBuilder.addChild(joinNode21, joinNode22);

        expectedQueryBuilder.addChild(joinNode21, new ExtensionalDataNodeImpl(DATA_FACTORY.getDataAtom(TABLE6_PREDICATE, C, N)) );

        expectedQueryBuilder.addChild(joinNode22, new ExtensionalDataNodeImpl(DATA_FACTORY.getDataAtom(TABLE2_PREDICATE, C, BF0)) );
        expectedQueryBuilder.addChild(joinNode22, new ExtensionalDataNodeImpl(DATA_FACTORY.getDataAtom(TABLE3_PREDICATE, E, BF0)) );


        IntermediateQuery expectedQuery = expectedQueryBuilder.build();

        System.out.println("\nExpected  query: \n" +  expectedQuery);

        assertTrue(IQSyntacticEquivalenceChecker.areEquivalent(optimizedQuery, expectedQuery));


    }

    private ImmutableFunctionalTerm generateURI1(VariableOrGroundTerm argument) {
        return DATA_FACTORY.getImmutableFunctionalTerm(URI_PREDICATE, URI_TEMPLATE_STR_1, argument);
    }

    private ImmutableFunctionalTerm generateURI2(VariableOrGroundTerm argument) {
        return DATA_FACTORY.getImmutableFunctionalTerm(URI_PREDICATE, URI_TEMPLATE_STR_2, argument);
    }

    private ImmutableFunctionalTerm generateCompositeURI2(ImmutableTerm argument1, ImmutableTerm argument2) {
        return DATA_FACTORY.getImmutableFunctionalTerm(URI_2PREDICATE, URI_TEMPLATE_STR_2_2, argument1, argument2);
    }

    private ImmutableFunctionalTerm generateInt(VariableOrGroundTerm argument) {
        return DATA_FACTORY.getImmutableFunctionalTerm(
                DATA_FACTORY.getDatatypeFactory().getTypePredicate(INTEGER),
                argument);
    }

    private ImmutableFunctionalTerm generateString(VariableOrGroundTerm argument) {
        return DATA_FACTORY.getImmutableFunctionalTerm(
                DATA_FACTORY.getDatatypeFactory().getTypePredicate(Predicate.COL_TYPE.STRING),
                argument);
    }


    @Test
    public void testNewConstructionNode() throws EmptyQueryException {
        //Construct unoptimized query
        IntermediateQueryBuilder queryBuilder = new DefaultIntermediateQueryBuilder(METADATA, INJECTOR);
        DistinctVariableOnlyDataAtom projectionAtom = DATA_FACTORY.getDistinctVariableOnlyDataAtom(ANS1_ARITY_2_PREDICATE, X, Y);

        ConstructionNode rootNode = new ConstructionNodeImpl(projectionAtom.getVariables());

        queryBuilder.init(projectionAtom, rootNode);

        UnionNode unionNode =  new UnionNodeImpl(ImmutableSet.of(X, Y));
        queryBuilder.addChild(rootNode, unionNode);

        ConstructionNode leftConstructionNode = new ConstructionNodeImpl(projectionAtom.getVariables(),
                new ImmutableSubstitutionImpl<>(ImmutableMap.of( Y, generateURI1(B))), Optional.empty());
        queryBuilder.addChild(unionNode, leftConstructionNode);

        InnerJoinNode joinNode = new InnerJoinNodeImpl(Optional.empty());
        queryBuilder.addChild(leftConstructionNode, joinNode);

        UnionNode unionNode2 =  new UnionNodeImpl(unionNode.getVariables());
        queryBuilder.addChild(unionNode, unionNode2);

        //first child of unionNode2
        ConstructionNode subQuery1UnionNode2 = new ConstructionNodeImpl(unionNode2.getVariables(),
                new ImmutableSubstitutionImpl<>(ImmutableMap.of(X, generateURI1(I),
                        Y, OBDAVocabulary.NULL
                        )), Optional.empty());
        queryBuilder.addChild(unionNode2, subQuery1UnionNode2);

        queryBuilder.addChild(subQuery1UnionNode2, new ExtensionalDataNodeImpl(DATA_FACTORY.getDataAtom(TABLE5_PREDICATE, I, L)) );

        //second child of unionNode2
        ConstructionNode subQuery2UnionNode2 = new ConstructionNodeImpl(unionNode2.getVariables(),
                new ImmutableSubstitutionImpl<>(ImmutableMap.of(X, generateURI2(M),
                        Y, OBDAVocabulary.NULL
                        )), Optional.empty());
        queryBuilder.addChild(unionNode2, subQuery2UnionNode2);

        queryBuilder.addChild(subQuery2UnionNode2, new ExtensionalDataNodeImpl(DATA_FACTORY.getDataAtom(TABLE6_PREDICATE, M, N)) );


        //first child of JoinNode
        ConstructionNode subQueryJoinNode = new ConstructionNodeImpl(ImmutableSet.of(B,X),
                new ImmutableSubstitutionImpl<>(ImmutableMap.of( X, generateURI1(A))), Optional.empty());
        queryBuilder.addChild(joinNode, subQueryJoinNode);

        queryBuilder.addChild(subQueryJoinNode, new ExtensionalDataNodeImpl(DATA_FACTORY.getDataAtom(TABLE1_PREDICATE, A, B)) );

        //second child of JoinNode

        queryBuilder.addChild(joinNode, new ExtensionalDataNodeImpl(DATA_FACTORY.getDataAtom(TABLE3_PREDICATE, E, B)) );


        //build unoptimized query
        IntermediateQuery unOptimizedQuery = queryBuilder.build();
        System.out.println("\nBefore optimization: \n" +  unOptimizedQuery);

        IntermediateQueryOptimizer substitutionOptimizer = new FixedPointBindingLiftOptimizer();

        IntermediateQuery optimizedQuery = substitutionOptimizer.optimize(unOptimizedQuery);

        System.out.println("\nAfter optimization: \n" +  optimizedQuery);


        IntermediateQueryBuilder expectedQueryBuilder = new DefaultIntermediateQueryBuilder(METADATA, INJECTOR);
        ConstructionNode expectedRootNode = new ConstructionNodeImpl(projectionAtom.getVariables());

        expectedQueryBuilder.init(projectionAtom, expectedRootNode);

        UnionNode expectedUnionNode =  new UnionNodeImpl(ImmutableSet.of(X, Y));
        expectedQueryBuilder.addChild(expectedRootNode, expectedUnionNode);

        //first child of UnionNode
        ConstructionNode expSubQueryUnionNode = new ConstructionNodeImpl(ImmutableSet.of(X, Y),
                new ImmutableSubstitutionImpl<>(ImmutableMap.of(
                        X, generateURI1(A),
                        Y, generateURI1(B)
                )), Optional.empty());
        expectedQueryBuilder.addChild(expectedUnionNode, expSubQueryUnionNode);

        InnerJoinNode expectedJoinNode = new InnerJoinNodeImpl(Optional.empty());
        expectedQueryBuilder.addChild(expSubQueryUnionNode, expectedJoinNode);

        expectedQueryBuilder.addChild(expectedJoinNode, new ExtensionalDataNodeImpl(DATA_FACTORY.getDataAtom(TABLE1_PREDICATE, A, B)) );

        //second child of JoinNode

        expectedQueryBuilder.addChild(expectedJoinNode, new ExtensionalDataNodeImpl(DATA_FACTORY.getDataAtom(TABLE3_PREDICATE, E, B)) );

        ConstructionNode expectedRightConstructionNode = new ConstructionNodeImpl(ImmutableSet.of(X, Y),
                new ImmutableSubstitutionImpl<>(ImmutableMap.of(
                        Y, OBDAVocabulary.NULL
                )), Optional.empty());
        expectedQueryBuilder.addChild(expectedUnionNode, expectedRightConstructionNode);

        UnionNode expectedUnionNode2 =  new UnionNodeImpl(ImmutableSet.of(X));
        expectedQueryBuilder.addChild(expectedRightConstructionNode, expectedUnionNode2);


        //first child of unionNode2
        ConstructionNode expSubQuery1UnionNode2 = new ConstructionNodeImpl(expectedUnionNode2.getVariables(),
                new ImmutableSubstitutionImpl<>(ImmutableMap.of(X, generateURI1(I))), Optional.empty());
        expectedQueryBuilder.addChild(expectedUnionNode2, expSubQuery1UnionNode2);

        expectedQueryBuilder.addChild(expSubQuery1UnionNode2, new ExtensionalDataNodeImpl(DATA_FACTORY.getDataAtom(TABLE5_PREDICATE, I, L)) );

        //second child of unionNode2
        ConstructionNode expSubQuery2UnionNode2 = new ConstructionNodeImpl(expectedUnionNode2.getVariables(),
                new ImmutableSubstitutionImpl<>(ImmutableMap.of(X, generateURI2(M))), Optional.empty());
        expectedQueryBuilder.addChild(expectedUnionNode2, expSubQuery2UnionNode2);

        expectedQueryBuilder.addChild(expSubQuery2UnionNode2, new ExtensionalDataNodeImpl(DATA_FACTORY.getDataAtom(TABLE6_PREDICATE, M, N)) );

        IntermediateQuery expectedQuery = expectedQueryBuilder.build();

        System.out.println("\nExpected  query: \n" +  expectedQuery);

        assertTrue(IQSyntacticEquivalenceChecker.areEquivalent(optimizedQuery, expectedQuery));



    }

    /**
     * Second optimization needed to lift the bindings of the first union (presence of a join with bindings as a child of the union)
     * @throws EmptyQueryException
     */

    @Test
    public void testCompositeURITemplateDoubleRun() throws EmptyQueryException {
        //Construct unoptimized query
        IntermediateQueryBuilder queryBuilder = new DefaultIntermediateQueryBuilder(METADATA, INJECTOR);
        DistinctVariableOnlyDataAtom projectionAtom = DATA_FACTORY.getDistinctVariableOnlyDataAtom(ANS1_ARITY_2_PREDICATE, X, Y);

        ConstructionNode rootNode = new ConstructionNodeImpl(projectionAtom.getVariables());

        queryBuilder.init(projectionAtom, rootNode);

        UnionNode unionNode =  new UnionNodeImpl(ImmutableSet.of(X,Y));
        queryBuilder.addChild(rootNode, unionNode);

        InnerJoinNode joinNode = new InnerJoinNodeImpl(Optional.empty());
        queryBuilder.addChild(unionNode, joinNode);

        UnionNode unionNode2 =  unionNode.clone();
        queryBuilder.addChild(unionNode, unionNode2);

        //first child of unionNode2
        ConstructionNode subQuery1UnionNode2 = new ConstructionNodeImpl(unionNode2.getVariables(),
                new ImmutableSubstitutionImpl<>(ImmutableMap.of(
                        X, generateCompositeURI2(I, L),
                        Y, OBDAVocabulary.NULL
                        )), Optional.empty());
        queryBuilder.addChild(unionNode2, subQuery1UnionNode2);

        queryBuilder.addChild(subQuery1UnionNode2, new ExtensionalDataNodeImpl(DATA_FACTORY.getDataAtom(TABLE5_PREDICATE, I, L)) );

        //second child of unionNode2
        ConstructionNode subQuery2UnionNode2 = new ConstructionNodeImpl(unionNode2.getVariables(),
                new ImmutableSubstitutionImpl<>(ImmutableMap.of(
                        X, generateCompositeURI2(M, N),
                        Y, OBDAVocabulary.NULL
                        )), Optional.empty());
        queryBuilder.addChild(unionNode2, subQuery2UnionNode2);

        queryBuilder.addChild(subQuery2UnionNode2, new ExtensionalDataNodeImpl(DATA_FACTORY.getDataAtom(TABLE6_PREDICATE, M, N)) );


        //first child of JoinNode
        ConstructionNode subQueryJoinNode = new ConstructionNodeImpl(ImmutableSet.of(X, Y),
                new ImmutableSubstitutionImpl<>(ImmutableMap.of( X, generateCompositeURI2(A, B), Y, generateURI1(B))), Optional.empty());
        queryBuilder.addChild(joinNode, subQueryJoinNode);

        queryBuilder.addChild(subQueryJoinNode, new ExtensionalDataNodeImpl(DATA_FACTORY.getDataAtom(TABLE1_PREDICATE, A, B)) );

        //second child of JoinNode
        ConstructionNode subQueryJoinNode2 = new ConstructionNodeImpl(ImmutableSet.of(Y),
                new ImmutableSubstitutionImpl<>(ImmutableMap.of( Y, generateURI1(F))), Optional.empty());
        queryBuilder.addChild(joinNode, subQueryJoinNode2);

        queryBuilder.addChild(subQueryJoinNode2, new ExtensionalDataNodeImpl(DATA_FACTORY.getDataAtom(TABLE3_PREDICATE, E, F)) );


        //build unoptimized query
        IntermediateQuery unOptimizedQuery = queryBuilder.build();
        System.out.println("\nBefore optimization: \n" +  unOptimizedQuery);

        Variable AF4 = DATA_FACTORY.getVariable("af4");
        Variable BF5 = DATA_FACTORY.getVariable("bf5");

        IntermediateQueryBuilder expectedQueryBuilder = new DefaultIntermediateQueryBuilder(METADATA, INJECTOR);
        ConstructionNode expectedRootNode = new ConstructionNodeImpl(projectionAtom.getVariables(),
                new ImmutableSubstitutionImpl<>(ImmutableMap.of( X, generateCompositeURI2(AF4,BF5))), Optional.empty());


        expectedQueryBuilder.init(projectionAtom, expectedRootNode);

        UnionNode expectedUnionNode =  new UnionNodeImpl(ImmutableSet.of(BF5, AF4, Y));
        expectedQueryBuilder.addChild(expectedRootNode, expectedUnionNode);

        //first child of UnionNode
        ConstructionNode expSubQueryUnionNode = new ConstructionNodeImpl(expectedUnionNode.getVariables(),
                new ImmutableSubstitutionImpl<>(ImmutableMap.of( Y, generateURI1(BF5))), Optional.empty());
        expectedQueryBuilder.addChild(expectedUnionNode, expSubQueryUnionNode);

        InnerJoinNode expectedJoinNode = new InnerJoinNodeImpl(Optional.empty());
        expectedQueryBuilder.addChild(expSubQueryUnionNode, expectedJoinNode);

        expectedQueryBuilder.addChild(expectedJoinNode, new ExtensionalDataNodeImpl(DATA_FACTORY.getDataAtom(TABLE1_PREDICATE,AF4,BF5)) );

        //second child of JoinNode

        expectedQueryBuilder.addChild(expectedJoinNode, new ExtensionalDataNodeImpl(DATA_FACTORY.getDataAtom(TABLE3_PREDICATE, E, BF5)) );


        ConstructionNode newRightConstructionNode = new ConstructionNodeImpl(expectedUnionNode.getVariables(),
                new ImmutableSubstitutionImpl<>(ImmutableMap.of( Y, OBDAVocabulary.NULL)), Optional.empty());
        expectedQueryBuilder.addChild(expectedUnionNode, newRightConstructionNode);

        UnionNode expectedUnionNode2 =  new UnionNodeImpl(ImmutableSet.of(AF4, BF5));
        expectedQueryBuilder.addChild(newRightConstructionNode, expectedUnionNode2);

        //first child of unionNode2

        expectedQueryBuilder.addChild(expectedUnionNode2, new ExtensionalDataNodeImpl(DATA_FACTORY.getDataAtom(TABLE5_PREDICATE, AF4, BF5)) );

        //second child of unionNode2

        expectedQueryBuilder.addChild(expectedUnionNode2, new ExtensionalDataNodeImpl(DATA_FACTORY.getDataAtom(TABLE6_PREDICATE, AF4, BF5)) );

        IntermediateQuery expectedQuery = expectedQueryBuilder.build();

        System.out.println("\nExpected  query: \n" +  expectedQuery);

        IntermediateQueryOptimizer substitutionOptimizer = new FixedPointBindingLiftOptimizer();

        IntermediateQuery optimizedQuery = substitutionOptimizer.optimize(unOptimizedQuery);

        //second optimization to lift the bindings of the first union

        System.out.println("\nAfter optimization: \n" +  optimizedQuery);

        assertTrue(IQSyntacticEquivalenceChecker.areEquivalent(optimizedQuery, expectedQuery));



    }

    @Test
    public void testLeftJoinAndUnionLiftSubstitution() throws EmptyQueryException {

        //Construct unoptimized query
        IntermediateQueryBuilder queryBuilder = new DefaultIntermediateQueryBuilder(METADATA, INJECTOR);
        DistinctVariableOnlyDataAtom projectionAtom = DATA_FACTORY.getDistinctVariableOnlyDataAtom(ANS1_ARITY_4_PREDICATE, X, Y, Z, W);
        ConstructionNode rootNode = new ConstructionNodeImpl(projectionAtom.getVariables());

        queryBuilder.init(projectionAtom, rootNode);

        //construct join
        InnerJoinNode joinNode = new InnerJoinNodeImpl(Optional.empty());
        queryBuilder.addChild(rootNode, joinNode);

        //construct left side join (left join)
        LeftJoinNode leftJoinNode = new LeftJoinNodeImpl(Optional.empty());
        queryBuilder.addChild(joinNode, leftJoinNode);

        //construct right side join
        ConstructionNode rightNodeJoin = new ConstructionNodeImpl(ImmutableSet.of(W,Y),
                new ImmutableSubstitutionImpl<>(ImmutableMap.of(
                        W, generateInt(H),
                        Y, generateInt(G))),
                Optional.empty());
        queryBuilder.addChild(joinNode, rightNodeJoin);

        queryBuilder.addChild(rightNodeJoin, new ExtensionalDataNodeImpl(DATA_FACTORY.getDataAtom(TABLE4_PREDICATE, G, H)) );

        //construct left side left join (union)
        UnionNode unionNodeOnLeft = new UnionNodeImpl(ImmutableSet.of(X, Y));
        queryBuilder.addChild(leftJoinNode, unionNodeOnLeft, LEFT);

        ConstructionNode leftUnionNode = new ConstructionNodeImpl(ImmutableSet.of(X,Y),
                new ImmutableSubstitutionImpl<>(ImmutableMap.of(
                        X, generateURI1(A),
                        Y, generateInt(B))),
                Optional.empty());
        queryBuilder.addChild(unionNodeOnLeft, leftUnionNode);

        queryBuilder.addChild(leftUnionNode, new ExtensionalDataNodeImpl(DATA_FACTORY.getDataAtom(TABLE1_PREDICATE, A, B)) );

        ConstructionNode rightUnionNode = new ConstructionNodeImpl(ImmutableSet.of(X,Y),
                new ImmutableSubstitutionImpl<>(ImmutableMap.of(
                        X, generateURI2(C),
                        Y, generateInt(D))),
                Optional.empty());
        queryBuilder.addChild(unionNodeOnLeft, rightUnionNode);

        queryBuilder.addChild(rightUnionNode, new ExtensionalDataNodeImpl(DATA_FACTORY.getDataAtom(TABLE2_PREDICATE, C, D)) );

        //construct right side  left join
        ConstructionNode nodeOnRight = new ConstructionNodeImpl(ImmutableSet.of(X, Z),
                new ImmutableSubstitutionImpl<>(ImmutableMap.of(X, generateURI1(E), Z, generateInt(F))), Optional.empty());
        queryBuilder.addChild(leftJoinNode, nodeOnRight, RIGHT);

        queryBuilder.addChild(nodeOnRight, new ExtensionalDataNodeImpl(DATA_FACTORY.getDataAtom(TABLE3_PREDICATE, E, F)) );



        //build unoptimized query
        IntermediateQuery unOptimizedQuery = queryBuilder.build();
        System.out.println("\nBefore optimization: \n" +  unOptimizedQuery);


        IntermediateQueryOptimizer substitutionOptimizer = new FixedPointBindingLiftOptimizer();


        IntermediateQuery optimizedQuery = substitutionOptimizer.optimize(unOptimizedQuery);

        System.out.println("\nAfter optimization: \n" +  optimizedQuery);



        //----------------------------------------------------------------------
        // Construct expected query
        //Construct unoptimized query
        IntermediateQueryBuilder expectedQueryBuilder = new DefaultIntermediateQueryBuilder(METADATA, INJECTOR);
        ConstructionNode expectedRootNode = new ConstructionNodeImpl(projectionAtom.getVariables(),
                new ImmutableSubstitutionImpl<>(ImmutableMap.of(W, generateInt(H), Y, generateInt(G), Z, generateInt(F))), Optional.empty());

        expectedQueryBuilder.init(projectionAtom, expectedRootNode);

        //construct innerjoin
        InnerJoinNode expectedJoinNode = new InnerJoinNodeImpl(Optional.empty());
        expectedQueryBuilder.addChild(expectedRootNode, expectedJoinNode);



        //construct union
        UnionNode expectedUnionNode = new UnionNodeImpl(ImmutableSet.of(G, X, F));
        expectedQueryBuilder.addChild(expectedJoinNode, expectedUnionNode);

        //construct right side join

        expectedQueryBuilder.addChild(expectedJoinNode, new ExtensionalDataNodeImpl(DATA_FACTORY.getDataAtom(TABLE4_PREDICATE, G, H)));

        //construct union left side

        ConstructionNode expectedNodeOnLeft =new ConstructionNodeImpl(expectedUnionNode.getVariables(),
                new ImmutableSubstitutionImpl<>(ImmutableMap.of(X, generateURI1(A))), Optional.empty());

        expectedQueryBuilder.addChild(expectedUnionNode, expectedNodeOnLeft);

        //construct left join
        LeftJoinNode expectedLeftJoinNode = new LeftJoinNodeImpl(Optional.empty());
        expectedQueryBuilder.addChild(expectedNodeOnLeft, expectedLeftJoinNode);

        //construct left side left join
        expectedQueryBuilder.addChild(expectedLeftJoinNode, new ExtensionalDataNodeImpl(DATA_FACTORY.getDataAtom(TABLE1_PREDICATE, A, G)), LEFT);
        //construct right side left join
        expectedQueryBuilder.addChild(expectedLeftJoinNode, new ExtensionalDataNodeImpl(DATA_FACTORY.getDataAtom(TABLE3_PREDICATE, A, F)), RIGHT);

        ConstructionNode expectedNodeOnRight =new ConstructionNodeImpl(ImmutableSet.of(G, X, F),
                new ImmutableSubstitutionImpl<>(ImmutableMap.of(F, OBDAVocabulary.NULL, X, generateURI2(C))), Optional.empty());

        expectedQueryBuilder.addChild(expectedUnionNode, expectedNodeOnRight);

        expectedQueryBuilder.addChild(expectedNodeOnRight, new ExtensionalDataNodeImpl(DATA_FACTORY.getDataAtom(TABLE2_PREDICATE, C, G)));


        //build expected query
        IntermediateQuery expectedQuery = expectedQueryBuilder.build();
        System.out.println("\n Expected query: \n" +  expectedQuery);

        assertTrue(IQSyntacticEquivalenceChecker.areEquivalent(optimizedQuery, expectedQuery));


    }

    @Test
    public void testConstantNonPropagationAcrossUnions() throws EmptyQueryException {

        //Construct unoptimized query
        IntermediateQueryBuilder queryBuilder = new DefaultIntermediateQueryBuilder(METADATA, INJECTOR);
        DistinctVariableOnlyDataAtom projectionAtom = DATA_FACTORY.getDistinctVariableOnlyDataAtom(ANS1_ARITY_2_PREDICATE, X, Y);
        ConstructionNode rootNode = new ConstructionNodeImpl(projectionAtom.getVariables(),
                new ImmutableSubstitutionImpl<>(ImmutableMap.of(Y, generateURI1(B))), Optional.empty());

        queryBuilder.init(projectionAtom, rootNode);

        UnionNode topUnionNode = new UnionNodeImpl(ImmutableSet.of(X, B));
        queryBuilder.addChild(rootNode, topUnionNode);

        UnionNode leftUnionNode = topUnionNode.clone();
        queryBuilder.addChild(topUnionNode, leftUnionNode);

        ValueConstant two = DATA_FACTORY.getConstantLiteral("2");

        ConstructionNode constructionNode1 = new ConstructionNodeImpl(leftUnionNode.getVariables(),
                new ImmutableSubstitutionImpl<>(ImmutableMap.of(
                        X, generateURI1(A),
                        B, two)),
                        Optional.empty());
        queryBuilder.addChild(leftUnionNode, constructionNode1);

        ExtensionalDataNode dataNode7 = buildExtensionalDataNode(TABLE7_ARITY_1_PREDICATE, A);
        queryBuilder.addChild(constructionNode1, dataNode7);

        ConstructionNode constructionNode2 = new ConstructionNodeImpl(leftUnionNode.getVariables(),
                new ImmutableSubstitutionImpl<>(ImmutableMap.of(
                        X, generateURI2(C),
                        B, two)),
                Optional.empty());
        queryBuilder.addChild(leftUnionNode, constructionNode2);

        ExtensionalDataNode dataNode8 = buildExtensionalDataNode(TABLE8_ARITY_1_PREDICATE, C);
        queryBuilder.addChild(constructionNode2, dataNode8);


        InnerJoinNode joinNode = new InnerJoinNodeImpl(Optional.empty());
        queryBuilder.addChild(topUnionNode, joinNode);


        ValueConstant three = DATA_FACTORY.getConstantLiteral("3");

        ConstructionNode constructionNode3 = new ConstructionNodeImpl(leftUnionNode.getVariables(),
                new ImmutableSubstitutionImpl<>(ImmutableMap.of(
                        X, generateURI1(D),
                        B, three)),
                Optional.empty());
        queryBuilder.addChild(joinNode, constructionNode3);

        ExtensionalDataNode dataNode9 = buildExtensionalDataNode(TABLE9_ARITY_1_PREDICATE, D);
        queryBuilder.addChild(constructionNode3, dataNode9);

        ExtensionalDataNode dataNode10 = buildExtensionalDataNode(TABLE7_ARITY_1_PREDICATE, E);
        queryBuilder.addChild(joinNode, dataNode10);

        IntermediateQuery unOptimizedQuery = queryBuilder.build();
        System.out.println("\nBefore optimization: \n" +  unOptimizedQuery);


        IntermediateQueryOptimizer substitutionOptimizer = new FixedPointBindingLiftOptimizer();



        IntermediateQueryBuilder expectedQueryBuilder = new DefaultIntermediateQueryBuilder(METADATA, INJECTOR);
        expectedQueryBuilder.init(projectionAtom, rootNode);
        expectedQueryBuilder.addChild(rootNode, topUnionNode);

        ConstructionNode newLeftConstructionNode = new ConstructionNodeImpl(leftUnionNode.getVariables(),
                new ImmutableSubstitutionImpl<>(ImmutableMap.of(
                        B, two)),
                Optional.empty());
        expectedQueryBuilder.addChild(topUnionNode, newLeftConstructionNode);
        UnionNode newLeftUnionNode = new UnionNodeImpl(ImmutableSet.of(X));
        expectedQueryBuilder.addChild(newLeftConstructionNode, newLeftUnionNode);

        ConstructionNode newConstructionNode1 = new ConstructionNodeImpl(newLeftUnionNode.getVariables(),
                new ImmutableSubstitutionImpl<>(ImmutableMap.of(
                        X, generateURI1(A))),
                Optional.empty());
        expectedQueryBuilder.addChild(newLeftUnionNode, newConstructionNode1);
        expectedQueryBuilder.addChild(newConstructionNode1, dataNode7);

        ConstructionNode newConstructionNode2 = new ConstructionNodeImpl(newLeftUnionNode.getVariables(),
                new ImmutableSubstitutionImpl<>(ImmutableMap.of(
                        X, generateURI2(C))),
                Optional.empty());
        expectedQueryBuilder.addChild(newLeftUnionNode, newConstructionNode2);
        expectedQueryBuilder.addChild(newConstructionNode2, dataNode8);


        expectedQueryBuilder.addChild(topUnionNode, constructionNode3);
        expectedQueryBuilder.addChild(constructionNode3, joinNode);
        expectedQueryBuilder.addChild(joinNode, dataNode9);
        expectedQueryBuilder.addChild(joinNode, dataNode10);

        //build expected query
        IntermediateQuery expectedQuery = expectedQueryBuilder.build();
        System.out.println("\n Expected query: \n" +  expectedQuery);


        IntermediateQuery optimizedQuery = substitutionOptimizer.optimize(unOptimizedQuery);
        System.out.println("\nAfter optimization: \n" +  optimizedQuery);

        assertTrue(IQSyntacticEquivalenceChecker.areEquivalent(optimizedQuery, expectedQuery));

    }

    @Test
    public void testConstantNonPropagationAcrossUnions2() throws EmptyQueryException {

        //Construct unoptimized query
        IntermediateQueryBuilder queryBuilder = new DefaultIntermediateQueryBuilder(METADATA, INJECTOR);
        DistinctVariableOnlyDataAtom projectionAtom = DATA_FACTORY.getDistinctVariableOnlyDataAtom(ANS1_ARITY_2_PREDICATE, X, Y);
        ConstructionNode rootNode = new ConstructionNodeImpl(projectionAtom.getVariables(),
                new ImmutableSubstitutionImpl<>(ImmutableMap.of(Y, generateURI1(B))), Optional.empty());

        queryBuilder.init(projectionAtom, rootNode);

        UnionNode topUnionNode = new UnionNodeImpl(ImmutableSet.of(X, B));
        queryBuilder.addChild(rootNode, topUnionNode);

        UnionNode leftUnionNode = topUnionNode.clone();
        queryBuilder.addChild(topUnionNode, leftUnionNode);

        ValueConstant two = DATA_FACTORY.getConstantLiteral("2");

        ConstructionNode constructionNode1 = new ConstructionNodeImpl(leftUnionNode.getVariables(),
                new ImmutableSubstitutionImpl<>(ImmutableMap.of(
                        X, generateURI1(A),
                        B, two)),
                Optional.empty());
        queryBuilder.addChild(leftUnionNode, constructionNode1);

        ExtensionalDataNode dataNode7 = buildExtensionalDataNode(TABLE7_ARITY_1_PREDICATE, A);
        queryBuilder.addChild(constructionNode1, dataNode7);

        ConstructionNode constructionNode2 = new ConstructionNodeImpl(leftUnionNode.getVariables(),
                new ImmutableSubstitutionImpl<>(ImmutableMap.of(
                        X, generateURI2(C),
                        B, two)),
                Optional.empty());
        queryBuilder.addChild(leftUnionNode, constructionNode2);

        ExtensionalDataNode dataNode8 = buildExtensionalDataNode(TABLE8_ARITY_1_PREDICATE, C);
        queryBuilder.addChild(constructionNode2, dataNode8);


        InnerJoinNode joinNode = new InnerJoinNodeImpl(Optional.empty());
        queryBuilder.addChild(topUnionNode, joinNode);

        ConstructionNode constructionNode3 = new ConstructionNodeImpl(leftUnionNode.getVariables(),
                new ImmutableSubstitutionImpl<>(ImmutableMap.of(
                        X, generateURI1(D))),
                Optional.empty());
        queryBuilder.addChild(joinNode, constructionNode3);

        ExtensionalDataNode dataNode9 = buildExtensionalDataNode(TABLE9_ARITY_1_PREDICATE, D);
        queryBuilder.addChild(constructionNode3, dataNode9);

        ExtensionalDataNode dataNode10 = buildExtensionalDataNode(TABLE7_ARITY_1_PREDICATE, B);
        queryBuilder.addChild(joinNode, dataNode10);

        IntermediateQuery unOptimizedQuery = queryBuilder.build();
        System.out.println("\nBefore optimization: \n" +  unOptimizedQuery);


        IntermediateQueryOptimizer substitutionOptimizer = new FixedPointBindingLiftOptimizer();



        IntermediateQueryBuilder expectedQueryBuilder = new DefaultIntermediateQueryBuilder(METADATA, INJECTOR);
        expectedQueryBuilder.init(projectionAtom, rootNode);
        expectedQueryBuilder.addChild(rootNode, topUnionNode);

        ConstructionNode newLeftConstructionNode = new ConstructionNodeImpl(leftUnionNode.getVariables(),
                new ImmutableSubstitutionImpl<>(ImmutableMap.of(
                        B, two)),
                Optional.empty());
        expectedQueryBuilder.addChild(topUnionNode, newLeftConstructionNode);
        UnionNode newLeftUnionNode = new UnionNodeImpl(ImmutableSet.of(X));
        expectedQueryBuilder.addChild(newLeftConstructionNode, newLeftUnionNode);

        ConstructionNode newConstructionNode1 = new ConstructionNodeImpl(newLeftUnionNode.getVariables(),
                new ImmutableSubstitutionImpl<>(ImmutableMap.of(
                        X, generateURI1(A))),
                Optional.empty());
        expectedQueryBuilder.addChild(newLeftUnionNode, newConstructionNode1);
        expectedQueryBuilder.addChild(newConstructionNode1, dataNode7);

        ConstructionNode newConstructionNode2 = new ConstructionNodeImpl(newLeftUnionNode.getVariables(),
                new ImmutableSubstitutionImpl<>(ImmutableMap.of(
                        X, generateURI2(C))),
                Optional.empty());
        expectedQueryBuilder.addChild(newLeftUnionNode, newConstructionNode2);
        expectedQueryBuilder.addChild(newConstructionNode2, dataNode8);


        expectedQueryBuilder.addChild(topUnionNode, constructionNode3);
        expectedQueryBuilder.addChild(constructionNode3, joinNode);
        expectedQueryBuilder.addChild(joinNode, dataNode9);
        expectedQueryBuilder.addChild(joinNode, dataNode10);

        //build expected query
        IntermediateQuery expectedQuery = expectedQueryBuilder.build();
        System.out.println("\n Expected query: \n" +  expectedQuery);


        IntermediateQuery optimizedQuery = substitutionOptimizer.optimize(unOptimizedQuery);
        System.out.println("\nAfter optimization: \n" +  optimizedQuery);

        assertTrue(IQSyntacticEquivalenceChecker.areEquivalent(optimizedQuery, expectedQuery));

    }

    /**
     * Currently runs the optimizer twice
     */
    @Test
    public void testTrueNode() throws EmptyQueryException {
        //Construct unoptimized query
        IntermediateQueryBuilder queryBuilder = new DefaultIntermediateQueryBuilder(METADATA, INJECTOR);
        DistinctVariableOnlyDataAtom projectionAtom = DATA_FACTORY.getDistinctVariableOnlyDataAtom(ANS1_ARITY_2_PREDICATE, X, Y);
        ConstructionNode rootNode = new ConstructionNodeImpl(projectionAtom.getVariables(),
                new ImmutableSubstitutionImpl<>(ImmutableMap.of()), Optional.empty());
        queryBuilder.init(projectionAtom, rootNode);

        InnerJoinNode joinNode = new InnerJoinNodeImpl(Optional.of(DATA_FACTORY.getImmutableExpression(EQ,
                buildSparqlDatatype(X), buildSparqlDatatype(Y))));
        queryBuilder.addChild(rootNode,joinNode);

        UnionNode unionNode =  new UnionNodeImpl(ImmutableSet.of(X));
        queryBuilder.addChild(joinNode, unionNode);

        ConstructionNode leftChildUnion = new ConstructionNodeImpl(unionNode.getVariables(),
                new ImmutableSubstitutionImpl<>(ImmutableMap.of(X, generateInt(A) )),Optional.empty());

        queryBuilder.addChild(unionNode, leftChildUnion);
        queryBuilder.addChild(leftChildUnion, DATA_NODE_1 );

        ConstructionNode rightChildUnion = new ConstructionNodeImpl(unionNode.getVariables(),
                new ImmutableSubstitutionImpl<>(ImmutableMap.of(X, generateString(C) )),Optional.empty());

        queryBuilder.addChild(unionNode, rightChildUnion);

        queryBuilder.addChild(rightChildUnion, DATA_NODE_3 );

        ConstructionNode otherNode = new ConstructionNodeImpl(ImmutableSet.of(Y),
                new ImmutableSubstitutionImpl<>(ImmutableMap.of(Y, generateInt(DATA_FACTORY.getConstantLiteral("2", INTEGER)) )),Optional.empty());

        queryBuilder.addChild(joinNode, otherNode);

        //build unoptimized query
        IntermediateQuery unOptimizedQuery = queryBuilder.build();
        System.out.println("\nBefore optimization: \n" +  unOptimizedQuery);

        IntermediateQueryBuilder expectedQueryBuilder = new DefaultIntermediateQueryBuilder(METADATA, INJECTOR);
        ConstructionNode expectedRootNode = new ConstructionNodeImpl(projectionAtom.getVariables(),
                new ImmutableSubstitutionImpl<>(ImmutableMap.of(X, generateInt(A), Y, generateInt(DATA_FACTORY.getConstantLiteral("2", INTEGER)))), Optional.empty());
        expectedQueryBuilder.init(projectionAtom, expectedRootNode);

        expectedQueryBuilder.addChild(expectedRootNode, DATA_NODE_1);
        IntermediateQuery expectedQuery = expectedQueryBuilder.build();
        System.out.println("\nExpected query: \n" +  expectedQuery);

        IntermediateQueryOptimizer substitutionOptimizer = new FixedPointBindingLiftOptimizer();

        /**
         * TODO: remove this double call
         */
        IntermediateQuery optimizedQuery = substitutionOptimizer.optimize(
                substitutionOptimizer.optimize(unOptimizedQuery));

        System.out.println("\nAfter optimization: \n" +  optimizedQuery);

        assertTrue(IQSyntacticEquivalenceChecker.areEquivalent(optimizedQuery, expectedQuery));
    }

    /**
     * Second optimization needed to lift the bindings of second construction node generated by the presence of a union
     * @throws EmptyQueryException
     */
    @Test
    public void testJoinAndNotMatchingDatatypesDoubleRun() throws EmptyQueryException {
        //Construct unoptimized query
        IntermediateQueryBuilder queryBuilder = new DefaultIntermediateQueryBuilder(METADATA, INJECTOR);
        DistinctVariableOnlyDataAtom projectionAtom = DATA_FACTORY.getDistinctVariableOnlyDataAtom(ANS1_ARITY_2_PREDICATE, X, Y);
        ConstructionNode rootNode = new ConstructionNodeImpl(projectionAtom.getVariables(),
                new ImmutableSubstitutionImpl<>(ImmutableMap.of()), Optional.empty());
        queryBuilder.init(projectionAtom, rootNode);

        InnerJoinNode joinNode = new InnerJoinNodeImpl(Optional.of(DATA_FACTORY.getImmutableExpression(EQ,
                buildSparqlDatatype(X), buildSparqlDatatype(Y))));
        queryBuilder.addChild(rootNode,joinNode);

        UnionNode unionNode =  new UnionNodeImpl(ImmutableSet.of(X));
        queryBuilder.addChild(joinNode, unionNode);

        ConstructionNode leftChildUnion = new ConstructionNodeImpl(unionNode.getVariables(),
                new ImmutableSubstitutionImpl<>(ImmutableMap.of(X, generateInt(A) )),Optional.empty());

        queryBuilder.addChild(unionNode, leftChildUnion);
        queryBuilder.addChild(leftChildUnion, DATA_NODE_1 );

        ConstructionNode rightChildUnion = new ConstructionNodeImpl(unionNode.getVariables(),
                new ImmutableSubstitutionImpl<>(ImmutableMap.of(X, generateString(C) )),Optional.empty());

        queryBuilder.addChild(unionNode, rightChildUnion);

        queryBuilder.addChild(rightChildUnion, DATA_NODE_3 );

        ConstructionNode otherNode = new ConstructionNodeImpl(ImmutableSet.of(Y),
                new ImmutableSubstitutionImpl<>(ImmutableMap.of(Y, generateInt(F)) ),Optional.empty());

        queryBuilder.addChild(joinNode, otherNode);

        queryBuilder.addChild(otherNode, DATA_NODE_6 );

        //build unoptimized query
        IntermediateQuery unOptimizedQuery = queryBuilder.build();
        System.out.println("\nBefore optimization: \n" +  unOptimizedQuery);

        IntermediateQueryBuilder expectedQueryBuilder = new DefaultIntermediateQueryBuilder(METADATA, INJECTOR);
        ConstructionNode expectedRootNode = new ConstructionNodeImpl(projectionAtom.getVariables(),
                new ImmutableSubstitutionImpl<>(ImmutableMap.of(X, generateInt(A), Y, generateInt(F))), Optional.empty());
        expectedQueryBuilder.init(projectionAtom, expectedRootNode);

        InnerJoinNode expectedJoinNode = new InnerJoinNodeImpl(Optional.empty());
        expectedQueryBuilder.addChild(expectedRootNode, expectedJoinNode);

        expectedQueryBuilder.addChild(expectedJoinNode, DATA_NODE_1);
        expectedQueryBuilder.addChild(expectedJoinNode, DATA_NODE_6);
        IntermediateQuery expectedQuery = expectedQueryBuilder.build();
        System.out.println("\nExpected query: \n" +  expectedQuery);

        IntermediateQueryOptimizer substitutionOptimizer = new FixedPointBindingLiftOptimizer();

        IntermediateQuery optimizedQuery = substitutionOptimizer.optimize(unOptimizedQuery);

        System.out.println("\nAfter optimization: \n" +  optimizedQuery);

        assertTrue(IQSyntacticEquivalenceChecker.areEquivalent(optimizedQuery, expectedQuery));
    }


    @Test
    @Ignore
    public void testDatatypeExpressionEvaluator() throws EmptyQueryException {
        //Construct unoptimized query
        IntermediateQueryBuilder queryBuilder = new DefaultIntermediateQueryBuilder(METADATA, INJECTOR);
        DistinctVariableOnlyDataAtom projectionAtom = DATA_FACTORY.getDistinctVariableOnlyDataAtom(ANS1_ARITY_2_PREDICATE, X, Y);
        ConstructionNode rootNode = new ConstructionNodeImpl(projectionAtom.getVariables(),
                new ImmutableSubstitutionImpl<>(ImmutableMap.of()), Optional.empty());
        queryBuilder.init(projectionAtom, rootNode);

        InnerJoinNode jn = new InnerJoinNodeImpl(Optional.of(DATA_FACTORY.getImmutableExpression(EQ,
                buildSparqlDatatype(X), buildSparqlDatatype(Y))));
        queryBuilder.addChild(rootNode, jn);
        ConstructionNode leftCn = new ConstructionNodeImpl(ImmutableSet.of(X),
                new ImmutableSubstitutionImpl<>(ImmutableMap.of(X, generateInt(A))), Optional.empty());
        queryBuilder.addChild(jn, leftCn);
        ConstructionNode rightCn = new ConstructionNodeImpl(ImmutableSet.of(Y),
                new ImmutableSubstitutionImpl<>(ImmutableMap.of(Y, generateInt(B))), Optional.empty());
        queryBuilder.addChild(jn, rightCn);
        queryBuilder.addChild(leftCn, DATA_NODE_8);
        queryBuilder.addChild(rightCn, DATA_NODE_9);

        //build unoptimized query
        IntermediateQuery unOptimizedQuery = queryBuilder.build();
        System.out.println("\nBefore optimization: \n" + unOptimizedQuery);

        // Expected query
        IntermediateQueryBuilder expectedQueryBuilder = new DefaultIntermediateQueryBuilder(METADATA, INJECTOR);
        ImmutableSubstitution expectedRootNodeSubstitution = new ImmutableSubstitutionImpl<>(ImmutableMap.of(X,
                generateInt(A), Y, generateInt(B)));
        ConstructionNode expectedRootNode = new ConstructionNodeImpl(ImmutableSet.of(X, Y), expectedRootNodeSubstitution,
                Optional.empty());
        expectedQueryBuilder.init(projectionAtom, expectedRootNode);
        InnerJoinNode jn2 = new InnerJoinNodeImpl(Optional.empty());
        expectedQueryBuilder.addChild(expectedRootNode, jn2);
        expectedQueryBuilder.addChild(jn2, DATA_NODE_8);
        expectedQueryBuilder.addChild(jn2, DATA_NODE_9);

        IntermediateQuery expectedQuery = expectedQueryBuilder.build();
        System.out.println("\nExpected query: \n" + expectedQuery);

        // Optimize and compare
        IntermediateQueryOptimizer substitutionOptimizer = new FixedPointBindingLiftOptimizer();
        IntermediateQuery optimizedQuery = substitutionOptimizer.optimize(unOptimizedQuery);
        System.out.println("\nAfter optimization: \n" + optimizedQuery);

        assertTrue(IQSyntacticEquivalenceChecker.areEquivalent(optimizedQuery, expectedQuery));

    }

    @Test(expected = EmptyQueryException.class)
    public void testEmptySubstitutionToBeLifted() throws EmptyQueryException {

        //Construct unoptimized query
        IntermediateQueryBuilder queryBuilder = new DefaultIntermediateQueryBuilder(METADATA, INJECTOR);
        DistinctVariableOnlyDataAtom projectionAtom = DATA_FACTORY.getDistinctVariableOnlyDataAtom(ANS1_ARITY_2_PREDICATE, X, Y);
        ConstructionNode rootNode = new ConstructionNodeImpl(projectionAtom.getVariables());

        queryBuilder.init(projectionAtom, rootNode);

        //construct
        joinNode = new InnerJoinNodeImpl(Optional.empty());
        queryBuilder.addChild(rootNode, joinNode);

        //construct left side join
        LeftJoinNode leftJoinNode =  new LeftJoinNodeImpl(Optional.empty());
        queryBuilder.addChild(joinNode, leftJoinNode);

        ConstructionNode leftNode = new ConstructionNodeImpl(ImmutableSet.of(Y),
                new ImmutableSubstitutionImpl<>(ImmutableMap.of(
                        Y, generateURI1(B))),
                Optional.empty());

        queryBuilder.addChild(leftJoinNode, leftNode, LEFT);

        queryBuilder.addChild(leftNode, DATA_NODE_9);

        ConstructionNode rightNode = new ConstructionNodeImpl(ImmutableSet.of(X,Y),
                new ImmutableSubstitutionImpl<>(ImmutableMap.of(X, generateURI2(C),
                        Y, generateURI1(D))),
                Optional.empty());

        queryBuilder.addChild(leftJoinNode, rightNode, RIGHT);

        queryBuilder.addChild(rightNode, DATA_NODE_3);


        //construct right side join
        ConstructionNode node1 = new ConstructionNodeImpl(ImmutableSet.of(X),
                new ImmutableSubstitutionImpl<>(ImmutableMap.of(X, generateURI1(A))), Optional.empty());
        queryBuilder.addChild(joinNode, node1);

        queryBuilder.addChild(node1, DATA_NODE_8);

        //build unoptimized query
        IntermediateQuery unOptimizedQuery = queryBuilder.build();
        System.out.println("\nBefore optimization: \n" +  unOptimizedQuery);


        IntermediateQueryOptimizer substitutionOptimizer = new FixedPointBindingLiftOptimizer();

        substitutionOptimizer.optimize(unOptimizedQuery);



    }

    @Test
    public void testUnionRemoval() throws EmptyQueryException {
        IntermediateQueryBuilder queryBuilder = new DefaultIntermediateQueryBuilder(METADATA, INJECTOR);
        DistinctVariableOnlyDataAtom projectionAtom = DATA_FACTORY.getDistinctVariableOnlyDataAtom(ANS1_ARITY_2_PREDICATE, X, Y);
        ConstructionNode rootNode = new ConstructionNodeImpl(projectionAtom.getVariables());

        queryBuilder.init(projectionAtom, rootNode);

        UnionNode unionNode = new UnionNodeImpl(projectionAtom.getVariables());
        queryBuilder.addChild(rootNode, unionNode);

        InnerJoinNode joinNode = new InnerJoinNodeImpl(Optional.empty());
        queryBuilder.addChild(unionNode, joinNode);

        ConstructionNode constructionNode1 = new ConstructionNodeImpl(projectionAtom.getVariables(),
                new ImmutableSubstitutionImpl<>(ImmutableMap.of(
                        X, generateURI1(A),
                        Y, generateURI2(B))), Optional.empty());
        queryBuilder.addChild(joinNode, constructionNode1);
        queryBuilder.addChild(constructionNode1, DATA_NODE_1);

        ConstructionNode constructionNode2 = new ConstructionNodeImpl(projectionAtom.getVariables(),
                new ImmutableSubstitutionImpl<>(ImmutableMap.of(
                        X, generateURI2(C),
                        Y, generateURI2(D))), Optional.empty());
        queryBuilder.addChild(joinNode, constructionNode2);
        queryBuilder.addChild(constructionNode2, DATA_NODE_3);

        ConstructionNode constructionNode3 = new ConstructionNodeImpl(projectionAtom.getVariables(),
                new ImmutableSubstitutionImpl<>(ImmutableMap.of(
                        X, generateURI1(E),
                        Y, generateURI2(F))), Optional.empty());
        queryBuilder.addChild(unionNode, constructionNode3);
        queryBuilder.addChild(constructionNode3, DATA_NODE_6);

        IntermediateQuery unOptimizedQuery = queryBuilder.build();
        System.out.println("\nBefore optimization: \n" +  unOptimizedQuery);


        IntermediateQueryBuilder expectedQueryBuilder = new DefaultIntermediateQueryBuilder(METADATA, INJECTOR);
        expectedQueryBuilder.init(projectionAtom, constructionNode3);
        expectedQueryBuilder.addChild(constructionNode3, DATA_NODE_6);
        IntermediateQuery expectedQuery = expectedQueryBuilder.build();

        System.out.println("\nExpected query: \n" +  expectedQuery);


        IntermediateQueryOptimizer substitutionOptimizer = new FixedPointBindingLiftOptimizer();
        IntermediateQuery optimizedQuery = substitutionOptimizer.optimize(unOptimizedQuery);

        assertTrue(IQSyntacticEquivalenceChecker.areEquivalent(optimizedQuery, expectedQuery));
    }

    @Test
    public void testUnionWithJoin() throws EmptyQueryException {
        /**
         * Original Query
         */

        AtomPredicate TABLE_1 = new AtomPredicateImpl("table1", 2);
        AtomPredicate TABLE_2 = new AtomPredicateImpl("table2", 2);
        AtomPredicate TABLE_3 = new AtomPredicateImpl("table3", 2);
        AtomPredicate TABLE_4 = new AtomPredicateImpl("table4", 2);
        AtomPredicate TABLE_5 = new AtomPredicateImpl("table5", 3);

        DistinctVariableOnlyDataAtom ROOT_CONSTRUCTION_NODE_ATOM =
                DATA_FACTORY.getDistinctVariableOnlyDataAtom(
                        ANS1_ARITY_3_PREDICATE, ImmutableList.of(X,Y, Z));

        IntermediateQueryBuilder originalBuilder = new DefaultIntermediateQueryBuilder(METADATA);

        ConstructionNode rootConstructionNode = new ConstructionNodeImpl(ROOT_CONSTRUCTION_NODE_ATOM.getVariables(),
                new ImmutableSubstitutionImpl<>(ImmutableMap.of()), Optional.empty());

        ConstructionNode emptyConstructionNode = new ConstructionNodeImpl(ROOT_CONSTRUCTION_NODE_ATOM.getVariables());
        ConstructionNode emptyConstructionNode2 = emptyConstructionNode.clone();

        UnionNode unionNode1  = new UnionNodeImpl(ImmutableSet.of(X, Y, Z));
        InnerJoinNode joinNode = new InnerJoinNodeImpl(Optional.empty());
        UnionNode unionNode21 = new UnionNodeImpl(ImmutableSet.of(X, Y));
        UnionNode unionNode22  = new UnionNodeImpl(ImmutableSet.of(X, C));
        InnerJoinNode joinNode1 = new InnerJoinNodeImpl(Optional.empty());

        ConstructionNode constructionNode21 = new ConstructionNodeImpl(unionNode21.getVariables(),
                new ImmutableSubstitutionImpl<>(ImmutableMap.of(
                        X, generateURI1(A),
                        Y, generateURI2(B))), Optional.empty());

        ConstructionNode constructionNode22 = new ConstructionNodeImpl(unionNode22.getVariables(),
                new ImmutableSubstitutionImpl<>(ImmutableMap.of(
                        X, generateURI1(A))), Optional.empty());

        ConstructionNode constructionNode22URI2 = new ConstructionNodeImpl(unionNode22.getVariables(),
                new ImmutableSubstitutionImpl<>(ImmutableMap.of(
                        X, generateURI2(A))), Optional.empty());

        ConstructionNode constructionNode21URI2 = new ConstructionNodeImpl(unionNode21.getVariables(),
                new ImmutableSubstitutionImpl<>(ImmutableMap.of(
                        X, generateURI2(A), Y, generateURI2(B))), Optional.empty());

        ConstructionNode constructionNode21URI1XY = constructionNode21.clone();

        ConstructionNode constructionNode22Z = new ConstructionNodeImpl(ImmutableSet.of(X, Z),
                new ImmutableSubstitutionImpl<>(ImmutableMap.of(
                        Z, generateURI1(C))), Optional.empty());

        ConstructionNode constructionNodeOverJoin2 = constructionNode22.clone();
        ConstructionNode constructionNodeOverJoin1 = new ConstructionNodeImpl(unionNode21.getVariables(),
                new ImmutableSubstitutionImpl<>(ImmutableMap.of(
                        X, generateURI1(A), Z, generateURI1(C))), Optional.empty());

        ExtensionalDataNode table1DataNode = new ExtensionalDataNodeImpl(DATA_FACTORY.getDataAtom(TABLE_1, A, B));
        ExtensionalDataNode table2DataNode = new ExtensionalDataNodeImpl(DATA_FACTORY.getDataAtom(TABLE_2, A, B));
        ExtensionalDataNode table3DataNode = new ExtensionalDataNodeImpl(DATA_FACTORY.getDataAtom(TABLE_3, A, B));
        ExtensionalDataNode table4DataNode = new ExtensionalDataNodeImpl(DATA_FACTORY.getDataAtom(TABLE_4, A, C));
        ExtensionalDataNode table5DataNode = new ExtensionalDataNodeImpl(DATA_FACTORY.getDataAtom(TABLE_5, A, B, C));

        originalBuilder.init(ROOT_CONSTRUCTION_NODE_ATOM, rootConstructionNode);
        originalBuilder.addChild(rootConstructionNode, unionNode1);
        originalBuilder.addChild(unionNode1, emptyConstructionNode);
        originalBuilder.addChild(emptyConstructionNode, joinNode);
        originalBuilder.addChild(unionNode1, emptyConstructionNode2);
        originalBuilder.addChild(emptyConstructionNode2, table5DataNode);

        originalBuilder.addChild(joinNode, unionNode21);
        originalBuilder.addChild(joinNode, constructionNode22Z);
        originalBuilder.addChild(constructionNode22Z, unionNode22);
        originalBuilder.addChild(joinNode,constructionNodeOverJoin1 );
        originalBuilder.addChild(constructionNodeOverJoin1, table4DataNode);
        originalBuilder.addChild(unionNode21, constructionNode21);
        originalBuilder.addChild(constructionNode21, table1DataNode);
        originalBuilder.addChild(unionNode21, constructionNode21URI2);
        originalBuilder.addChild(constructionNode21URI2, table2DataNode);
        originalBuilder.addChild(unionNode21, constructionNode21URI1XY);
        originalBuilder.addChild(constructionNode21URI1XY, table3DataNode);
        originalBuilder.addChild(unionNode22, constructionNode22);
        originalBuilder.addChild(constructionNode22, table4DataNode.clone());
        originalBuilder.addChild(unionNode22, constructionNode22URI2);
        originalBuilder.addChild(constructionNode22URI2, table5DataNode.clone());
        originalBuilder.addChild(unionNode22,constructionNodeOverJoin2 );
        originalBuilder.addChild(constructionNodeOverJoin2, joinNode1);
        originalBuilder.addChild(joinNode1, table4DataNode.clone());
        originalBuilder.addChild(joinNode1, table4DataNode.clone());



        IntermediateQuery originalQuery = originalBuilder.build();

        System.out.println("\n Original query: \n" +  originalQuery);

        IntermediateQueryOptimizer substitutionOptimizer = new FixedPointBindingLiftOptimizer();
        IntermediateQuery optimizedQuery = substitutionOptimizer.optimize(originalQuery);

        System.out.println("\n Optimized query: \n" +  optimizedQuery);

        /**
         * Expected Query
         */
        IntermediateQueryBuilder expectedBuilder = new DefaultIntermediateQueryBuilder(METADATA);

        UnionNode unionNode3 = new UnionNodeImpl(ImmutableSet.of(X, Y, Z));
        UnionNode unionNode4 = new UnionNodeImpl(ImmutableSet.of(A, B));
        UnionNode unionNode5 = new UnionNodeImpl(ImmutableSet.of(A,C));

        ConstructionNode constructionNode1 = new ConstructionNodeImpl(ImmutableSet.of(X, Y, Z),
                new ImmutableSubstitutionImpl<>(ImmutableMap.of(
                        X, generateURI1(A), Y, generateURI2(B), Z, generateURI1(C))), Optional.empty());
        ConstructionNode constructionNode2 = emptyConstructionNode;
        InnerJoinNode joinNode2 = new InnerJoinNodeImpl(Optional.empty());
        InnerJoinNode joinNode3 = new InnerJoinNodeImpl(Optional.empty());


        expectedBuilder.init(ROOT_CONSTRUCTION_NODE_ATOM, rootConstructionNode);
        expectedBuilder.addChild(rootConstructionNode, unionNode3);
        expectedBuilder.addChild(unionNode3, constructionNode1);
        expectedBuilder.addChild(unionNode3, constructionNode2);
        expectedBuilder.addChild(constructionNode1, joinNode2);
        expectedBuilder.addChild(joinNode2, unionNode4);
        expectedBuilder.addChild(unionNode4, table1DataNode.clone());
        expectedBuilder.addChild(unionNode4, table3DataNode.clone());
        expectedBuilder.addChild(joinNode2, unionNode5);
        expectedBuilder.addChild(unionNode5, table4DataNode.clone());
        expectedBuilder.addChild(unionNode5, joinNode3);
        expectedBuilder.addChild(joinNode3, table4DataNode.clone());
        expectedBuilder.addChild(joinNode3, table4DataNode.clone());
        expectedBuilder.addChild(joinNode2, table4DataNode.clone());
        expectedBuilder.addChild(constructionNode2, table5DataNode.clone());

        IntermediateQuery expectedQuery = expectedBuilder.build();

        System.out.println("\n Expected query: \n" +  expectedQuery);

        Assert.assertTrue(IQSyntacticEquivalenceChecker.areEquivalent(optimizedQuery, expectedQuery));


    }

    private static ExtensionalDataNode buildExtensionalDataNode(AtomPredicate predicate, VariableOrGroundTerm ... arguments) {
        return new ExtensionalDataNodeImpl(DATA_FACTORY.getDataAtom(predicate, arguments));
    }

    private static ImmutableFunctionalTerm buildSparqlDatatype(ImmutableTerm argument){
        return DATA_FACTORY.getImmutableFunctionalTerm(SPARQL_DATATYPE, argument);
    }
}<|MERGE_RESOLUTION|>--- conflicted
+++ resolved
@@ -17,11 +17,7 @@
 import it.unibz.inf.ontop.pivotalrepr.equivalence.IQSyntacticEquivalenceChecker;
 import it.unibz.inf.ontop.pivotalrepr.impl.*;
 import it.unibz.inf.ontop.pivotalrepr.impl.tree.DefaultIntermediateQueryBuilder;
-<<<<<<< HEAD
-=======
-import it.unibz.inf.ontop.sql.DBMetadataExtractor;
 import org.junit.Assert;
->>>>>>> 3b8a942d
 import org.junit.Ignore;
 import org.junit.Test;
 
@@ -1375,7 +1371,7 @@
                 DATA_FACTORY.getDistinctVariableOnlyDataAtom(
                         ANS1_ARITY_3_PREDICATE, ImmutableList.of(X,Y, Z));
 
-        IntermediateQueryBuilder originalBuilder = new DefaultIntermediateQueryBuilder(METADATA);
+        IntermediateQueryBuilder originalBuilder = new DefaultIntermediateQueryBuilder(METADATA, INJECTOR);
 
         ConstructionNode rootConstructionNode = new ConstructionNodeImpl(ROOT_CONSTRUCTION_NODE_ATOM.getVariables(),
                 new ImmutableSubstitutionImpl<>(ImmutableMap.of()), Optional.empty());
@@ -1464,7 +1460,7 @@
         /**
          * Expected Query
          */
-        IntermediateQueryBuilder expectedBuilder = new DefaultIntermediateQueryBuilder(METADATA);
+        IntermediateQueryBuilder expectedBuilder = new DefaultIntermediateQueryBuilder(METADATA, INJECTOR);
 
         UnionNode unionNode3 = new UnionNodeImpl(ImmutableSet.of(X, Y, Z));
         UnionNode unionNode4 = new UnionNodeImpl(ImmutableSet.of(A, B));
