package it.unibz.inf.ontop.reformulation.tests;


import com.google.common.collect.ImmutableList;
import com.google.common.collect.ImmutableMap;
import com.google.common.collect.ImmutableMultimap;
import com.google.common.collect.ImmutableSet;
import com.google.inject.Injector;
import it.unibz.inf.ontop.model.*;
import it.unibz.inf.ontop.model.impl.AtomPredicateImpl;
import it.unibz.inf.ontop.model.impl.OBDADataFactoryImpl;
import it.unibz.inf.ontop.model.impl.OBDAVocabulary;
import it.unibz.inf.ontop.owlrefplatform.core.basicoperations.ImmutableSubstitutionImpl;
import it.unibz.inf.ontop.owlrefplatform.injection.QuestCoreConfiguration;
import it.unibz.inf.ontop.pivotalrepr.*;
import it.unibz.inf.ontop.pivotalrepr.equivalence.IQSyntacticEquivalenceChecker;
import it.unibz.inf.ontop.pivotalrepr.impl.*;
import it.unibz.inf.ontop.pivotalrepr.impl.tree.DefaultIntermediateQueryBuilder;
import it.unibz.inf.ontop.sql.RDBMetadataExtractionTools;
import org.junit.Test;

import java.util.Optional;

import static junit.framework.Assert.assertFalse;
import static junit.framework.TestCase.assertTrue;

public class IQSyntacticEquivalenceCheckerTest {

    private final static AtomPredicate TABLE1_PREDICATE = new AtomPredicateImpl("table1", 3);
    private final static AtomPredicate TABLE2_PREDICATE = new AtomPredicateImpl("table1", 2);
    private final static AtomPredicate TABLE3_PREDICATE = new AtomPredicateImpl("table1", 1);
    private final static AtomPredicate ANS1_PREDICATE = new AtomPredicateImpl("ans1", 3);
    private final static AtomPredicate ANS2_PREDICATE = new AtomPredicateImpl("ans2", 2);
    private final static AtomPredicate ANS1_VAR1_PREDICATE = new AtomPredicateImpl("ans1", 1);
    private final static OBDADataFactory DATA_FACTORY = OBDADataFactoryImpl.getInstance();
    private final static Variable X = DATA_FACTORY.getVariable("x");
    private final static Variable Y = DATA_FACTORY.getVariable("y");
    private final static Variable Z = DATA_FACTORY.getVariable("z");
    private final static Constant TWO = DATA_FACTORY.getConstantLiteral("2");

    private final static ImmutableExpression EXPRESSION = DATA_FACTORY.getImmutableExpression(
            ExpressionOperation.EQ, X, Y);

    private final static ExtensionalDataNode DATA_NODE_1 = new ExtensionalDataNodeImpl(DATA_FACTORY.getDataAtom(TABLE2_PREDICATE, X, Z));
    private final static ExtensionalDataNode DATA_NODE_2 = new ExtensionalDataNodeImpl(DATA_FACTORY.getDataAtom(TABLE2_PREDICATE, Y, Z));

    private final MetadataForQueryOptimization metadata;

    private static final Injector INJECTOR = QuestCoreConfiguration.defaultBuilder().build().getInjector();
    
    public IQSyntacticEquivalenceCheckerTest() {
        metadata = initMetadata();
    }

    private static MetadataForQueryOptimization initMetadata() {
        ImmutableMultimap.Builder<AtomPredicate, ImmutableList<Integer>> uniqueKeyBuilder = ImmutableMultimap.builder();

        /**
         * Table 1: non-composite key and regular field
         */
        uniqueKeyBuilder.put(TABLE1_PREDICATE, ImmutableList.of(1));

        return new MetadataForQueryOptimizationImpl(
                RDBMetadataExtractionTools.createDummyMetadata(),
                uniqueKeyBuilder.build(),
                new UriTemplateMatcher());
    }

    @Test
    public void testInnerJoinNodeEquivalence() {

        IntermediateQueryBuilder queryBuilder = new DefaultIntermediateQueryBuilder(metadata, INJECTOR);
        InnerJoinNode innerJoinNode = new InnerJoinNodeImpl(Optional.of(EXPRESSION));
        ConstructionNode constructionNode = new ConstructionNodeImpl(ImmutableSet.of(Z));
        DistinctVariableOnlyDataAtom projectionAtom = DATA_FACTORY.getDistinctVariableOnlyDataAtom(ANS1_VAR1_PREDICATE, Z);
        queryBuilder.init(projectionAtom, constructionNode);
        queryBuilder.addChild(constructionNode, innerJoinNode);
        ExtensionalDataNode dataNode = new ExtensionalDataNodeImpl(DATA_FACTORY.getDataAtom(TABLE2_PREDICATE, X, Z));
        ExtensionalDataNode dataNode1 = new ExtensionalDataNodeImpl(DATA_FACTORY.getDataAtom(TABLE2_PREDICATE, X, Z));
        queryBuilder.addChild(innerJoinNode, dataNode);
        queryBuilder.addChild(innerJoinNode, dataNode1);
        IntermediateQuery query = queryBuilder.build();

        IntermediateQueryBuilder queryBuilder1 = new DefaultIntermediateQueryBuilder(metadata, INJECTOR);
        InnerJoinNode innerJoinNode1 = new InnerJoinNodeImpl(Optional.of(EXPRESSION));
        ConstructionNode constructionNode1 = new ConstructionNodeImpl(ImmutableSet.of(Z));
        DistinctVariableOnlyDataAtom projectionAtom1 = DATA_FACTORY.getDistinctVariableOnlyDataAtom(ANS1_VAR1_PREDICATE, Z);
        queryBuilder1.init(projectionAtom1, constructionNode1);
        queryBuilder1.addChild(constructionNode1, innerJoinNode1);
        ExtensionalDataNode dataNode2 = new ExtensionalDataNodeImpl(DATA_FACTORY.getDataAtom(TABLE2_PREDICATE, X, Z));
        ExtensionalDataNode dataNode3 = new ExtensionalDataNodeImpl(DATA_FACTORY.getDataAtom(TABLE2_PREDICATE, X, Z));
        queryBuilder1.addChild(innerJoinNode1, dataNode2);
        queryBuilder1.addChild(innerJoinNode1, dataNode3);
        IntermediateQuery query1 = queryBuilder1.build();

        assertTrue(IQSyntacticEquivalenceChecker.areEquivalent(query, query1));
    }

    @Test
    public void testInnerJoinNodeNotEquivalence() {

        IntermediateQueryBuilder queryBuilder = new DefaultIntermediateQueryBuilder(metadata, INJECTOR);
        InnerJoinNode innerJoinNode = new InnerJoinNodeImpl(Optional.of(EXPRESSION));
        ConstructionNode constructionNode = new ConstructionNodeImpl(ImmutableSet.of(Z));
        DistinctVariableOnlyDataAtom projectionAtom = DATA_FACTORY.getDistinctVariableOnlyDataAtom(ANS1_VAR1_PREDICATE, Z);
        queryBuilder.init(projectionAtom, constructionNode);
        queryBuilder.addChild(constructionNode, innerJoinNode);
        ExtensionalDataNode dataNode = new ExtensionalDataNodeImpl(DATA_FACTORY.getDataAtom(TABLE2_PREDICATE, X, Z));
        ExtensionalDataNode dataNode1 = new ExtensionalDataNodeImpl(DATA_FACTORY.getDataAtom(TABLE2_PREDICATE, X, Z));
        queryBuilder.addChild(innerJoinNode, dataNode);
        queryBuilder.addChild(innerJoinNode, dataNode1);
        IntermediateQuery query = queryBuilder.build();

        IntermediateQueryBuilder queryBuilder1 = new DefaultIntermediateQueryBuilder(metadata, INJECTOR);
        InnerJoinNode innerJoinNode1 = new InnerJoinNodeImpl(Optional.empty());
        ConstructionNode constructionNode1 = new ConstructionNodeImpl(ImmutableSet.of(Z));
        DistinctVariableOnlyDataAtom projectionAtom1 = DATA_FACTORY.getDistinctVariableOnlyDataAtom(ANS1_VAR1_PREDICATE, Z);
        queryBuilder1.init(projectionAtom1, constructionNode1);
        queryBuilder1.addChild(constructionNode1, innerJoinNode1);
        ExtensionalDataNode dataNode2 = new ExtensionalDataNodeImpl(DATA_FACTORY.getDataAtom(TABLE2_PREDICATE, X, Z));
        ExtensionalDataNode dataNode3 = new ExtensionalDataNodeImpl(DATA_FACTORY.getDataAtom(TABLE2_PREDICATE, X, Z));
        queryBuilder1.addChild(innerJoinNode1, dataNode2);
        queryBuilder1.addChild(innerJoinNode1, dataNode3);
        IntermediateQuery query1 = queryBuilder1.build();

        assertFalse(IQSyntacticEquivalenceChecker.areEquivalent(query, query1));
    }

    @Test
    public void testLeftJoinNodeEquivalence() {

        IntermediateQueryBuilder queryBuilder = new DefaultIntermediateQueryBuilder(metadata, INJECTOR);
        LeftJoinNode leftJoinNode = new LeftJoinNodeImpl(Optional.empty());
        ConstructionNode constructionNode = new ConstructionNodeImpl(ImmutableSet.of(Z));
        DistinctVariableOnlyDataAtom projectionAtom = DATA_FACTORY.getDistinctVariableOnlyDataAtom(ANS1_VAR1_PREDICATE, Z);
        queryBuilder.init(projectionAtom, constructionNode);
        queryBuilder.addChild(constructionNode, leftJoinNode);
        ExtensionalDataNode dataNode = new ExtensionalDataNodeImpl(DATA_FACTORY.getDataAtom(TABLE2_PREDICATE, X, Z));
        ExtensionalDataNode dataNode1 = new ExtensionalDataNodeImpl(DATA_FACTORY.getDataAtom(TABLE2_PREDICATE, X, Z));
        queryBuilder.addChild(leftJoinNode, dataNode, NonCommutativeOperatorNode.ArgumentPosition.LEFT);
        queryBuilder.addChild(leftJoinNode, dataNode1, NonCommutativeOperatorNode.ArgumentPosition.RIGHT);
        IntermediateQuery query = queryBuilder.build();

        IntermediateQueryBuilder queryBuilder1 = new DefaultIntermediateQueryBuilder(metadata, INJECTOR);
        LeftJoinNode leftJoinNode1 = new LeftJoinNodeImpl(Optional.empty());
        ConstructionNode constructionNode1 = new ConstructionNodeImpl(ImmutableSet.of(Z));
        DistinctVariableOnlyDataAtom projectionAtom1 = DATA_FACTORY.getDistinctVariableOnlyDataAtom(ANS1_VAR1_PREDICATE, Z);
        queryBuilder1.init(projectionAtom1, constructionNode1);
        queryBuilder1.addChild(constructionNode1, leftJoinNode1);
        ExtensionalDataNode dataNode2 = new ExtensionalDataNodeImpl(DATA_FACTORY.getDataAtom(TABLE2_PREDICATE, X, Z));
        ExtensionalDataNode dataNode3 = new ExtensionalDataNodeImpl(DATA_FACTORY.getDataAtom(TABLE2_PREDICATE, X, Z));
        queryBuilder1.addChild(leftJoinNode1, dataNode2, NonCommutativeOperatorNode.ArgumentPosition.LEFT);
        queryBuilder1.addChild(leftJoinNode1, dataNode3, NonCommutativeOperatorNode.ArgumentPosition.RIGHT);
        IntermediateQuery query1 = queryBuilder1.build();

        assertTrue(IQSyntacticEquivalenceChecker.areEquivalent(query, query1));
    }

    @Test
    public void testLeftJoinNodeNotEquivalence() {
        IntermediateQueryBuilder queryBuilder = new DefaultIntermediateQueryBuilder(metadata, INJECTOR);
        LeftJoinNode leftJoinNode = new LeftJoinNodeImpl(Optional.empty());
        ConstructionNode constructionNode = new ConstructionNodeImpl(ImmutableSet.of(Z));
        DistinctVariableOnlyDataAtom projectionAtom = DATA_FACTORY.getDistinctVariableOnlyDataAtom(ANS1_VAR1_PREDICATE, Z);
        queryBuilder.init(projectionAtom, constructionNode);
        queryBuilder.addChild(constructionNode, leftJoinNode);
        ExtensionalDataNode dataNode = new ExtensionalDataNodeImpl(DATA_FACTORY.getDataAtom(TABLE2_PREDICATE, X, Z));
        ExtensionalDataNode dataNode1 = new ExtensionalDataNodeImpl(DATA_FACTORY.getDataAtom(TABLE2_PREDICATE, X, Z));
        queryBuilder.addChild(leftJoinNode, dataNode, NonCommutativeOperatorNode.ArgumentPosition.LEFT);
        queryBuilder.addChild(leftJoinNode, dataNode1, NonCommutativeOperatorNode.ArgumentPosition.RIGHT);
        IntermediateQuery query = queryBuilder.build();

        IntermediateQueryBuilder queryBuilder1 = new DefaultIntermediateQueryBuilder(metadata, INJECTOR);
        LeftJoinNode leftJoinNode1 = new LeftJoinNodeImpl(Optional.of(EXPRESSION));
        ConstructionNode constructionNode1 = new ConstructionNodeImpl(ImmutableSet.of(Z));
        DistinctVariableOnlyDataAtom projectionAtom1 = DATA_FACTORY.getDistinctVariableOnlyDataAtom(ANS1_VAR1_PREDICATE, Z);
        queryBuilder1.init(projectionAtom1, constructionNode1);
        queryBuilder1.addChild(constructionNode1, leftJoinNode1);
        ExtensionalDataNode dataNode2 = new ExtensionalDataNodeImpl(DATA_FACTORY.getDataAtom(TABLE2_PREDICATE, X, Z));
        ExtensionalDataNode dataNode3 = new ExtensionalDataNodeImpl(DATA_FACTORY.getDataAtom(TABLE2_PREDICATE, X, Z));
        queryBuilder1.addChild(leftJoinNode1, dataNode2, NonCommutativeOperatorNode.ArgumentPosition.LEFT);
        queryBuilder1.addChild(leftJoinNode1, dataNode3, NonCommutativeOperatorNode.ArgumentPosition.RIGHT);
        IntermediateQuery query1 = queryBuilder1.build();

        assertFalse(IQSyntacticEquivalenceChecker.areEquivalent(query, query1));
    }

    @Test
    public void testUnionNodeEquivalence() {

        IntermediateQueryBuilder queryBuilder = new DefaultIntermediateQueryBuilder(metadata, INJECTOR);
        DistinctVariableOnlyDataAtom projectionAtom = DATA_FACTORY.getDistinctVariableOnlyDataAtom(ANS1_VAR1_PREDICATE, Z);
        ImmutableSet<Variable> projectedVariables = projectionAtom.getVariables();
        ConstructionNode constructionNodeMain = new ConstructionNodeImpl(projectedVariables);
        UnionNode unionNode = new UnionNodeImpl(projectedVariables);
        queryBuilder.init(projectionAtom, constructionNodeMain);
        queryBuilder.addChild(constructionNodeMain, unionNode);

        LeftJoinNode leftJoinNode = new LeftJoinNodeImpl(Optional.empty());
        queryBuilder.addChild(unionNode, leftJoinNode);
        ExtensionalDataNode dataNode1 =  new ExtensionalDataNodeImpl(DATA_FACTORY.getDataAtom(TABLE2_PREDICATE, X, Z));
        ExtensionalDataNode dataNode2 =  new ExtensionalDataNodeImpl(DATA_FACTORY.getDataAtom(TABLE2_PREDICATE, Y, Z));
        queryBuilder.addChild(leftJoinNode, dataNode1, NonCommutativeOperatorNode.ArgumentPosition.LEFT);
        queryBuilder.addChild(leftJoinNode, dataNode2, NonCommutativeOperatorNode.ArgumentPosition.RIGHT);

        LeftJoinNode leftJoinNode1 = new LeftJoinNodeImpl(Optional.empty());
        queryBuilder.addChild(unionNode, leftJoinNode1);
        ExtensionalDataNode dataNode3 =  new ExtensionalDataNodeImpl(DATA_FACTORY.getDataAtom(TABLE2_PREDICATE, X, Z));
        ExtensionalDataNode dataNode4 =  new ExtensionalDataNodeImpl(DATA_FACTORY.getDataAtom(TABLE2_PREDICATE, Y, Z));
        queryBuilder.addChild(leftJoinNode1, dataNode3, NonCommutativeOperatorNode.ArgumentPosition.LEFT);
        queryBuilder.addChild(leftJoinNode1, dataNode4, NonCommutativeOperatorNode.ArgumentPosition.RIGHT);

        IntermediateQuery query = queryBuilder.build();

        IntermediateQueryBuilder queryBuilder1 = new DefaultIntermediateQueryBuilder(metadata, INJECTOR);
        UnionNode unionNode1 = new UnionNodeImpl(projectedVariables);
        ConstructionNode constructionNodeMain1 = new ConstructionNodeImpl(projectedVariables);
        DistinctVariableOnlyDataAtom projectionAtomMain1 = DATA_FACTORY.getDistinctVariableOnlyDataAtom(ANS1_VAR1_PREDICATE, Z);
        queryBuilder1.init(projectionAtomMain1, constructionNodeMain1);
        queryBuilder1.addChild(constructionNodeMain1, unionNode1);

        LeftJoinNode leftJoinNode2 = new LeftJoinNodeImpl(Optional.empty());
        queryBuilder1.addChild(unionNode1, leftJoinNode2);
        ExtensionalDataNode dataNode5 =  new ExtensionalDataNodeImpl(DATA_FACTORY.getDataAtom(TABLE2_PREDICATE, X, Z));
        ExtensionalDataNode dataNode6 =  new ExtensionalDataNodeImpl(DATA_FACTORY.getDataAtom(TABLE2_PREDICATE, Y, Z));
        queryBuilder1.addChild(leftJoinNode2, dataNode5, NonCommutativeOperatorNode.ArgumentPosition.LEFT);
        queryBuilder1.addChild(leftJoinNode2, dataNode6, NonCommutativeOperatorNode.ArgumentPosition.RIGHT);

        LeftJoinNode leftJoinNode3 = new LeftJoinNodeImpl(Optional.empty());
        queryBuilder1.addChild(unionNode1, leftJoinNode3);
        ExtensionalDataNode dataNode7 =  new ExtensionalDataNodeImpl(DATA_FACTORY.getDataAtom(TABLE2_PREDICATE, X, Z));
        ExtensionalDataNode dataNode8 =  new ExtensionalDataNodeImpl(DATA_FACTORY.getDataAtom(TABLE2_PREDICATE, Y, Z));
        queryBuilder1.addChild(leftJoinNode3, dataNode7, NonCommutativeOperatorNode.ArgumentPosition.LEFT);
        queryBuilder1.addChild(leftJoinNode3, dataNode8, NonCommutativeOperatorNode.ArgumentPosition.RIGHT);

        IntermediateQuery query1 = queryBuilder1.build();

        assertTrue(IQSyntacticEquivalenceChecker.areEquivalent(query, query1));
    }

    @Test
    public void testUnionNodeNotEquivalence() {
        IntermediateQueryBuilder queryBuilder = new DefaultIntermediateQueryBuilder(metadata, INJECTOR);;
        DistinctVariableOnlyDataAtom projectionAtom = DATA_FACTORY.getDistinctVariableOnlyDataAtom(ANS1_VAR1_PREDICATE, Z);
        ImmutableSet<Variable> projectedVariables = projectionAtom.getVariables();
        UnionNode unionNode = new UnionNodeImpl(projectedVariables);
        ConstructionNode constructionNodeMain = new ConstructionNodeImpl(projectedVariables);
        queryBuilder.init(projectionAtom, constructionNodeMain);
        queryBuilder.addChild(constructionNodeMain, unionNode);

        LeftJoinNode leftJoinNode = new LeftJoinNodeImpl(Optional.empty());
        queryBuilder.addChild(unionNode, leftJoinNode);
        ExtensionalDataNode dataNode1 =  new ExtensionalDataNodeImpl(DATA_FACTORY.getDataAtom(TABLE2_PREDICATE, X, Z));
        ExtensionalDataNode dataNode2 =  new ExtensionalDataNodeImpl(DATA_FACTORY.getDataAtom(TABLE2_PREDICATE, Y, Z));
        queryBuilder.addChild(leftJoinNode, dataNode1, NonCommutativeOperatorNode.ArgumentPosition.LEFT);
        queryBuilder.addChild(leftJoinNode, dataNode2, NonCommutativeOperatorNode.ArgumentPosition.RIGHT);

        LeftJoinNode leftJoinNode1 = new LeftJoinNodeImpl(Optional.empty());
        queryBuilder.addChild(unionNode, leftJoinNode1);
        ExtensionalDataNode dataNode3 =  new ExtensionalDataNodeImpl(DATA_FACTORY.getDataAtom(TABLE2_PREDICATE, X, Z));
        ExtensionalDataNode dataNode4 =  new ExtensionalDataNodeImpl(DATA_FACTORY.getDataAtom(TABLE2_PREDICATE, Y, Z));
        queryBuilder.addChild(leftJoinNode1, dataNode3, NonCommutativeOperatorNode.ArgumentPosition.LEFT);
        queryBuilder.addChild(leftJoinNode1, dataNode4, NonCommutativeOperatorNode.ArgumentPosition.RIGHT);

        IntermediateQuery query = queryBuilder.build();

        IntermediateQueryBuilder queryBuilder1 = new DefaultIntermediateQueryBuilder(metadata, INJECTOR);
        UnionNode unionNode1 = new UnionNodeImpl(projectedVariables);
        ConstructionNode constructionNodeMain1 = new ConstructionNodeImpl(ImmutableSet.of(Z));
        queryBuilder1.init(projectionAtom, constructionNodeMain1);
        queryBuilder1.addChild(constructionNodeMain1, unionNode1);

        LeftJoinNode leftJoinNode2 = new LeftJoinNodeImpl(Optional.empty());
        queryBuilder1.addChild(unionNode1, leftJoinNode2);
        ExtensionalDataNode dataNode5 =  new ExtensionalDataNodeImpl(DATA_FACTORY.getDataAtom(TABLE2_PREDICATE, X, Z));
        ExtensionalDataNode dataNode6 =  new ExtensionalDataNodeImpl(DATA_FACTORY.getDataAtom(TABLE2_PREDICATE, Y, Z));
        queryBuilder1.addChild(leftJoinNode2, dataNode5, NonCommutativeOperatorNode.ArgumentPosition.LEFT);
        queryBuilder1.addChild(leftJoinNode2, dataNode6, NonCommutativeOperatorNode.ArgumentPosition.RIGHT);

        InnerJoinNode innerJoinNode = new InnerJoinNodeImpl(Optional.empty());
        queryBuilder1.addChild(unionNode1, innerJoinNode);
        ExtensionalDataNode dataNode7 =  new ExtensionalDataNodeImpl(DATA_FACTORY.getDataAtom(TABLE2_PREDICATE, X, Z));
        ExtensionalDataNode dataNode8 =  new ExtensionalDataNodeImpl(DATA_FACTORY.getDataAtom(TABLE2_PREDICATE, Y, Z));
        queryBuilder1.addChild(innerJoinNode, dataNode7);
        queryBuilder1.addChild(innerJoinNode, dataNode8);

        IntermediateQuery query1 = queryBuilder1.build();

        assertFalse(IQSyntacticEquivalenceChecker.areEquivalent(query, query1));
    }

    @Test
    public void testFilterNodeEquivalence() {
        ConstructionNode constructionNode = new ConstructionNodeImpl(ImmutableSet.of(X));
        DistinctVariableOnlyDataAtom projectionAtom = DATA_FACTORY.getDistinctVariableOnlyDataAtom(ANS1_VAR1_PREDICATE, X);
        IntermediateQueryBuilder queryBuilder = new DefaultIntermediateQueryBuilder(metadata, INJECTOR);
        queryBuilder.init(projectionAtom, constructionNode);
        FilterNode filterNode = new FilterNodeImpl(DATA_FACTORY.getImmutableExpression(
                ExpressionOperation.EQ, X, Z));
        queryBuilder.addChild(constructionNode, filterNode);
        ExtensionalDataNode dataNode = new ExtensionalDataNodeImpl(DATA_FACTORY.getDataAtom(TABLE2_PREDICATE, X, Z));
        queryBuilder.addChild(filterNode, dataNode);

        IntermediateQuery query = queryBuilder.build();

        ConstructionNode constructionNode1 = new ConstructionNodeImpl(ImmutableSet.of(X));
        DistinctVariableOnlyDataAtom projectionAtom1 = DATA_FACTORY.getDistinctVariableOnlyDataAtom(ANS1_VAR1_PREDICATE, X);
        IntermediateQueryBuilder queryBuilder1 = new DefaultIntermediateQueryBuilder(metadata, INJECTOR);
        queryBuilder1.init(projectionAtom1, constructionNode1);
        FilterNode filterNode1 = new FilterNodeImpl(DATA_FACTORY.getImmutableExpression(
                ExpressionOperation.EQ, X, Z));
        queryBuilder1.addChild(constructionNode1, filterNode1);
        ExtensionalDataNode dataNode1 = new ExtensionalDataNodeImpl(DATA_FACTORY.getDataAtom(TABLE2_PREDICATE, X, Z));
        queryBuilder1.addChild(filterNode1, dataNode1);

        IntermediateQuery query1 = queryBuilder1.build();

        assertTrue(IQSyntacticEquivalenceChecker.areEquivalent(query, query1));
    }

    @Test
    public void testFilterNodeNotEquivalence() {
        ConstructionNode constructionNode = new ConstructionNodeImpl(ImmutableSet.of(X));
        DistinctVariableOnlyDataAtom projectionAtom = DATA_FACTORY.getDistinctVariableOnlyDataAtom(ANS1_VAR1_PREDICATE, X);
        IntermediateQueryBuilder queryBuilder = new DefaultIntermediateQueryBuilder(metadata, INJECTOR);
        queryBuilder.init(projectionAtom, constructionNode);
        FilterNode filterNode = new FilterNodeImpl(DATA_FACTORY.getImmutableExpression(
                ExpressionOperation.EQ, X, Z));
        queryBuilder.addChild(constructionNode, filterNode);
        ExtensionalDataNode dataNode = new ExtensionalDataNodeImpl(DATA_FACTORY.getDataAtom(TABLE2_PREDICATE, X, Z));
        queryBuilder.addChild(filterNode, dataNode);

        IntermediateQuery query = queryBuilder.build();

        ConstructionNode constructionNode1 = new ConstructionNodeImpl(ImmutableSet.of(X));
        DistinctVariableOnlyDataAtom projectionAtom1 = DATA_FACTORY.getDistinctVariableOnlyDataAtom(ANS1_VAR1_PREDICATE, X);
        IntermediateQueryBuilder queryBuilder1 = new DefaultIntermediateQueryBuilder(metadata, INJECTOR);
        queryBuilder1.init(projectionAtom1, constructionNode1);
        FilterNode filterNode1 = new FilterNodeImpl(DATA_FACTORY.getImmutableExpression(
                ExpressionOperation.EQ, X, Y));
        queryBuilder1.addChild(constructionNode1, filterNode1);
        ExtensionalDataNode dataNode1 = new ExtensionalDataNodeImpl(DATA_FACTORY.getDataAtom(TABLE2_PREDICATE, X, Z));
        queryBuilder1.addChild(filterNode1, dataNode1);

        IntermediateQuery query1 = queryBuilder1.build();

        assertFalse(IQSyntacticEquivalenceChecker.areEquivalent(query, query1));
    }

    @Test
    public void testIntensionalDataNodeEquivalence() {
        ConstructionNode constructionNode = new ConstructionNodeImpl(ImmutableSet.of(X));
        DistinctVariableOnlyDataAtom projectionAtom = DATA_FACTORY.getDistinctVariableOnlyDataAtom(ANS1_VAR1_PREDICATE, X);
        IntermediateQueryBuilder queryBuilder = new DefaultIntermediateQueryBuilder(metadata, INJECTOR);
        queryBuilder.init(projectionAtom, constructionNode);
        IntensionalDataNode dataNode = new IntensionalDataNodeImpl(DATA_FACTORY.getDataAtom(TABLE2_PREDICATE, X, Z));
        queryBuilder.addChild(constructionNode, dataNode);

        IntermediateQuery query = queryBuilder.build();

        ConstructionNode constructionNode1 = new ConstructionNodeImpl(ImmutableSet.of(X));
        DistinctVariableOnlyDataAtom projectionAtom1 = DATA_FACTORY.getDistinctVariableOnlyDataAtom(ANS1_VAR1_PREDICATE, X);
        IntermediateQueryBuilder queryBuilder1 = new DefaultIntermediateQueryBuilder(metadata, INJECTOR);
        queryBuilder1.init(projectionAtom1, constructionNode1);
        IntensionalDataNode dataNode1 = new IntensionalDataNodeImpl(DATA_FACTORY.getDataAtom(TABLE2_PREDICATE, X, Z));
        queryBuilder1.addChild(constructionNode1, dataNode1);

        IntermediateQuery query1 = queryBuilder1.build();

        assertTrue(IQSyntacticEquivalenceChecker.areEquivalent(query, query1));
    }

    @Test
    public void testIntensionalDataNodeNotEquivalence() {
        ConstructionNode constructionNode = new ConstructionNodeImpl(ImmutableSet.of(X));
        DistinctVariableOnlyDataAtom projectionAtom = DATA_FACTORY.getDistinctVariableOnlyDataAtom(ANS1_VAR1_PREDICATE, X);
        IntermediateQueryBuilder queryBuilder = new DefaultIntermediateQueryBuilder(metadata, INJECTOR);
        queryBuilder.init(projectionAtom, constructionNode);
        IntensionalDataNode dataNode = new IntensionalDataNodeImpl(DATA_FACTORY.getDataAtom(TABLE2_PREDICATE, X, Z));
        queryBuilder.addChild(constructionNode, dataNode);

        IntermediateQuery query = queryBuilder.build();

        ConstructionNode constructionNode1 = new ConstructionNodeImpl(ImmutableSet.of(X));
        DistinctVariableOnlyDataAtom projectionAtom1 = DATA_FACTORY.getDistinctVariableOnlyDataAtom(ANS1_VAR1_PREDICATE, X);
        IntermediateQueryBuilder queryBuilder1 = new DefaultIntermediateQueryBuilder(metadata, INJECTOR);
        queryBuilder1.init(projectionAtom1, constructionNode1);
        IntensionalDataNode dataNode1 = new IntensionalDataNodeImpl(DATA_FACTORY.getDataAtom(TABLE2_PREDICATE, X, Y));
        queryBuilder1.addChild(constructionNode1, dataNode1);

        IntermediateQuery query1 = queryBuilder1.build();

        assertFalse(IQSyntacticEquivalenceChecker.areEquivalent(query, query1));
    }

    @Test
    public void testExtensionalDataNodeEquivalence() {
        ConstructionNode constructionNode = new ConstructionNodeImpl(ImmutableSet.of(X));
        DistinctVariableOnlyDataAtom projectionAtom = DATA_FACTORY.getDistinctVariableOnlyDataAtom(ANS1_VAR1_PREDICATE, X);
        IntermediateQueryBuilder queryBuilder = new DefaultIntermediateQueryBuilder(metadata, INJECTOR);
        queryBuilder.init(projectionAtom, constructionNode);
        queryBuilder.addChild(constructionNode, DATA_NODE_1);

        IntermediateQuery query = queryBuilder.build();

        ConstructionNode constructionNode1 = new ConstructionNodeImpl(ImmutableSet.of(X));
        DistinctVariableOnlyDataAtom projectionAtom1 = DATA_FACTORY.getDistinctVariableOnlyDataAtom(ANS1_VAR1_PREDICATE, X);
        IntermediateQueryBuilder queryBuilder1 = new DefaultIntermediateQueryBuilder(metadata, INJECTOR);
        queryBuilder1.init(projectionAtom1, constructionNode1);
        queryBuilder1.addChild(constructionNode1, DATA_NODE_1);

        IntermediateQuery query1 = queryBuilder1.build();

        assertTrue(IQSyntacticEquivalenceChecker.areEquivalent(query, query1));
    }

    @Test
    public void testExtensionalDataNodeNotEquivalence() {
        ConstructionNode constructionNode = new ConstructionNodeImpl(ImmutableSet.of(X));
        DistinctVariableOnlyDataAtom projectionAtom = DATA_FACTORY.getDistinctVariableOnlyDataAtom(ANS1_VAR1_PREDICATE, X);
        IntermediateQueryBuilder queryBuilder = new DefaultIntermediateQueryBuilder(metadata, INJECTOR);
        queryBuilder.init(projectionAtom, constructionNode);
        queryBuilder.addChild(constructionNode, DATA_NODE_1);

        IntermediateQuery query = queryBuilder.build();

        ConstructionNode constructionNode1 = new ConstructionNodeImpl(ImmutableSet.of(X));
        DistinctVariableOnlyDataAtom projectionAtom1 = DATA_FACTORY.getDistinctVariableOnlyDataAtom(ANS1_VAR1_PREDICATE, X);
        IntermediateQueryBuilder queryBuilder1 = new DefaultIntermediateQueryBuilder(metadata, INJECTOR);
        queryBuilder1.init(projectionAtom1, constructionNode1);
        queryBuilder1.addChild(constructionNode1, DATA_NODE_2);

        IntermediateQuery query1 = queryBuilder1.build();

        assertFalse(IQSyntacticEquivalenceChecker.areEquivalent(query, query1));
    }

<<<<<<< HEAD
    @Test
    public void testGroupNodeEquivalence() {
        ConstructionNode constructionNode = new ConstructionNodeImpl(ImmutableSet.of(X));
        DistinctVariableOnlyDataAtom projectionAtom = DATA_FACTORY.getDistinctVariableOnlyDataAtom(ANS1_VAR1_PREDICATE, X);
        IntermediateQueryBuilder queryBuilder = new DefaultIntermediateQueryBuilder(metadata, INJECTOR);
        queryBuilder.init(projectionAtom, constructionNode);
        ImmutableList.Builder<NonGroundTerm> termBuilder = ImmutableList.builder();
        termBuilder.add(X);
        GroupNode groupNode = new GroupNodeImpl(termBuilder.build());
        ExtensionalDataNode dataNode = new ExtensionalDataNodeImpl(DATA_FACTORY.getDataAtom(TABLE2_PREDICATE, X, Z));
        queryBuilder.addChild(constructionNode, groupNode);
        queryBuilder.addChild(groupNode, dataNode);

        IntermediateQuery query = queryBuilder.build();

        ConstructionNode constructionNode1 = new ConstructionNodeImpl(ImmutableSet.of(X));
        DistinctVariableOnlyDataAtom projectionAtom1 = DATA_FACTORY.getDistinctVariableOnlyDataAtom(ANS1_VAR1_PREDICATE, X);
        IntermediateQueryBuilder queryBuilder1 = new DefaultIntermediateQueryBuilder(metadata, INJECTOR);
        queryBuilder1.init(projectionAtom1, constructionNode1);
        ImmutableList.Builder<NonGroundTerm> termBuilder1 = ImmutableList.builder();
        termBuilder1.add(X);
        GroupNode groupNode1 = new GroupNodeImpl(termBuilder1.build());
        ExtensionalDataNode dataNode1 = new ExtensionalDataNodeImpl(DATA_FACTORY.getDataAtom(TABLE2_PREDICATE, X, Z));
        queryBuilder1.addChild(constructionNode1, groupNode1);
        queryBuilder1.addChild(groupNode1, dataNode1);

        IntermediateQuery query1 = queryBuilder1.build();

        assertTrue(IQSyntacticEquivalenceChecker.areEquivalent(query, query1));
    }

    @Test
    public void testGroupNodeNodeNotEquivalence() {
        ConstructionNode constructionNode = new ConstructionNodeImpl(ImmutableSet.of(X));
        DistinctVariableOnlyDataAtom projectionAtom = DATA_FACTORY.getDistinctVariableOnlyDataAtom(ANS1_VAR1_PREDICATE, X);
        IntermediateQueryBuilder queryBuilder = new DefaultIntermediateQueryBuilder(metadata, INJECTOR);
        queryBuilder.init(projectionAtom, constructionNode);
        ImmutableList.Builder<NonGroundTerm> termBuilder = ImmutableList.builder();
        termBuilder.add(X);
        GroupNode groupNode = new GroupNodeImpl(termBuilder.build());
        ExtensionalDataNode dataNode = new ExtensionalDataNodeImpl(DATA_FACTORY.getDataAtom(TABLE2_PREDICATE, X, Y));
        queryBuilder.addChild(constructionNode, groupNode);
        queryBuilder.addChild(groupNode, dataNode);

        IntermediateQuery query = queryBuilder.build();

        ConstructionNode constructionNode1 = new ConstructionNodeImpl(ImmutableSet.of(X));
        DistinctVariableOnlyDataAtom projectionAtom1 = DATA_FACTORY.getDistinctVariableOnlyDataAtom(ANS1_VAR1_PREDICATE, X);
        IntermediateQueryBuilder queryBuilder1 = new DefaultIntermediateQueryBuilder(metadata, INJECTOR);
        queryBuilder1.init(projectionAtom1, constructionNode1);
        ImmutableList.Builder<NonGroundTerm> termBuilder1 = ImmutableList.builder();
        termBuilder1.add(Y);
        GroupNode groupNode1 = new GroupNodeImpl(termBuilder1.build());
        ExtensionalDataNode dataNode1 = new ExtensionalDataNodeImpl(DATA_FACTORY.getDataAtom(TABLE2_PREDICATE, X, Y));
        queryBuilder1.addChild(constructionNode1, groupNode1);
        queryBuilder1.addChild(groupNode1, dataNode1);

        IntermediateQuery query1 = queryBuilder1.build();

        assertFalse(IQSyntacticEquivalenceChecker.areEquivalent(query, query1));
    }
=======
//    @Test
//    public void testGroupNodeEquivalence() {
//        ConstructionNode constructionNode = new ConstructionNodeImpl(ImmutableSet.of(X));
//        DistinctVariableOnlyDataAtom projectionAtom = DATA_FACTORY.getDistinctVariableOnlyDataAtom(ANS1_VAR1_PREDICATE, X);
//        IntermediateQueryBuilder queryBuilder = new DefaultIntermediateQueryBuilder(metadata);
//        queryBuilder.init(projectionAtom, constructionNode);
//        ImmutableList.Builder<NonGroundTerm> termBuilder = ImmutableList.builder();
//        termBuilder.add(X);
//        GroupNode groupNode = new GroupNodeImpl(termBuilder.build());
//        ExtensionalDataNode dataNode = new ExtensionalDataNodeImpl(DATA_FACTORY.getDataAtom(TABLE2_PREDICATE, X, Z));
//        queryBuilder.addChild(constructionNode, groupNode);
//        queryBuilder.addChild(groupNode, dataNode);
//
//        IntermediateQuery query = queryBuilder.build();
//
//        ConstructionNode constructionNode1 = new ConstructionNodeImpl(ImmutableSet.of(X));
//        DistinctVariableOnlyDataAtom projectionAtom1 = DATA_FACTORY.getDistinctVariableOnlyDataAtom(ANS1_VAR1_PREDICATE, X);
//        IntermediateQueryBuilder queryBuilder1 = new DefaultIntermediateQueryBuilder(metadata);
//        queryBuilder1.init(projectionAtom1, constructionNode1);
//        ImmutableList.Builder<NonGroundTerm> termBuilder1 = ImmutableList.builder();
//        termBuilder1.add(X);
//        GroupNode groupNode1 = new GroupNodeImpl(termBuilder1.build());
//        ExtensionalDataNode dataNode1 = new ExtensionalDataNodeImpl(DATA_FACTORY.getDataAtom(TABLE2_PREDICATE, X, Z));
//        queryBuilder1.addChild(constructionNode1, groupNode1);
//        queryBuilder1.addChild(groupNode1, dataNode1);
//
//        IntermediateQuery query1 = queryBuilder1.build();
//
//        assertTrue(IQSyntacticEquivalenceChecker.areEquivalent(query, query1));
//    }

//    @Test
//    public void testGroupNodeNodeNotEquivalence() {
//        ConstructionNode constructionNode = new ConstructionNodeImpl(ImmutableSet.of(X));
//        DistinctVariableOnlyDataAtom projectionAtom = DATA_FACTORY.getDistinctVariableOnlyDataAtom(ANS1_VAR1_PREDICATE, X);
//        IntermediateQueryBuilder queryBuilder = new DefaultIntermediateQueryBuilder(metadata);
//        queryBuilder.init(projectionAtom, constructionNode);
//        ImmutableList.Builder<NonGroundTerm> termBuilder = ImmutableList.builder();
//        termBuilder.add(X);
//        GroupNode groupNode = new GroupNodeImpl(termBuilder.build());
//        ExtensionalDataNode dataNode = new ExtensionalDataNodeImpl(DATA_FACTORY.getDataAtom(TABLE2_PREDICATE, X, Y));
//        queryBuilder.addChild(constructionNode, groupNode);
//        queryBuilder.addChild(groupNode, dataNode);
//
//        IntermediateQuery query = queryBuilder.build();
//
//        ConstructionNode constructionNode1 = new ConstructionNodeImpl(ImmutableSet.of(X));
//        DistinctVariableOnlyDataAtom projectionAtom1 = DATA_FACTORY.getDistinctVariableOnlyDataAtom(ANS1_VAR1_PREDICATE, X);
//        IntermediateQueryBuilder queryBuilder1 = new DefaultIntermediateQueryBuilder(metadata);
//        queryBuilder1.init(projectionAtom1, constructionNode1);
//        ImmutableList.Builder<NonGroundTerm> termBuilder1 = ImmutableList.builder();
//        termBuilder1.add(Y);
//        GroupNode groupNode1 = new GroupNodeImpl(termBuilder1.build());
//        ExtensionalDataNode dataNode1 = new ExtensionalDataNodeImpl(DATA_FACTORY.getDataAtom(TABLE2_PREDICATE, X, Y));
//        queryBuilder1.addChild(constructionNode1, groupNode1);
//        queryBuilder1.addChild(groupNode1, dataNode1);
//
//        IntermediateQuery query1 = queryBuilder1.build();
//
//        assertFalse(IQSyntacticEquivalenceChecker.areEquivalent(query, query1));
//    }
>>>>>>> a23b4f76

    @Test
    public void testConstructionNodeEquivalence() {

        ConstructionNode constructionNode = new ConstructionNodeImpl(ImmutableSet.of(X));
        DistinctVariableOnlyDataAtom projectionAtom = DATA_FACTORY.getDistinctVariableOnlyDataAtom(ANS1_VAR1_PREDICATE, X);
        IntermediateQueryBuilder queryBuilder = new DefaultIntermediateQueryBuilder(metadata, INJECTOR);
        queryBuilder.init(projectionAtom, constructionNode);
        ExtensionalDataNode dataNode = new ExtensionalDataNodeImpl(DATA_FACTORY.getDataAtom(TABLE2_PREDICATE, X, Z));
        queryBuilder.addChild(constructionNode, dataNode);

        IntermediateQuery query = queryBuilder.build();

        ConstructionNode constructionNode1 = new ConstructionNodeImpl(ImmutableSet.of(X));
        DistinctVariableOnlyDataAtom projectionAtom1 = DATA_FACTORY.getDistinctVariableOnlyDataAtom(ANS1_VAR1_PREDICATE, X);
        IntermediateQueryBuilder queryBuilder1 = new DefaultIntermediateQueryBuilder(metadata, INJECTOR);
        queryBuilder1.init(projectionAtom1, constructionNode1);
        ExtensionalDataNode dataNode1 = new ExtensionalDataNodeImpl(DATA_FACTORY.getDataAtom(TABLE2_PREDICATE, X, Z));
        queryBuilder1.addChild(constructionNode1, dataNode1);

        IntermediateQuery query1 = queryBuilder1.build();

        assertTrue(IQSyntacticEquivalenceChecker.areEquivalent(query, query1));
    }

    @Test
    public void testConstructionNodeDifferentSubstitutions() {

        ConstructionNode constructionNode = new ConstructionNodeImpl(ImmutableSet.of(X,Y),
                new ImmutableSubstitutionImpl<>(ImmutableMap.of(Y, OBDAVocabulary.NULL)),
                Optional.empty());
        DistinctVariableOnlyDataAtom projectionAtom = DATA_FACTORY.getDistinctVariableOnlyDataAtom(ANS2_PREDICATE, X, Y);
        IntermediateQueryBuilder queryBuilder = new DefaultIntermediateQueryBuilder(metadata, INJECTOR);
        queryBuilder.init(projectionAtom, constructionNode);
        ExtensionalDataNode dataNode = new ExtensionalDataNodeImpl(DATA_FACTORY.getDataAtom(TABLE2_PREDICATE, X, Z));
        queryBuilder.addChild(constructionNode, dataNode);

        IntermediateQuery query = queryBuilder.build();

        ConstructionNode constructionNode1 = new ConstructionNodeImpl(ImmutableSet.of(X,Y),
                new ImmutableSubstitutionImpl<>(ImmutableMap.of(Y, DATA_FACTORY.getConstantLiteral("John"))),
                Optional.empty());
        DistinctVariableOnlyDataAtom projectionAtom1 = DATA_FACTORY.getDistinctVariableOnlyDataAtom(ANS2_PREDICATE, X, Y);
        IntermediateQueryBuilder queryBuilder1 = new DefaultIntermediateQueryBuilder(metadata, INJECTOR);
        queryBuilder1.init(projectionAtom1, constructionNode1);
        ExtensionalDataNode dataNode1 = new ExtensionalDataNodeImpl(DATA_FACTORY.getDataAtom(TABLE2_PREDICATE, X, Z));
        queryBuilder1.addChild(constructionNode1, dataNode1);

        IntermediateQuery query1 = queryBuilder1.build();

        assertFalse(IQSyntacticEquivalenceChecker.areEquivalent(query, query1));
    }

    @Test
    public void testConstructionNodeNotEquivalence() {
        ConstructionNode constructionNode = new ConstructionNodeImpl(ImmutableSet.of(X));
        DistinctVariableOnlyDataAtom projectionAtom = DATA_FACTORY.getDistinctVariableOnlyDataAtom(ANS1_VAR1_PREDICATE, X);
        IntermediateQueryBuilder queryBuilder = new DefaultIntermediateQueryBuilder(metadata, INJECTOR);
        queryBuilder.init(projectionAtom, constructionNode);
        ExtensionalDataNode dataNode = new ExtensionalDataNodeImpl(DATA_FACTORY.getDataAtom(TABLE2_PREDICATE, X, Z));
        queryBuilder.addChild(constructionNode, dataNode);

        IntermediateQuery query = queryBuilder.build();

        ConstructionNode constructionNode1 = new ConstructionNodeImpl(ImmutableSet.of(Y));
        DistinctVariableOnlyDataAtom projectionAtom1 = DATA_FACTORY.getDistinctVariableOnlyDataAtom(TABLE3_PREDICATE, Y);
        IntermediateQueryBuilder queryBuilder1 = new DefaultIntermediateQueryBuilder(metadata, INJECTOR);
        queryBuilder1.init(projectionAtom1, constructionNode1);
        ExtensionalDataNode dataNode1 = new ExtensionalDataNodeImpl(DATA_FACTORY.getDataAtom(TABLE2_PREDICATE, X, Z));
        queryBuilder1.addChild(constructionNode1, dataNode1);

        IntermediateQuery query1 = queryBuilder1.build();

        assertFalse(IQSyntacticEquivalenceChecker.areEquivalent(query, query1));
    }
}<|MERGE_RESOLUTION|>--- conflicted
+++ resolved
@@ -47,7 +47,7 @@
     private final MetadataForQueryOptimization metadata;
 
     private static final Injector INJECTOR = QuestCoreConfiguration.defaultBuilder().build().getInjector();
-    
+
     public IQSyntacticEquivalenceCheckerTest() {
         metadata = initMetadata();
     }
@@ -435,74 +435,11 @@
         assertFalse(IQSyntacticEquivalenceChecker.areEquivalent(query, query1));
     }
 
-<<<<<<< HEAD
-    @Test
-    public void testGroupNodeEquivalence() {
-        ConstructionNode constructionNode = new ConstructionNodeImpl(ImmutableSet.of(X));
-        DistinctVariableOnlyDataAtom projectionAtom = DATA_FACTORY.getDistinctVariableOnlyDataAtom(ANS1_VAR1_PREDICATE, X);
-        IntermediateQueryBuilder queryBuilder = new DefaultIntermediateQueryBuilder(metadata, INJECTOR);
-        queryBuilder.init(projectionAtom, constructionNode);
-        ImmutableList.Builder<NonGroundTerm> termBuilder = ImmutableList.builder();
-        termBuilder.add(X);
-        GroupNode groupNode = new GroupNodeImpl(termBuilder.build());
-        ExtensionalDataNode dataNode = new ExtensionalDataNodeImpl(DATA_FACTORY.getDataAtom(TABLE2_PREDICATE, X, Z));
-        queryBuilder.addChild(constructionNode, groupNode);
-        queryBuilder.addChild(groupNode, dataNode);
-
-        IntermediateQuery query = queryBuilder.build();
-
-        ConstructionNode constructionNode1 = new ConstructionNodeImpl(ImmutableSet.of(X));
-        DistinctVariableOnlyDataAtom projectionAtom1 = DATA_FACTORY.getDistinctVariableOnlyDataAtom(ANS1_VAR1_PREDICATE, X);
-        IntermediateQueryBuilder queryBuilder1 = new DefaultIntermediateQueryBuilder(metadata, INJECTOR);
-        queryBuilder1.init(projectionAtom1, constructionNode1);
-        ImmutableList.Builder<NonGroundTerm> termBuilder1 = ImmutableList.builder();
-        termBuilder1.add(X);
-        GroupNode groupNode1 = new GroupNodeImpl(termBuilder1.build());
-        ExtensionalDataNode dataNode1 = new ExtensionalDataNodeImpl(DATA_FACTORY.getDataAtom(TABLE2_PREDICATE, X, Z));
-        queryBuilder1.addChild(constructionNode1, groupNode1);
-        queryBuilder1.addChild(groupNode1, dataNode1);
-
-        IntermediateQuery query1 = queryBuilder1.build();
-
-        assertTrue(IQSyntacticEquivalenceChecker.areEquivalent(query, query1));
-    }
-
-    @Test
-    public void testGroupNodeNodeNotEquivalence() {
-        ConstructionNode constructionNode = new ConstructionNodeImpl(ImmutableSet.of(X));
-        DistinctVariableOnlyDataAtom projectionAtom = DATA_FACTORY.getDistinctVariableOnlyDataAtom(ANS1_VAR1_PREDICATE, X);
-        IntermediateQueryBuilder queryBuilder = new DefaultIntermediateQueryBuilder(metadata, INJECTOR);
-        queryBuilder.init(projectionAtom, constructionNode);
-        ImmutableList.Builder<NonGroundTerm> termBuilder = ImmutableList.builder();
-        termBuilder.add(X);
-        GroupNode groupNode = new GroupNodeImpl(termBuilder.build());
-        ExtensionalDataNode dataNode = new ExtensionalDataNodeImpl(DATA_FACTORY.getDataAtom(TABLE2_PREDICATE, X, Y));
-        queryBuilder.addChild(constructionNode, groupNode);
-        queryBuilder.addChild(groupNode, dataNode);
-
-        IntermediateQuery query = queryBuilder.build();
-
-        ConstructionNode constructionNode1 = new ConstructionNodeImpl(ImmutableSet.of(X));
-        DistinctVariableOnlyDataAtom projectionAtom1 = DATA_FACTORY.getDistinctVariableOnlyDataAtom(ANS1_VAR1_PREDICATE, X);
-        IntermediateQueryBuilder queryBuilder1 = new DefaultIntermediateQueryBuilder(metadata, INJECTOR);
-        queryBuilder1.init(projectionAtom1, constructionNode1);
-        ImmutableList.Builder<NonGroundTerm> termBuilder1 = ImmutableList.builder();
-        termBuilder1.add(Y);
-        GroupNode groupNode1 = new GroupNodeImpl(termBuilder1.build());
-        ExtensionalDataNode dataNode1 = new ExtensionalDataNodeImpl(DATA_FACTORY.getDataAtom(TABLE2_PREDICATE, X, Y));
-        queryBuilder1.addChild(constructionNode1, groupNode1);
-        queryBuilder1.addChild(groupNode1, dataNode1);
-
-        IntermediateQuery query1 = queryBuilder1.build();
-
-        assertFalse(IQSyntacticEquivalenceChecker.areEquivalent(query, query1));
-    }
-=======
 //    @Test
 //    public void testGroupNodeEquivalence() {
 //        ConstructionNode constructionNode = new ConstructionNodeImpl(ImmutableSet.of(X));
 //        DistinctVariableOnlyDataAtom projectionAtom = DATA_FACTORY.getDistinctVariableOnlyDataAtom(ANS1_VAR1_PREDICATE, X);
-//        IntermediateQueryBuilder queryBuilder = new DefaultIntermediateQueryBuilder(metadata);
+//        IntermediateQueryBuilder queryBuilder = new DefaultIntermediateQueryBuilder(metadata, INJECTOR);
 //        queryBuilder.init(projectionAtom, constructionNode);
 //        ImmutableList.Builder<NonGroundTerm> termBuilder = ImmutableList.builder();
 //        termBuilder.add(X);
@@ -515,7 +452,7 @@
 //
 //        ConstructionNode constructionNode1 = new ConstructionNodeImpl(ImmutableSet.of(X));
 //        DistinctVariableOnlyDataAtom projectionAtom1 = DATA_FACTORY.getDistinctVariableOnlyDataAtom(ANS1_VAR1_PREDICATE, X);
-//        IntermediateQueryBuilder queryBuilder1 = new DefaultIntermediateQueryBuilder(metadata);
+//        IntermediateQueryBuilder queryBuilder1 = new DefaultIntermediateQueryBuilder(metadata, INJECTOR);
 //        queryBuilder1.init(projectionAtom1, constructionNode1);
 //        ImmutableList.Builder<NonGroundTerm> termBuilder1 = ImmutableList.builder();
 //        termBuilder1.add(X);
@@ -533,7 +470,7 @@
 //    public void testGroupNodeNodeNotEquivalence() {
 //        ConstructionNode constructionNode = new ConstructionNodeImpl(ImmutableSet.of(X));
 //        DistinctVariableOnlyDataAtom projectionAtom = DATA_FACTORY.getDistinctVariableOnlyDataAtom(ANS1_VAR1_PREDICATE, X);
-//        IntermediateQueryBuilder queryBuilder = new DefaultIntermediateQueryBuilder(metadata);
+//        IntermediateQueryBuilder queryBuilder = new DefaultIntermediateQueryBuilder(metadata, INJECTOR);
 //        queryBuilder.init(projectionAtom, constructionNode);
 //        ImmutableList.Builder<NonGroundTerm> termBuilder = ImmutableList.builder();
 //        termBuilder.add(X);
@@ -546,7 +483,7 @@
 //
 //        ConstructionNode constructionNode1 = new ConstructionNodeImpl(ImmutableSet.of(X));
 //        DistinctVariableOnlyDataAtom projectionAtom1 = DATA_FACTORY.getDistinctVariableOnlyDataAtom(ANS1_VAR1_PREDICATE, X);
-//        IntermediateQueryBuilder queryBuilder1 = new DefaultIntermediateQueryBuilder(metadata);
+//        IntermediateQueryBuilder queryBuilder1 = new DefaultIntermediateQueryBuilder(metadata, INJECTOR);
 //        queryBuilder1.init(projectionAtom1, constructionNode1);
 //        ImmutableList.Builder<NonGroundTerm> termBuilder1 = ImmutableList.builder();
 //        termBuilder1.add(Y);
@@ -559,7 +496,6 @@
 //
 //        assertFalse(IQSyntacticEquivalenceChecker.areEquivalent(query, query1));
 //    }
->>>>>>> a23b4f76
 
     @Test
     public void testConstructionNodeEquivalence() {
