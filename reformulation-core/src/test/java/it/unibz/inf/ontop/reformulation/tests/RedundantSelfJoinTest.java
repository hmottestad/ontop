--- conflicted
+++ resolved
@@ -951,8 +951,6 @@
         assertEquals("The version number has changed", initialVersion, query.getVersionNumber());
     }
 
-<<<<<<< HEAD
-=======
     @Test
     public void testOptimizationOnRightPartOfLJ1() throws EmptyQueryException {
         IntermediateQueryBuilder queryBuilder = new DefaultIntermediateQueryBuilder(metadata);
@@ -1056,7 +1054,6 @@
         assertTrue(IQSyntacticEquivalenceChecker.areEquivalent(query, expectedQuery));
     }
 
->>>>>>> 43931008
 
     private static P2<IntermediateQueryBuilder, InnerJoinNode> initAns1(MetadataForQueryOptimization metadata)
             throws IntermediateQueryBuilderException {
