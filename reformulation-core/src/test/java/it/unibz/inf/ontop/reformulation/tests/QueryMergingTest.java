package it.unibz.inf.ontop.reformulation.tests;

import com.google.common.collect.ImmutableList;
import com.google.common.collect.ImmutableMap;
import com.google.common.collect.ImmutableSet;
import com.google.inject.Injector;
import it.unibz.inf.ontop.model.*;
import it.unibz.inf.ontop.model.impl.AtomPredicateImpl;
import it.unibz.inf.ontop.model.impl.OBDADataFactoryImpl;
import it.unibz.inf.ontop.model.impl.URITemplatePredicateImpl;
import it.unibz.inf.ontop.owlrefplatform.core.basicoperations.ImmutableSubstitutionImpl;
<<<<<<< HEAD
import it.unibz.inf.ontop.owlrefplatform.injection.QuestCoreConfiguration;
=======
import it.unibz.inf.ontop.owlrefplatform.core.optimization.IntermediateQueryOptimizer;
import it.unibz.inf.ontop.owlrefplatform.core.optimization.TopDownSubstitutionLiftOptimizer;
import it.unibz.inf.ontop.owlrefplatform.core.optimization.unfolding.QueryUnfolder;
import it.unibz.inf.ontop.owlrefplatform.core.optimization.unfolding.impl.QueryUnfolderImpl;
>>>>>>> 0c885a73
import it.unibz.inf.ontop.pivotalrepr.*;
import it.unibz.inf.ontop.pivotalrepr.impl.*;
import it.unibz.inf.ontop.pivotalrepr.impl.tree.DefaultIntermediateQueryBuilder;
import it.unibz.inf.ontop.pivotalrepr.proposal.QueryMergingProposal;
import it.unibz.inf.ontop.pivotalrepr.proposal.impl.QueryMergingProposalImpl;
import org.junit.Test;

import java.util.*;
import java.util.stream.Stream;

import static it.unibz.inf.ontop.model.Predicate.COL_TYPE.INTEGER;
import static it.unibz.inf.ontop.pivotalrepr.equivalence.IQSyntacticEquivalenceChecker.areEquivalent;
import static org.junit.Assert.assertTrue;
import static org.junit.Assert.fail;

public class QueryMergingTest {

    private static MetadataForQueryOptimization METADATA = new EmptyMetadataForQueryOptimization();
    private static boolean REQUIRE_USING_IN_PLACE_EXECUTOR = true;
    private static final OBDADataFactory DATA_FACTORY = OBDADataFactoryImpl.getInstance();
    private static AtomPredicate ANS0_PREDICATE = new AtomPredicateImpl("ans1", 0);
    private static AtomPredicate ANS1_PREDICATE = new AtomPredicateImpl("ans1", 2);
    private static AtomPredicate ANS2_PREDICATE = new AtomPredicateImpl("ans1", 1);
    private static AtomPredicate ANS4_PREDICATE = new AtomPredicateImpl("ans1", 3);
    private static AtomPredicate P1_PREDICATE = new AtomPredicateImpl("p1", 2);
    private static AtomPredicate P2_PREDICATE = new AtomPredicateImpl("p2", 3);
    private static AtomPredicate P3_PREDICATE = new AtomPredicateImpl("p3", 1);
    private static AtomPredicate P4_PREDICATE = new AtomPredicateImpl("p4", 1);
    private static AtomPredicate P5_PREDICATE = new AtomPredicateImpl("p5", 1);
    private static Variable X = DATA_FACTORY.getVariable("x");
    private static Variable Y = DATA_FACTORY.getVariable("y");
    private static Variable Z = DATA_FACTORY.getVariable("z");
    private static Variable S = DATA_FACTORY.getVariable("s");
    private static Variable T = DATA_FACTORY.getVariable("t");
    private static Variable R = DATA_FACTORY.getVariable("r");
    private static Variable U = DATA_FACTORY.getVariable("u");
    private static Variable A = DATA_FACTORY.getVariable("a");
    private static Variable B = DATA_FACTORY.getVariable("b");
    private static Variable C = DATA_FACTORY.getVariable("c");
    private static Variable D = DATA_FACTORY.getVariable("d");
    private static Variable E = DATA_FACTORY.getVariable("e");
    private static DistinctVariableOnlyDataAtom ANS1_XY_ATOM = DATA_FACTORY.getDistinctVariableOnlyDataAtom(
            ANS1_PREDICATE, ImmutableList.of(X, Y));
    private static DistinctVariableOnlyDataAtom ANS1_X_ATOM = DATA_FACTORY.getDistinctVariableOnlyDataAtom(
            ANS2_PREDICATE, ImmutableList.of(X));
    private static DistinctVariableOnlyDataAtom ANS0_ATOM = DATA_FACTORY.getDistinctVariableOnlyDataAtom(
            ANS0_PREDICATE, ImmutableList.of());
    private static DistinctVariableOnlyDataAtom P1_ST_ATOM = DATA_FACTORY.getDistinctVariableOnlyDataAtom(
            P1_PREDICATE, ImmutableList.of(S, T));
    private static DistinctVariableOnlyDataAtom P2_ST_ATOM = DATA_FACTORY.getDistinctVariableOnlyDataAtom(
            P1_PREDICATE, ImmutableList.of(S, T));
    private static DistinctVariableOnlyDataAtom P3_X_ATOM = DATA_FACTORY.getDistinctVariableOnlyDataAtom(
            P3_PREDICATE, ImmutableList.of(X));
    private static DistinctVariableOnlyDataAtom P4_X_ATOM = DATA_FACTORY.getDistinctVariableOnlyDataAtom(
            P4_PREDICATE, ImmutableList.of(X));
    private static DistinctVariableOnlyDataAtom P5_X_ATOM = DATA_FACTORY.getDistinctVariableOnlyDataAtom(
            P5_PREDICATE, ImmutableList.of(X));
    private static URITemplatePredicate URI_PREDICATE_ONE_VAR = new URITemplatePredicateImpl(2);
    private static URITemplatePredicate URI_PREDICATE_TWO_VAR = new URITemplatePredicateImpl(3);
    private static Constant URI_TEMPLATE_STR_1 = DATA_FACTORY.getConstantLiteral("http://example.org/ds1/{}");
    private static Constant URI_TEMPLATE_STR_2 = DATA_FACTORY.getConstantLiteral("http://example.org/ds2/{}");
    private static Constant URI_TEMPLATE_STR_3 = DATA_FACTORY.getConstantLiteral("http://example.org/ds3/{}/{}");
    private static Constant ONE = DATA_FACTORY.getConstantLiteral("1", INTEGER);
    private static Constant TWO = DATA_FACTORY.getConstantLiteral("2", INTEGER);
    private static DatatypePredicate XSD_INTEGER = DATA_FACTORY.getDatatypeFactory().getTypePredicate(INTEGER);
    private static Constant THREE = DATA_FACTORY.getConstantLiteral("3", INTEGER);
    private static GroundTerm INT_OF_THREE = (GroundTerm) DATA_FACTORY.getImmutableFunctionalTerm(XSD_INTEGER, THREE);
    private static GroundTerm INT_OF_ONE = (GroundTerm) DATA_FACTORY.getImmutableFunctionalTerm(XSD_INTEGER, ONE);
    private static GroundTerm INT_OF_TWO = (GroundTerm) DATA_FACTORY.getImmutableFunctionalTerm(XSD_INTEGER, TWO);
    private static ImmutableFunctionalTerm INT_OF_B = DATA_FACTORY.getImmutableFunctionalTerm(XSD_INTEGER, B);
    private static AtomPredicate TABLE_1 = new AtomPredicateImpl("table1", 2);
    private static AtomPredicate TABLE_2 = new AtomPredicateImpl("table2", 1);
    private static AtomPredicate TABLE_3 = new AtomPredicateImpl("table3", 2);
    private static AtomPredicate TABLE_4 = new AtomPredicateImpl("table4", 3);
    private static ExtensionalDataNode DATA_NODE_1 = new ExtensionalDataNodeImpl(DATA_FACTORY.getDataAtom(TABLE_1, A, B));
    private static ExtensionalDataNode DATA_NODE_3 = new ExtensionalDataNodeImpl(DATA_FACTORY.getDataAtom(TABLE_3, B, C));
    private static ExtensionalDataNode DATA_NODE_4 = new ExtensionalDataNodeImpl(DATA_FACTORY.getDataAtom(TABLE_1, S, T));

<<<<<<< HEAD
    private static final Injector INJECTOR = QuestCoreConfiguration.defaultBuilder().build().getInjector();


=======
>>>>>>> 0c885a73
    @Test
    public void testPruning1() throws EmptyQueryException {
        GroundFunctionalTerm xValue = (GroundFunctionalTerm) generateURI1(ONE);

        IntermediateQuery mainQuery = createBasicSparqlQuery(ImmutableMap.of(X, xValue), xValue, Y);

        /**
         * Sub-query
         */
<<<<<<< HEAD
        IntermediateQueryBuilder subQueryBuilder = new DefaultIntermediateQueryBuilder(METADATA, INJECTOR);
        ConstructionNode subQueryRoot = new ConstructionNodeImpl(P1_ATOM.getVariables(),
=======
        IntermediateQueryBuilder subQueryBuilder = new DefaultIntermediateQueryBuilder(METADATA);
        ConstructionNode subQueryRoot = new ConstructionNodeImpl(P1_ST_ATOM.getVariables(),
>>>>>>> 0c885a73
                new ImmutableSubstitutionImpl<>(ImmutableMap.of(T, generateURI1(B))), Optional.empty());
        subQueryBuilder.init(P1_ST_ATOM, subQueryRoot);
        ImmutableSet<Variable> unionProjectedVariables = ImmutableSet.of(S, B);
        UnionNode unionNode = new UnionNodeImpl(unionProjectedVariables);
        subQueryBuilder.addChild(subQueryRoot, unionNode);

        ConstructionNode leftConstructionNode = new ConstructionNodeImpl(unionProjectedVariables,
                new ImmutableSubstitutionImpl<>(ImmutableMap.of(S, generateURI2(A))), Optional.empty());
        subQueryBuilder.addChild(unionNode, leftConstructionNode);
        subQueryBuilder.addChild(leftConstructionNode, DATA_NODE_1);

        ConstructionNode rightConstructionNode = new ConstructionNodeImpl(unionProjectedVariables,
                new ImmutableSubstitutionImpl<>(ImmutableMap.of(S, generateURI1(C))), Optional.empty());
        subQueryBuilder.addChild(unionNode, rightConstructionNode);
        subQueryBuilder.addChild(rightConstructionNode, DATA_NODE_3);

        /**
         * Expected
         */
        IntermediateQueryBuilder expectedBuilder = new DefaultIntermediateQueryBuilder(METADATA, INJECTOR);
        ConstructionNode expectedRootNode = mainQuery.getRootConstructionNode();
        expectedBuilder.init(mainQuery.getProjectionAtom(), expectedRootNode);
        ConstructionNode remainingConstructionNode = new ConstructionNodeImpl(ImmutableSet.of(Y),
                new ImmutableSubstitutionImpl<>(ImmutableMap.of(Y, generateURI1(B))), Optional.empty());
        expectedBuilder.addChild(expectedRootNode, remainingConstructionNode);

        ExtensionalDataNode expectedDataNode = new ExtensionalDataNodeImpl(DATA_FACTORY.getDataAtom(TABLE_3, B, ONE));
        expectedBuilder.addChild(remainingConstructionNode, expectedDataNode);


        optimizeAndCompare(mainQuery, subQueryBuilder.build(), expectedBuilder.build(), mainQuery.getIntensionalNodes().findFirst().get());
    }


    @Test
    public void testEx1() throws EmptyQueryException {

        /**
         * Original query
         */
        IntermediateQueryBuilder queryBuilder = new DefaultIntermediateQueryBuilder(METADATA, INJECTOR);

        ConstructionNode rootNode = new ConstructionNodeImpl(ANS1_X_ATOM.getVariables(),
                new ImmutableSubstitutionImpl<>(ImmutableMap.of()), Optional.empty());

        queryBuilder.init(ANS1_X_ATOM, rootNode);

        IntensionalDataNode dataNode = new IntensionalDataNodeImpl(
                DATA_FACTORY.getDataAtom(P1_PREDICATE, X, INT_OF_THREE));
        queryBuilder.addChild(rootNode, dataNode);

        IntermediateQuery mainQuery = queryBuilder.build();

        /**
         * Sub-query
         */
<<<<<<< HEAD
        IntermediateQueryBuilder subQueryBuilder = new DefaultIntermediateQueryBuilder(METADATA, INJECTOR);
        ConstructionNode subQueryRoot = new ConstructionNodeImpl(P1_ATOM.getVariables(),
=======
        IntermediateQueryBuilder subQueryBuilder = new DefaultIntermediateQueryBuilder(METADATA);
        ConstructionNode subQueryRoot = new ConstructionNodeImpl(P1_ST_ATOM.getVariables(),
>>>>>>> 0c885a73
                new ImmutableSubstitutionImpl<>(ImmutableMap.of(S, generateURI1(A), T, INT_OF_B)), Optional.empty());
        subQueryBuilder.init(P1_ST_ATOM, subQueryRoot);
        subQueryBuilder.addChild(subQueryRoot, DATA_NODE_1);


        /**
         * Expected
         */
        IntermediateQueryBuilder expectedBuilder = new DefaultIntermediateQueryBuilder(METADATA, INJECTOR);
        ConstructionNode expectedRootNode = mainQuery.getRootConstructionNode();
        expectedBuilder.init(mainQuery.getProjectionAtom(), expectedRootNode);
        ConstructionNode remainingConstructionNode = new ConstructionNodeImpl(ImmutableSet.of(X),
                new ImmutableSubstitutionImpl<>(ImmutableMap.of(X, generateURI1(A))), Optional.empty());
        expectedBuilder.addChild(expectedRootNode, remainingConstructionNode);

        ExtensionalDataNode expectedDataNode = new ExtensionalDataNodeImpl(DATA_FACTORY.getDataAtom(TABLE_1, A, THREE));
        expectedBuilder.addChild(remainingConstructionNode, expectedDataNode);

        optimizeAndCompare(mainQuery, subQueryBuilder.build(), expectedBuilder.build(), dataNode);
    }

    @Test
    public void testEx2() throws EmptyQueryException {

        /**
         * Original query
         */
        IntermediateQueryBuilder queryBuilder = new DefaultIntermediateQueryBuilder(METADATA, INJECTOR);

        ConstructionNode rootNode = new ConstructionNodeImpl(ANS1_X_ATOM.getVariables(),
                new ImmutableSubstitutionImpl<>(ImmutableMap.of()), Optional.empty());

        queryBuilder.init(ANS1_X_ATOM, rootNode);

        IntensionalDataNode dataNode = new IntensionalDataNodeImpl(
                DATA_FACTORY.getDataAtom(P1_PREDICATE, X, X));
        queryBuilder.addChild(rootNode, dataNode);

        IntermediateQuery mainQuery = queryBuilder.build();

        /**
         * Sub-query
         */
<<<<<<< HEAD
        IntermediateQueryBuilder subQueryBuilder = new DefaultIntermediateQueryBuilder(METADATA, INJECTOR);
        ConstructionNode subQueryRoot = new ConstructionNodeImpl(P1_ATOM.getVariables(),
=======
        IntermediateQueryBuilder subQueryBuilder = new DefaultIntermediateQueryBuilder(METADATA);
        ConstructionNode subQueryRoot = new ConstructionNodeImpl(P1_ST_ATOM.getVariables(),
>>>>>>> 0c885a73
                new ImmutableSubstitutionImpl<>(ImmutableMap.of(S, generateURI1(A), T, generateURI1(B))), Optional.empty());
        subQueryBuilder.init(P1_ST_ATOM, subQueryRoot);
        subQueryBuilder.addChild(subQueryRoot, DATA_NODE_1);

        /**
         * Expected
         */
        IntermediateQueryBuilder expectedBuilder = new DefaultIntermediateQueryBuilder(METADATA, INJECTOR);
        ConstructionNode expectedRootNode = mainQuery.getRootConstructionNode();
        expectedBuilder.init(mainQuery.getProjectionAtom(), expectedRootNode);
        ConstructionNode remainingConstructionNode = new ConstructionNodeImpl(ImmutableSet.of(X),
                new ImmutableSubstitutionImpl<>(ImmutableMap.of(X, generateURI1(B))), Optional.empty());
        expectedBuilder.addChild(expectedRootNode, remainingConstructionNode);

        ExtensionalDataNode expectedDataNode = new ExtensionalDataNodeImpl(DATA_FACTORY.getDataAtom(TABLE_1, B, B));
        expectedBuilder.addChild(remainingConstructionNode, expectedDataNode);

        optimizeAndCompare(mainQuery, subQueryBuilder.build(), expectedBuilder.build(), dataNode);
    }

    @Test
    public void testEx3() throws EmptyQueryException {

        /**
         * Original query
         */
        IntermediateQueryBuilder queryBuilder = new DefaultIntermediateQueryBuilder(METADATA, INJECTOR);

        ConstructionNode rootNode = new ConstructionNodeImpl(ANS1_X_ATOM.getVariables(),
                new ImmutableSubstitutionImpl<>(ImmutableMap.of()), Optional.empty());

        queryBuilder.init(ANS1_X_ATOM, rootNode);

        IntensionalDataNode dataNode = new IntensionalDataNodeImpl(
                DATA_FACTORY.getDataAtom(P1_PREDICATE, X, INT_OF_THREE));
        queryBuilder.addChild(rootNode, dataNode);

        IntermediateQuery mainQuery = queryBuilder.build();

        /**
         * Sub-query
         */
<<<<<<< HEAD
        IntermediateQueryBuilder subQueryBuilder = new DefaultIntermediateQueryBuilder(METADATA, INJECTOR);
        ConstructionNode subQueryRoot = new ConstructionNodeImpl(P1_ATOM.getVariables(),
=======
        IntermediateQueryBuilder subQueryBuilder = new DefaultIntermediateQueryBuilder(METADATA);
        ConstructionNode subQueryRoot = new ConstructionNodeImpl(P1_ST_ATOM.getVariables(),
>>>>>>> 0c885a73
                new ImmutableSubstitutionImpl<>(ImmutableMap.of()), Optional.empty());
        subQueryBuilder.init(P1_ST_ATOM, subQueryRoot);
        subQueryBuilder.addChild(subQueryRoot, DATA_NODE_4);

        /**
         * Expected
         */
        IntermediateQueryBuilder expectedBuilder = new DefaultIntermediateQueryBuilder(METADATA, INJECTOR);
        ConstructionNode expectedRootNode = mainQuery.getRootConstructionNode();
        expectedBuilder.init(mainQuery.getProjectionAtom(), expectedRootNode);
        ExtensionalDataNode expectedDataNode = new ExtensionalDataNodeImpl(DATA_FACTORY.getDataAtom(TABLE_1, X, INT_OF_THREE));
        expectedBuilder.addChild(expectedRootNode, expectedDataNode);

        optimizeAndCompare(mainQuery, subQueryBuilder.build(), expectedBuilder.build(), dataNode);
    }

    @Test
    public void testEx4() throws EmptyQueryException {

        /**
         * Original query
         */
        IntermediateQueryBuilder queryBuilder = new DefaultIntermediateQueryBuilder(METADATA, INJECTOR);

        ConstructionNode rootNode = new ConstructionNodeImpl(ANS1_X_ATOM.getVariables(),
                new ImmutableSubstitutionImpl<>(ImmutableMap.of()), Optional.empty());

        queryBuilder.init(ANS1_X_ATOM, rootNode);

        IntensionalDataNode dataNode = new IntensionalDataNodeImpl(
                DATA_FACTORY.getDataAtom(P1_PREDICATE, X, X));
        queryBuilder.addChild(rootNode, dataNode);

        IntermediateQuery mainQuery = queryBuilder.build();

        /**
         * Sub-query
         */
<<<<<<< HEAD
        IntermediateQueryBuilder subQueryBuilder = new DefaultIntermediateQueryBuilder(METADATA, INJECTOR);
        ConstructionNode subQueryRoot = new ConstructionNodeImpl(P1_ATOM.getVariables(),
=======
        IntermediateQueryBuilder subQueryBuilder = new DefaultIntermediateQueryBuilder(METADATA);
        ConstructionNode subQueryRoot = new ConstructionNodeImpl(P1_ST_ATOM.getVariables(),
>>>>>>> 0c885a73
                new ImmutableSubstitutionImpl<>(ImmutableMap.of()), Optional.empty());
        subQueryBuilder.init(P1_ST_ATOM, subQueryRoot);
        subQueryBuilder.addChild(subQueryRoot, DATA_NODE_4);

        /**
         * Expected
         */
        IntermediateQueryBuilder expectedBuilder = new DefaultIntermediateQueryBuilder(METADATA, INJECTOR);
        ConstructionNode expectedRootNode = mainQuery.getRootConstructionNode();
        expectedBuilder.init(mainQuery.getProjectionAtom(), expectedRootNode);


        ExtensionalDataNode expectedDataNode = new ExtensionalDataNodeImpl(DATA_FACTORY.getDataAtom(TABLE_1, X, X));
        expectedBuilder.addChild(expectedRootNode, expectedDataNode);

        optimizeAndCompare(mainQuery, subQueryBuilder.build(), expectedBuilder.build(), dataNode);
    }

    @Test
    public void testEx5() throws EmptyQueryException {

        /**
         * Original query
         */
        IntermediateQueryBuilder queryBuilder = new DefaultIntermediateQueryBuilder(METADATA, INJECTOR);

        ConstructionNode rootNode = new ConstructionNodeImpl(ANS1_XY_ATOM.getVariables(),
                new ImmutableSubstitutionImpl<>(ImmutableMap.of()), Optional.empty());

        queryBuilder.init(ANS1_XY_ATOM, rootNode);

        IntensionalDataNode dataNode = new IntensionalDataNodeImpl(
                DATA_FACTORY.getDataAtom(P1_PREDICATE, X, Y));
        queryBuilder.addChild(rootNode, dataNode);

        IntermediateQuery mainQuery = queryBuilder.build();

        /**
         * Sub-query
         */
        ExtensionalDataNode dataNodeSubquery = new ExtensionalDataNodeImpl(DATA_FACTORY.getDataAtom(TABLE_1, S, U));
<<<<<<< HEAD
        IntermediateQueryBuilder subQueryBuilder = new DefaultIntermediateQueryBuilder(METADATA, INJECTOR);
        ConstructionNode subQueryRoot = new ConstructionNodeImpl(P1_ATOM.getVariables(),
=======
        IntermediateQueryBuilder subQueryBuilder = new DefaultIntermediateQueryBuilder(METADATA);
        ConstructionNode subQueryRoot = new ConstructionNodeImpl(P1_ST_ATOM.getVariables(),
>>>>>>> 0c885a73
                new ImmutableSubstitutionImpl<>(ImmutableMap.of(T, S)), Optional.empty());
        subQueryBuilder.init(P1_ST_ATOM, subQueryRoot);
        subQueryBuilder.addChild(subQueryRoot, dataNodeSubquery);

        /**
         * Expected
         */
        IntermediateQueryBuilder expectedBuilder = new DefaultIntermediateQueryBuilder(METADATA, INJECTOR);
        ConstructionNode expectedRootNode = mainQuery.getRootConstructionNode();
        expectedBuilder.init(mainQuery.getProjectionAtom(), expectedRootNode);
        ConstructionNode remainingConstructionNode = new ConstructionNodeImpl(ImmutableSet.of(X, Y),
                new ImmutableSubstitutionImpl<>(ImmutableMap.of(Y, X)), Optional.empty());
        expectedBuilder.addChild(expectedRootNode, remainingConstructionNode);
        ExtensionalDataNode expectedDataNode = new ExtensionalDataNodeImpl(DATA_FACTORY.getDataAtom(TABLE_1, X, U));
        expectedBuilder.addChild(remainingConstructionNode, expectedDataNode);

        optimizeAndCompare(mainQuery, subQueryBuilder.build(), expectedBuilder.build(), dataNode);
    }

    @Test
    public void testEx6() throws EmptyQueryException {

        /**
         * Original query
         */
        IntermediateQueryBuilder queryBuilder = new DefaultIntermediateQueryBuilder(METADATA, INJECTOR);

        ConstructionNode rootNode = new ConstructionNodeImpl(ANS1_X_ATOM.getVariables(),
                new ImmutableSubstitutionImpl<>(ImmutableMap.of()), Optional.empty());

        queryBuilder.init(ANS1_X_ATOM, rootNode);

        IntensionalDataNode dataNode = new IntensionalDataNodeImpl(
                DATA_FACTORY.getDataAtom(P1_PREDICATE, X, INT_OF_THREE));
        queryBuilder.addChild(rootNode, dataNode);

        IntermediateQuery mainQuery = queryBuilder.build();

        /**
         * Sub-query
         */
        ExtensionalDataNode dataNodeSubquery = new ExtensionalDataNodeImpl(DATA_FACTORY.getDataAtom(TABLE_1, S, B));
<<<<<<< HEAD
        IntermediateQueryBuilder subQueryBuilder = new DefaultIntermediateQueryBuilder(METADATA, INJECTOR);
        ConstructionNode subQueryRoot = new ConstructionNodeImpl(P1_ATOM.getVariables(),
=======
        IntermediateQueryBuilder subQueryBuilder = new DefaultIntermediateQueryBuilder(METADATA);
        ConstructionNode subQueryRoot = new ConstructionNodeImpl(P1_ST_ATOM.getVariables(),
>>>>>>> 0c885a73
                new ImmutableSubstitutionImpl<>(ImmutableMap.of(T, INT_OF_B)), Optional.empty());
        subQueryBuilder.init(P1_ST_ATOM, subQueryRoot);
        subQueryBuilder.addChild(subQueryRoot, dataNodeSubquery);

        /**
         * Expected
         */
        IntermediateQueryBuilder expectedBuilder = new DefaultIntermediateQueryBuilder(METADATA, INJECTOR);
        ConstructionNode expectedRootNode = mainQuery.getRootConstructionNode();
        expectedBuilder.init(ANS1_X_ATOM, expectedRootNode);
        ExtensionalDataNode expectedDataNode = new ExtensionalDataNodeImpl(DATA_FACTORY.getDataAtom(TABLE_1, X, THREE));
        expectedBuilder.addChild(expectedRootNode, expectedDataNode);

        optimizeAndCompare(mainQuery, subQueryBuilder.build(), expectedBuilder.build(), dataNode);
    }

    @Test
    public void testEx7() throws EmptyQueryException {

        /**
         * Original query
         */
        IntermediateQueryBuilder queryBuilder = new DefaultIntermediateQueryBuilder(METADATA, INJECTOR);

        ConstructionNode rootNode = new ConstructionNodeImpl(ANS1_X_ATOM.getVariables(),
                new ImmutableSubstitutionImpl<>(ImmutableMap.of()), Optional.empty());

        queryBuilder.init(ANS1_X_ATOM, rootNode);

        IntensionalDataNode dataNode = new IntensionalDataNodeImpl(
                DATA_FACTORY.getDataAtom(P2_PREDICATE, X, X, X));
        queryBuilder.addChild(rootNode, dataNode);

        IntermediateQuery mainQuery = queryBuilder.build();

        /**
         * Sub-query
         */
        DistinctVariableOnlyDataAtom p1Atom = DATA_FACTORY.getDistinctVariableOnlyDataAtom(
                P2_PREDICATE, ImmutableList.of(S, T, U));
        ExtensionalDataNode dataNodeSubquery = new ExtensionalDataNodeImpl(DATA_FACTORY.getDataAtom(TABLE_4, A, B, C));
        IntermediateQueryBuilder subQueryBuilder = new DefaultIntermediateQueryBuilder(METADATA, INJECTOR);
        ConstructionNode subQueryRoot = new ConstructionNodeImpl(p1Atom.getVariables(),
                new ImmutableSubstitutionImpl<>(ImmutableMap.of(S, generateURI1(A), T, generateURI1(B),
                        U, generateURI1(C))), Optional.empty());
        subQueryBuilder.init(p1Atom, subQueryRoot);
        subQueryBuilder.addChild(subQueryRoot, dataNodeSubquery);

        /**
         * Expected
         */
        IntermediateQueryBuilder expectedBuilder = new DefaultIntermediateQueryBuilder(METADATA, INJECTOR);
        ConstructionNode expectedRootNode = mainQuery.getRootConstructionNode();
        expectedBuilder.init(mainQuery.getProjectionAtom(), expectedRootNode);
        ConstructionNode remainingConstructionNode = new ConstructionNodeImpl(ImmutableSet.of(X),
                new ImmutableSubstitutionImpl<>(ImmutableMap.of(X, generateURI1(C))), Optional.empty());
        expectedBuilder.addChild(expectedRootNode, remainingConstructionNode);

        ExtensionalDataNode expectedDataNode = new ExtensionalDataNodeImpl(DATA_FACTORY.getDataAtom(TABLE_4, C, C, C));
        expectedBuilder.addChild(remainingConstructionNode, expectedDataNode);

        optimizeAndCompare(mainQuery, subQueryBuilder.build(), expectedBuilder.build(), dataNode);
    }

    @Test
    public void testEx8WithEx15() throws EmptyQueryException {

        /**
         * Original query
         */
        IntermediateQueryBuilder queryBuilder = new DefaultIntermediateQueryBuilder(METADATA, INJECTOR);

        ConstructionNode rootNode = new ConstructionNodeImpl(ANS1_X_ATOM.getVariables(),
                new ImmutableSubstitutionImpl<>(ImmutableMap.of()), Optional.empty());

        queryBuilder.init(ANS1_X_ATOM, rootNode);

        IntensionalDataNode dataNode = new IntensionalDataNodeImpl(
                DATA_FACTORY.getDataAtom(P1_PREDICATE, X, X));
        queryBuilder.addChild(rootNode, dataNode);

        IntermediateQuery mainQuery = queryBuilder.build();

        /**
         * Sub-query
         */
        DistinctVariableOnlyDataAtom p1Atom = DATA_FACTORY.getDistinctVariableOnlyDataAtom(
                P1_PREDICATE, ImmutableList.of(S, T));
        AtomPredicate tableSubquery = new AtomPredicateImpl("table1", 2);
        ExtensionalDataNode dataNodeSubquery = new ExtensionalDataNodeImpl(DATA_FACTORY.getDataAtom(tableSubquery, A, B));
        IntermediateQueryBuilder subQueryBuilder = new DefaultIntermediateQueryBuilder(METADATA, INJECTOR);
        ConstructionNode subQueryRoot = new ConstructionNodeImpl(p1Atom.getVariables(),
                new ImmutableSubstitutionImpl<>(ImmutableMap.of(S, generateURI1(A))), Optional.empty());
        subQueryBuilder.init(p1Atom, subQueryRoot);

        ConstructionNode constructionNode2 = new ConstructionNodeImpl(ImmutableSet.of(T, A),
                new ImmutableSubstitutionImpl<>(ImmutableMap.of(
                        T, generateURI1(B)
                )), Optional.empty());
        subQueryBuilder.addChild(subQueryRoot, constructionNode2);

        subQueryBuilder.addChild(constructionNode2, dataNodeSubquery);

        /**
         * Expected
         */
        IntermediateQueryBuilder expectedBuilder = new DefaultIntermediateQueryBuilder(METADATA, INJECTOR);
        ConstructionNode expectedRootNode = mainQuery.getRootConstructionNode();
        expectedBuilder.init(mainQuery.getProjectionAtom(), expectedRootNode);
        ConstructionNode remainingConstructionNode = new ConstructionNodeImpl(ImmutableSet.of(X),
                new ImmutableSubstitutionImpl<>(ImmutableMap.of(X, generateURI1(A))), Optional.empty());
        expectedBuilder.addChild(expectedRootNode, remainingConstructionNode);

        ExtensionalDataNode expectedDataNode = new ExtensionalDataNodeImpl(DATA_FACTORY.getDataAtom(TABLE_1, A, A));
        expectedBuilder.addChild(remainingConstructionNode, expectedDataNode);

        optimizeAndCompare(mainQuery, subQueryBuilder.build(), expectedBuilder.build(), dataNode);
    }

    @Test
    public void testEx9() throws EmptyQueryException {

        /**
         * Original query
         */
        IntermediateQueryBuilder queryBuilder = new DefaultIntermediateQueryBuilder(METADATA, INJECTOR);

        ConstructionNode rootNode = new ConstructionNodeImpl(ANS1_X_ATOM.getVariables(),
                new ImmutableSubstitutionImpl<>(ImmutableMap.of()), Optional.empty());

        queryBuilder.init(ANS1_X_ATOM, rootNode);

        IntensionalDataNode dataNode = new IntensionalDataNodeImpl(
                DATA_FACTORY.getDataAtom(P2_PREDICATE, X, X, X));
        queryBuilder.addChild(rootNode, dataNode);

        IntermediateQuery mainQuery = queryBuilder.build();

        /**
         * Sub-query
         */
        DistinctVariableOnlyDataAtom p1Atom = DATA_FACTORY.getDistinctVariableOnlyDataAtom(
                P2_PREDICATE, ImmutableList.of(S, T, U));
        AtomPredicate tableSubquery = new AtomPredicateImpl("table1", 3);

        IntermediateQueryBuilder subQueryBuilder = new DefaultIntermediateQueryBuilder(METADATA, INJECTOR);
        ConstructionNode subQueryRoot = new ConstructionNodeImpl(p1Atom.getVariables(),
                new ImmutableSubstitutionImpl<>(ImmutableMap.of(S, generateURI1(A), T, generateURI1(B))), Optional.empty());
        subQueryBuilder.init(p1Atom, subQueryRoot);

        ConstructionNode constructionNode2 = new ConstructionNodeImpl(ImmutableSet.of(U, A, B),
                new ImmutableSubstitutionImpl<>(ImmutableMap.of(
                        U, generateURI1(C)
                )), Optional.empty());
        subQueryBuilder.addChild(subQueryRoot, constructionNode2);

        ExtensionalDataNode dataNodeSubquery = new ExtensionalDataNodeImpl(DATA_FACTORY.getDataAtom(tableSubquery, A, B, C));
        subQueryBuilder.addChild(constructionNode2, dataNodeSubquery);

        /**
         * Expected
         */
        IntermediateQueryBuilder expectedBuilder = new DefaultIntermediateQueryBuilder(METADATA, INJECTOR);
        ConstructionNode expectedRootNode = mainQuery.getRootConstructionNode();
        expectedBuilder.init(mainQuery.getProjectionAtom(), expectedRootNode);
        ConstructionNode remainingConstructionNode = new ConstructionNodeImpl(ImmutableSet.of(X),
                new ImmutableSubstitutionImpl<>(ImmutableMap.of(X, generateURI1(A))), Optional.empty());
        expectedBuilder.addChild(expectedRootNode, remainingConstructionNode);

        ExtensionalDataNode expectedDataNode = new ExtensionalDataNodeImpl(DATA_FACTORY.getDataAtom(tableSubquery, A, A, A));
        expectedBuilder.addChild(remainingConstructionNode, expectedDataNode);

        optimizeAndCompare(mainQuery, subQueryBuilder.build(), expectedBuilder.build(), dataNode);
    }

    @Test
    public void testEx10() throws EmptyQueryException {

        /**
         * Original query
         */
        IntermediateQueryBuilder queryBuilder = new DefaultIntermediateQueryBuilder(METADATA, INJECTOR);

        ConstructionNode rootNode = new ConstructionNodeImpl(ANS1_X_ATOM.getVariables(),
                new ImmutableSubstitutionImpl<>(ImmutableMap.of()), Optional.empty());

        queryBuilder.init(ANS1_X_ATOM, rootNode);

        IntensionalDataNode dataNode = new IntensionalDataNodeImpl(
                DATA_FACTORY.getDataAtom(P1_PREDICATE, X, X));
        queryBuilder.addChild(rootNode, dataNode);

        IntermediateQuery mainQuery = queryBuilder.build();

        /**
         * Sub-query
         */
        DistinctVariableOnlyDataAtom p1Atom = DATA_FACTORY.getDistinctVariableOnlyDataAtom(
                P1_PREDICATE, ImmutableList.of(S, T));
        IntermediateQueryBuilder subQueryBuilder = new DefaultIntermediateQueryBuilder(METADATA, INJECTOR);
        ConstructionNode subQueryRoot = new ConstructionNodeImpl(p1Atom.getVariables(),
                new ImmutableSubstitutionImpl<>(ImmutableMap.of(T, generateURI1(B))), Optional.empty());
        subQueryBuilder.init(p1Atom, subQueryRoot);
        ConstructionNode subQueryConstruction2 = new ConstructionNodeImpl(ImmutableSet.of(S, B),
                new ImmutableSubstitutionImpl<>(ImmutableMap.of(S, generateURI1(A))), Optional.empty());
        subQueryBuilder.addChild(subQueryRoot, subQueryConstruction2);
        ExtensionalDataNode dataNodeSubquery = new ExtensionalDataNodeImpl(DATA_FACTORY.getDataAtom(TABLE_1, A, B));
        subQueryBuilder.addChild(subQueryConstruction2, dataNodeSubquery);

        /**
         * Expected
         */
        IntermediateQueryBuilder expectedBuilder = new DefaultIntermediateQueryBuilder(METADATA, INJECTOR);
        ConstructionNode expectedRootNode = mainQuery.getRootConstructionNode();
        expectedBuilder.init(mainQuery.getProjectionAtom(), expectedRootNode);
        ConstructionNode remainingConstructionNode = new ConstructionNodeImpl(ImmutableSet.of(X),
                new ImmutableSubstitutionImpl<>(ImmutableMap.of(X, generateURI1(B))), Optional.empty());
        expectedBuilder.addChild(expectedRootNode, remainingConstructionNode);

        ExtensionalDataNode expectedDataNode = new ExtensionalDataNodeImpl(DATA_FACTORY.getDataAtom(TABLE_1, B, B));
        expectedBuilder.addChild(remainingConstructionNode, expectedDataNode);

        optimizeAndCompare(mainQuery, subQueryBuilder.build(), expectedBuilder.build(), dataNode);
    }

    @Test
    public void testEx11() throws EmptyQueryException {

        /**
         * Original query
         */
        IntermediateQueryBuilder queryBuilder = new DefaultIntermediateQueryBuilder(METADATA, INJECTOR);

        ConstructionNode rootNode = new ConstructionNodeImpl(ANS1_XY_ATOM.getVariables(),
                new ImmutableSubstitutionImpl<>(ImmutableMap.of()), Optional.empty());

        queryBuilder.init(DATA_FACTORY.getDistinctVariableOnlyDataAtom(P1_PREDICATE, ImmutableList.of(X, Y)), rootNode);

        IntensionalDataNode dataNode = new IntensionalDataNodeImpl(
                DATA_FACTORY.getDataAtom(P1_PREDICATE, X, Y));
        queryBuilder.addChild(rootNode, dataNode);

        IntermediateQuery mainQuery = queryBuilder.build();


        /**
         * Sub-query
         */
        ExtensionalDataNode dataNodeSubquery = new ExtensionalDataNodeImpl(DATA_FACTORY.getDataAtom(TABLE_2, A));
<<<<<<< HEAD
        IntermediateQueryBuilder subQueryBuilder = new DefaultIntermediateQueryBuilder(METADATA, INJECTOR);
        ConstructionNode subQueryRoot = new ConstructionNodeImpl(P1_ATOM.getVariables(),
=======
        IntermediateQueryBuilder subQueryBuilder = new DefaultIntermediateQueryBuilder(METADATA);
        ConstructionNode subQueryRoot = new ConstructionNodeImpl(P1_ST_ATOM.getVariables(),
>>>>>>> 0c885a73
                new ImmutableSubstitutionImpl<>(ImmutableMap.of(S, generateURI1(A), T, generateURI1(INT_OF_ONE))), Optional.empty());
        subQueryBuilder.init(P1_ST_ATOM, subQueryRoot);
        subQueryBuilder.addChild(subQueryRoot, dataNodeSubquery);

        /**
         * Expected
         */
        IntermediateQueryBuilder expectedBuilder = new DefaultIntermediateQueryBuilder(METADATA, INJECTOR);
        ConstructionNode expectedRootNode = mainQuery.getRootConstructionNode();
        expectedBuilder.init(mainQuery.getProjectionAtom(), expectedRootNode);
        ConstructionNode remainingConstructionNode = new ConstructionNodeImpl(ImmutableSet.of(X, Y),
                new ImmutableSubstitutionImpl<>(ImmutableMap.of(X, generateURI1(A), Y, generateURI1(INT_OF_ONE))), Optional.empty());
        expectedBuilder.addChild(expectedRootNode, remainingConstructionNode);

        ExtensionalDataNode expectedDataNode = new ExtensionalDataNodeImpl(DATA_FACTORY.getDataAtom(TABLE_2, A));
        expectedBuilder.addChild(remainingConstructionNode, expectedDataNode);

        optimizeAndCompare(mainQuery, subQueryBuilder.build(), expectedBuilder.build(), dataNode);
    }

    @Test
    public void testEx12() throws EmptyQueryException {

        /**
         * Original query
         */
        IntermediateQueryBuilder queryBuilder = new DefaultIntermediateQueryBuilder(METADATA, INJECTOR);

        ConstructionNode rootNode = new ConstructionNodeImpl(ANS1_X_ATOM.getVariables(),
                new ImmutableSubstitutionImpl<>(ImmutableMap.of()), Optional.empty());

        queryBuilder.init(ANS1_X_ATOM, rootNode);

        IntensionalDataNode dataNode = new IntensionalDataNodeImpl(
                DATA_FACTORY.getDataAtom(P1_PREDICATE, X, X));
        queryBuilder.addChild(rootNode, dataNode);

        IntermediateQuery mainQuery = queryBuilder.build();

        /**
         * Sub-query
         */
        ExtensionalDataNode dataNodeSubquery = new ExtensionalDataNodeImpl(DATA_FACTORY.getDataAtom(TABLE_1, A, INT_OF_ONE));
<<<<<<< HEAD
        IntermediateQueryBuilder subQueryBuilder = new DefaultIntermediateQueryBuilder(METADATA, INJECTOR);
        ConstructionNode subQueryRoot = new ConstructionNodeImpl(P1_ATOM.getVariables(),
=======
        IntermediateQueryBuilder subQueryBuilder = new DefaultIntermediateQueryBuilder(METADATA);
        ConstructionNode subQueryRoot = new ConstructionNodeImpl(P1_ST_ATOM.getVariables(),
>>>>>>> 0c885a73
                new ImmutableSubstitutionImpl<>(ImmutableMap.of(S, generateURI1(A), T, generateURI1(INT_OF_ONE))), Optional.empty());
        subQueryBuilder.init(P1_ST_ATOM, subQueryRoot);
        subQueryBuilder.addChild(subQueryRoot, dataNodeSubquery);

        /**
         * Expected
         */
        IntermediateQueryBuilder expectedBuilder = new DefaultIntermediateQueryBuilder(METADATA, INJECTOR);
        ConstructionNode expectedRootNode = mainQuery.getRootConstructionNode();
        expectedBuilder.init(mainQuery.getProjectionAtom(), expectedRootNode);
        ConstructionNode remainingConstructionNode = new ConstructionNodeImpl(ImmutableSet.of(X),
                new ImmutableSubstitutionImpl<>(ImmutableMap.of(X, generateURI1(INT_OF_ONE))), Optional.empty());
        expectedBuilder.addChild(expectedRootNode, remainingConstructionNode);

        ExtensionalDataNode expectedDataNode = new ExtensionalDataNodeImpl(DATA_FACTORY.getDataAtom(TABLE_1, INT_OF_ONE, INT_OF_ONE));
        expectedBuilder.addChild(remainingConstructionNode, expectedDataNode);

        optimizeAndCompare(mainQuery, subQueryBuilder.build(), expectedBuilder.build(), dataNode);
    }

    @Test
    public void testEx13() throws EmptyQueryException {

        /**
         * Original query
         */
        IntermediateQueryBuilder queryBuilder = new DefaultIntermediateQueryBuilder(METADATA, INJECTOR);

        ConstructionNode rootNode = new ConstructionNodeImpl(ANS1_X_ATOM.getVariables(),
                new ImmutableSubstitutionImpl<>(ImmutableMap.of()), Optional.empty());

        queryBuilder.init(ANS1_X_ATOM, rootNode);

        IntensionalDataNode dataNode = new IntensionalDataNodeImpl(
                DATA_FACTORY.getDataAtom(P1_PREDICATE, X, X));
        queryBuilder.addChild(rootNode, dataNode);

        IntermediateQuery mainQuery = queryBuilder.build();

        /**
         * Sub-query
         */
        ExtensionalDataNode dataNodeSubquery = new ExtensionalDataNodeImpl(DATA_FACTORY.getDataAtom(TABLE_1, INT_OF_ONE, B));
<<<<<<< HEAD
        IntermediateQueryBuilder subQueryBuilder = new DefaultIntermediateQueryBuilder(METADATA, INJECTOR);
        ConstructionNode subQueryRoot = new ConstructionNodeImpl(P1_ATOM.getVariables(),
=======
        IntermediateQueryBuilder subQueryBuilder = new DefaultIntermediateQueryBuilder(METADATA);
        ConstructionNode subQueryRoot = new ConstructionNodeImpl(P1_ST_ATOM.getVariables(),
>>>>>>> 0c885a73
                new ImmutableSubstitutionImpl<>(ImmutableMap.of(S, generateURI1(INT_OF_ONE), T, generateURI1(B))), Optional.empty());
        subQueryBuilder.init(P1_ST_ATOM, subQueryRoot);
        subQueryBuilder.addChild(subQueryRoot, dataNodeSubquery);

        /**
         * Expected
         */
        IntermediateQueryBuilder expectedBuilder = new DefaultIntermediateQueryBuilder(METADATA, INJECTOR);
        ConstructionNode expectedRootNode = mainQuery.getRootConstructionNode();
        expectedBuilder.init(mainQuery.getProjectionAtom(), expectedRootNode);
        ConstructionNode remainingConstructionNode = new ConstructionNodeImpl(ImmutableSet.of(X),
                new ImmutableSubstitutionImpl<>(ImmutableMap.of(X, generateURI1(INT_OF_ONE))), Optional.empty());
        expectedBuilder.addChild(expectedRootNode, remainingConstructionNode);

        ExtensionalDataNode expectedDataNode = new ExtensionalDataNodeImpl(DATA_FACTORY.getDataAtom(TABLE_1, INT_OF_ONE, INT_OF_ONE));
        expectedBuilder.addChild(remainingConstructionNode, expectedDataNode);

        optimizeAndCompare(mainQuery, subQueryBuilder.build(), expectedBuilder.build(), dataNode);
    }

    @Test
    public void testEx14() throws EmptyQueryException {

        /**
         * Original query
         */
        IntermediateQueryBuilder queryBuilder = new DefaultIntermediateQueryBuilder(METADATA, INJECTOR);

        AtomPredicate emptyAns1 = new AtomPredicateImpl("ans1", 0);
        DistinctVariableOnlyDataAtom projectionAtom = DATA_FACTORY.getDistinctVariableOnlyDataAtom(
                emptyAns1, ImmutableList.of());

        ConstructionNode rootNode = new ConstructionNodeImpl(projectionAtom.getVariables(),
                new ImmutableSubstitutionImpl<>(ImmutableMap.of()), Optional.empty());
        queryBuilder.init(projectionAtom, rootNode);
        IntensionalDataNode dataNode = new IntensionalDataNodeImpl(
                DATA_FACTORY.getDataAtom(P1_PREDICATE,
                        (GroundFunctionalTerm) generateURI1(INT_OF_ONE),
                        (GroundFunctionalTerm) generateURI1(INT_OF_ONE)));
        queryBuilder.addChild(rootNode, dataNode);
        IntermediateQuery mainQuery = queryBuilder.build();

        /**
         * Sub-query
         */
<<<<<<< HEAD
        IntermediateQueryBuilder subQueryBuilder = new DefaultIntermediateQueryBuilder(METADATA, INJECTOR);
        ConstructionNode subQueryRoot = new ConstructionNodeImpl(P1_ATOM.getVariables(),
=======
        IntermediateQueryBuilder subQueryBuilder = new DefaultIntermediateQueryBuilder(METADATA);
        ConstructionNode subQueryRoot = new ConstructionNodeImpl(P1_ST_ATOM.getVariables(),
>>>>>>> 0c885a73
                new ImmutableSubstitutionImpl<>(ImmutableMap.of(S, generateURI1(INT_OF_ONE), T, generateURI1(INT_OF_ONE))), Optional.empty());
        subQueryBuilder.init(P1_ST_ATOM, subQueryRoot);
        ExtensionalDataNode tableNode = new ExtensionalDataNodeImpl(DATA_FACTORY.getDataAtom(TABLE_1, DATA_FACTORY.getConstantLiteral("2"),
                DATA_FACTORY.getConstantLiteral("2")));
        subQueryBuilder.addChild(subQueryRoot, tableNode);

        /**
         * Expected
         */
        IntermediateQueryBuilder expectedBuilder = new DefaultIntermediateQueryBuilder(METADATA, INJECTOR);
        ConstructionNode expectedRootNode = mainQuery.getRootConstructionNode();
        expectedBuilder.init(mainQuery.getProjectionAtom(), expectedRootNode);
        expectedBuilder.addChild(expectedRootNode, tableNode);

        optimizeAndCompare(mainQuery, subQueryBuilder.build(), expectedBuilder.build(), dataNode);
    }

    @Test
    public void testEx16() throws EmptyQueryException {
        /**
         * Original query
         */
        IntermediateQueryBuilder queryBuilder = new DefaultIntermediateQueryBuilder(METADATA, INJECTOR);

        ConstructionNode rootNode = new ConstructionNodeImpl(ANS1_X_ATOM.getVariables(),
                new ImmutableSubstitutionImpl<>(ImmutableMap.of()), Optional.empty());

        queryBuilder.init(ANS1_X_ATOM, rootNode);

        IntensionalDataNode dataNode = new IntensionalDataNodeImpl(
                DATA_FACTORY.getDataAtom(P1_PREDICATE, X, X));
        queryBuilder.addChild(rootNode, dataNode);

        IntermediateQuery mainQuery = queryBuilder.build();

        /**
         * Sub-query
         */
        DistinctVariableOnlyDataAtom p1Atom = DATA_FACTORY.getDistinctVariableOnlyDataAtom(
                P1_PREDICATE, ImmutableList.of(S, T));
        AtomPredicate tableSubquery = new AtomPredicateImpl("table1", 2);

        ExtensionalDataNode dataNodeSubquery = new ExtensionalDataNodeImpl(DATA_FACTORY.getDataAtom(tableSubquery, A, B));
        IntermediateQueryBuilder subQueryBuilder = new DefaultIntermediateQueryBuilder(METADATA, INJECTOR);
        ConstructionNode subQueryRoot = new ConstructionNodeImpl(p1Atom.getVariables(),
                new ImmutableSubstitutionImpl<>(ImmutableMap.of(S, generateURI1(A))), Optional.empty());
        subQueryBuilder.init(p1Atom, subQueryRoot);

        ConstructionNode constructionNode2 = new ConstructionNodeImpl(ImmutableSet.of(T, A),
                new ImmutableSubstitutionImpl<>(ImmutableMap.of(
                        T, R
                )), Optional.empty());
        subQueryBuilder.addChild(subQueryRoot, constructionNode2);

        ConstructionNode constructionNode3 = new ConstructionNodeImpl(ImmutableSet.of(R, A),
                new ImmutableSubstitutionImpl<>(ImmutableMap.of(
                        R, generateURI1(B)
                )), Optional.empty());
        subQueryBuilder.addChild(constructionNode2, constructionNode3);
        subQueryBuilder.addChild(constructionNode3, dataNodeSubquery);

        /**
         * Expected
         */
        IntermediateQueryBuilder expectedBuilder = new DefaultIntermediateQueryBuilder(METADATA, INJECTOR);
        ConstructionNode expectedRootNode = mainQuery.getRootConstructionNode();
        expectedBuilder.init(mainQuery.getProjectionAtom(), expectedRootNode);
        ConstructionNode remainingConstructionNode = new ConstructionNodeImpl(ImmutableSet.of(X),
                new ImmutableSubstitutionImpl<>(ImmutableMap.of(X, generateURI1(A))), Optional.empty());
        expectedBuilder.addChild(expectedRootNode, remainingConstructionNode);

        ExtensionalDataNode expectedDataNode = new ExtensionalDataNodeImpl(DATA_FACTORY.getDataAtom(TABLE_1, A, A));
        expectedBuilder.addChild(remainingConstructionNode, expectedDataNode);

        optimizeAndCompare(mainQuery, subQueryBuilder.build(), expectedBuilder.build(), dataNode);
    }


    @Test
    public void testEx17() throws EmptyQueryException {

        /**
         * Original query
         */
        IntermediateQueryBuilder queryBuilder = new DefaultIntermediateQueryBuilder(METADATA, INJECTOR);

        ConstructionNode rootNode = new ConstructionNodeImpl(ANS1_X_ATOM.getVariables(),
                new ImmutableSubstitutionImpl<>(ImmutableMap.of()), Optional.empty());

        queryBuilder.init(ANS1_X_ATOM, rootNode);

        IntensionalDataNode dataNode = new IntensionalDataNodeImpl(
                DATA_FACTORY.getDataAtom(P1_PREDICATE, X, X));
        queryBuilder.addChild(rootNode, dataNode);

        IntermediateQuery mainQuery = queryBuilder.build();

        /**
         * Sub-query
         */
        DistinctVariableOnlyDataAtom p1Atom = DATA_FACTORY.getDistinctVariableOnlyDataAtom(
                P1_PREDICATE, ImmutableList.of(S, T));
        AtomPredicate tableSubquery = new AtomPredicateImpl("table1", 2);
        ExtensionalDataNode dataNodeSubquery = new ExtensionalDataNodeImpl(DATA_FACTORY.getDataAtom(tableSubquery, B, C));
        IntermediateQueryBuilder subQueryBuilder = new DefaultIntermediateQueryBuilder(METADATA, INJECTOR);
        ConstructionNode subQueryRoot = new ConstructionNodeImpl(p1Atom.getVariables(),
                new ImmutableSubstitutionImpl<>(ImmutableMap.of(S, generateURI1(A))), Optional.empty());
        subQueryBuilder.init(p1Atom, subQueryRoot);

        ConstructionNode constructionNode2 = new ConstructionNodeImpl(ImmutableSet.of(T, A),
                new ImmutableSubstitutionImpl<>(ImmutableMap.of(
                        T, generateURI1(B), A, C
                )), Optional.empty());
        subQueryBuilder.addChild(subQueryRoot, constructionNode2);

        subQueryBuilder.addChild(constructionNode2, dataNodeSubquery);

        /**
         * Expected
         */
        IntermediateQueryBuilder expectedBuilder = new DefaultIntermediateQueryBuilder(METADATA, INJECTOR);
        ConstructionNode expectedRootNode = mainQuery.getRootConstructionNode();
        expectedBuilder.init(mainQuery.getProjectionAtom(), expectedRootNode);
        ConstructionNode firstRemainingConstructionNode = new ConstructionNodeImpl(ImmutableSet.of(X),
                new ImmutableSubstitutionImpl<>(ImmutableMap.of(X, generateURI1(A))), Optional.empty());
        expectedBuilder.addChild(expectedRootNode, firstRemainingConstructionNode);
        ConstructionNode secondRemainingConstructionNode = new ConstructionNodeImpl(ImmutableSet.of(A),
                new ImmutableSubstitutionImpl<>(ImmutableMap.of(A, C)), Optional.empty());
        expectedBuilder.addChild(firstRemainingConstructionNode, secondRemainingConstructionNode);

        ExtensionalDataNode expectedDataNode = new ExtensionalDataNodeImpl(DATA_FACTORY.getDataAtom(TABLE_1, C, C));
        expectedBuilder.addChild(secondRemainingConstructionNode, expectedDataNode);

        optimizeAndCompare(mainQuery, subQueryBuilder.build(), expectedBuilder.build(), dataNode);
    }

    @Test
    public void testEx18() throws EmptyQueryException {

        /**
         * Original query
         */
        IntermediateQueryBuilder queryBuilder = new DefaultIntermediateQueryBuilder(METADATA, INJECTOR);

        ConstructionNode rootNode = new ConstructionNodeImpl(ANS1_X_ATOM.getVariables(),
                new ImmutableSubstitutionImpl<>(ImmutableMap.of()), Optional.empty());

        queryBuilder.init(ANS1_X_ATOM, rootNode);

        IntensionalDataNode dataNode = new IntensionalDataNodeImpl(
                DATA_FACTORY.getDataAtom(P1_PREDICATE, X, X));
        queryBuilder.addChild(rootNode, dataNode);

        IntermediateQuery mainQuery = queryBuilder.build();

        /**
         * Sub-query
         */
        DistinctVariableOnlyDataAtom p1Atom = DATA_FACTORY.getDistinctVariableOnlyDataAtom(
                P1_PREDICATE, ImmutableList.of(S, T));
        IntermediateQueryBuilder subQueryBuilder = new DefaultIntermediateQueryBuilder(METADATA, INJECTOR);
        ConstructionNode subQueryRoot = new ConstructionNodeImpl(p1Atom.getVariables(),
                new ImmutableSubstitutionImpl<>(ImmutableMap.of(S, generateURI3(A, B))), Optional.empty());
        subQueryBuilder.init(p1Atom, subQueryRoot);

        ConstructionNode constructionNode2 = new ConstructionNodeImpl(ImmutableSet.of(T, A, B),
                new ImmutableSubstitutionImpl<>(ImmutableMap.of(
                        T, generateURI3(INT_OF_ONE, INT_OF_TWO)
                )), Optional.empty());
        subQueryBuilder.addChild(subQueryRoot, constructionNode2);
        ExtensionalDataNode dataNodeSubquery = new ExtensionalDataNodeImpl(DATA_FACTORY.getDataAtom(TABLE_1, A, B));
        subQueryBuilder.addChild(constructionNode2, dataNodeSubquery);

        /**
         * Expected
         */
        IntermediateQueryBuilder expectedBuilder = new DefaultIntermediateQueryBuilder(METADATA, INJECTOR);
        ConstructionNode expectedRootNode = mainQuery.getRootConstructionNode();
        expectedBuilder.init(mainQuery.getProjectionAtom(), expectedRootNode);
        ConstructionNode firstRemainingConstructionNode = new ConstructionNodeImpl(ImmutableSet.of(X),
                new ImmutableSubstitutionImpl<>(ImmutableMap.of(X, generateURI3(A, B))), Optional.empty());
        expectedBuilder.addChild(expectedRootNode, firstRemainingConstructionNode);
        ConstructionNode secondRemainingConstructionNode = new ConstructionNodeImpl(ImmutableSet.of(A, B),
                new ImmutableSubstitutionImpl<>(ImmutableMap.of(
                        A, INT_OF_ONE,
                        B, INT_OF_TWO)), Optional.empty());
        expectedBuilder.addChild(firstRemainingConstructionNode, secondRemainingConstructionNode);

        ExtensionalDataNode expectedDataNode = new ExtensionalDataNodeImpl(DATA_FACTORY.getDataAtom(TABLE_1, INT_OF_ONE,
                INT_OF_TWO));
        expectedBuilder.addChild(secondRemainingConstructionNode, expectedDataNode);

        optimizeAndCompare(mainQuery, subQueryBuilder.build(), expectedBuilder.build(), dataNode);
    }

    @Test
    public void testEx19() throws EmptyQueryException {

        /**
         * Original query
         */
        IntermediateQueryBuilder queryBuilder = new DefaultIntermediateQueryBuilder(METADATA, INJECTOR);

        ConstructionNode rootNode = new ConstructionNodeImpl(ANS1_X_ATOM.getVariables(),
                new ImmutableSubstitutionImpl<>(ImmutableMap.of()), Optional.empty());

        queryBuilder.init(ANS1_X_ATOM, rootNode);

        IntensionalDataNode dataNode = new IntensionalDataNodeImpl(
                DATA_FACTORY.getDataAtom(P1_PREDICATE, X, X));
        queryBuilder.addChild(rootNode, dataNode);

        IntermediateQuery mainQuery = queryBuilder.build();

        /**
         * Sub-query
         */
        DistinctVariableOnlyDataAtom p1Atom = DATA_FACTORY.getDistinctVariableOnlyDataAtom(
                P1_PREDICATE, ImmutableList.of(S, T));
        IntermediateQueryBuilder subQueryBuilder = new DefaultIntermediateQueryBuilder(METADATA, INJECTOR);
        ConstructionNode subQueryRoot = new ConstructionNodeImpl(p1Atom.getVariables(),
                new ImmutableSubstitutionImpl<>(ImmutableMap.of(S, generateURI3(A, B))), Optional.empty());
        subQueryBuilder.init(p1Atom, subQueryRoot);

        ConstructionNode constructionNode2 = new ConstructionNodeImpl(ImmutableSet.of(T, A, B),
                new ImmutableSubstitutionImpl<>(ImmutableMap.of(
                        T, generateURI3(C, D)
                )), Optional.empty());
        subQueryBuilder.addChild(subQueryRoot, constructionNode2);
        AtomPredicate tableSubquery = new AtomPredicateImpl("table5", 4);
        ExtensionalDataNode dataNodeSubquery = new ExtensionalDataNodeImpl(DATA_FACTORY.getDataAtom(tableSubquery, A, B, C, D));
        subQueryBuilder.addChild(constructionNode2, dataNodeSubquery);

        /**
         * Expected
         */
        IntermediateQueryBuilder expectedBuilder = new DefaultIntermediateQueryBuilder(METADATA, INJECTOR);
        ConstructionNode expectedRootNode = mainQuery.getRootConstructionNode();
        expectedBuilder.init(mainQuery.getProjectionAtom(), expectedRootNode);
        ConstructionNode firstRemainingConstructionNode = new ConstructionNodeImpl(ImmutableSet.of(X),
                new ImmutableSubstitutionImpl<>(ImmutableMap.of(X, generateURI3(A, B))), Optional.empty());
        expectedBuilder.addChild(expectedRootNode, firstRemainingConstructionNode);

        ExtensionalDataNode expectedDataNode = new ExtensionalDataNodeImpl(DATA_FACTORY.getDataAtom(tableSubquery, A, B, A, B));
        expectedBuilder.addChild(firstRemainingConstructionNode, expectedDataNode);

        optimizeAndCompare(mainQuery, subQueryBuilder.build(), expectedBuilder.build(), dataNode);
    }

    @Test
    public void testConflictingVariables() throws EmptyQueryException {

        /**
         * Original query
         */
        IntermediateQueryBuilder queryBuilder = new DefaultIntermediateQueryBuilder(METADATA);
        DistinctVariableOnlyDataAtom projectionAtom = DATA_FACTORY.getDistinctVariableOnlyDataAtom(
                ANS4_PREDICATE, ImmutableList.of(X, Y, Z));
        ConstructionNode rootNode = new ConstructionNodeImpl(projectionAtom.getVariables(),
                new ImmutableSubstitutionImpl<>(ImmutableMap.of()), Optional.empty());
        queryBuilder.init(projectionAtom, rootNode);

        InnerJoinNode joinNode = new InnerJoinNodeImpl(Optional.empty());
        queryBuilder.addChild(rootNode, joinNode);

        AtomPredicate firstNamePredicate = new AtomPredicateImpl("firstName", 2);
        AtomPredicate lastNamePredicate = new AtomPredicateImpl("lastName", 2);

        IntensionalDataNode firstIntentional = new IntensionalDataNodeImpl(
                DATA_FACTORY.getDataAtom(firstNamePredicate, X, Y));
        IntensionalDataNode lastIntentional = new IntensionalDataNodeImpl(
                DATA_FACTORY.getDataAtom(lastNamePredicate, X, Z));
        queryBuilder.addChild(joinNode, firstIntentional);
        queryBuilder.addChild(joinNode, lastIntentional);

        IntermediateQuery query = queryBuilder.build();
        System.out.println("Initial query: \n" + query);


        /**
         * First name mapping
         */
        IntermediateQueryBuilder firstMappingBuilder = new DefaultIntermediateQueryBuilder(METADATA);
        DistinctVariableOnlyDataAtom firstMappingAtom = DATA_FACTORY.getDistinctVariableOnlyDataAtom(
                firstNamePredicate, ImmutableList.of(S, T));
        ConstructionNode firstMappingRootNode = new ConstructionNodeImpl(firstMappingAtom.getVariables(),
                new ImmutableSubstitutionImpl<>(ImmutableMap.of(S, generateURI1(A), T, generateString(B))), Optional.empty());

        firstMappingBuilder.init(firstMappingAtom, firstMappingRootNode);

        ExtensionalDataNode firstNameDataNode = new ExtensionalDataNodeImpl(DATA_FACTORY.getDataAtom(TABLE_4, A, B, C));
        firstMappingBuilder.addChild(firstMappingRootNode, firstNameDataNode);

        IntermediateQuery firstMapping = firstMappingBuilder.build();
        System.out.println("First name mapping: \n" + firstMapping);

        /**
         * Last name mapping
         */
        IntermediateQueryBuilder lastMappingBuilder = new DefaultIntermediateQueryBuilder(METADATA);
        DistinctVariableOnlyDataAtom lastMappingAtom = DATA_FACTORY.getDistinctVariableOnlyDataAtom(
                lastNamePredicate, ImmutableList.of(S, T));
        ConstructionNode lastMappingRootNode = new ConstructionNodeImpl(lastMappingAtom.getVariables(),
                new ImmutableSubstitutionImpl<>(ImmutableMap.of(S, generateURI1(D),
                        T, generateString(B))), Optional.empty());

        lastMappingBuilder.init(lastMappingAtom, lastMappingRootNode);

        ExtensionalDataNode lastNameDataNode = new ExtensionalDataNodeImpl(DATA_FACTORY.getDataAtom(TABLE_4, D, E, B));
        lastMappingBuilder.addChild(lastMappingRootNode, lastNameDataNode);

        IntermediateQuery lastMapping = lastMappingBuilder.build();
        System.out.println("Last name mapping: \n" + lastMapping);

        query.applyProposal(new QueryMergingProposalImpl(firstIntentional, Optional.of(firstMapping)),
                REQUIRE_USING_IN_PLACE_EXECUTOR);
        System.out.println("\n After merging the first mapping: \n" + query);

        query.applyProposal(new QueryMergingProposalImpl(lastIntentional, Optional.of(lastMapping)),
                REQUIRE_USING_IN_PLACE_EXECUTOR);
        System.out.println("\n After merging the last mapping: \n" + query);

        /**
         * Expected query
         */
        IntermediateQueryBuilder expectedQueryBuilder = new DefaultIntermediateQueryBuilder(METADATA);
        expectedQueryBuilder.init(projectionAtom, rootNode);
        expectedQueryBuilder.addChild(rootNode, joinNode);

        ConstructionNode leftConstructionNode = new ConstructionNodeImpl(ImmutableSet.of(X, Y),
                new ImmutableSubstitutionImpl<>(ImmutableMap.of(X, generateURI1(A), Y, generateString(B))),
                Optional.empty());
        expectedQueryBuilder.addChild(joinNode, leftConstructionNode);
        expectedQueryBuilder.addChild(leftConstructionNode, firstNameDataNode);

        Variable b1 = DATA_FACTORY.getVariable("bf0");
        ConstructionNode rightConstructionNode = new ConstructionNodeImpl(ImmutableSet.of(X, Z),
                new ImmutableSubstitutionImpl<>(ImmutableMap.of(X, generateURI1(D), Z, generateString(b1))),
                Optional.empty());
        expectedQueryBuilder.addChild(joinNode, rightConstructionNode);

        ExtensionalDataNode expectedlastNameDataNode = new ExtensionalDataNodeImpl(
                DATA_FACTORY.getDataAtom(TABLE_4, D, E, b1));
        expectedQueryBuilder.addChild(rightConstructionNode, expectedlastNameDataNode);

        IntermediateQuery expectedQuery = expectedQueryBuilder.build();
        System.out.println("Expected query: \n" + expectedQuery);

        assertTrue(areEquivalent(query, expectedQuery));
    }

    @Test
    public void testUnionSameVariable() {

        /**
         * Original query
         */
        IntermediateQueryBuilder queryBuilder = new DefaultIntermediateQueryBuilder(METADATA);

        ConstructionNode rootNode = new ConstructionNodeImpl(ImmutableSet.of(X),
                new ImmutableSubstitutionImpl<>(ImmutableMap.of()), Optional.empty());

        queryBuilder.init(ANS1_X_ATOM, rootNode);

        IntensionalDataNode intensionalDataNode = new IntensionalDataNodeImpl(
                P3_X_ATOM);
        queryBuilder.addChild(rootNode, intensionalDataNode);

        IntermediateQuery mainQuery = queryBuilder.build();

        System.out.println("main query:\n" + mainQuery.getProjectionAtom() + ":-\n" +
                mainQuery);

        /**
         * Mapping
         */
        IntermediateQueryBuilder mappingBuilder = new DefaultIntermediateQueryBuilder(METADATA);
        ConstructionNode mappingRootNode = new ConstructionNodeImpl(ImmutableSet.of(X),
                new ImmutableSubstitutionImpl<>(ImmutableMap.of()), Optional.empty());

        mappingBuilder.init(P3_X_ATOM, mappingRootNode);

        UnionNode unionNode = new UnionNodeImpl(ImmutableSet.of(X));
        mappingBuilder.addChild(mappingRootNode, unionNode);


        ExtensionalDataNode extensionalDataNode1 = new ExtensionalDataNodeImpl(P4_X_ATOM);
        mappingBuilder.addChild(unionNode, extensionalDataNode1);
        ExtensionalDataNode extensionalDataNode2 = new ExtensionalDataNodeImpl(P5_X_ATOM);
        mappingBuilder.addChild(unionNode, extensionalDataNode2);

        IntermediateQuery mapping = mappingBuilder.build();
        System.out.println("query to be merged:\n" + mapping.getProjectionAtom() + ":-\n" +
                mapping);

        QueryMergingProposal queryMerging = new QueryMergingProposalImpl(intensionalDataNode, Optional.ofNullable(mapping));
        try {
            mainQuery.applyProposal(queryMerging, true);
        } catch (EmptyQueryException e) {
            e.printStackTrace();
        }

        System.out.println("merged query:\n" + mainQuery.getProjectionAtom() + ":-\n" +
                mainQuery);

        /**
         * Expected query
         */

        IntermediateQueryBuilder expectedQueryBuilder = new DefaultIntermediateQueryBuilder(METADATA);


        expectedQueryBuilder.init(ANS1_X_ATOM, rootNode);
        expectedQueryBuilder.addChild(rootNode, unionNode);
        expectedQueryBuilder.addChild(unionNode, extensionalDataNode1);
        expectedQueryBuilder.addChild(unionNode, extensionalDataNode2);

        IntermediateQuery expectedQuery = queryBuilder.build();
        System.out.println("expected query:\n" + expectedQuery.getProjectionAtom() + ":-\n" +
                expectedQuery);


        assertTrue(areEquivalent(mainQuery, expectedQuery));
    }



    @Test
    public void testDescendingSubstitutionOnRenamedNode() {
        /**
         * The bug was the following: during query merging (QueryMergingExecutorImpl.analyze()),
         * variables of the current node were possibly renamed,
         * and then a (possible) substitution applied to the renamed node.
         * In some implementations (e.g. for ConstructionNode),
         * the substitution method (QueryNode.applyDescendingSubstitution(node, query)) may require information about
         * the node's parent/children.
         * But the renamed node not being (yet) part of the query (as opposed to the original node),
         * this raises an exception.
         * This behavior has been prevented by performing variable renaming beforehand for the whole merged query,
         * i.e. before starting substitution lift.
          */
        IntermediateQueryBuilder queryBuilder = new DefaultIntermediateQueryBuilder(METADATA);

        ConstructionNode rootNode = new ConstructionNodeImpl(ImmutableSet.of(X),
                new ImmutableSubstitutionImpl<>(ImmutableMap.of()), Optional.empty());

        queryBuilder.init(ANS1_X_ATOM, rootNode);

        IntensionalDataNode intensionalDataNode = new IntensionalDataNodeImpl(
                P3_X_ATOM);
        queryBuilder.addChild(rootNode, intensionalDataNode);

        IntermediateQuery mainQuery = queryBuilder.build();

        System.out.println("main query:\n"+mainQuery);

        /**
         * Mapping
         */
        IntermediateQueryBuilder mappingBuilder = new DefaultIntermediateQueryBuilder(METADATA);
        ConstructionNode mappingRootNode = new ConstructionNodeImpl(ImmutableSet.of(X));
        mappingBuilder.init(P3_X_ATOM, mappingRootNode);
        ExtensionalDataNode extensionalDataNode1 = new ExtensionalDataNodeImpl(P4_X_ATOM);
        mappingBuilder.addChild(mappingRootNode, extensionalDataNode1);
        IntermediateQuery mapping = mappingBuilder.build();
        System.out.println("query to be merged:\n" +mapping);

        /**
         * Merging
         */
        QueryMergingProposal queryMerging = new QueryMergingProposalImpl(intensionalDataNode, Optional.ofNullable(mapping));
        try {
            mainQuery.applyProposal(queryMerging, true);
        }catch (IllegalArgumentException|EmptyQueryException e){
            e.printStackTrace();
            fail();
        }

        System.out.println("merged query:\n" + mainQuery.getProjectionAtom() + ":-\n" +
                mainQuery);
    }

    @Test
    public void testOfflineMappingAssertionsRenaming() {

        List<IntermediateQuery> mappingAssertions = new ArrayList<>();
        DataAtom[] dataAtoms = new DataAtom[]{
                P3_X_ATOM,
                P3_X_ATOM,
                P1_ST_ATOM
        };
        DistinctVariableOnlyDataAtom[] projectionAtoms = new DistinctVariableOnlyDataAtom[]{
                P4_X_ATOM,
                P5_X_ATOM,
                P2_ST_ATOM
        };

        /**
         * Mappings assertions
         */
        for (int i =0; i < projectionAtoms.length;  i++){
            IntermediateQueryBuilder mappingBuilder = new DefaultIntermediateQueryBuilder(METADATA);
            ConstructionNode mappingRootNode = new ConstructionNodeImpl(projectionAtoms[i].getVariables());
            mappingBuilder.init(projectionAtoms[i], mappingRootNode);
            ExtensionalDataNode extensionalDataNode = new ExtensionalDataNodeImpl(dataAtoms[i]);
            mappingBuilder.addChild(mappingRootNode, extensionalDataNode);
            IntermediateQuery mappingAssertion = mappingBuilder.build();
            mappingAssertions.add(mappingAssertion);
            System.out.println("Mapping assertion "+i+":\n" +mappingAssertion);
        }

        /**
         * Renaming
         */
        QueryUnfolder queryUnfolder= new QueryUnfolderImpl(mappingAssertions.stream());

        /**
         * Test whether two mapping assertions share a variable
         */
        System.out.println("After renaming:");
        Set<Variable> variableUnion = new HashSet<Variable>();
        for (IntermediateQuery mappingAssertion: queryUnfolder.getMappingIndex().values()){
            System.out.println(mappingAssertion);
            ImmutableSet<Variable> mappingAssertionVariables = mappingAssertion.getVariables(mappingAssertion.getRootConstructionNode());
            if(Stream.of(mappingAssertionVariables)
                    .anyMatch(v -> variableUnion.contains(v))){
                fail();
                break;
            }
            variableUnion.addAll(mappingAssertionVariables);
            System.out.println("All variables thus far: "+variableUnion+"\n");
        }
    }

    @Test
    public void testTrueNodeCreation() throws EmptyQueryException {

        /**
         *  Main  query.
         */
        IntermediateQueryBuilder queryBuilder = new DefaultIntermediateQueryBuilder(METADATA);

        ConstructionNode rootNode = new ConstructionNodeImpl(ImmutableSet.of());

        queryBuilder.init(ANS0_ATOM, rootNode);
        IntensionalDataNode intensionalDataNode = new IntensionalDataNodeImpl(DATA_FACTORY.getDataAtom(P3_PREDICATE,
                DATA_FACTORY.getConstantLiteral("1", INTEGER)));
        queryBuilder.addChild(rootNode, intensionalDataNode);
        IntermediateQuery mainQuery = queryBuilder.build();

        System.out.println("main query:\n"+mainQuery);

        /**
         * Mapping
         */
        IntermediateQueryBuilder mappingBuilder = new DefaultIntermediateQueryBuilder(METADATA);
        ConstructionNode mappingRootNode = new ConstructionNodeImpl(ImmutableSet.of(X),
                new ImmutableSubstitutionImpl<>(
                        ImmutableMap.of(X, DATA_FACTORY.getConstantLiteral("1", INTEGER))),
                Optional.empty());
        mappingBuilder.init(DATA_FACTORY.getDistinctVariableOnlyDataAtom(P3_PREDICATE, X), mappingRootNode);
        IntermediateQuery mapping = mappingBuilder.build();
        System.out.println("query to be merged:\n" +mapping);

        /**
         * Expected query
         */
        IntermediateQueryBuilder expectedQueryBuilder = new DefaultIntermediateQueryBuilder(METADATA);
        expectedQueryBuilder.init(ANS0_ATOM, rootNode);
        expectedQueryBuilder.addChild(rootNode, new TrueNodeImpl());
        IntermediateQuery expectedQuery = expectedQueryBuilder.build();
        System.out.println("expected query:\n"+expectedQuery);

        /**
         * Merging
         */
        QueryMergingProposal queryMerging = new QueryMergingProposalImpl(intensionalDataNode, Optional.ofNullable(mapping));
        try {
            mainQuery.applyProposal(queryMerging, true);
        }catch (IllegalArgumentException|EmptyQueryException e){
            e.printStackTrace();
            fail();
        }
        System.out.println("merged query:\n"+ mainQuery);

        /**
        * Test
         */
        assertTrue(areEquivalent(mainQuery, expectedQuery));
    }


    private static IntermediateQuery createBasicSparqlQuery(
            ImmutableMap<Variable, ImmutableTerm> topBindings,
            VariableOrGroundTerm p1Arg1, VariableOrGroundTerm p1Arg2) {

        IntermediateQueryBuilder queryBuilder = new DefaultIntermediateQueryBuilder(METADATA, INJECTOR);
        ConstructionNode rootNode = new ConstructionNodeImpl(ANS1_XY_ATOM.getVariables(),
                new ImmutableSubstitutionImpl<>(topBindings), Optional.empty());

        queryBuilder.init(ANS1_XY_ATOM, rootNode);

        IntensionalDataNode dataNode = new IntensionalDataNodeImpl(
                DATA_FACTORY.getDataAtom(P1_PREDICATE, p1Arg1, p1Arg2));
        queryBuilder.addChild(rootNode, dataNode);

        return queryBuilder.build();
    }

    private static void optimizeAndCompare(IntermediateQuery mainQuery, IntermediateQuery subQuery,
                                           IntermediateQuery expectedQuery, IntensionalDataNode intensionalNode)
            throws EmptyQueryException {

        System.out.println("\n Original query: \n" + mainQuery);
        System.out.println("\n Sub-query: \n" + subQuery);
        System.out.println("\n Expected query: \n" + expectedQuery);

        // Updates the query (in-place optimization)
        mainQuery.applyProposal(new QueryMergingProposalImpl(intensionalNode, Optional.of(subQuery)), REQUIRE_USING_IN_PLACE_EXECUTOR);

        System.out.println("\n Optimized query: \n" + mainQuery);

        assertTrue(areEquivalent(mainQuery, expectedQuery));

    }

    private static ImmutableFunctionalTerm generateURI1(VariableOrGroundTerm argument) {
        return DATA_FACTORY.getImmutableFunctionalTerm(URI_PREDICATE_ONE_VAR, URI_TEMPLATE_STR_1, argument);
    }

    private static ImmutableFunctionalTerm generateURI2(VariableOrGroundTerm argument) {
        return DATA_FACTORY.getImmutableFunctionalTerm(URI_PREDICATE_ONE_VAR, URI_TEMPLATE_STR_2, argument);
    }

    private static ImmutableFunctionalTerm generateURI3(VariableOrGroundTerm arg1, VariableOrGroundTerm arg2) {
        return DATA_FACTORY.getImmutableFunctionalTerm(URI_PREDICATE_TWO_VAR, URI_TEMPLATE_STR_3, arg1, arg2);
    }

    private static ImmutableFunctionalTerm generateString(VariableOrGroundTerm argument) {
        return DATA_FACTORY.getImmutableFunctionalTerm(
                DATA_FACTORY.getDatatypeFactory().getTypePredicate(Predicate.COL_TYPE.STRING), argument);
    }
}

<|MERGE_RESOLUTION|>--- conflicted
+++ resolved
@@ -9,14 +9,9 @@
 import it.unibz.inf.ontop.model.impl.OBDADataFactoryImpl;
 import it.unibz.inf.ontop.model.impl.URITemplatePredicateImpl;
 import it.unibz.inf.ontop.owlrefplatform.core.basicoperations.ImmutableSubstitutionImpl;
-<<<<<<< HEAD
-import it.unibz.inf.ontop.owlrefplatform.injection.QuestCoreConfiguration;
-=======
-import it.unibz.inf.ontop.owlrefplatform.core.optimization.IntermediateQueryOptimizer;
-import it.unibz.inf.ontop.owlrefplatform.core.optimization.TopDownSubstitutionLiftOptimizer;
 import it.unibz.inf.ontop.owlrefplatform.core.optimization.unfolding.QueryUnfolder;
 import it.unibz.inf.ontop.owlrefplatform.core.optimization.unfolding.impl.QueryUnfolderImpl;
->>>>>>> 0c885a73
+import it.unibz.inf.ontop.owlrefplatform.injection.QuestCoreConfiguration;
 import it.unibz.inf.ontop.pivotalrepr.*;
 import it.unibz.inf.ontop.pivotalrepr.impl.*;
 import it.unibz.inf.ontop.pivotalrepr.impl.tree.DefaultIntermediateQueryBuilder;
@@ -95,12 +90,9 @@
     private static ExtensionalDataNode DATA_NODE_3 = new ExtensionalDataNodeImpl(DATA_FACTORY.getDataAtom(TABLE_3, B, C));
     private static ExtensionalDataNode DATA_NODE_4 = new ExtensionalDataNodeImpl(DATA_FACTORY.getDataAtom(TABLE_1, S, T));
 
-<<<<<<< HEAD
     private static final Injector INJECTOR = QuestCoreConfiguration.defaultBuilder().build().getInjector();
 
 
-=======
->>>>>>> 0c885a73
     @Test
     public void testPruning1() throws EmptyQueryException {
         GroundFunctionalTerm xValue = (GroundFunctionalTerm) generateURI1(ONE);
@@ -110,13 +102,8 @@
         /**
          * Sub-query
          */
-<<<<<<< HEAD
-        IntermediateQueryBuilder subQueryBuilder = new DefaultIntermediateQueryBuilder(METADATA, INJECTOR);
-        ConstructionNode subQueryRoot = new ConstructionNodeImpl(P1_ATOM.getVariables(),
-=======
-        IntermediateQueryBuilder subQueryBuilder = new DefaultIntermediateQueryBuilder(METADATA);
+        IntermediateQueryBuilder subQueryBuilder = new DefaultIntermediateQueryBuilder(METADATA, INJECTOR);
         ConstructionNode subQueryRoot = new ConstructionNodeImpl(P1_ST_ATOM.getVariables(),
->>>>>>> 0c885a73
                 new ImmutableSubstitutionImpl<>(ImmutableMap.of(T, generateURI1(B))), Optional.empty());
         subQueryBuilder.init(P1_ST_ATOM, subQueryRoot);
         ImmutableSet<Variable> unionProjectedVariables = ImmutableSet.of(S, B);
@@ -173,13 +160,8 @@
         /**
          * Sub-query
          */
-<<<<<<< HEAD
-        IntermediateQueryBuilder subQueryBuilder = new DefaultIntermediateQueryBuilder(METADATA, INJECTOR);
-        ConstructionNode subQueryRoot = new ConstructionNodeImpl(P1_ATOM.getVariables(),
-=======
-        IntermediateQueryBuilder subQueryBuilder = new DefaultIntermediateQueryBuilder(METADATA);
+        IntermediateQueryBuilder subQueryBuilder = new DefaultIntermediateQueryBuilder(METADATA, INJECTOR);
         ConstructionNode subQueryRoot = new ConstructionNodeImpl(P1_ST_ATOM.getVariables(),
->>>>>>> 0c885a73
                 new ImmutableSubstitutionImpl<>(ImmutableMap.of(S, generateURI1(A), T, INT_OF_B)), Optional.empty());
         subQueryBuilder.init(P1_ST_ATOM, subQueryRoot);
         subQueryBuilder.addChild(subQueryRoot, DATA_NODE_1);
@@ -223,13 +205,8 @@
         /**
          * Sub-query
          */
-<<<<<<< HEAD
-        IntermediateQueryBuilder subQueryBuilder = new DefaultIntermediateQueryBuilder(METADATA, INJECTOR);
-        ConstructionNode subQueryRoot = new ConstructionNodeImpl(P1_ATOM.getVariables(),
-=======
-        IntermediateQueryBuilder subQueryBuilder = new DefaultIntermediateQueryBuilder(METADATA);
+        IntermediateQueryBuilder subQueryBuilder = new DefaultIntermediateQueryBuilder(METADATA, INJECTOR);
         ConstructionNode subQueryRoot = new ConstructionNodeImpl(P1_ST_ATOM.getVariables(),
->>>>>>> 0c885a73
                 new ImmutableSubstitutionImpl<>(ImmutableMap.of(S, generateURI1(A), T, generateURI1(B))), Optional.empty());
         subQueryBuilder.init(P1_ST_ATOM, subQueryRoot);
         subQueryBuilder.addChild(subQueryRoot, DATA_NODE_1);
@@ -272,13 +249,8 @@
         /**
          * Sub-query
          */
-<<<<<<< HEAD
-        IntermediateQueryBuilder subQueryBuilder = new DefaultIntermediateQueryBuilder(METADATA, INJECTOR);
-        ConstructionNode subQueryRoot = new ConstructionNodeImpl(P1_ATOM.getVariables(),
-=======
-        IntermediateQueryBuilder subQueryBuilder = new DefaultIntermediateQueryBuilder(METADATA);
+        IntermediateQueryBuilder subQueryBuilder = new DefaultIntermediateQueryBuilder(METADATA, INJECTOR);
         ConstructionNode subQueryRoot = new ConstructionNodeImpl(P1_ST_ATOM.getVariables(),
->>>>>>> 0c885a73
                 new ImmutableSubstitutionImpl<>(ImmutableMap.of()), Optional.empty());
         subQueryBuilder.init(P1_ST_ATOM, subQueryRoot);
         subQueryBuilder.addChild(subQueryRoot, DATA_NODE_4);
@@ -317,13 +289,8 @@
         /**
          * Sub-query
          */
-<<<<<<< HEAD
-        IntermediateQueryBuilder subQueryBuilder = new DefaultIntermediateQueryBuilder(METADATA, INJECTOR);
-        ConstructionNode subQueryRoot = new ConstructionNodeImpl(P1_ATOM.getVariables(),
-=======
-        IntermediateQueryBuilder subQueryBuilder = new DefaultIntermediateQueryBuilder(METADATA);
+        IntermediateQueryBuilder subQueryBuilder = new DefaultIntermediateQueryBuilder(METADATA, INJECTOR);
         ConstructionNode subQueryRoot = new ConstructionNodeImpl(P1_ST_ATOM.getVariables(),
->>>>>>> 0c885a73
                 new ImmutableSubstitutionImpl<>(ImmutableMap.of()), Optional.empty());
         subQueryBuilder.init(P1_ST_ATOM, subQueryRoot);
         subQueryBuilder.addChild(subQueryRoot, DATA_NODE_4);
@@ -365,13 +332,8 @@
          * Sub-query
          */
         ExtensionalDataNode dataNodeSubquery = new ExtensionalDataNodeImpl(DATA_FACTORY.getDataAtom(TABLE_1, S, U));
-<<<<<<< HEAD
-        IntermediateQueryBuilder subQueryBuilder = new DefaultIntermediateQueryBuilder(METADATA, INJECTOR);
-        ConstructionNode subQueryRoot = new ConstructionNodeImpl(P1_ATOM.getVariables(),
-=======
-        IntermediateQueryBuilder subQueryBuilder = new DefaultIntermediateQueryBuilder(METADATA);
+        IntermediateQueryBuilder subQueryBuilder = new DefaultIntermediateQueryBuilder(METADATA, INJECTOR);
         ConstructionNode subQueryRoot = new ConstructionNodeImpl(P1_ST_ATOM.getVariables(),
->>>>>>> 0c885a73
                 new ImmutableSubstitutionImpl<>(ImmutableMap.of(T, S)), Optional.empty());
         subQueryBuilder.init(P1_ST_ATOM, subQueryRoot);
         subQueryBuilder.addChild(subQueryRoot, dataNodeSubquery);
@@ -414,13 +376,8 @@
          * Sub-query
          */
         ExtensionalDataNode dataNodeSubquery = new ExtensionalDataNodeImpl(DATA_FACTORY.getDataAtom(TABLE_1, S, B));
-<<<<<<< HEAD
-        IntermediateQueryBuilder subQueryBuilder = new DefaultIntermediateQueryBuilder(METADATA, INJECTOR);
-        ConstructionNode subQueryRoot = new ConstructionNodeImpl(P1_ATOM.getVariables(),
-=======
-        IntermediateQueryBuilder subQueryBuilder = new DefaultIntermediateQueryBuilder(METADATA);
+        IntermediateQueryBuilder subQueryBuilder = new DefaultIntermediateQueryBuilder(METADATA, INJECTOR);
         ConstructionNode subQueryRoot = new ConstructionNodeImpl(P1_ST_ATOM.getVariables(),
->>>>>>> 0c885a73
                 new ImmutableSubstitutionImpl<>(ImmutableMap.of(T, INT_OF_B)), Optional.empty());
         subQueryBuilder.init(P1_ST_ATOM, subQueryRoot);
         subQueryBuilder.addChild(subQueryRoot, dataNodeSubquery);
@@ -670,13 +627,8 @@
          * Sub-query
          */
         ExtensionalDataNode dataNodeSubquery = new ExtensionalDataNodeImpl(DATA_FACTORY.getDataAtom(TABLE_2, A));
-<<<<<<< HEAD
-        IntermediateQueryBuilder subQueryBuilder = new DefaultIntermediateQueryBuilder(METADATA, INJECTOR);
-        ConstructionNode subQueryRoot = new ConstructionNodeImpl(P1_ATOM.getVariables(),
-=======
-        IntermediateQueryBuilder subQueryBuilder = new DefaultIntermediateQueryBuilder(METADATA);
+        IntermediateQueryBuilder subQueryBuilder = new DefaultIntermediateQueryBuilder(METADATA, INJECTOR);
         ConstructionNode subQueryRoot = new ConstructionNodeImpl(P1_ST_ATOM.getVariables(),
->>>>>>> 0c885a73
                 new ImmutableSubstitutionImpl<>(ImmutableMap.of(S, generateURI1(A), T, generateURI1(INT_OF_ONE))), Optional.empty());
         subQueryBuilder.init(P1_ST_ATOM, subQueryRoot);
         subQueryBuilder.addChild(subQueryRoot, dataNodeSubquery);
@@ -720,13 +672,8 @@
          * Sub-query
          */
         ExtensionalDataNode dataNodeSubquery = new ExtensionalDataNodeImpl(DATA_FACTORY.getDataAtom(TABLE_1, A, INT_OF_ONE));
-<<<<<<< HEAD
-        IntermediateQueryBuilder subQueryBuilder = new DefaultIntermediateQueryBuilder(METADATA, INJECTOR);
-        ConstructionNode subQueryRoot = new ConstructionNodeImpl(P1_ATOM.getVariables(),
-=======
-        IntermediateQueryBuilder subQueryBuilder = new DefaultIntermediateQueryBuilder(METADATA);
+        IntermediateQueryBuilder subQueryBuilder = new DefaultIntermediateQueryBuilder(METADATA, INJECTOR);
         ConstructionNode subQueryRoot = new ConstructionNodeImpl(P1_ST_ATOM.getVariables(),
->>>>>>> 0c885a73
                 new ImmutableSubstitutionImpl<>(ImmutableMap.of(S, generateURI1(A), T, generateURI1(INT_OF_ONE))), Optional.empty());
         subQueryBuilder.init(P1_ST_ATOM, subQueryRoot);
         subQueryBuilder.addChild(subQueryRoot, dataNodeSubquery);
@@ -770,13 +717,8 @@
          * Sub-query
          */
         ExtensionalDataNode dataNodeSubquery = new ExtensionalDataNodeImpl(DATA_FACTORY.getDataAtom(TABLE_1, INT_OF_ONE, B));
-<<<<<<< HEAD
-        IntermediateQueryBuilder subQueryBuilder = new DefaultIntermediateQueryBuilder(METADATA, INJECTOR);
-        ConstructionNode subQueryRoot = new ConstructionNodeImpl(P1_ATOM.getVariables(),
-=======
-        IntermediateQueryBuilder subQueryBuilder = new DefaultIntermediateQueryBuilder(METADATA);
+        IntermediateQueryBuilder subQueryBuilder = new DefaultIntermediateQueryBuilder(METADATA, INJECTOR);
         ConstructionNode subQueryRoot = new ConstructionNodeImpl(P1_ST_ATOM.getVariables(),
->>>>>>> 0c885a73
                 new ImmutableSubstitutionImpl<>(ImmutableMap.of(S, generateURI1(INT_OF_ONE), T, generateURI1(B))), Optional.empty());
         subQueryBuilder.init(P1_ST_ATOM, subQueryRoot);
         subQueryBuilder.addChild(subQueryRoot, dataNodeSubquery);
@@ -822,13 +764,8 @@
         /**
          * Sub-query
          */
-<<<<<<< HEAD
-        IntermediateQueryBuilder subQueryBuilder = new DefaultIntermediateQueryBuilder(METADATA, INJECTOR);
-        ConstructionNode subQueryRoot = new ConstructionNodeImpl(P1_ATOM.getVariables(),
-=======
-        IntermediateQueryBuilder subQueryBuilder = new DefaultIntermediateQueryBuilder(METADATA);
+        IntermediateQueryBuilder subQueryBuilder = new DefaultIntermediateQueryBuilder(METADATA, INJECTOR);
         ConstructionNode subQueryRoot = new ConstructionNodeImpl(P1_ST_ATOM.getVariables(),
->>>>>>> 0c885a73
                 new ImmutableSubstitutionImpl<>(ImmutableMap.of(S, generateURI1(INT_OF_ONE), T, generateURI1(INT_OF_ONE))), Optional.empty());
         subQueryBuilder.init(P1_ST_ATOM, subQueryRoot);
         ExtensionalDataNode tableNode = new ExtensionalDataNodeImpl(DATA_FACTORY.getDataAtom(TABLE_1, DATA_FACTORY.getConstantLiteral("2"),
@@ -1084,7 +1021,7 @@
         /**
          * Original query
          */
-        IntermediateQueryBuilder queryBuilder = new DefaultIntermediateQueryBuilder(METADATA);
+        IntermediateQueryBuilder queryBuilder = new DefaultIntermediateQueryBuilder(METADATA, INJECTOR);
         DistinctVariableOnlyDataAtom projectionAtom = DATA_FACTORY.getDistinctVariableOnlyDataAtom(
                 ANS4_PREDICATE, ImmutableList.of(X, Y, Z));
         ConstructionNode rootNode = new ConstructionNodeImpl(projectionAtom.getVariables(),
@@ -1111,7 +1048,7 @@
         /**
          * First name mapping
          */
-        IntermediateQueryBuilder firstMappingBuilder = new DefaultIntermediateQueryBuilder(METADATA);
+        IntermediateQueryBuilder firstMappingBuilder = new DefaultIntermediateQueryBuilder(METADATA, INJECTOR);
         DistinctVariableOnlyDataAtom firstMappingAtom = DATA_FACTORY.getDistinctVariableOnlyDataAtom(
                 firstNamePredicate, ImmutableList.of(S, T));
         ConstructionNode firstMappingRootNode = new ConstructionNodeImpl(firstMappingAtom.getVariables(),
@@ -1128,7 +1065,7 @@
         /**
          * Last name mapping
          */
-        IntermediateQueryBuilder lastMappingBuilder = new DefaultIntermediateQueryBuilder(METADATA);
+        IntermediateQueryBuilder lastMappingBuilder = new DefaultIntermediateQueryBuilder(METADATA, INJECTOR);
         DistinctVariableOnlyDataAtom lastMappingAtom = DATA_FACTORY.getDistinctVariableOnlyDataAtom(
                 lastNamePredicate, ImmutableList.of(S, T));
         ConstructionNode lastMappingRootNode = new ConstructionNodeImpl(lastMappingAtom.getVariables(),
@@ -1154,7 +1091,7 @@
         /**
          * Expected query
          */
-        IntermediateQueryBuilder expectedQueryBuilder = new DefaultIntermediateQueryBuilder(METADATA);
+        IntermediateQueryBuilder expectedQueryBuilder = new DefaultIntermediateQueryBuilder(METADATA, INJECTOR);
         expectedQueryBuilder.init(projectionAtom, rootNode);
         expectedQueryBuilder.addChild(rootNode, joinNode);
 
@@ -1186,7 +1123,7 @@
         /**
          * Original query
          */
-        IntermediateQueryBuilder queryBuilder = new DefaultIntermediateQueryBuilder(METADATA);
+        IntermediateQueryBuilder queryBuilder = new DefaultIntermediateQueryBuilder(METADATA, INJECTOR);
 
         ConstructionNode rootNode = new ConstructionNodeImpl(ImmutableSet.of(X),
                 new ImmutableSubstitutionImpl<>(ImmutableMap.of()), Optional.empty());
@@ -1205,7 +1142,7 @@
         /**
          * Mapping
          */
-        IntermediateQueryBuilder mappingBuilder = new DefaultIntermediateQueryBuilder(METADATA);
+        IntermediateQueryBuilder mappingBuilder = new DefaultIntermediateQueryBuilder(METADATA, INJECTOR);
         ConstructionNode mappingRootNode = new ConstructionNodeImpl(ImmutableSet.of(X),
                 new ImmutableSubstitutionImpl<>(ImmutableMap.of()), Optional.empty());
 
@@ -1238,7 +1175,7 @@
          * Expected query
          */
 
-        IntermediateQueryBuilder expectedQueryBuilder = new DefaultIntermediateQueryBuilder(METADATA);
+        IntermediateQueryBuilder expectedQueryBuilder = new DefaultIntermediateQueryBuilder(METADATA, INJECTOR);
 
 
         expectedQueryBuilder.init(ANS1_X_ATOM, rootNode);
@@ -1270,7 +1207,7 @@
          * This behavior has been prevented by performing variable renaming beforehand for the whole merged query,
          * i.e. before starting substitution lift.
           */
-        IntermediateQueryBuilder queryBuilder = new DefaultIntermediateQueryBuilder(METADATA);
+        IntermediateQueryBuilder queryBuilder = new DefaultIntermediateQueryBuilder(METADATA, INJECTOR);
 
         ConstructionNode rootNode = new ConstructionNodeImpl(ImmutableSet.of(X),
                 new ImmutableSubstitutionImpl<>(ImmutableMap.of()), Optional.empty());
@@ -1288,7 +1225,7 @@
         /**
          * Mapping
          */
-        IntermediateQueryBuilder mappingBuilder = new DefaultIntermediateQueryBuilder(METADATA);
+        IntermediateQueryBuilder mappingBuilder = new DefaultIntermediateQueryBuilder(METADATA, INJECTOR);
         ConstructionNode mappingRootNode = new ConstructionNodeImpl(ImmutableSet.of(X));
         mappingBuilder.init(P3_X_ATOM, mappingRootNode);
         ExtensionalDataNode extensionalDataNode1 = new ExtensionalDataNodeImpl(P4_X_ATOM);
@@ -1330,7 +1267,7 @@
          * Mappings assertions
          */
         for (int i =0; i < projectionAtoms.length;  i++){
-            IntermediateQueryBuilder mappingBuilder = new DefaultIntermediateQueryBuilder(METADATA);
+            IntermediateQueryBuilder mappingBuilder = new DefaultIntermediateQueryBuilder(METADATA, INJECTOR);
             ConstructionNode mappingRootNode = new ConstructionNodeImpl(projectionAtoms[i].getVariables());
             mappingBuilder.init(projectionAtoms[i], mappingRootNode);
             ExtensionalDataNode extensionalDataNode = new ExtensionalDataNodeImpl(dataAtoms[i]);
@@ -1369,7 +1306,7 @@
         /**
          *  Main  query.
          */
-        IntermediateQueryBuilder queryBuilder = new DefaultIntermediateQueryBuilder(METADATA);
+        IntermediateQueryBuilder queryBuilder = new DefaultIntermediateQueryBuilder(METADATA, INJECTOR);
 
         ConstructionNode rootNode = new ConstructionNodeImpl(ImmutableSet.of());
 
@@ -1384,7 +1321,7 @@
         /**
          * Mapping
          */
-        IntermediateQueryBuilder mappingBuilder = new DefaultIntermediateQueryBuilder(METADATA);
+        IntermediateQueryBuilder mappingBuilder = new DefaultIntermediateQueryBuilder(METADATA, INJECTOR);
         ConstructionNode mappingRootNode = new ConstructionNodeImpl(ImmutableSet.of(X),
                 new ImmutableSubstitutionImpl<>(
                         ImmutableMap.of(X, DATA_FACTORY.getConstantLiteral("1", INTEGER))),
@@ -1396,7 +1333,7 @@
         /**
          * Expected query
          */
-        IntermediateQueryBuilder expectedQueryBuilder = new DefaultIntermediateQueryBuilder(METADATA);
+        IntermediateQueryBuilder expectedQueryBuilder = new DefaultIntermediateQueryBuilder(METADATA, INJECTOR);
         expectedQueryBuilder.init(ANS0_ATOM, rootNode);
         expectedQueryBuilder.addChild(rootNode, new TrueNodeImpl());
         IntermediateQuery expectedQuery = expectedQueryBuilder.build();
