--- conflicted
+++ resolved
@@ -172,14 +172,9 @@
         body.add(fac.getFunction(fac.getDataPropertyPredicate("id1"), fac.getVariable("n"), fac.getVariable("p")));
 		CQIE query = fac.getCQIE(head, body);
 
-<<<<<<< HEAD
-		DatalogProgram input = fac.getDatalogProgram(Collections.singletonList(query));
-		DatalogProgram output = unfolder.unfold(input, "q", QuestConstants.BUP, true);
-=======
 		DatalogProgram input = fac.getDatalogProgram();
 		input.appendRule(query);
-		DatalogProgram output = unfolder.unfold(input);
->>>>>>> a5a7a544
+		DatalogProgram output = unfolder.unfold(input, "q", QuestConstants.BUP, true);
 		System.out.println("input " + input);
 
 		int atomcount = 0;
