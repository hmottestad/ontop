--- conflicted
+++ resolved
@@ -1,4 +1,11 @@
-<<<<<<< HEAD
+/*
+ * Copyright (C) 2009-2013, Free University of Bozen Bolzano
+ * This source code is available under the terms of the Affero General Public
+ * License v3.
+ * 
+ * Please see LICENSE.txt for full license terms, including the availability of
+ * proprietary exceptions.
+ */
 package it.unibz.krdb.obda.reformulation.tests;
 
 
@@ -14,8 +21,6 @@
 import it.unibz.krdb.obda.owlrefplatform.core.dag.DAGConstructor;
 import it.unibz.krdb.obda.owlrefplatform.core.dagjgrapht.DAGImpl;
 import it.unibz.krdb.obda.owlrefplatform.core.dagjgrapht.TBoxReasonerImpl;
-
-import java.net.URI;
 
 import junit.framework.TestCase;
 
@@ -55,63 +60,4 @@
         assertEquals(0, sigma.getDescendants(cc, false).size());
 
     }
-}
-=======
-/*
- * Copyright (C) 2009-2013, Free University of Bozen Bolzano
- * This source code is available under the terms of the Affero General Public
- * License v3.
- * 
- * Please see LICENSE.txt for full license terms, including the availability of
- * proprietary exceptions.
- */
-package it.unibz.krdb.obda.reformulation.tests;
-
-
-import it.unibz.krdb.obda.model.OBDADataFactory;
-import it.unibz.krdb.obda.model.Predicate;
-import it.unibz.krdb.obda.model.impl.OBDADataFactoryImpl;
-import it.unibz.krdb.obda.ontology.OClass;
-import it.unibz.krdb.obda.ontology.Ontology;
-import it.unibz.krdb.obda.ontology.OntologyFactory;
-import it.unibz.krdb.obda.ontology.PropertySomeRestriction;
-import it.unibz.krdb.obda.ontology.impl.OntologyFactoryImpl;
-import it.unibz.krdb.obda.owlrefplatform.core.dag.DAG;
-import it.unibz.krdb.obda.owlrefplatform.core.dag.DAGConstructor;
-import junit.framework.TestCase;
-
-public class SigmaTest extends TestCase {
-
-    private static final OBDADataFactory predicateFactory = OBDADataFactoryImpl.getInstance();
-    private static final OntologyFactory descFactory = new OntologyFactoryImpl();
-
-    public void test_exists_simple() {
-        Ontology ontology = OntologyFactoryImpl.getInstance().createOntology("");
-
-        Predicate a = predicateFactory.getPredicate("a", 1);
-        Predicate c = predicateFactory.getPredicate("c", 1);
-        Predicate r = predicateFactory.getPredicate("r", 2);
-        OClass ac = descFactory.createClass(a);
-        OClass cc = descFactory.createClass(c);
-        PropertySomeRestriction er = descFactory.getPropertySomeRestriction(r, false);
-        ontology.addConcept(ac.getPredicate());
-        ontology.addConcept(cc.getPredicate());
-        ontology.addRole(er.getPredicate());
-
-        ontology.addAssertion(OntologyFactoryImpl.getInstance().createSubClassAxiom(er, ac));
-        ontology.addAssertion(OntologyFactoryImpl.getInstance().createSubClassAxiom(cc, er));
-
-        DAG res = DAGConstructor.getSigma(ontology);
-        res.clean();
-
-        assertTrue(res.getClassNode(ac).getDescendants().contains(res.getClassNode(er)));
-
-        assertEquals(1, res.getClassNode(ac).getDescendants().size());
-
-        assertEquals(0, res.getClassNode(er).getDescendants().size());
-
-        assertEquals(0, res.getClassNode(cc).getDescendants().size());
-
-    }
-}
->>>>>>> 53fe9067
+}