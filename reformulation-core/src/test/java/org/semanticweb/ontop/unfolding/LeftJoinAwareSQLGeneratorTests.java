package org.semanticweb.ontop.unfolding;

/*
 * #%L
 * ontop-reformulation-core
 * %%
 * Copyright (C) 2009 - 2014 Free University of Bozen-Bolzano
 * %%
 * Licensed under the Apache License, Version 2.0 (the "License");
 * you may not use this file except in compliance with the License.
 * You may obtain a copy of the License at
 * 
 *      http://www.apache.org/licenses/LICENSE-2.0
 * 
 * Unless required by applicable law or agreed to in writing, software
 * distributed under the License is distributed on an "AS IS" BASIS,
 * WITHOUT WARRANTIES OR CONDITIONS OF ANY KIND, either express or implied.
 * See the License for the specific language governing permissions and
 * limitations under the License.
 * #L%
 */


import java.sql.Connection;
import java.sql.DriverManager;
import java.sql.ResultSet;
import java.sql.SQLException;
import java.util.LinkedList;
import java.util.List;

import org.junit.Ignore;
import org.semanticweb.ontop.model.CQIE;
import org.semanticweb.ontop.model.DatalogProgram;
import org.semanticweb.ontop.model.Function;
import org.semanticweb.ontop.model.OBDADataFactory;
import org.semanticweb.ontop.model.Term;
import org.semanticweb.ontop.model.Variable;
import org.semanticweb.ontop.model.impl.OBDADataFactoryImpl;
<<<<<<< HEAD
import org.semanticweb.ontop.owlrefplatform.core.QuestPreferences;
import org.semanticweb.ontop.owlrefplatform.core.queryevaluation.JDBCUtility;
=======
>>>>>>> e0bf67b1
import org.semanticweb.ontop.owlrefplatform.core.queryevaluation.SQLAdapterFactory;
import org.semanticweb.ontop.owlrefplatform.core.queryevaluation.SQLDialectAdapter;
import org.semanticweb.ontop.owlrefplatform.core.sql.SQLGenerator;
import org.semanticweb.ontop.sql.DBMetadata;
import org.semanticweb.ontop.sql.JDBCConnectionManager;

import junit.framework.TestCase;

import com.mysql.jdbc.Statement;

/**
 * This is a new test case for the SQL generator that handle arbitrary programs.
 * @author mrezk
 *
 * TODO: Last usage of a deprecated constructor of SQLGenerator. Update it or remove it.
 */
<<<<<<< HEAD
@Ignore("check if we still need it or not")
public class LeftJoinAwareSQLGeneratorTests extends TestCase {

	private DBMetadata md = new DBMetadata();
	private OBDADataFactory fac =  OBDADataFactoryImpl.getInstance();
	private static Connection conn ;
	int resultcount = 0;
	List<String> signature = new LinkedList<String>();
	SQLGenerator gen = null;

	public void setUp() throws Exception {
		// Database schema
		/*
		TableDefinition table1 = new TableDefinition("T1");
		table1.setAttribute(1, new Attribute("c1", Types.INTEGER, true, null));
		table1.setAttribute(2, new Attribute("c2", Types.INTEGER, false, null));
	
		TableDefinition table2 = new TableDefinition("T2");
		table2.setAttribute(1, new Attribute("c1", Types.INTEGER, true, null));
		table2.setAttribute(2, new Attribute("c2", Types.INTEGER, false, null));
	
		TableDefinition table3 = new TableDefinition("T3");
		table3.setAttribute(1, new Attribute("c1", Types.INTEGER, true, null));
		table3.setAttribute(2, new Attribute("c2", Types.INTEGER, false, null));
	
		TableDefinition table4 = new TableDefinition("T4");
		table4.setAttribute(1, new Attribute("c1", Types.INTEGER, true, null));
		table4.setAttribute(2, new Attribute("c2", Types.INTEGER, false, null));
		table4.setAttribute(3, new Attribute("c3", Types.INTEGER, false, null));

		TableDefinition table5 = new TableDefinition("T5");
		table5.setAttribute(1, new Attribute("c1", Types.INTEGER, true, null));
		table5.setAttribute(2, new Attribute("c2", Types.INTEGER, false, null));
		table5.setAttribute(3, new Attribute("c3", Types.INTEGER, false, null));

		TableDefinition table6 = new TableDefinition("T6");
		table6.setAttribute(1, new Attribute("c1", Types.INTEGER, true, null));
		table6.setAttribute(2, new Attribute("c2", Types.INTEGER, false, null));
		table6.setAttribute(3, new Attribute("c3", Types.INTEGER, false, null));
	
	
		md.add(table1);
		md.add(table2);
		md.add(table3);
		md.add(table4);
		md.add(table5);
		md.add(table6);
		*/
		
		try {
			Class.forName("com.mysql.jdbc.Driver");
		} 
		catch (ClassNotFoundException e) { /* NO-OP */ }
		
		try {
			conn = DriverManager.getConnection("jdbc:mysql://10.7.20.39/leftjoin", "fish", "fish");
			md = JDBCConnectionManager.getMetaData(conn);
		} catch (SQLException e) { 
			e.printStackTrace();
		}		
		signature.add("x");

		
		SQLDialectAdapter sqladapter = SQLAdapterFactory.getSQLDialectAdapter("com.mysql.jdbc.Driver",
                new QuestPreferences());
		JDBCUtility jdbcutil = new JDBCUtility("com.mysql.jdbc.Driver");

		 gen = new SQLGenerator(md, jdbcutil, sqladapter);

		

	}
	
	


	public void testLeftJoin() throws Exception {
		
		DatalogProgram program = fac.getDatalogProgram();
		Function intvarx = fac.getIntegerVariable("x");
		Function intvary = fac.getIntegerVariable("y");
		Function intvarz = fac.getIntegerVariable("z");
		
		List<Term> intterms = new LinkedList<Term>();
		intterms.add(intvarx);
		intterms.add(intvary);
		intterms.add(intvarz);


		/**
		 * ANS Functions 
		 */
		Function ans1Function = fac.getFunction(fac.getPredicate("ans1", 1),
				intvarx);

		Function ans2Function = fac.getFunction(fac.getPredicate("ans2", 2), intterms);
		Function ans3Function = fac.getFunction(fac.getPredicate("ans3", 2),	intvarx, intvarz);
		
		
	
		
		/**
		 * Database Tables
		 */
		
		Variable varx = fac.getVariable("x");
		Variable vary = fac.getVariable("y");
		Variable varz = fac.getVariable("z");
		
		List<Term> terms = new LinkedList<Term>();
		terms.add(varx);
		terms.add(vary);
		terms.add(varz);
		
		Function t1 = fac.getFunction(fac.getPredicate("T1", 2),varx , varz);
		Function t2 = fac.getFunction(fac.getPredicate("T2", 2), varx,varz);
		Function t3 = fac.getFunction(fac.getPredicate("T3", 2),varx,vary);
		Function t4 = fac.getFunction(fac.getPredicate("T4", 3), terms);
		Function t5 = fac.getFunction(fac.getPredicate("T5", 3), terms);
		Function t6 = fac.getFunction(fac.getPredicate("T6", 3), terms);
		

		
		Function lj1 = fac.getFunction(fac.getLeftJoinPredicate(), t6, ans2Function);
		Function lj2 = fac.getFunction(fac.getLeftJoinPredicate(), t3, ans3Function);
		Function jn = fac.getFunction(fac.getJoinPredicate(), t4, lj2);

		//ans1(x, y)  :- LJ(T6(x,y,z), ans2(x,y,z))
		//ans2(x,y,z) :- T5(x,y,z)
		//ans2(x,y,z) :- T4(x,y,z), LJ(T3(x,y),ans3(x,z))
		//ans3(x,z)   :- T1(x,z)
		//ans3(x,z)   :- T2(x,z)

		CQIE rule1 = fac.getCQIE(ans1Function, lj1);
		CQIE rule2 = fac.getCQIE(ans2Function, t5);
		CQIE rule3 = fac.getCQIE(ans2Function, jn);
		CQIE rule4 = fac.getCQIE(ans3Function, t1);
		CQIE rule5 = fac.getCQIE(ans3Function, t2);
		
		program.appendRule(rule1);
		program.appendRule(rule2);
		program.appendRule(rule3);
		program.appendRule(rule4);
		program.appendRule(rule5);

		String sql = gen.generateSourceQuery(program, signature);	
		System.out.println(sql);
		System.err.println("Executing the Query");
		viewTable(sql);
		assertEquals(3, resultcount);
	}
	
	
	public  void viewTable( String query)
		    throws SQLException {
			resultcount=0;
		    Statement stmt = null;
		    try {
		        stmt = (Statement) conn.createStatement();
		        ResultSet rs = stmt.executeQuery(query);
		        while (rs.next()) {
		            String c1  = rs.getString("x");
		            System.out.println("Result: "+c1+"\n");
		            resultcount ++;
		        }
		    } catch (SQLException e ) {
		        System.out.println(e);
		    } finally {
		        if (stmt != null) { stmt.close(); }
		    }
		}
	
	
}
=======
//@Ignore("check if we still need it or not")
//public class LeftJoinAwareSQLGeneratorTests extends TestCase {
//
//	private DBMetadata md = new DBMetadata();
//	private OBDADataFactory fac =  OBDADataFactoryImpl.getInstance();
//	private static Connection conn ;
//	int resultcount = 0;
//	List<String> signature = new LinkedList<String>();
//	SQLGenerator gen = null;
//
//	public void setUp() throws Exception {
//		// Database schema
//		/*
//		TableDefinition table1 = new TableDefinition("T1");
//		table1.setAttribute(1, new Attribute("c1", Types.INTEGER, true, null));
//		table1.setAttribute(2, new Attribute("c2", Types.INTEGER, false, null));
//
//		TableDefinition table2 = new TableDefinition("T2");
//		table2.setAttribute(1, new Attribute("c1", Types.INTEGER, true, null));
//		table2.setAttribute(2, new Attribute("c2", Types.INTEGER, false, null));
//
//		TableDefinition table3 = new TableDefinition("T3");
//		table3.setAttribute(1, new Attribute("c1", Types.INTEGER, true, null));
//		table3.setAttribute(2, new Attribute("c2", Types.INTEGER, false, null));
//
//		TableDefinition table4 = new TableDefinition("T4");
//		table4.setAttribute(1, new Attribute("c1", Types.INTEGER, true, null));
//		table4.setAttribute(2, new Attribute("c2", Types.INTEGER, false, null));
//		table4.setAttribute(3, new Attribute("c3", Types.INTEGER, false, null));
//
//		TableDefinition table5 = new TableDefinition("T5");
//		table5.setAttribute(1, new Attribute("c1", Types.INTEGER, true, null));
//		table5.setAttribute(2, new Attribute("c2", Types.INTEGER, false, null));
//		table5.setAttribute(3, new Attribute("c3", Types.INTEGER, false, null));
//
//		TableDefinition table6 = new TableDefinition("T6");
//		table6.setAttribute(1, new Attribute("c1", Types.INTEGER, true, null));
//		table6.setAttribute(2, new Attribute("c2", Types.INTEGER, false, null));
//		table6.setAttribute(3, new Attribute("c3", Types.INTEGER, false, null));
//
//
//		md.add(table1);
//		md.add(table2);
//		md.add(table3);
//		md.add(table4);
//		md.add(table5);
//		md.add(table6);
//		*/
//
//		try {
//			Class.forName("com.mysql.jdbc.Driver");
//		}
//		catch (ClassNotFoundException e) { /* NO-OP */ }
//
//		try {
//			conn = DriverManager.getConnection("jdbc:mysql://10.7.20.39/leftjoin", "fish", "fish");
//			md = JDBCConnectionManager.getMetaData(conn);
//		} catch (SQLException e) {
//			e.printStackTrace();
//		}
//		signature.add("x");
//
//
//		SQLDialectAdapter sqladapter = SQLAdapterFactory.getSQLDialectAdapter("com.mysql.jdbc.Driver");
//
//		 //gen = new SQLGenerator(md, sqladapter);
//
//
//
//	}
//
//
//
//
//	public void testLeftJoin() throws Exception {
//
//		DatalogProgram program = fac.getDatalogProgram();
//		Function intvarx = fac.getIntegerVariable("x");
//		Function intvary = fac.getIntegerVariable("y");
//		Function intvarz = fac.getIntegerVariable("z");
//
//		List<Term> intterms = new LinkedList<Term>();
//		intterms.add(intvarx);
//		intterms.add(intvary);
//		intterms.add(intvarz);
//
//
//		/**
//		 * ANS Functions
//		 */
//		Function ans1Function = fac.getFunction(fac.getPredicate("ans1", 1),
//				intvarx);
//
//		Function ans2Function = fac.getFunction(fac.getPredicate("ans2", 2), intterms);
//		Function ans3Function = fac.getFunction(fac.getPredicate("ans3", 2),	intvarx, intvarz);
//
//
//		/**
//		 * Database Tables
//		 */
//		Variable varx = fac.getVariable("x");
//		Variable vary = fac.getVariable("y");
//		Variable varz = fac.getVariable("z");
//
//		List<Term> terms = new LinkedList<Term>();
//		terms.add(varx);
//		terms.add(vary);
//		terms.add(varz);
//
//		Function t1 = fac.getFunction(fac.getPredicate("T1", 2),varx , varz);
//		Function t2 = fac.getFunction(fac.getPredicate("T2", 2), varx,varz);
//		Function t3 = fac.getFunction(fac.getPredicate("T3", 2),varx,vary);
//		Function t4 = fac.getFunction(fac.getPredicate("T4", 3), terms);
//		Function t5 = fac.getFunction(fac.getPredicate("T5", 3), terms);
//		Function t6 = fac.getFunction(fac.getPredicate("T6", 3), terms);
//
//
//
//		Function lj1 = fac.getSPARQLLeftJoin(t6, ans2Function);
//		Function lj2 = fac.getSPARQLLeftJoin(t3, ans3Function);
//		Function jn = fac.getSPARQLJoin(t4, lj2);
//
//		//ans1(x, y)  :- LJ(T6(x,y,z), ans2(x,y,z))
//		//ans2(x,y,z) :- T5(x,y,z)
//		//ans2(x,y,z) :- T4(x,y,z), LJ(T3(x,y),ans3(x,z))
//		//ans3(x,z)   :- T1(x,z)
//		//ans3(x,z)   :- T2(x,z)
//
//		CQIE rule1 = fac.getCQIE(ans1Function, lj1);
//		CQIE rule2 = fac.getCQIE(ans2Function, t5);
//		CQIE rule3 = fac.getCQIE(ans2Function, jn);
//		CQIE rule4 = fac.getCQIE(ans3Function, t1);
//		CQIE rule5 = fac.getCQIE(ans3Function, t2);
//
//		program.appendRule(rule1);
//		program.appendRule(rule2);
//		program.appendRule(rule3);
//		program.appendRule(rule4);
//		program.appendRule(rule5);
//
//		String sql = gen.generateSourceQuery(program, signature);
//		System.out.println(sql);
//		System.err.println("Executing the Query");
//		viewTable(sql);
//		assertEquals(3, resultcount);
//	}
//
//
//	public  void viewTable( String query)
//		    throws SQLException {
//			resultcount=0;
//		    Statement stmt = null;
//		    try {
//		        stmt = (Statement) conn.createStatement();
//		        ResultSet rs = stmt.executeQuery(query);
//		        while (rs.next()) {
//		            String c1  = rs.getString("x");
//		            System.out.println("Result: "+c1+"\n");
//		            resultcount ++;
//		        }
//		    } catch (SQLException e ) {
//		        System.out.println(e);
//		    } finally {
//		        if (stmt != null) { stmt.close(); }
//		    }
//		}
//
//
//}
>>>>>>> e0bf67b1
<|MERGE_RESOLUTION|>--- conflicted
+++ resolved
@@ -36,11 +36,6 @@
 import org.semanticweb.ontop.model.Term;
 import org.semanticweb.ontop.model.Variable;
 import org.semanticweb.ontop.model.impl.OBDADataFactoryImpl;
-<<<<<<< HEAD
-import org.semanticweb.ontop.owlrefplatform.core.QuestPreferences;
-import org.semanticweb.ontop.owlrefplatform.core.queryevaluation.JDBCUtility;
-=======
->>>>>>> e0bf67b1
 import org.semanticweb.ontop.owlrefplatform.core.queryevaluation.SQLAdapterFactory;
 import org.semanticweb.ontop.owlrefplatform.core.queryevaluation.SQLDialectAdapter;
 import org.semanticweb.ontop.owlrefplatform.core.sql.SQLGenerator;
@@ -55,184 +50,7 @@
  * This is a new test case for the SQL generator that handle arbitrary programs.
  * @author mrezk
  *
- * TODO: Last usage of a deprecated constructor of SQLGenerator. Update it or remove it.
  */
-<<<<<<< HEAD
-@Ignore("check if we still need it or not")
-public class LeftJoinAwareSQLGeneratorTests extends TestCase {
-
-	private DBMetadata md = new DBMetadata();
-	private OBDADataFactory fac =  OBDADataFactoryImpl.getInstance();
-	private static Connection conn ;
-	int resultcount = 0;
-	List<String> signature = new LinkedList<String>();
-	SQLGenerator gen = null;
-
-	public void setUp() throws Exception {
-		// Database schema
-		/*
-		TableDefinition table1 = new TableDefinition("T1");
-		table1.setAttribute(1, new Attribute("c1", Types.INTEGER, true, null));
-		table1.setAttribute(2, new Attribute("c2", Types.INTEGER, false, null));
-	
-		TableDefinition table2 = new TableDefinition("T2");
-		table2.setAttribute(1, new Attribute("c1", Types.INTEGER, true, null));
-		table2.setAttribute(2, new Attribute("c2", Types.INTEGER, false, null));
-	
-		TableDefinition table3 = new TableDefinition("T3");
-		table3.setAttribute(1, new Attribute("c1", Types.INTEGER, true, null));
-		table3.setAttribute(2, new Attribute("c2", Types.INTEGER, false, null));
-	
-		TableDefinition table4 = new TableDefinition("T4");
-		table4.setAttribute(1, new Attribute("c1", Types.INTEGER, true, null));
-		table4.setAttribute(2, new Attribute("c2", Types.INTEGER, false, null));
-		table4.setAttribute(3, new Attribute("c3", Types.INTEGER, false, null));
-
-		TableDefinition table5 = new TableDefinition("T5");
-		table5.setAttribute(1, new Attribute("c1", Types.INTEGER, true, null));
-		table5.setAttribute(2, new Attribute("c2", Types.INTEGER, false, null));
-		table5.setAttribute(3, new Attribute("c3", Types.INTEGER, false, null));
-
-		TableDefinition table6 = new TableDefinition("T6");
-		table6.setAttribute(1, new Attribute("c1", Types.INTEGER, true, null));
-		table6.setAttribute(2, new Attribute("c2", Types.INTEGER, false, null));
-		table6.setAttribute(3, new Attribute("c3", Types.INTEGER, false, null));
-	
-	
-		md.add(table1);
-		md.add(table2);
-		md.add(table3);
-		md.add(table4);
-		md.add(table5);
-		md.add(table6);
-		*/
-		
-		try {
-			Class.forName("com.mysql.jdbc.Driver");
-		} 
-		catch (ClassNotFoundException e) { /* NO-OP */ }
-		
-		try {
-			conn = DriverManager.getConnection("jdbc:mysql://10.7.20.39/leftjoin", "fish", "fish");
-			md = JDBCConnectionManager.getMetaData(conn);
-		} catch (SQLException e) { 
-			e.printStackTrace();
-		}		
-		signature.add("x");
-
-		
-		SQLDialectAdapter sqladapter = SQLAdapterFactory.getSQLDialectAdapter("com.mysql.jdbc.Driver",
-                new QuestPreferences());
-		JDBCUtility jdbcutil = new JDBCUtility("com.mysql.jdbc.Driver");
-
-		 gen = new SQLGenerator(md, jdbcutil, sqladapter);
-
-		
-
-	}
-	
-	
-
-
-	public void testLeftJoin() throws Exception {
-		
-		DatalogProgram program = fac.getDatalogProgram();
-		Function intvarx = fac.getIntegerVariable("x");
-		Function intvary = fac.getIntegerVariable("y");
-		Function intvarz = fac.getIntegerVariable("z");
-		
-		List<Term> intterms = new LinkedList<Term>();
-		intterms.add(intvarx);
-		intterms.add(intvary);
-		intterms.add(intvarz);
-
-
-		/**
-		 * ANS Functions 
-		 */
-		Function ans1Function = fac.getFunction(fac.getPredicate("ans1", 1),
-				intvarx);
-
-		Function ans2Function = fac.getFunction(fac.getPredicate("ans2", 2), intterms);
-		Function ans3Function = fac.getFunction(fac.getPredicate("ans3", 2),	intvarx, intvarz);
-		
-		
-	
-		
-		/**
-		 * Database Tables
-		 */
-		
-		Variable varx = fac.getVariable("x");
-		Variable vary = fac.getVariable("y");
-		Variable varz = fac.getVariable("z");
-		
-		List<Term> terms = new LinkedList<Term>();
-		terms.add(varx);
-		terms.add(vary);
-		terms.add(varz);
-		
-		Function t1 = fac.getFunction(fac.getPredicate("T1", 2),varx , varz);
-		Function t2 = fac.getFunction(fac.getPredicate("T2", 2), varx,varz);
-		Function t3 = fac.getFunction(fac.getPredicate("T3", 2),varx,vary);
-		Function t4 = fac.getFunction(fac.getPredicate("T4", 3), terms);
-		Function t5 = fac.getFunction(fac.getPredicate("T5", 3), terms);
-		Function t6 = fac.getFunction(fac.getPredicate("T6", 3), terms);
-		
-
-		
-		Function lj1 = fac.getFunction(fac.getLeftJoinPredicate(), t6, ans2Function);
-		Function lj2 = fac.getFunction(fac.getLeftJoinPredicate(), t3, ans3Function);
-		Function jn = fac.getFunction(fac.getJoinPredicate(), t4, lj2);
-
-		//ans1(x, y)  :- LJ(T6(x,y,z), ans2(x,y,z))
-		//ans2(x,y,z) :- T5(x,y,z)
-		//ans2(x,y,z) :- T4(x,y,z), LJ(T3(x,y),ans3(x,z))
-		//ans3(x,z)   :- T1(x,z)
-		//ans3(x,z)   :- T2(x,z)
-
-		CQIE rule1 = fac.getCQIE(ans1Function, lj1);
-		CQIE rule2 = fac.getCQIE(ans2Function, t5);
-		CQIE rule3 = fac.getCQIE(ans2Function, jn);
-		CQIE rule4 = fac.getCQIE(ans3Function, t1);
-		CQIE rule5 = fac.getCQIE(ans3Function, t2);
-		
-		program.appendRule(rule1);
-		program.appendRule(rule2);
-		program.appendRule(rule3);
-		program.appendRule(rule4);
-		program.appendRule(rule5);
-
-		String sql = gen.generateSourceQuery(program, signature);	
-		System.out.println(sql);
-		System.err.println("Executing the Query");
-		viewTable(sql);
-		assertEquals(3, resultcount);
-	}
-	
-	
-	public  void viewTable( String query)
-		    throws SQLException {
-			resultcount=0;
-		    Statement stmt = null;
-		    try {
-		        stmt = (Statement) conn.createStatement();
-		        ResultSet rs = stmt.executeQuery(query);
-		        while (rs.next()) {
-		            String c1  = rs.getString("x");
-		            System.out.println("Result: "+c1+"\n");
-		            resultcount ++;
-		        }
-		    } catch (SQLException e ) {
-		        System.out.println(e);
-		    } finally {
-		        if (stmt != null) { stmt.close(); }
-		    }
-		}
-	
-	
-}
-=======
 //@Ignore("check if we still need it or not")
 //public class LeftJoinAwareSQLGeneratorTests extends TestCase {
 //
@@ -401,5 +219,4 @@
 //		}
 //
 //
-//}
->>>>>>> e0bf67b1
+//}