package org.semanticweb.ontop.owlrefplatform.core.queryevaluation;

/*
 * #%L
 * ontop-reformulation-core
 * %%
 * Copyright (C) 2009 - 2014 Free University of Bozen-Bolzano
 * %%
 * Licensed under the Apache License, Version 2.0 (the "License");
 * you may not use this file except in compliance with the License.
 * You may obtain a copy of the License at
 * 
 *      http://www.apache.org/licenses/LICENSE-2.0
 * 
 * Unless required by applicable law or agreed to in writing, software
 * distributed under the License is distributed on an "AS IS" BASIS,
 * WITHOUT WARRANTIES OR CONDITIONS OF ANY KIND, either express or implied.
 * See the License for the specific language governing permissions and
 * limitations under the License.
 * #L%
 */


import org.semanticweb.ontop.owlrefplatform.core.QuestPreferences;
import org.slf4j.Logger;
import org.slf4j.LoggerFactory;

import java.lang.reflect.InvocationTargetException;

public class SQLAdapterFactory {

	private static Logger log = LoggerFactory.getLogger(SQLAdapterFactory.class);

<<<<<<< HEAD
	public static SQLDialectAdapter getSQLDialectAdapter(String driverURI, QuestPreferences preferences) {
=======
	public static SQLDialectAdapter getSQLDialectAdapter(String className) {

		switch (className) {
			case "org.postgresql.Driver":
				return new PostgreSQLDialectAdapter();
			case "com.mysql.jdbc.Driver":
				return new Mysql2SQLDialectAdapter();
			case "org.h2.Driver":
				return new H2SQLDialectAdapter();
			case "org.hsqldb.jdbc.JDBCDriver":
				return new HSQLSQLDialectAdapter();
			case "com.ibm.db2.jcc.DB2Driver":
				return new DB2SQLDialectAdapter();
			case "oracle.jdbc.driver.OracleDriver":
			case "oracle.jdbc.OracleDriver":
				return new OracleSQLDialectAdapter();
			case "org.teiid.jdbc.TeiidDriver":
				return new TeiidSQLDialectAdapter();
			case "net.sourceforge.jtds.jdbc.Driver":
			case "com.microsoft.sqlserver.jdbc.SQLServerDriver":
				return new SQLServerSQLDialectAdapter();
			case "madgik.adp.federatedjdbc.AdpDriver":
				return new AdpSQLDialectAdapter();
			default:
				log.warn("WARNING: the specified driver doesn't correspond to any of the drivers officially supported by Ontop.");
				log.warn("WARNING: Contact the authors for further support.");
				return new SQL99DialectAdapter();
		}

		
>>>>>>> 6bdac6d8

		switch (driverURI) {
        case "org.postgresql.Driver":
			return new PostgreSQLDialectAdapter();
        case "com.mysql.jdbc.Driver":
			return new Mysql2SQLDialectAdapter();
        case "org.h2.Driver":
			return new H2SQLDialectAdapter();
        case "com.ibm.db2.jcc.DB2Driver":
			return new DB2SQLDialectAdapter();
        case "oracle.jdbc.driver.OracleDriver":
        case "oracle.jdbc.OracleDriver":
			return new OracleSQLDialectAdapter();
        case "org.teiid.jdbc.TeiidDriver":
			return new TeiidSQLDialectAdapter();
        case "com.microsoft.sqlserver.jdbc.SQLServerDriver":
			return new SQLServerSQLDialectAdapter();
        case "org.hsqldb.jdbc.JDBCDriver":
			return new HSQLSQLDialectAdapter();
        case "madgik.adp.federatedjdbc.AdpDriver":
			return new AdpSQLDialectAdapter();
        default:
			log.warn("WARNING: the specified driver doesn't correspond to any of the drivers officially supported by Ontop.");
			log.warn("WARNING: Contact the authors for further support.");
            String adapterClassName = preferences.getProperty(SQLDialectAdapter.class.getCanonicalName());
            try {
                Class adapterClass = Class.forName(adapterClassName);
                return (SQLDialectAdapter) adapterClass.getConstructor().newInstance();
            } catch (Exception e) {
             throw new RuntimeException("Impossible to initialize the SQL adapter: " + e.getMessage());
            }
		}
	}

}<|MERGE_RESOLUTION|>--- conflicted
+++ resolved
@@ -25,18 +25,13 @@
 import org.slf4j.Logger;
 import org.slf4j.LoggerFactory;
 
-import java.lang.reflect.InvocationTargetException;
-
 public class SQLAdapterFactory {
 
 	private static Logger log = LoggerFactory.getLogger(SQLAdapterFactory.class);
 
-<<<<<<< HEAD
 	public static SQLDialectAdapter getSQLDialectAdapter(String driverURI, QuestPreferences preferences) {
-=======
-	public static SQLDialectAdapter getSQLDialectAdapter(String className) {
 
-		switch (className) {
+		switch (driverURI) {
 			case "org.postgresql.Driver":
 				return new PostgreSQLDialectAdapter();
 			case "com.mysql.jdbc.Driver":
@@ -60,41 +55,12 @@
 			default:
 				log.warn("WARNING: the specified driver doesn't correspond to any of the drivers officially supported by Ontop.");
 				log.warn("WARNING: Contact the authors for further support.");
-				return new SQL99DialectAdapter();
-		}
-
-		
->>>>>>> 6bdac6d8
-
-		switch (driverURI) {
-        case "org.postgresql.Driver":
-			return new PostgreSQLDialectAdapter();
-        case "com.mysql.jdbc.Driver":
-			return new Mysql2SQLDialectAdapter();
-        case "org.h2.Driver":
-			return new H2SQLDialectAdapter();
-        case "com.ibm.db2.jcc.DB2Driver":
-			return new DB2SQLDialectAdapter();
-        case "oracle.jdbc.driver.OracleDriver":
-        case "oracle.jdbc.OracleDriver":
-			return new OracleSQLDialectAdapter();
-        case "org.teiid.jdbc.TeiidDriver":
-			return new TeiidSQLDialectAdapter();
-        case "com.microsoft.sqlserver.jdbc.SQLServerDriver":
-			return new SQLServerSQLDialectAdapter();
-        case "org.hsqldb.jdbc.JDBCDriver":
-			return new HSQLSQLDialectAdapter();
-        case "madgik.adp.federatedjdbc.AdpDriver":
-			return new AdpSQLDialectAdapter();
-        default:
-			log.warn("WARNING: the specified driver doesn't correspond to any of the drivers officially supported by Ontop.");
-			log.warn("WARNING: Contact the authors for further support.");
-            String adapterClassName = preferences.getProperty(SQLDialectAdapter.class.getCanonicalName());
-            try {
-                Class adapterClass = Class.forName(adapterClassName);
-                return (SQLDialectAdapter) adapterClass.getConstructor().newInstance();
-            } catch (Exception e) {
-             throw new RuntimeException("Impossible to initialize the SQL adapter: " + e.getMessage());
+				String adapterClassName = preferences.getProperty(SQLDialectAdapter.class.getCanonicalName());
+				try {
+					Class adapterClass = Class.forName(adapterClassName);
+					return (SQLDialectAdapter) adapterClass.getConstructor().newInstance();
+				} catch (Exception e) {
+				 throw new RuntimeException("Impossible to initialize the SQL adapter: " + e.getMessage());
             }
 		}
 	}
