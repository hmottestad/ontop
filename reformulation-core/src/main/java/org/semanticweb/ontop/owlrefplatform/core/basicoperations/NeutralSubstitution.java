--- conflicted
+++ resolved
@@ -24,14 +24,8 @@
 import com.google.common.base.Optional;
 import com.google.common.collect.ImmutableMap;
 import com.google.common.collect.ImmutableSet;
-<<<<<<< HEAD
-import org.semanticweb.ontop.model.Function;
-import org.semanticweb.ontop.model.Term;
-import org.semanticweb.ontop.model.Variable;
-=======
 import org.semanticweb.ontop.model.*;
 import org.semanticweb.ontop.model.impl.VariableImpl;
->>>>>>> c8cd8a77
 
 /**
  * TODO: explain
@@ -39,42 +33,23 @@
 public class NeutralSubstitution extends LocallyImmutableSubstitutionImpl implements ImmutableSubstitution<ImmutableTerm> {
 
     @Override
-<<<<<<< HEAD
-    public Term get(Variable var) {
-=======
-    public ImmutableTerm get(VariableImpl var) {
->>>>>>> c8cd8a77
+    public ImmutableTerm get(Variable var) {
         return null;
     }
 
     @Override
-<<<<<<< HEAD
-    public Map<Variable, Term> getMap() {
-        return ImmutableMap.of();
-=======
     public ImmutableTerm apply(ImmutableTerm term) {
         return term;
->>>>>>> c8cd8a77
     }
 
     @Override
-    public ImmutableTerm applyToVariable(VariableImpl variable) {
+    public ImmutableTerm applyToVariable(Variable variable) {
         return variable;
     }
 
     @Override
-<<<<<<< HEAD
-    public void put(Variable var, Term term) {
-        throw new UnsupportedOperationException("Every SingletonSubstitution is immutable.");
-    }
-
-    @Override
-    public boolean composeFunctions(Function term1, Function term2) {
-        throw new UnsupportedOperationException("Every SingletonSubstitution is immutable.");
-=======
     public ImmutableFunctionalTerm applyToFunctionalTerm(ImmutableFunctionalTerm functionalTerm) {
         return functionalTerm;
->>>>>>> c8cd8a77
     }
 
     @Override
@@ -99,36 +74,28 @@
 
     @Override
     public ImmutableSubstitution<ImmutableTerm> applyToTarget(ImmutableSubstitution<? extends ImmutableTerm> otherSubstitution) {
-        ImmutableMap<VariableImpl, ImmutableTerm> map = ImmutableMap.copyOf(otherSubstitution.getImmutableMap());
+        ImmutableMap<Variable, ImmutableTerm> map = ImmutableMap.copyOf(otherSubstitution.getImmutableMap());
         return new ImmutableSubstitutionImpl<>(map);
     }
 
     @Override
-    public final ImmutableMap<VariableImpl, Term> getMap() {
-        return (ImmutableMap<VariableImpl, Term>)(ImmutableMap<VariableImpl, ?>) getImmutableMap();
+    public final ImmutableMap<Variable, Term> getMap() {
+        return (ImmutableMap<Variable, Term>)(ImmutableMap<Variable, ?>) getImmutableMap();
     }
 
     @Override
-    public ImmutableMap<VariableImpl, ImmutableTerm> getImmutableMap() {
+    public ImmutableMap<Variable, ImmutableTerm> getImmutableMap() {
         return ImmutableMap.of();
     }
 
     @Override
-    public boolean isDefining(VariableImpl variable) {
+    public boolean isDefining(Variable variable) {
         return false;
     }
 
-<<<<<<< HEAD
-=======
     @Override
     public boolean isEmpty() {
         return true;
-    }
-
-    @Override
-    @Deprecated
-    public ImmutableSet<VariableImpl> keySet() {
-        return ImmutableSet.of();
     }
 
     @Override
@@ -145,5 +112,4 @@
             return false;
         }
     }
->>>>>>> c8cd8a77
 }