--- conflicted
+++ resolved
@@ -21,12 +21,9 @@
  */
 
 
-<<<<<<< HEAD
+import com.google.common.collect.*;
 import com.google.inject.assistedinject.Assisted;
 import com.google.inject.assistedinject.AssistedInject;
-=======
-import com.google.common.collect.*;
->>>>>>> 6bdac6d8
 import org.semanticweb.ontop.model.*;
 import org.semanticweb.ontop.model.Predicate.COL_TYPE;
 import org.semanticweb.ontop.model.impl.OBDADataFactoryImpl;
@@ -122,17 +119,22 @@
 	private final DBMetadata metadata;
 	private final SQLDialectAdapter sqladapter;
 
-	private final ImmutableTable<Predicate, Predicate, Predicate> dataTypePredicateUnifyTable;
-	
-
-    private final boolean generatingREPLACE;
+	private static final int UNDEFINED_TYPE_CODE = -1;
+
+	private ImmutableTable<Predicate, Predicate, Predicate> dataTypePredicateUnifyTable;
+
+
+	private final boolean generatingREPLACE;
+
+	/**
+	 * Mutable (query-dependent)
+	 */
+	private boolean isDistinct = false;
+	private boolean isOrderBy = false;
 	private final boolean isSI;
 
-    /**
-     * Mutable (query-dependent)
-     */
-    private boolean isDistinct = false;
-    private boolean isOrderBy = false;
+	private boolean havingCond = false;
+	private String havingStr = "";
 
 	private SemanticIndexURIMap uriRefIds;
 
@@ -606,6 +608,7 @@
 		} else {
 			return dtfac.getTypePredicate(COL_TYPE.STRING);
 		}
+
 	}
 
 	/**
@@ -1893,8 +1896,7 @@
 					type = COL_TYPE.BNODE;
 				}else if (mainFunctionSymbol.isArithmeticPredicate()){
                     type = COL_TYPE.DECIMAL;
-                }
-				else {
+				} else {
 					type = dtfac.getDatatype(mainFunctionSymbol.toString());
 				}
 		}
@@ -2531,6 +2533,7 @@
 			sql = "'" + constant.getValue() + "'";
 		}
 		return sql;
+
 	}
 
 	/***
