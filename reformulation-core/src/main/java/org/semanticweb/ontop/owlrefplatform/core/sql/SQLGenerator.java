--- conflicted
+++ resolved
@@ -21,30 +21,22 @@
  */
 
 
-<<<<<<< HEAD
 import com.google.inject.assistedinject.Assisted;
 import com.google.inject.assistedinject.AssistedInject;
-=======
->>>>>>> e0bf67b1
 import org.semanticweb.ontop.model.*;
 import org.semanticweb.ontop.model.OBDAQueryModifiers.OrderCondition;
 import org.semanticweb.ontop.model.Predicate.COL_TYPE;
 import org.semanticweb.ontop.model.impl.OBDADataFactoryImpl;
 import org.semanticweb.ontop.model.impl.OBDAVocabulary;
-<<<<<<< HEAD
 import org.semanticweb.ontop.model.impl.RDBMSourceParameterConstants;
 import org.semanticweb.ontop.owlrefplatform.core.QuestConstants;
 import org.semanticweb.ontop.owlrefplatform.core.QuestPreferences;
+import org.semanticweb.ontop.owlrefplatform.core.abox.SemanticIndexURIMap;
 import org.semanticweb.ontop.owlrefplatform.core.basicoperations.DatalogNormalizer;
 import org.semanticweb.ontop.owlrefplatform.core.queryevaluation.*;
 import org.semanticweb.ontop.owlrefplatform.core.srcquerygeneration.NativeQueryGenerator;
-=======
-import org.semanticweb.ontop.owlrefplatform.core.abox.SemanticIndexURIMap;
-import org.semanticweb.ontop.owlrefplatform.core.basicoperations.DatalogNormalizer;
 import org.semanticweb.ontop.owlrefplatform.core.queryevaluation.DB2SQLDialectAdapter;
 import org.semanticweb.ontop.owlrefplatform.core.queryevaluation.SQLDialectAdapter;
-import org.semanticweb.ontop.owlrefplatform.core.srcquerygeneration.SQLQueryGenerator;
->>>>>>> e0bf67b1
 import org.semanticweb.ontop.sql.DBMetadata;
 import org.semanticweb.ontop.sql.DataDefinition;
 import org.semanticweb.ontop.sql.TableDefinition;
@@ -129,18 +121,11 @@
 
 	private static final int UNDEFINED_TYPE_CODE = -1;
 
-<<<<<<< HEAD
 	private final ImmutableTable<Predicate, Predicate, Predicate> dataTypePredicateUnifyTable;
 	
 
     private final boolean generatingREPLACE;
 	private final boolean isSI;
-=======
-	private ImmutableTable<Predicate, Predicate, Predicate> dataTypePredicateUnifyTable;
-
-
-	private boolean generatingREPLACE = true;
->>>>>>> e0bf67b1
 
     /**
      * Mutable (query-dependent)
@@ -172,21 +157,14 @@
      *
      * TODO: remove
 	 */
-<<<<<<< HEAD
-    @Deprecated
-	public SQLGenerator(DBMetadata metadata, JDBCUtility jdbcutil,
-                        SQLDialectAdapter sqladapter) {
-=======
+	@Deprecated
 	public SQLGenerator(DBMetadata metadata, SQLDialectAdapter sqladapter) {
->>>>>>> e0bf67b1
 		this.metadata = metadata;
 		this.sqladapter = sqladapter;
 		dataTypePredicateUnifyTable = buildPredicateUnifyTable();
         this.isSI = false;
         this.generatingREPLACE = true;
 	}
-<<<<<<< HEAD
- 
 
     @AssistedInject
 	private SQLGenerator(@Assisted DBMetadata metadata, @Assisted OBDADataSource dataSource, QuestPreferences preferences) {
@@ -195,36 +173,34 @@
         this(metadata, dataSource, null, preferences);
     }
 
-    @AssistedInject
-    private SQLGenerator(@Assisted DBMetadata metadata, @Assisted OBDADataSource dataSource,
-                         @Assisted Map<String, Integer> uriRefIds, QuestPreferences preferences) {
-        String driverURI = dataSource.getParameter(RDBMSourceParameterConstants.DATABASE_DRIVER);
-
-        this.metadata = metadata;
-        this.jdbcutil = new JDBCUtility(driverURI);
-        this.sqladapter = SQLAdapterFactory.getSQLDialectAdapter(driverURI, preferences);
-        this.dataTypePredicateUnifyTable = buildPredicateUnifyTable();
-
-        this.generatingREPLACE = Boolean.valueOf((String) preferences.get(QuestPreferences.SQL_GENERATE_REPLACE));
-
-        String aBoxMode = (String) preferences.get(QuestPreferences.ABOX_MODE);
-        this.isSI = aBoxMode.equals(QuestConstants.CLASSIC);
-        this.uriRefIds = uriRefIds;
-    }
-
-    /**
-     * For clone purposes only
-     */
-    private SQLGenerator(DBMetadata metadata, JDBCUtility jdbcutil, SQLDialectAdapter sqlAdapter, boolean generatingReplace,
-                         boolean isSI, Map<String, Integer> uriRefIds) {
-        this.metadata = metadata;
-        this.jdbcutil = jdbcutil;
-        this.sqladapter = sqlAdapter;
-        this.dataTypePredicateUnifyTable = buildPredicateUnifyTable();
-        this.generatingREPLACE = generatingReplace;
-        this.isSI = isSI;
-        this.uriRefIds = uriRefIds;
-    }
+	@AssistedInject
+	private SQLGenerator(@Assisted DBMetadata metadata, @Assisted OBDADataSource dataSource,
+						 @Assisted SemanticIndexURIMap uriRefIds, QuestPreferences preferences) {
+		String driverURI = dataSource.getParameter(RDBMSourceParameterConstants.DATABASE_DRIVER);
+
+		this.metadata = metadata;
+		this.sqladapter = SQLAdapterFactory.getSQLDialectAdapter(driverURI, preferences);
+		this.dataTypePredicateUnifyTable = buildPredicateUnifyTable();
+
+		this.generatingREPLACE = Boolean.valueOf((String) preferences.get(QuestPreferences.SQL_GENERATE_REPLACE));
+
+		String aBoxMode = (String) preferences.get(QuestPreferences.ABOX_MODE);
+		this.isSI = aBoxMode.equals(QuestConstants.CLASSIC);
+		this.uriRefIds = uriRefIds;
+	}
+
+	/**
+	 * For clone purposes only
+	 */
+	private SQLGenerator(DBMetadata metadata, SQLDialectAdapter sqlAdapter, boolean generatingReplace,
+						 boolean isSI, SemanticIndexURIMap uriRefIds) {
+		this.metadata = metadata;
+		this.sqladapter = sqlAdapter;
+		this.dataTypePredicateUnifyTable = buildPredicateUnifyTable();
+		this.generatingREPLACE = generatingReplace;
+		this.isSI = isSI;
+		this.uriRefIds = uriRefIds;
+	}
 
     /**
      * SQLGenerator must not be shared between threads
@@ -233,58 +209,9 @@
      * @return A cloned object without any query-dependent value
      */
     public NativeQueryGenerator cloneIfNecessary() {
-        return new SQLGenerator(metadata.clone(), jdbcutil, sqladapter, generatingREPLACE,
+        return new SQLGenerator(metadata.clone(), sqladapter, generatingREPLACE,
                 isSI, uriRefIds);
     }
-
-    private ImmutableTable<Predicate, Predicate, Predicate> buildPredicateUnifyTable() {
-    	return new ImmutableTable.Builder<Predicate, Predicate, Predicate>()
-    			.put(OBDAVocabulary.XSD_INTEGER, OBDAVocabulary.XSD_DOUBLE, OBDAVocabulary.XSD_DOUBLE)
-    			.put(OBDAVocabulary.XSD_INTEGER, OBDAVocabulary.XSD_DECIMAL, OBDAVocabulary.XSD_DECIMAL)
-    			.put(OBDAVocabulary.XSD_INTEGER, OBDAVocabulary.XSD_INTEGER, OBDAVocabulary.XSD_INTEGER)
-    			.put(OBDAVocabulary.XSD_INTEGER, OBDAVocabulary.OWL_REAL, OBDAVocabulary.OWL_REAL)
-    			.put(OBDAVocabulary.XSD_DECIMAL, OBDAVocabulary.XSD_DECIMAL, OBDAVocabulary.XSD_DECIMAL)
-    			.put(OBDAVocabulary.XSD_DECIMAL, OBDAVocabulary.XSD_DOUBLE, OBDAVocabulary.XSD_DOUBLE)
-    			.put(OBDAVocabulary.XSD_DECIMAL, OBDAVocabulary.OWL_REAL, OBDAVocabulary.OWL_REAL)
-    			.put(OBDAVocabulary.XSD_DECIMAL, OBDAVocabulary.XSD_INTEGER, OBDAVocabulary.XSD_DECIMAL)
-    			.put(OBDAVocabulary.XSD_DOUBLE, OBDAVocabulary.XSD_DECIMAL, OBDAVocabulary.XSD_DOUBLE)
-    			.put(OBDAVocabulary.XSD_DOUBLE, OBDAVocabulary.XSD_DOUBLE, OBDAVocabulary.XSD_DOUBLE)
-    			.put(OBDAVocabulary.XSD_DOUBLE, OBDAVocabulary.OWL_REAL, OBDAVocabulary.OWL_REAL)
-    			.put(OBDAVocabulary.XSD_DOUBLE, OBDAVocabulary.XSD_INTEGER, OBDAVocabulary.XSD_DOUBLE)
-    			.put(OBDAVocabulary.OWL_REAL, OBDAVocabulary.XSD_DECIMAL, OBDAVocabulary.OWL_REAL)
-    			.put(OBDAVocabulary.OWL_REAL, OBDAVocabulary.XSD_DOUBLE, OBDAVocabulary.OWL_REAL)
-    			.put(OBDAVocabulary.OWL_REAL, OBDAVocabulary.OWL_REAL, OBDAVocabulary.OWL_REAL)
-    			.put(OBDAVocabulary.OWL_REAL, OBDAVocabulary.XSD_INTEGER, OBDAVocabulary.OWL_REAL)
-    			.put(OBDAVocabulary.SPARQL_COUNT, OBDAVocabulary.XSD_DECIMAL, OBDAVocabulary.XSD_DECIMAL)
-    			.put(OBDAVocabulary.SPARQL_COUNT, OBDAVocabulary.XSD_DOUBLE, OBDAVocabulary.XSD_DOUBLE)
-    			.put(OBDAVocabulary.SPARQL_COUNT, OBDAVocabulary.OWL_REAL, OBDAVocabulary.OWL_REAL)
-    			.put(OBDAVocabulary.SPARQL_COUNT, OBDAVocabulary.XSD_INTEGER, OBDAVocabulary.XSD_INTEGER)
-    			.build();
-=======
-
-
-	public SQLGenerator(DBMetadata metadata, SQLDialectAdapter sqladapter, boolean sqlGenerateReplace) {
-		this(metadata, sqladapter);
-		this.generatingREPLACE = sqlGenerateReplace;
->>>>>>> e0bf67b1
-	}
-
-	public SQLGenerator(DBMetadata metadata, SQLDialectAdapter sqladapter, boolean sqlGenerateReplace,
-            /*boolean isSI, */ SemanticIndexURIMap uriRefIds) {
-		this(metadata, sqladapter, sqlGenerateReplace);
-		this.isSI = (uriRefIds != null);
-		this.uriRefIds = uriRefIds;
-	}
-
-	/**
-	 * SQLGenerator must not be shared between threads
-	 * but CLONED.
-	 *
-	 * @return A cloned object without any query-dependent value
-	 */
-	public SQLQueryGenerator cloneGenerator() {
-		return new SQLGenerator(metadata.clone(), sqladapter, generatingREPLACE, uriRefIds);
-	}
 
 	private ImmutableTable<Predicate, Predicate, Predicate> buildPredicateUnifyTable() {
 		return new ImmutableTable.Builder<Predicate, Predicate, Predicate>()
@@ -1970,17 +1897,10 @@
 					} else {
 						repl = replace1
 								+ sqladapter
-<<<<<<< HEAD
-										.sqlCast(
-                                                getSQLString(currentTerm,
-                                                        index, false),
-                                                Types.VARCHAR) + replace2;
-=======
 								.sqlCast(
 										getSQLString(currentTerm,
 												index, false),
 										Types.VARCHAR) + replace2;
->>>>>>> e0bf67b1
 					}
 					vex.add(repl);
 					if (termIndex < split.length) {
