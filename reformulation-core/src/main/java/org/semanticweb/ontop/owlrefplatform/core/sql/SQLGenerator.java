--- conflicted
+++ resolved
@@ -21,10 +21,7 @@
  */
 
 
-<<<<<<< HEAD
-=======
 import com.google.common.collect.*;
->>>>>>> a6ab03c6
 import org.semanticweb.ontop.model.*;
 import org.semanticweb.ontop.model.OBDAQueryModifiers.OrderCondition;
 import org.semanticweb.ontop.model.Predicate.COL_TYPE;
@@ -100,21 +97,6 @@
 
 	private static final String IS_TRUE_OPERATOR = "%s IS TRUE";
 
-<<<<<<< HEAD
-	private static final String langStrForSELECT = "%s AS \"%sLang\"";
-
-	/**
-	 * Formatting template
-	 */
-	private static final String VIEW_NAME = "Q%sVIEW%s";
-	private static final String VIEW_ANS_NAME = "Q%sView";
-
-	private final DBMetadata metadata;
-	private final SQLDialectAdapter sqladapter;
-	private final String QUEST_TYPE = "QuestType";
-
-	private static final String typeStrForSELECT = "%s AS \"%sQuestType\"" ;
-=======
 	/**
 	 * Formatting template
 	 */
@@ -132,7 +114,6 @@
 
 	private final DBMetadata metadata;
 	private final SQLDialectAdapter sqladapter;
->>>>>>> a6ab03c6
 
 	private static final int UNDEFINED_TYPE_CODE = -1;
 
@@ -389,15 +370,12 @@
 		int i = 0;
 
 		/**
-<<<<<<< HEAD
-=======
 		 * Remembers view names so as to avoid conflicts due to the possible DB engine
 		 * restrictions.
 		 */
 		 Set<String> viewNames = new HashSet<>();
 
 		/**
->>>>>>> a6ab03c6
 		 * ANS i > 1
 		 */
 
@@ -411,11 +389,7 @@
 			} else {
 				boolean isAns1 = false;
 				createViewFrom(pred, metadata, ruleIndex,
-<<<<<<< HEAD
-						ruleIndexByBodyPredicate, query, signature, isAns1);
-=======
 						ruleIndexByBodyPredicate, query, signature, isAns1, viewNames);
->>>>>>> a6ab03c6
 			}
 			i++;
 		}
@@ -614,11 +588,7 @@
 
 		String SELECT = getSelectClause(signature, cq, index, innerdistincts, isAns1, headDataTypes);
 		String GROUP = getGroupBy(cq.getBody(), index);
-<<<<<<< HEAD
-		String HAVING = getHaving(cq.getBody(), index);;
-=======
 		String HAVING = getHaving(cq.getBody(), index);
->>>>>>> a6ab03c6
 
 		String querystr = SELECT + FROM + WHERE + GROUP + HAVING;
 		return querystr;
@@ -776,12 +746,8 @@
 	private void createViewFrom(Predicate pred, DBMetadata metadata,
 								Multimap<Predicate, CQIE> ruleIndex,
 								Multimap<Predicate, CQIE> ruleIndexByBodyPredicate,
-<<<<<<< HEAD
-								DatalogProgram query, List<String> signature, boolean isAns1)
-=======
 								DatalogProgram query, List<String> signature, boolean isAns1,
 								Set<String> viewNames)
->>>>>>> a6ab03c6
 			throws OBDAException {
 
 		/* Creates BODY of the view query */
@@ -820,29 +786,18 @@
 			unionView = "(" + Joiner.on(")\n UNION \n (").join(sqls) + ")";
 		}
 
-<<<<<<< HEAD
-		String viewname = String.format(VIEW_ANS_NAME, pred);
-		// String viewname = "Q" + pred + "View";
-		/* Creates the View itself */
-=======
 		//String viewname = String.format(VIEW_ANS_NAME, pred);
 		// String viewname = "Q" + pred + "View";
 		String viewname = sqladapter.nameView(VIEW_PREFIX, pred.getName(), VIEW_ANS_SUFFIX, viewNames);
 		viewNames.add(viewname);
->>>>>>> a6ab03c6
 
 		List<String> columns = Lists
 				.newArrayListWithExpectedSize(3 * headArity);
 
 		// Hard coded variable names
 		for (int i = 0; i < headArity; i++) {
-<<<<<<< HEAD
-			columns.add("v" + i + QUEST_TYPE);
-			columns.add("v" + i + "lang");
-=======
 			columns.add("v" + i + TYPE_SUFFIX);
 			columns.add("v" + i + LANG_SUFFIX);
->>>>>>> a6ab03c6
 			columns.add("v" + i);
 		}
 
@@ -1405,8 +1360,6 @@
 		int hpos = 0;
 
 		Iterator<Predicate> headDataTypeIter = headDataTypes.iterator();
-<<<<<<< HEAD
-=======
 
 		/**
 		 * Set that contains all the variable names created on the top query.
@@ -1414,7 +1367,6 @@
 		 * Currently, this is needed for the Oracle adapter (max. length of 30 characters).
 		 */
 		Set<String> sqlVariableNames = new HashSet<>();
->>>>>>> a6ab03c6
 
 		while (hit.hasNext()) {
 			Term ht = hit.next();
@@ -1433,16 +1385,9 @@
 				varName = "v" + hpos;
 			}
 
-<<<<<<< HEAD
-			String typeColumn = getTypeColumnForSELECT(ht, varName, index);
-
-			String mainColumn = getMainColumnForSELECT(ht, varName, index, headDataTtype);
-			String langColumn = getLangColumnForSELECT(ht, varName, index);
-=======
 			String typeColumn = getTypeColumnForSELECT(ht, varName, index, sqlVariableNames);
 			String mainColumn = getMainColumnForSELECT(ht, varName, index, headDataTtype, sqlVariableNames);
 			String langColumn = getLangColumnForSELECT(ht, varName, index, sqlVariableNames);
->>>>>>> a6ab03c6
 
 			sb.append("\n   ");
 			sb.append(typeColumn);
@@ -1458,17 +1403,12 @@
 		return sb.toString();
 	}
 
-<<<<<<< HEAD
-	private String getMainColumnForSELECT(Term ht, String varName,
-										  QueryAliasIndex index, Predicate typePredicate) {
-=======
 	private String getMainColumnForSELECT(Term ht, String signatureVarName,
 										  QueryAliasIndex index, Predicate typePredicate,
 										  Set<String> sqlVariableNames) {
 
 		final String varName = sqladapter.nameTopVariable(signatureVarName, MAIN_COLUMN_SUFFIX, sqlVariableNames);
 		sqlVariableNames.add(varName);
->>>>>>> a6ab03c6
 
 		String mainColumn = null;
 
@@ -1530,7 +1470,6 @@
 				// Aggregates
 			} else if (functionString.equals("Count")) {
 				mainColumn = "COUNT(" + getSQLString(ov.getTerm(0), index, false) + ")";
-<<<<<<< HEAD
 
 			} else if (functionString.equals("Sum")) {
 				mainColumn = "SUM(" + getSQLString(ov.getTerm(0), index, false) + ")";
@@ -1544,21 +1483,6 @@
 			} else if (functionString.equals("Max")) {
 				mainColumn = "MAX(" + getSQLString(ov.getTerm(0), index, false) + ")";
 
-=======
-
-			} else if (functionString.equals("Sum")) {
-				mainColumn = "SUM(" + getSQLString(ov.getTerm(0), index, false) + ")";
-
-			} else if (functionString.equals("Avg")) {
-				mainColumn = "AVG(" + getSQLString(ov.getTerm(0), index, false) + ")";
-
-			} else if (functionString.equals("Min")) {
-				mainColumn = "MIN(" + getSQLString(ov.getTerm(0), index, false) + ")";
-
-			} else if (functionString.equals("Max")) {
-				mainColumn = "MAX(" + getSQLString(ov.getTerm(0), index, false) + ")";
-
->>>>>>> a6ab03c6
 			} else {
 				throw new IllegalArgumentException(
 						"Error generating SQL query. Found an invalid function during translation: "
@@ -1591,12 +1515,7 @@
 		}
 
 
-<<<<<<< HEAD
-		String format = String.format(mainTemplate, mainColumn,
-				sqladapter.sqlQuote(varName));
-=======
 		String format = String.format(mainTemplate, mainColumn, varName);
->>>>>>> a6ab03c6
 
 		return format;
 	}
@@ -1605,16 +1524,11 @@
 	 * Adding the ColType column to the projection (used in the result
 	 * set to know the type of constant)
 	 */
-<<<<<<< HEAD
-	private String getLangColumnForSELECT(Term ht, String varName,
-										  QueryAliasIndex index) {
-=======
 	private String getLangColumnForSELECT(Term ht, String signatureVarName,
 										  QueryAliasIndex index,
 										  Set<String> sqlVariableNames) {
 		final String varName = sqladapter.nameTopVariable(signatureVarName, LANG_SUFFIX, sqlVariableNames);
 		sqlVariableNames.add(varName);
->>>>>>> a6ab03c6
 
 		// String varName = signature.get(hpos);
 		if (ht instanceof Function) {
@@ -1648,25 +1562,15 @@
 					} else {
 						lang = getSQLString(langTerm, index, false);
 					}
-<<<<<<< HEAD
-					return (String.format(langStrForSELECT, lang, varName));
-=======
 					return (String.format(LANG_STR, lang, varName));
->>>>>>> a6ab03c6
 				}
 		}
 
 
 		if (sqladapter instanceof HSQLSQLDialectAdapter) {
-<<<<<<< HEAD
-			return (String.format(langStrForSELECT, "CAST(NULL AS VARCHAR(3))", varName));
-		}
-		return (String.format(langStrForSELECT,  "NULL", varName));
-=======
 			return (String.format(LANG_STR, "CAST(NULL AS VARCHAR(3))", varName));
 		}
 		return (String.format(LANG_STR,  "NULL", varName));
->>>>>>> a6ab03c6
 
 	}
 
@@ -1718,14 +1622,6 @@
 	 * Infers the type of a projected term.
 	 *
 	 * @param projectedTerm
-<<<<<<< HEAD
-	 * @param varName Name of the variable
-	 * @param index Used when the term correspond to a column name
-	 * @return A string like "5 AS ageQuestType"
-	 */
-	private String getTypeColumnForSELECT(Term projectedTerm, String varName,
-										  QueryAliasIndex index) {
-=======
 	 * @param signatureVarName Name of the variable
 	 * @param index Used when the term correspond to a column name
 	 * @param sqlVariableNames Used for creating non conflicting variable names (when they have to be shorten)
@@ -1737,7 +1633,6 @@
 		final String varName = sqladapter.nameTopVariable(signatureVarName, TYPE_SUFFIX, sqlVariableNames);
 		sqlVariableNames.add(varName);
 
->>>>>>> a6ab03c6
 		String typeString = null;
 		COL_TYPE type = null;
 
@@ -1767,11 +1662,7 @@
 						+ projectedTerm.toString());
 		}
 
-<<<<<<< HEAD
-		return String.format(typeStrForSELECT, typeString, varName);
-=======
 		return String.format(TYPE_STR, typeString, varName);
->>>>>>> a6ab03c6
 
 	}
 
@@ -1893,11 +1784,7 @@
 			 * For instance, tableColumnType becomes `Qans4View`.`v1QuestType` .
 			 */
 			if (definition instanceof ViewDefinition) {
-<<<<<<< HEAD
-				columnType = column + QUEST_TYPE;
-=======
 				columnType = column + TYPE_SUFFIX;
->>>>>>> a6ab03c6
 				tableColumnType = sqladapter.sqlQualifiedColumn(
 						quotedTable, columnType);
 				typeString = tableColumnType ;
@@ -2601,29 +2488,16 @@
 				 * view:
 				 */
 				// tableName = "Q"+tableName+"View";
-<<<<<<< HEAD
-				tableName = String.format(VIEW_ANS_NAME, tableName);
-				def = metadata.getDefinition(tableName);
-=======
 				//tableName = String.format(VIEW_ANS_NAME, tableName);
 				final String viewName = sqladapter.nameView(VIEW_PREFIX, tableName, VIEW_ANS_SUFFIX, viewNames.values());
 				/**
 				 * TODO: understand this.
 				 */
 				def = metadata.getDefinition(viewName);
->>>>>>> a6ab03c6
 				if (def == null) {
 					isEmpty = true;
 					return;
 				} else {
-<<<<<<< HEAD
-					viewNames.put(atom, tableName);
-				}
-			} else {
-
-				String simpleTableViewName = String.format(VIEW_NAME,
-						tableName, String.valueOf(dataTableCount));
-=======
 					viewNames.put(atom, viewName);
 				}
 			} else {
@@ -2631,7 +2505,6 @@
 				// tableName, String.valueOf(dataTableCount));
 				String suffix = VIEW_SUFFIX + String.valueOf(dataTableCount);
 				final String simpleTableViewName = sqladapter.nameView(VIEW_PREFIX, tableName, suffix, viewNames.values());
->>>>>>> a6ab03c6
 				viewNames.put(atom, simpleTableViewName);
 			}
 			dataTableCount += 1;
@@ -2646,12 +2519,7 @@
 		private void indexVariables(Function atom) {
 			DataDefinition def = dataDefinitions.get(atom);
 			Predicate atomName = atom.getFunctionSymbol();
-<<<<<<< HEAD
-			String viewName = viewNames.get(atom);
-			viewName = sqladapter.sqlQuote(viewName);
-=======
 			final String quotedViewName = sqladapter.sqlQuote(viewNames.get(atom));
->>>>>>> a6ab03c6
 			for (int index = 0; index < atom.getTerms().size(); index++) {
 				Term term = atom.getTerms().get(index);
 
@@ -2672,11 +2540,7 @@
 
 					columnName = trim(columnName);
 
-<<<<<<< HEAD
-					String reference = sqladapter.sqlQualifiedColumn(viewName,
-=======
 					String reference = sqladapter.sqlQualifiedColumn(quotedViewName,
->>>>>>> a6ab03c6
 							columnName);
 					columnReferences.put((Variable) term, reference);
 				}
@@ -2700,35 +2564,6 @@
 		 * Generates the view definition, i.e., "tablename viewname".
 		 */
 		public String getViewDefinition(Function atom) {
-<<<<<<< HEAD
-			DataDefinition def = dataDefinitions.get(atom);
-			String viewname = viewNames.get(atom);
-			viewname = sqladapter.sqlQuote(viewname);
-
-			if (def instanceof TableDefinition) {
-				return sqladapter.sqlTableName(tableNames.get(atom), viewname);
-			} else if (def instanceof ViewDefinition) {
-				String viewdef = ((ViewDefinition) def).getStatement();
-				String formatView = String.format("(%s) %s", viewdef, viewname);
-				return formatView;
-			}
-
-			// Should be an ans atom.
-			Predicate pred = atom.getFunctionSymbol();
-			String view = sqlAnsViewMap.get(pred);
-			viewname = "Q" + pred + "View";
-			viewname = sqladapter.sqlQuote(viewname);
-
-			if (view != null) {
-				String formatView = String.format("(%s) %s", view, viewname);
-				return formatView;
-
-			}
-
-			throw new RuntimeException(
-					"Impossible to get data definition for: " + atom
-							+ ", type: " + def);
-=======
 			/**
 			 * Normal case
 			 */
@@ -2766,7 +2601,6 @@
 						"Impossible to get data definition for: " + atom
 								+ ", type: " + def);
 			}
->>>>>>> a6ab03c6
 		}
 
 		public String getView(Function atom) {
