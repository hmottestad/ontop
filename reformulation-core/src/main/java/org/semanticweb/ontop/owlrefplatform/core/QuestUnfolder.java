--- conflicted
+++ resolved
@@ -1,23 +1,14 @@
 package org.semanticweb.ontop.owlrefplatform.core;
 
 
-<<<<<<< HEAD
-=======
 import com.google.common.base.Joiner;
->>>>>>> 5ac2f53b
 import com.google.common.collect.Multimap;
 import org.semanticweb.ontop.model.*;
 import org.semanticweb.ontop.model.impl.OBDADataFactoryImpl;
 import org.semanticweb.ontop.model.impl.OBDAVocabulary;
-<<<<<<< HEAD
-import org.semanticweb.ontop.ontology.Assertion;
-import org.semanticweb.ontop.owlrefplatform.core.basicoperations.UriTemplateMatcher;
-import org.semanticweb.ontop.owlrefplatform.core.abox.ABoxToFactRuleConverter;
-=======
 import org.semanticweb.ontop.ontology.ClassAssertion;
 import org.semanticweb.ontop.ontology.DataPropertyAssertion;
 import org.semanticweb.ontop.ontology.ObjectPropertyAssertion;
->>>>>>> 5ac2f53b
 import org.semanticweb.ontop.owlrefplatform.core.basicoperations.*;
 import org.semanticweb.ontop.owlrefplatform.core.dagjgrapht.TBoxReasoner;
 import org.semanticweb.ontop.owlrefplatform.core.mappingprocessing.MappingDataTypeRepair;
@@ -32,287 +23,6 @@
 import java.util.*;
 import java.util.regex.Pattern;
 
-<<<<<<< HEAD
-public class QuestUnfolder implements IQuestUnfolder {
-
-	/* The active unfolding engine */
-	private UnfoldingMechanism unfolder;
-
-    /**
-     * TODO: this structure is not thread-safe at all...
-     */
-	private final DBMetadata metadata;
-	
-	/* As unfolding OBDAModel, but experimental */
-	private DatalogProgram unfoldingProgram;
-
-	/*
-	 * These are pattern matchers that will help transforming the URI's in
-	 * queries into Functions, used by the SPARQL translator.
-	 */
-	private UriTemplateMatcher uriTemplateMatcher = new UriTemplateMatcherImpl();
-	
-	
-	private static final Logger log = LoggerFactory.getLogger(QuestUnfolder.class);
-	
-	private static final OBDADataFactory fac = OBDADataFactoryImpl.getInstance();
-
-	public QuestUnfolder(List<OBDAMappingAxiom> mappings, DBMetadata metadata)
-	{
-		this.metadata = metadata;
-		
-		Mapping2DatalogConverter analyzer = new Mapping2DatalogConverter(mappings, metadata);
-
-		unfoldingProgram = analyzer.constructDatalogProgram();
-	}
-
-    /**
-     * Returns (according to the main implementation of Datalog)
-     * an unmodifiable list
-     */
-	@Override
-    public List<CQIE> getRules() {
-		return unfoldingProgram.getRules();
-	}
-
-
-    /**
-     * Should only be called by the Quest instance
-     * TODO: stop this bad practice
-     */
-    public void setup() {
-        setupUnfolder();
-    }
-	
-	/**
-	 * Setting up the unfolder and SQL generation
-	 */
-	private void setupUnfolder() {
-		
-		// Collecting URI templates
-		generateURITemplateMatchers();
-
-		// Adding "triple(x,y,z)" mappings for support of unbounded
-		// predicates and variables as class names (implemented in the
-		// sparql translator)
-		unfoldingProgram.appendRule(generateTripleMappings());
-		
-		Map<Predicate, List<Integer>> pkeys = DBMetadata.extractPKs(metadata, unfoldingProgram);
-
-        log.debug("Final set of mappings: \n{}", unfoldingProgram);
-
-        unfolder = new DatalogUnfolder(unfoldingProgram, pkeys);
-
-    }
-
-    @Override
-    public Multimap<Predicate, Integer> processMultipleTemplatePredicates() {
-
-       return unfolder.processMultipleTemplatePredicates(unfoldingProgram);
-
-    }
-
-	@Override
-    public void applyTMappings(boolean optimizeMap, TBoxReasoner reformulationReasoner, boolean full) throws OBDAException  {
-		
-		final long startTime = System.currentTimeMillis();
-
-		TMappingProcessor tmappingProc = new TMappingProcessor(reformulationReasoner, optimizeMap);
-		unfoldingProgram = tmappingProc.getTMappings(unfoldingProgram, full);
-
-		/*
-		 * Eliminating redundancy from the unfolding program
-		 */
-		unfoldingProgram = DatalogNormalizer.enforceEqualities(unfoldingProgram);
-		List<CQIE> foreignKeyRules = DBMetadataUtil.generateFKRules(metadata);
-
-		if (optimizeMap) {
-			CQCUtilities.removeContainedQueriesSorted(unfoldingProgram, true);
-			unfoldingProgram = CQCUtilities.removeContainedQueriesSorted(unfoldingProgram, true, foreignKeyRules);
-		}
-
-		final long endTime = System.currentTimeMillis();
-
-		log.debug("TMapping size: {}", unfoldingProgram.getRules().size());
-		log.debug("TMapping processing time: {} ms", (endTime - startTime));
-	}
-
-	/***
-	 * Adding data typing on the mapping axioms.
-	 */
-	
-	@Override
-    public void extendTypesWithMetadata(TBoxReasoner tBoxReasoner, EquivalenceMap equivalenceMaps) throws OBDAException {
-
-		MappingDataTypeRepair typeRepair = new MappingDataTypeRepair(tBoxReasoner, equivalenceMaps, metadata);
-		typeRepair.insertDataTyping(unfoldingProgram);
-	}
-
-	/***
-	 * Adding NOT NULL conditions to the variables used in the head
-	 * of all mappings to preserve SQL-RDF semantics
-	 */
-	
-	@Override
-    public void addNOTNULLToMappings() {
-
-		for (CQIE mapping : unfoldingProgram.getRules()) {
-			Set<Variable> headvars = mapping.getHead().getReferencedVariables();
-			for (Variable var : headvars) {
-				Function notnull = fac.getFunctionIsNotNull(var);
-				   List<Function> body = mapping.getBody();
-				if (!body.contains(notnull)) {
-					body.add(notnull);
-				}
-			}
-		}
-	}
-	
-	/**
-	 * Normalizing language tags. Making all LOWER CASE
-	 */
-
-	@Override
-    public void normalizeLanguageTagsinMappings() {
-		for (CQIE mapping : unfoldingProgram.getRules()) {
-			Function head = mapping.getHead();
-			for (Term term : head.getTerms()) {
-				if (!(term instanceof Function)) {
-					continue;
-				}
-				Function typedTerm = (Function) term;
-				Predicate type = typedTerm.getFunctionSymbol();
-
-				if (typedTerm.getTerms().size() != 2 || !type.getName().toString().equals(OBDAVocabulary.RDFS_LITERAL_URI))
-					continue;
-				/*
-				 * changing the language, its always the second inner term
-				 * (literal,lang)
-				 */
-				Term originalLangTag = typedTerm.getTerm(1);
-				Term normalizedLangTag = null;
-
-				if (originalLangTag instanceof Constant) {
-					ValueConstant originalLangConstant = (ValueConstant) originalLangTag;
-					normalizedLangTag = fac.getConstantLiteral(originalLangConstant.getValue().toLowerCase(), originalLangConstant.getType());
-				} else {
-					normalizedLangTag = originalLangTag;
-				}
-				typedTerm.setTerm(1, normalizedLangTag);
-			}
-		}
-	}
-
-	/**
-	 * Normalizing equalities
-	 */
-
-	@Override
-    public void normalizeEqualities() {
-		unfoldingProgram = DatalogNormalizer.enforceEqualities(unfoldingProgram);
-	}
-	
-	/***
-	 * Adding ontology assertions (ABox) as rules (facts, head with no body).
-	 * @param assertions
-	 */
-	@Override
-    public void addABoxAssertionsAsFacts(Iterable<Assertion> assertions) {
-		
-		int count = 0;
-		for (Assertion a : assertions) {
-			CQIE fact = ABoxToFactRuleConverter.getRule(a);
-			if (fact != null) {
-				unfoldingProgram.appendRule(fact);
-				count++;
-			}
-		}
-		log.debug("Appended {} ABox assertions as fact rules", count);		
-	}		
-	
-
-	
-	
-	private void generateURITemplateMatchers() {
-
-        Set<String> templateStrings = new HashSet<>();
-        Map<Pattern, Function> matchers = new HashMap<>();
-
-		for (CQIE mapping : unfoldingProgram.getRules()) { // int i = 0; i < unfoldingProgram.getRules().size(); i++) {
-
-			// Looking for mappings with exactly 2 data atoms
-			// CQIE mapping = unfoldingProgram.getRules().get(i);
-			Function head = mapping.getHead();
-
-			/*
-			 * Collecting URI templates and making pattern matchers for them.
-			 */
-			for (Term term : head.getTerms()) {
-				if (!(term instanceof Function)) {
-					continue;
-				}
-				Function fun = (Function) term;
-				if (!(fun.getFunctionSymbol().toString().equals(OBDAVocabulary.QUEST_URI))) {
-					continue;
-				}
-				/*
-				 * This is a URI function, so it can generate pattern matchers
-				 * for the URIS. We have two cases, one where the arity is 1,
-				 * and there is a constant/variable. <p> The second case is
-				 * where the first element is a string template of the URI, and
-				 * the rest of the terms are variables/constants
-				 */
-				if (fun.getTerms().size() == 1) {
-					/*
-					 * URI without template, we get it directly from the column
-					 * of the table, and the function is only f(x)
-					 */
-					if (templateStrings.contains("(.+)")) {
-						continue;
-					}
-					Function templateFunction = fac.getFunction(fac.getUriTemplatePredicate(1), fac.getVariable("x"));
-					Pattern matcher = Pattern.compile("(.+)");
-					matchers.put(matcher, templateFunction);
-					templateStrings.add("(.+)");
-				} else {
-					ValueConstant template = (ValueConstant) fun.getTerms().get(0);
-					String templateString = template.getValue();
-					templateString = templateString.replace("{}", "(.+)");
-
-					if (templateStrings.contains(templateString)) {
-						continue;
-					}
-					Pattern matcher = Pattern.compile(templateString);
-					matchers.put(matcher, fun);
-					templateStrings.add(templateString);
-				}
-			}
-		}
-        this.uriTemplateMatcher = new UriTemplateMatcherImpl(matchers);
-	}
-
-
-    /**
-     * Has side-effects! Dangerous for concurrency!
-     *
-     * TODO: isolate it if this feature is really needed
-     */
-	@Override
-    public void updateSemanticIndexMappings(List<OBDAMappingAxiom> mappings, TBoxReasoner reformulationReasoner) throws OBDAException {
-
-		Mapping2DatalogConverter analyzer = new Mapping2DatalogConverter(mappings, metadata);
-
-		unfoldingProgram = analyzer.constructDatalogProgram();
-
-		applyTMappings(true, reformulationReasoner, false);
-		
-		setupUnfolder();
-
-		log.debug("Mappings and unfolder have been updated after inserts to the semantic index DB");
-	}
-
-	
-=======
 public class QuestUnfolder {
 
 	/* The active unfolding engine */
@@ -620,7 +330,6 @@
 	}
 
 
->>>>>>> 5ac2f53b
 	/***
 	 * Creates mappings with heads as "triple(x,y,z)" from mappings with binary
 	 * and unary atoms"
@@ -630,11 +339,7 @@
 	private List<CQIE> generateTripleMappings() {
 		List<CQIE> newmappings = new LinkedList<CQIE>();
 
-<<<<<<< HEAD
-		for (CQIE mapping : unfoldingProgram.getRules()) {
-=======
 		for (CQIE mapping : unfoldingProgram) {
->>>>>>> 5ac2f53b
 			Function newhead = null;
 			Function currenthead = mapping.getHead();
 			Predicate pred = OBDAVocabulary.QUEST_TRIPLE_PRED;
@@ -645,20 +350,11 @@
 				 * uri(Class))
 				 */
 				terms.add(currenthead.getTerm(0));
-<<<<<<< HEAD
-				Function rdfTypeConstant = fac.getFunction(fac.getUriTemplatePredicate(1),
-						fac.getConstantLiteral(OBDAVocabulary.RDF_TYPE));
-				terms.add(rdfTypeConstant);
-
-				String classname = currenthead.getFunctionSymbol().getName();
-				terms.add(fac.getFunction(fac.getUriTemplatePredicate(1), fac.getConstantLiteral(classname)));
-=======
 				Function rdfTypeConstant = fac.getUriTemplate(fac.getConstantLiteral(OBDAVocabulary.RDF_TYPE));
 				terms.add(rdfTypeConstant);
 
 				String classname = currenthead.getFunctionSymbol().getName();
 				terms.add(fac.getUriTemplate(fac.getConstantLiteral(classname)));
->>>>>>> 5ac2f53b
 				newhead = fac.getFunction(pred, terms);
 
 			} else if (currenthead.getArity() == 2) {
@@ -669,11 +365,7 @@
 				terms.add(currenthead.getTerm(0));
 
 				String propname = currenthead.getFunctionSymbol().getName();
-<<<<<<< HEAD
-				Function propconstant = fac.getFunction(fac.getUriTemplatePredicate(1), fac.getConstantLiteral(propname));
-=======
 				Function propconstant = fac.getUriTemplate(fac.getConstantLiteral(propname));
->>>>>>> 5ac2f53b
 				terms.add(propconstant);
 				terms.add(currenthead.getTerm(1));
 				newhead = fac.getFunction(pred, terms);
@@ -684,23 +376,6 @@
 		return newmappings;
 	}
 
-<<<<<<< HEAD
-	@Override
-    public UriTemplateMatcher getUriTemplateMatcher() {
-		return uriTemplateMatcher;
-	}
-	
-	@Override
-    public DatalogProgram unfold(DatalogProgram query, String targetPredicate) throws OBDAException {
-		return unfolder.unfold(query, targetPredicate);
-	}
-
-
-    @Override
-    public UnfoldingMechanism getDatalogUnfolder(){
-        return unfolder;
-    }
-=======
 	public UriTemplateMatcher getUriTemplateMatcher() {
 		return uriTemplateMatcher;
 	}
@@ -712,5 +387,4 @@
 	public UnfoldingMechanism getDatalogUnfolder(){
 		return unfolder;
 	}
->>>>>>> 5ac2f53b
 }