--- conflicted
+++ resolved
@@ -1,11 +1,5 @@
 package org.semanticweb.ontop.owlrefplatform.core;
 
-<<<<<<< HEAD
-import com.google.common.collect.Multimap;
-import org.semanticweb.ontop.model.*;
-import org.semanticweb.ontop.ontology.Assertion;
-import org.semanticweb.ontop.owlrefplatform.core.basicoperations.UriTemplateMatcher;
-=======
 
 import com.google.common.base.Joiner;
 import com.google.common.collect.Multimap;
@@ -16,13 +10,11 @@
 import org.semanticweb.ontop.ontology.DataPropertyAssertion;
 import org.semanticweb.ontop.ontology.ObjectPropertyAssertion;
 import org.semanticweb.ontop.owlrefplatform.core.basicoperations.*;
->>>>>>> e0bf67b1
 import org.semanticweb.ontop.owlrefplatform.core.dagjgrapht.TBoxReasoner;
+import org.semanticweb.ontop.owlrefplatform.core.mappingprocessing.MappingDataTypeRepair;
+import org.semanticweb.ontop.owlrefplatform.core.mappingprocessing.TMappingProcessor;
+import org.semanticweb.ontop.owlrefplatform.core.unfolding.DatalogUnfolder;
 import org.semanticweb.ontop.owlrefplatform.core.unfolding.UnfoldingMechanism;
-<<<<<<< HEAD
-
-import java.util.List;
-=======
 import org.semanticweb.ontop.sql.DBMetadata;
 import org.semanticweb.ontop.utils.Mapping2DatalogConverter;
 import org.slf4j.Logger;
@@ -31,7 +23,7 @@
 import java.util.*;
 import java.util.regex.Pattern;
 
-public class QuestUnfolder {
+public class QuestUnfolder implements IQuestUnfolder {
 
 	/* The active unfolding engine */
 	private UnfoldingMechanism unfolder;
@@ -53,7 +45,7 @@
 	private UriTemplateMatcher uriTemplateMatcher = new UriTemplateMatcher();
 
 
-	private static final Logger log = LoggerFactory.getLogger(QuestUnfolder.class);
+	private static final Logger log = LoggerFactory.getLogger(IQuestUnfolder.class);
 
 	private static final OBDADataFactory fac = OBDADataFactoryImpl.getInstance();
 
@@ -73,9 +65,9 @@
 
 	/**
 	 * Should only be called by the Quest instance
-	 *
-	 */
-	protected void setup() {
+	 * UGLY!!!
+	 */
+	public void setup() {
 		setupUnfolder();
 	}
 
@@ -109,6 +101,7 @@
 
 	}
 
+	@Override
 	public void applyTMappings(/*boolean optimizeMap, */ TBoxReasoner reformulationReasoner, boolean full) throws OBDAException  {
 
 		final long startTime = System.currentTimeMillis();
@@ -206,6 +199,7 @@
 	/***
 	 * Adding ontology assertions (ABox) as rules (facts, head with no body).
 	 */
+	@Override
 	public void addClassAssertionsAsFacts(Iterable<ClassAssertion> assertions) {
 
 		int count = 0;
@@ -222,6 +216,7 @@
 		log.debug("Appended {} ABox assertions as fact rules", count);
 	}
 
+	@Override
 	public void addObjectPropertyAssertionsAsFacts(Iterable<ObjectPropertyAssertion> assertions) {
 
 		int count = 0;
@@ -240,6 +235,7 @@
 		log.debug("Appended {} ABox assertions as fact rules", count);
 	}
 
+	@Override
 	public void addDataPropertyAssertionsAsFacts(Iterable<DataPropertyAssertion> assertions) {
 
 //		int count = 0;
@@ -319,23 +315,8 @@
 		}
 		this.uriTemplateMatcher = new UriTemplateMatcher(matchers);
 	}
->>>>>>> e0bf67b1
-
-public interface QuestUnfolder {
-
-<<<<<<< HEAD
-    /**
-     * TODO: stop this bad practice
-     */
-    @Deprecated
-    public void setup();
-
-    List<CQIE> getRules();
-
-    Multimap<Predicate, Integer> processMultipleTemplatePredicates();
-
-    void applyTMappings(boolean optimizeMap, TBoxReasoner reformulationReasoner, boolean full) throws OBDAException;
-=======
+
+
 	/**
 	 * Has side-effects! Dangerous for concurrency!
 	 *
@@ -348,17 +329,10 @@
 		applyTMappings(reformulationReasoner, false);
 
 		setupUnfolder();
->>>>>>> e0bf67b1
-
-    void extendTypesWithMetadata(TBoxReasoner tBoxReasoner, EquivalenceMap equivalenceMaps) throws OBDAException;
-
-<<<<<<< HEAD
-    void addNOTNULLToMappings();
-
-    void normalizeLanguageTagsinMappings();
-
-    void normalizeEqualities();
-=======
+
+		log.debug("Mappings and unfolder have been updated after inserts to the semantic index DB");
+	}
+
 
 	/***
 	 * Creates mappings with heads as "triple(x,y,z)" from mappings with binary
@@ -386,15 +360,14 @@
 				String classname = currenthead.getFunctionSymbol().getName();
 				terms.add(fac.getUriTemplate(fac.getConstantLiteral(classname)));
 				newhead = fac.getFunction(pred, terms);
->>>>>>> e0bf67b1
-
-    void addABoxAssertionsAsFacts(Iterable<Assertion> assertions);
-
-<<<<<<< HEAD
-    void updateSemanticIndexMappings(List<OBDAMappingAxiom> mappings, TBoxReasoner reformulationReasoner) throws OBDAException;
-
-    UriTemplateMatcher getUriTemplateMatcher();
-=======
+
+			} else if (currenthead.getArity() == 2) {
+				/*
+				 * head is Property(x,y) Forming head as triple(x,uri(Property),
+				 * y)
+				 */
+				terms.add(currenthead.getTerm(0));
+
 				String propname = currenthead.getFunctionSymbol().getName();
 				Function propconstant = fac.getUriTemplate(fac.getConstantLiteral(propname));
 				terms.add(propconstant);
@@ -407,22 +380,19 @@
 		return newmappings;
 	}
 
+	@Override
 	public UriTemplateMatcher getUriTemplateMatcher() {
 		return uriTemplateMatcher;
 	}
 
+	@Override
 	public DatalogProgram unfold(DatalogProgram query, String targetPredicate) throws OBDAException {
 		return unfolder.unfold(query, targetPredicate);
 	}
->>>>>>> e0bf67b1
-
-    DatalogProgram unfold(DatalogProgram query, String targetPredicate) throws OBDAException;
-
-<<<<<<< HEAD
-    UnfoldingMechanism getDatalogUnfolder();
-=======
+
+
+	@Override
 	public UnfoldingMechanism getDatalogUnfolder(){
 		return unfolder;
 	}
->>>>>>> e0bf67b1
 }