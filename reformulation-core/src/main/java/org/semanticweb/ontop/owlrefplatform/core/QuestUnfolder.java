--- conflicted
+++ resolved
@@ -7,6 +7,7 @@
 import com.google.common.collect.ImmutableMultimap;
 import com.google.common.collect.Multimap;
 import net.sf.jsqlparser.statement.select.Select;
+import org.semanticweb.ontop.mapping.MappingSplitter;
 import org.semanticweb.ontop.model.impl.AtomPredicateImpl;
 import org.semanticweb.ontop.owlrefplatform.core.mappingprocessing.TMappingExclusionConfig;
 import net.sf.jsqlparser.JSQLParserException;
@@ -27,8 +28,6 @@
 import org.semanticweb.ontop.parser.PreprocessProjection;
 import org.semanticweb.ontop.sql.DBMetadata;
 import org.semanticweb.ontop.utils.Mapping2DatalogConverter;
-import org.semanticweb.ontop.utils.MappingSplitter;
-import org.semanticweb.ontop.utils.MetaMappingExpander;
 import org.slf4j.Logger;
 import org.slf4j.LoggerFactory;
 
@@ -36,7 +35,6 @@
 import java.util.regex.Pattern;
 
 import java.net.URI;
-import java.sql.Connection;
 import java.sql.SQLException;
 
 public class QuestUnfolder {
@@ -56,9 +54,6 @@
 	private static final Logger log = LoggerFactory.getLogger(QuestUnfolder.class);
 	
 	private static final OBDADataFactory fac = OBDADataFactoryImpl.getInstance();
-	
-	/** Davide> Exclude specific predicates from T-Mapping approach **/
-	private final TMappingExclusionConfig excludeFromTMappings;
 
 	private ImmutableMultimap<AtomPredicate, ImmutableList<Integer>> primaryKeys;
 
@@ -68,59 +63,22 @@
 	 *          TBox hierarchies
 	 */
 	//private boolean applyExcludeFromTMappings = false;
-	public QuestUnfolder(OBDAModel unfoldingOBDAModel, DBMetadata metadata,  Connection localConnection, URI sourceId) throws Exception{
-
+	public QuestUnfolder(OBDAModel unfoldingOBDAModel, DBMetadata metadata,  DBConnector dbConnector, URI sourceId) throws Exception{
 		/** Substitute select * with column names **/
 		preprocessProjection(unfoldingOBDAModel, sourceId, metadata);
 
 		/**
 		 * Split the mapping
 		 */
-		MappingSplitter.splitMappings(unfoldingOBDAModel, sourceId);
+		unfoldingOBDAModel = MappingSplitter.splitMappings(unfoldingOBDAModel, sourceId);
 
 		/**
 		 * Expand the meta mapping
 		 */
-		MetaMappingExpander metaMappingExpander = new MetaMappingExpander(localConnection);
-		metaMappingExpander.expand(unfoldingOBDAModel, sourceId);
-
-		List<OBDAMappingAxiom> mappings = unfoldingOBDAModel.getMappings(sourceId);
+		unfoldingOBDAModel = dbConnector.expandMetaMappings(unfoldingOBDAModel, sourceId);
+
+		ImmutableList<OBDAMappingAxiom> mappings = unfoldingOBDAModel.getMappings(sourceId);
 		unfoldingProgram = Mapping2DatalogConverter.constructDatalogProgram(mappings, metadata);
-
-		this.excludeFromTMappings = TMappingExclusionConfig.empty();
-	}
-    
-	
-	/**
-	 * The extra parameter <b>excludeFromTMappings</b> defines a list
-	 * of predicates for which the T-Mappings procedure should be 
-	 * disabled.
-	 *  
-	 * @author Davide
-	 * @param mappings
-	 * @param metadata
-	 * @param analyzer
-	 * @param excludeFromTMappings
-	 */
-	public QuestUnfolder(OBDAModel unfoldingOBDAModel, DBMetadata metadata, Connection localConnection, URI sourceId, TMappingExclusionConfig excludeFromTMappings)  throws Exception{
-		/** Substitute select * with column names **/
-		preprocessProjection(unfoldingOBDAModel, sourceId, metadata);
-
-		/**
-		 * Split the mapping
-		 */
-		MappingSplitter.splitMappings(unfoldingOBDAModel, sourceId);
-
-		/**
-		 * Expand the meta mapping
-		 */
-		MetaMappingExpander metaMappingExpander = new MetaMappingExpander(localConnection);
-		metaMappingExpander.expand(unfoldingOBDAModel, sourceId);
-
-		List<OBDAMappingAxiom> mappings = unfoldingOBDAModel.getMappings(sourceId);
-		unfoldingProgram = Mapping2DatalogConverter.constructDatalogProgram(mappings, metadata);
-
-		this.excludeFromTMappings = excludeFromTMappings;
 	}
 
 
@@ -134,21 +92,11 @@
 	}
 
 
-<<<<<<< HEAD
-	/**
-	 * Should only be called by the Quest instance
-	 * UGLY!!!
-	 */
-	public void setup() {
-		setupUnfolder();
-	}
-=======
     /**
      * Only in version 2. TODO: see if still relevant.
      */
     public Multimap<Predicate, Integer> processMultipleTemplatePredicates() {
         return unfolder.processMultipleTemplatePredicates(unfoldingProgram);
->>>>>>> 6bdac6d8
 
     }
 
@@ -486,10 +434,6 @@
 	public UriTemplateMatcher getUriTemplateMatcher() {
 		return uriTemplateMatcher;
 	}
-	
-	public DatalogProgram unfold(DatalogProgram query) throws OBDAException {
-		return unfolder.unfold(query, OBDAVocabulary.QUEST_QUERY);
-	}
 
 
 	/***
@@ -525,12 +469,9 @@
 		}
 	}
 
-<<<<<<< HEAD
-=======
-
-
-
->>>>>>> 6bdac6d8
+
+
+
 	public UnfoldingMechanism getDatalogUnfolder(){
 		return unfolder;
 	}
