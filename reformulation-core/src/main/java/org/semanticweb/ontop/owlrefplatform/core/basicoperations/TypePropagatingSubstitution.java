package org.semanticweb.ontop.owlrefplatform.core.basicoperations;

import com.google.common.collect.ImmutableMap;
import com.google.common.collect.Multimap;
import fj.F;
import fj.Ord;
import fj.P;
import fj.P2;
import fj.data.HashMap;
import fj.data.Stream;
import fj.data.TreeMap;
import org.semanticweb.ontop.model.*;
import org.semanticweb.ontop.model.impl.*;

import java.util.ArrayList;
import java.util.LinkedList;
import java.util.List;
import java.util.Map;

/**
 * Type propagation utilities and inner methods.
 *
 * This class needs to be refactored:
 *   - Simplified (simpler than unification)
 *   - Find good names and good explanations.
 *
 * TODO: could we move its static methods to TypePropagationUtilities?
 *
 * TODO: try to apply the same pattern (substitution union) that inside TypeLift. This might finally become clear.
 */
public class TypePropagatingSubstitution extends SubstitutionImpl {

    /**
     * Default and normal constructor.
     */
    private TypePropagatingSubstitution() {
        super();
    }

    /**
     * When we want to define a custom unifier.
     *
     * Tip: make it immutable if you can.
     */
    private TypePropagatingSubstitution(Map<VariableImpl, Term> substitutions) {
        super(substitutions);
    }


    private static OBDADataFactory dataFactory = OBDADataFactoryImpl.getInstance();

    /**
     * TODO: understand, simplify and explain
     *
     * By contrast with unification, atom order matters.
     */
<<<<<<< HEAD
    public static TypePropagatingSubstitution createTypePropagatingSubstitution(TypeProposal typeProposal, Function untypedAtom,
=======
    public static Substitution createTypePropagatingSubstitution(Function firstAtom, Function secondAtom,
>>>>>>> e0bf67b1
                                                                 Multimap<Predicate, Integer> multiTypedPredicateIndex) {

        Function typedAtom = typeProposal.getExtendedTypedAtom();


        /**
         * Basic condition: if predicates are different or their arity is different,
         * then no type propagation
         */

        if ((typedAtom.getArity() != untypedAtom.getArity()
                || !typedAtom.getFunctionSymbol().equals(untypedAtom.getFunctionSymbol()))) {
            return null;
        }

        Function clonedFirstAtom = (Function) typedAtom.clone();
        Function clonedSecondAtom = (Function) untypedAtom.clone();

        int arity = typedAtom.getArity();
        // Mutable object
        TypePropagatingSubstitution substitution = new TypePropagatingSubstitution();

        /**
         * Computing the disagreement set
         */
        for (int termidx = 0; termidx < arity; termidx++) {

            // Checking if there are already substitutions calculated for the
            // current terms. If there are any, then we have to take the
            // substituted terms instead of the original ones.
            // ??????

            Term term1 = clonedFirstAtom.getTerm(termidx);
            Term term2 = clonedSecondAtom.getTerm(termidx);

            boolean changed = false;

            /**
             * We have two cases, unifying 'simple' terms, and unifying function terms.
             */
            if (!(term1 instanceof Function) || !(term2 instanceof Function)) {

                if (!substitution.composeForTypePropagation(term1, term2))
                    return null;

                changed = true;
            }
            /**
             * If both of them are function terms then we need to do some check in the inner terms
             */
            else {
                Function fterm1 = (Function) term1;
                Function fterm2 = (Function) term2;

                /**
                 * TODO: factorize it. Redundant with the first line of this method.
                 */
                if ((fterm1.getTerms().size() != fterm2.getTerms().size()) ||
                        !fterm1.getFunctionSymbol().equals(fterm2.getFunctionSymbol())) {
                    return null;
                }

                int innerarity = fterm1.getTerms().size();
                for (int innertermidx = 0; innertermidx < innerarity; innertermidx++) {
                    if (!substitution.composeAndPropagateType(fterm1, fterm2.getTerm(innertermidx), innertermidx,
                            multiTypedPredicateIndex))
                        return null;

                    changed = true;

                    /**
                     * Applying the newly computed substitution to the 'replacement' of
                     * the existing substitutions
                     */
                    SubstitutionUtilities.applySubstitution(fterm1, substitution, innertermidx + 1);
                    SubstitutionUtilities.applySubstitution(fterm2, substitution, innertermidx + 1);
                }
            }
            if (changed) {

                // Applying the newly computed substitution to the 'replacement' of
                // the existing substitutions
                SubstitutionUtilities.applySubstitution(clonedFirstAtom, substitution, termidx + 1);
                SubstitutionUtilities.applySubstitution(clonedSecondAtom, substitution, termidx + 1);
            }
        }
        return substitution;
    }

    /**
     * Apparently not a composition
     * TODO: rename it and clarify the connection with substitution union.
     */
    private boolean composeForTypePropagation(Term term1, Term term2) {
        Substitution s = createTypePropagatingSubstitution(term1, term2);

        boolean acceptSubstitution = putSubstitution(s);
        return acceptSubstitution;
    }

    /**
     * SIDE-EFFECT method. Not just a simple test.
     *
     * Use case: handle aggregates.
     * TODO: explain further.
     *
     * TODO: rename it because it is apparently not a valid composition.
     *
     */
    private boolean composeAndPropagateType(Function atom1, Term term2, int termIndex, Multimap<Predicate, Integer> multiTypedPredicateIndex) {
        Predicate functionSymbol1 = atom1.getFunctionSymbol();
        Term term1 = atom1.getTerm(termIndex);

        Substitution s;
        if (multiTypedPredicateIndex.containsKey(functionSymbol1) ){ // it is a problematic predicate regarding templates
            if (multiTypedPredicateIndex.get(functionSymbol1).contains(termIndex)){ //the term is the problematic one
                s = new NeutralSubstitution();
            } else{
                s = createTypePropagatingSubstitution(term1, term2);
            }
        }
        else{
            s = createTypePropagatingSubstitution(term1, term2);
        }

        boolean acceptSubstitution = putSubstitution(s);
        return acceptSubstitution;
    }

    /***
     * Inspired by Substitution.createUnifier (version 1).
     *
     * TODO: explain why the order of terms is important.
     *
     */
    private static Substitution createTypePropagatingSubstitution(Term term1, Term term2) {

        if (!(term1 instanceof VariableImpl) && !(term2 instanceof VariableImpl)) {

            // neither is a variable, impossible to unify unless the two terms are
            // equal, in which case there the substitution is empty
            if ((term1 instanceof AnonymousVariable) || (term2 instanceof AnonymousVariable)) {
                // this is questionable -- consider R(_,_) and R(c,c)
                return new NeutralSubstitution();
            }

            if ((term1 instanceof VariableImpl) || (term1 instanceof FunctionalTermImpl)
                    || (term1 instanceof ValueConstantImpl) || (term1 instanceof URIConstantImpl)) {

                // ROMAN: why is BNodeConstantImpl not mentioned?

                if (term1.equals(term2))
                    return new NeutralSubstitution();
                else
                    return null;
            }
            throw new RuntimeException("Exception comparing two terms, unknown term class. Terms: "
                    + term1 + ", " + term2 + " Classes: " + term1.getClass()
                    + ", " + term2.getClass());
        }

        // arranging the terms so that the first is always a variable
        VariableImpl t1;
        Term t2;
        if (term1 instanceof VariableImpl) {
            t1 = (VariableImpl)term1;
            t2 = term2;
        /**
         * NB: this condition differs from unification.
         */
        } else if (term1 instanceof Function) {
            P2<VariableImpl, Term> proposedTerms = getTypePropagatingSubstitution((Function) term1, term2);
            t1 = proposedTerms._1();
            t2 = proposedTerms._2();
        }
        /**
         * A substitution takes variables as input and returns terms.
         *
         * Thus, we should make sure the first term is variable.
         *
         * TODO: further explain why it is ok with type propagation (where order matters
         * in some places).
         */
        else {
            t1 = (VariableImpl)term2;
            t2 = term1;
        }

        // Undistinguished variables do not need a substitution,
        // the unifier knows about this
        if (t2 instanceof AnonymousVariable) { // ROMAN: no need in (t1 instanceof AnonymousVariable)
            return new NeutralSubstitution();
        }
        else if (t2 instanceof VariableImpl) {
            if (t1.equals(t2))   // ROMAN: no need in isEqual(t1, t2) -- both are proper variables
                return new NeutralSubstitution();
            else
                return new SingletonSubstitution(t1, t2);
        }
        else if ((t2 instanceof ValueConstantImpl) || (t2 instanceof URIConstantImpl)) {
            return new SingletonSubstitution(t1, t2);
        }
        else if (t2 instanceof FunctionalTermImpl) {
            return new SingletonSubstitution(t1, t2);
        }
        // this should never happen
        throw new RuntimeException("Unsupported unification case: " + term1 + " " + term2);
    }

    /**
     * TODO: explain and rename.
     */
    private static P2<VariableImpl, Term> getTypePropagatingSubstitution(Function functionalTerm1, Term term2) {
        Predicate functionSymbol1 = functionalTerm1.getFunctionSymbol();

        /**
         * Term1 is an aggregate --> looks inside its first sub-term.
         */
        if (functionSymbol1.isAggregationPredicate()) {
            Term subTerm = functionalTerm1.getTerm(0);

            /**
             * If its first sub-term is functional, it may be a data type.
             */
            if (subTerm instanceof Function) {
                Predicate subTermSymbol = ((Function) subTerm).getFunctionSymbol();

                /**
                 * If is a type, applies this type to the second term.
                 */
                if (subTermSymbol.isDataTypePredicate()) {
                    Term typedTerm2 = dataFactory.getFunction(subTermSymbol, term2);
                    return P.p((VariableImpl) term2, typedTerm2);
                }
            }

            /**
             * Term 1 is a data type.
             *
             * Then, we have to look if there is an aggregate inside.
             */
        } else if (functionSymbol1.isDataTypePredicate()) {
            Predicate type = functionSymbol1;
            Term subTerm = functionalTerm1.getTerm(0);

            //case where the aggregate is inside type, Count for instance
            /**
             * The sub-term is functional ...
             */
            if (subTerm instanceof Function) {
                functionSymbol1 = ((Function) subTerm).getFunctionSymbol();

                /**
                 *  ... and is an aggregate
                 */
                if (functionSymbol1.isAggregationPredicate()) {
                    Term subSubTerm = ((Function) subTerm).getTerm(0);

                    if (subSubTerm instanceof Function) {
                        Term typedTerm2 = dataFactory.getFunction(type, term2);
                        return P.p((VariableImpl)term2, typedTerm2);
                    }

                }
            }
        }
        /**
         * If term1 is a variable, at least term2 is a term.
         */
        return P.p((VariableImpl)term2, (Term)functionalTerm1);
    }

    /**
     * Derives a new substitution function that makes sure the replacing term use the replaced variable
     * when this term is functional.
     *
     * Functional terms with 0 or more than 1 variable are not added to the new substitution function.
     *
     * Returns the new substitution function.
     *
     * TODO: move it to TypePropagationUtilities
     */
    public static Substitution forceVariableReuse(Substitution initialSubstitutionFct) {
        Stream<P2<VariableImpl, Term>> unifierEntries = Stream.iterableStream(TreeMap.fromMutableMap(Ord.<VariableImpl>hashOrd(),
                initialSubstitutionFct.getMap()));

        Stream<P2<VariableImpl, Term>> newUnifierEntries = unifierEntries.filter(
                /**
                 * Filters (removes) functional terms with 0 or more than 1 variable
                 */
                new F<P2<VariableImpl, Term>, Boolean>() {
                    @Override
                    public Boolean f(P2<VariableImpl, Term> entry) {
                        Term term = entry._2();
                        if (term instanceof Function) {
                            if (term.getReferencedVariables().size() != 1)
                                return false;
                        }
                        return true;
                    }
                }).map(
                /**
                 * Transforms the unary functional terms so that they reuse
                 * the same variable.
                 *
                 * Others remain the same.
                 */
                new F<P2<VariableImpl, Term>, P2<VariableImpl, Term>>() {
                    @Override
                    public P2<VariableImpl, Term> f(P2<VariableImpl, Term> entry) {
                        VariableImpl variableToKeep = entry._1();
                        Term term = entry._2();

                        /**
                         * Transformation only concerns some functional terms.
                         */
                        if (term instanceof Function) {
                            VariableImpl variableToChange = (VariableImpl) term.getReferencedVariables().iterator().next();

                            /**
                             * When the two variables are not the same,
                             * makes a unification to update the functional term.
                             */
                            if (!variableToChange.equals(variableToKeep)) {
                                Substitution miniSubstitutionFct = new SubstitutionImpl(ImmutableMap.of(variableToChange, (Term) variableToKeep));

                                Function translatedFunctionalTerm = (Function) term.clone();
                                //Side-effect update
                                SubstitutionUtilities.applySubstitution(translatedFunctionalTerm, miniSubstitutionFct);

                                return P.p(variableToKeep, (Term) translatedFunctionalTerm);
                            }
                        }
                        /**
                         * No transformation.
                         */
                        return entry;
                    }
                });

        Substitution newSubstitutionFct = new TypePropagatingSubstitution(HashMap.from(newUnifierEntries).toMap());
        return newSubstitutionFct;
    }

    /**
     * If there is a non-neutral substitution,
     * puts its entries into the current unifier and returns true;
     *
     * Otherwise, does nothing and returns false;
     *
     * TODO: update. Do not update like this the map!!
     *
     */
    protected boolean putSubstitution(Substitution s) {
        if (s == null)
            return false;

        if (s instanceof NeutralSubstitution)
            return true;

        /**
         * Otherwise --> is a SingletonSubstitution
         *
         * TODO: refactor this code!.
         */

        if (!(s instanceof  SingletonSubstitution)) {
            throw new RuntimeException("Bug! A single substitution was excepted.");
        }
        SingletonSubstitution substitution = (SingletonSubstitution) s;


        // UGLY!! TODO: refactor this!
        Map<VariableImpl, Term> map = getMap();

        List<VariableImpl> forRemoval = new ArrayList<>();
        for (Map.Entry<VariableImpl,Term> entry : map.entrySet()) {
            VariableImpl v = entry.getKey();
            Term t = entry.getValue();
            if (substitution.getVariable().equals(t)) { // ROMAN: no need in isEqual(t, s.getVariable())
                if (v.equals(substitution.getTerm())) {  // ROMAN: no need in isEqual(v, s.getTerm())
                    // The substitution for the current variable has become
                    // trivial, e.g., x/x with the current composition. We
                    // remove it to keep only a non-trivial unifier
                    forRemoval.add(v);
                } else
                    map.put(v, substitution.getTerm());

            }
            else if (t instanceof FunctionalTermImpl) {
                FunctionalTermImpl fclone = (FunctionalTermImpl)t.clone();
                List<Term> innerTerms = fclone.getTerms();
                boolean innerchanges = false;
                // TODO this ways of changing inner terms in functions is not
                // optimal, modify

                for (int i = 0; i < innerTerms.size(); i++) {
                    Term innerTerm = innerTerms.get(i);

                    if (substitution.getVariable().equals(innerTerm)) { // ROMAN: no need in isEqual(innerTerm, s.getVariable())
                        fclone.getTerms().set(i, substitution.getTerm());
                        innerchanges = true;
                    }
                }
                if (innerchanges)
                    map.put(v, fclone);
            }
        }
        map.keySet().removeAll(forRemoval);
        map.put(substitution.getVariable(), substitution.getTerm());
        return true;
    }



}<|MERGE_RESOLUTION|>--- conflicted
+++ resolved
@@ -13,7 +13,6 @@
 import org.semanticweb.ontop.model.impl.*;
 
 import java.util.ArrayList;
-import java.util.LinkedList;
 import java.util.List;
 import java.util.Map;
 
@@ -54,11 +53,7 @@
      *
      * By contrast with unification, atom order matters.
      */
-<<<<<<< HEAD
     public static TypePropagatingSubstitution createTypePropagatingSubstitution(TypeProposal typeProposal, Function untypedAtom,
-=======
-    public static Substitution createTypePropagatingSubstitution(Function firstAtom, Function secondAtom,
->>>>>>> e0bf67b1
                                                                  Multimap<Predicate, Integer> multiTypedPredicateIndex) {
 
         Function typedAtom = typeProposal.getExtendedTypedAtom();
@@ -341,7 +336,7 @@
      *
      * TODO: move it to TypePropagationUtilities
      */
-    public static Substitution forceVariableReuse(Substitution initialSubstitutionFct) {
+    public static TypePropagatingSubstitution forceVariableReuse(Substitution initialSubstitutionFct) {
         Stream<P2<VariableImpl, Term>> unifierEntries = Stream.iterableStream(TreeMap.fromMutableMap(Ord.<VariableImpl>hashOrd(),
                 initialSubstitutionFct.getMap()));
 
@@ -399,7 +394,7 @@
                     }
                 });
 
-        Substitution newSubstitutionFct = new TypePropagatingSubstitution(HashMap.from(newUnifierEntries).toMap());
+        TypePropagatingSubstitution newSubstitutionFct = new TypePropagatingSubstitution(HashMap.from(newUnifierEntries).toMap());
         return newSubstitutionFct;
     }
 
