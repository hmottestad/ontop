--- conflicted
+++ resolved
@@ -21,22 +21,12 @@
  */
 
 import java.util.ArrayList;
-<<<<<<< HEAD
-import java.util.HashMap;
-=======
-import java.util.Iterator;
-import java.util.LinkedList;
->>>>>>> 6bdac6d8
 import java.util.List;
 import java.util.concurrent.CountDownLatch;
 
 import com.google.common.collect.ArrayListMultimap;
-<<<<<<< HEAD
+import com.google.common.collect.HashMultimap;
 import com.google.common.collect.ImmutableList;
-=======
-import com.google.common.collect.HashMultimap;
-import com.google.common.collect.Multimap;
->>>>>>> 6bdac6d8
 import org.openrdf.query.MalformedQueryException;
 import org.openrdf.query.QueryLanguage;
 import org.openrdf.query.parser.ParsedQuery;
@@ -44,26 +34,18 @@
 import org.openrdf.query.parser.QueryParserUtil;
 import org.semanticweb.ontop.model.*;
 import org.semanticweb.ontop.model.impl.OBDADataFactoryImpl;
-<<<<<<< HEAD
-import org.semanticweb.ontop.owlrefplatform.core.basicoperations.CQCUtilities;
+import org.semanticweb.ontop.model.impl.OBDAVocabulary;
 import org.semanticweb.ontop.owlrefplatform.core.basicoperations.DatalogNormalizer;
+import org.semanticweb.ontop.owlrefplatform.core.basicoperations.FunctionFlattener;
+import org.semanticweb.ontop.owlrefplatform.core.basicoperations.PullOutEqualityNormalizer;
+import org.semanticweb.ontop.owlrefplatform.core.basicoperations.PullOutEqualityNormalizerImpl;
 import org.semanticweb.ontop.owlrefplatform.core.execution.TargetQueryExecutionException;
+import org.semanticweb.ontop.owlrefplatform.core.optimization.BasicJoinOptimizer;
 import org.semanticweb.ontop.owlrefplatform.core.queryevaluation.SPARQLQueryUtility;
 import org.semanticweb.ontop.owlrefplatform.core.resultset.EmptyQueryResultSet;
 import org.semanticweb.ontop.owlrefplatform.core.resultset.QuestGraphResultSet;
 import org.semanticweb.ontop.owlrefplatform.core.resultset.QuestResultset;
 import org.semanticweb.ontop.owlrefplatform.core.srcquerygeneration.NativeQueryGenerator;
-=======
-import org.semanticweb.ontop.model.impl.OBDAVocabulary;
-import org.semanticweb.ontop.ontology.Assertion;
-import org.semanticweb.ontop.owlrefplatform.core.abox.EquivalentTriplePredicateIterator;
-import org.semanticweb.ontop.owlrefplatform.core.basicoperations.*;
-import org.semanticweb.ontop.owlrefplatform.core.optimization.BasicJoinOptimizer;
-import org.semanticweb.ontop.owlrefplatform.core.optimization.BasicTypeLiftOptimizer;
-import org.semanticweb.ontop.owlrefplatform.core.queryevaluation.SPARQLQueryUtility;
-import org.semanticweb.ontop.owlrefplatform.core.resultset.*;
-import org.semanticweb.ontop.owlrefplatform.core.srcquerygeneration.SQLQueryGenerator;
->>>>>>> 6bdac6d8
 import org.semanticweb.ontop.owlrefplatform.core.translator.DatalogToSparqlTranslator;
 import org.semanticweb.ontop.owlrefplatform.core.translator.IntermediateQueryToDatalogTranslator;
 import org.semanticweb.ontop.owlrefplatform.core.translator.SesameConstructTemplate;
@@ -78,13 +60,10 @@
 import org.slf4j.Logger;
 import org.slf4j.LoggerFactory;
 
-<<<<<<< HEAD
 import com.google.common.collect.Multimap;
 
 import javax.annotation.Nullable;
 
-=======
->>>>>>> 6bdac6d8
 
 /**
  * Abstract class for QuestStatement.
@@ -93,7 +72,6 @@
  */
 public abstract class QuestStatement implements IQuestStatement {
 
-<<<<<<< HEAD
 	private enum QueryType {
 		ASK,
 		CONSTRUCT,
@@ -102,18 +80,13 @@
 	}
 
 	private NativeQueryGenerator queryGenerator = null;
-=======
-    private static final boolean ALLOW_QUERY_CACHING = true;
-
-    public final Quest questInstance;
->>>>>>> 6bdac6d8
-
-	private final QuestConnection conn;
-
-	private final Statement sqlstatement;
-    private final SQLQueryGenerator querygenerator;
-
-<<<<<<< HEAD
+
+	private boolean canceled = false;
+
+	private boolean queryIsParsed = false;
+
+	private ParsedQuery parsedQ = null;
+
 	private OBDAConnection conn;
 
 	private final IQuest questInstance;
@@ -121,23 +94,12 @@
 	private static Logger log = LoggerFactory.getLogger(QuestStatement.class);
 
 	private static OBDADataFactory ofac = OBDADataFactoryImpl.getInstance();
-=======
-
-    private boolean canceled = false;
-
-	private boolean queryIsParsed = false;
-	
-	private ParsedQuery parsedQ = null;
->>>>>>> 6bdac6d8
 
 	private QueryExecutionThread executionthread;
 
 	private DatalogProgram programAfterRewriting;
 
 	private DatalogProgram programAfterUnfolding;
-
-<<<<<<< HEAD
-	private final SparqlAlgebraToDatalogTranslator translator;
 
 	/**
 	 * Index function symbols (predicate) that have multiple types.
@@ -147,17 +109,7 @@
 	 */
 	private Multimap<Predicate,Integer> multiTypedFunctionSymbolIndex = ArrayListMultimap.create();
 	private final QueryCache queryCache;
-=======
-	private SesameConstructTemplate templ;
-
-    private static OBDADataFactory ofac = OBDADataFactoryImpl.getInstance();
-
-	
-	private static final Logger log = LoggerFactory.getLogger(QuestStatement.class);
->>>>>>> 6bdac6d8
-
-    private Multimap<Predicate,Integer> multiTypedFunctionSymbolIndex = ArrayListMultimap.create();
-	
+
 	/*
 	 * For benchmark purpose
 	 */
@@ -168,29 +120,14 @@
 
 	protected QuestStatement(IQuest questinstance, OBDAConnection conn) {
 		this.questInstance = questinstance;
-<<<<<<< HEAD
-		this.translator = new SparqlAlgebraToDatalogTranslator(this.questInstance.getUriTemplateMatcher());
-=======
->>>>>>> 6bdac6d8
-
 		this.conn = conn;
 		this.queryGenerator = questinstance.cloneIfNecessaryNativeQueryGenerator();
 		this.queryCache = questinstance.getQueryCache();
 	}
 
-<<<<<<< HEAD
 	@Override
 	public IQuest getQuestInstance() {
-=======
-
-	public Quest getQuestInstance() {
->>>>>>> 6bdac6d8
 		return questInstance;
-	}
-
-	@Override
-	public OBDAConnection getConnection() throws OBDAException {
-		return conn;
 	}
 
 	/**
@@ -201,10 +138,6 @@
 	@Override
 	public TupleResultSet getResultSet() throws OBDAException {
 		return null;
-	}
-
-	protected SparqlAlgebraToDatalogTranslator getTranslator() {
-		return translator;
 	}
 
 	/**
@@ -238,27 +171,8 @@
 			this.executingTargetQuery = false;
 		}
 
-<<<<<<< HEAD
 		public ResultSet getResultSet() {
 			return resultSet;
-=======
-		// TODO: replace the magic number by an enum
-		public void setQueryType(int type) {
-			switch (type) {// encoding of query type to from numbers
-			case 1:
-				this.isSelect = true;
-				break;
-			case 2:
-				this.isBoolean = true;
-				break;
-			case 3:
-				this.isConstruct = true;
-				break;
-			case 4:
-				this.isDescribe = true;
-				break;
-			}
->>>>>>> 6bdac6d8
 		}
 
 		public boolean errorStatus() {
@@ -281,8 +195,7 @@
 		@Override
 		public void run() {
 
-<<<<<<< HEAD
-			log.debug("Executing query: \n{}", sparqlQuery);
+			log.debug("Executing SPARQL query: \n{}", sparqlQuery);
 			try {
 
 				/**
@@ -314,76 +227,6 @@
 							break;
 					}
 				} catch (TargetQueryExecutionException e) {
-=======
-			log.debug("Executing SPARQL query: \n{}", strquery);
-
-			try {
-
-				if (!questInstance.hasCachedSQL(strquery)) {
-					getUnfolding(strquery);
-				}
-				
-				// Obtaining the query from the cache
-				 
-				String sql = questInstance.getCachedSQL(strquery);
-				List<String> signature = questInstance.getSignatureCache().get(strquery);
-				//ParsedQuery query = sesameQueryCache.get(strquery);
-
-				log.debug("Executing the SQL query and get the result...");
-				if (sql.equals("") && !isBoolean) {
-					tupleResult = new EmptyQueryResultSet(signature, QuestStatement.this);
-				} 
-				else if (sql.equals("")) {
-					tupleResult = new BooleanOWLOBDARefResultSet(false, QuestStatement.this);
-				} 
-				else {
-					try {
-//                        FOR debugging H2 in-memory database
-//                        try {
-//                            org.h2.tools.Server.startWebServer(conn.getConnection());
-//                        } catch (SQLException e) {
-//                            e.printStackTrace();
-//                        }
-						// Execute the SQL query string
-						executingSQL = true;
-						ResultSet set = null;
-						// try {
-
-						// FOR debugging H2 in-memory database
-						// org.h2.tools.Server.startWebServer(conn.conn);
-
-						set = sqlstatement.executeQuery(sql);
-
-
-
-						// Store the SQL result to application result set.
-						if (isSelect) { // is tuple-based results
-
-							if(questInstance.getDatasourceQueryGenerator().hasDistinctResultSet()) {
-
-								tupleResult = new QuestDistinctResultset(set, signature, QuestStatement.this );
-							}
-
-							else {
-
-								tupleResult = new QuestResultset(set, signature, QuestStatement.this);
-							}
-
-						} else if (isBoolean) {
-							tupleResult = new BooleanOWLOBDARefResultSet(set, QuestStatement.this);
-
-						} else if (isConstruct || isDescribe) {
-							boolean collectResults = false;
-							if (isDescribe)
-								collectResults = true;
-							//Template template = query.getConstructTemplate();
-							TupleResultSet tuples = null;
-
-							tuples = new QuestResultset(set, signature, QuestStatement.this);
-							graphResult = new QuestGraphResultSet(tuples, templ, collectResults);
-						}
-					} catch (SQLException e) {
->>>>>>> 6bdac6d8
 						exception = e;
 						error = true;
 						log.error(e.getMessage(), e);
@@ -468,12 +311,8 @@
 			ResultSet resultSet = executeInThread(strquery, QueryType.ASK);
 			return resultSet;
 		} else if (SPARQLQueryUtility.isConstructQuery(pq)) {
-<<<<<<< HEAD
 
 			SesameConstructTemplate constructTemplate;
-=======
-			
->>>>>>> 6bdac6d8
 			// Here we need to get the template for the CONSTRUCT query results
 			try {
 				constructTemplate = new SesameConstructTemplate(strquery);
@@ -483,17 +322,10 @@
 			}
 			
 			// Here we replace CONSTRUCT query with SELECT query
-<<<<<<< HEAD
 			String selectSparqlQuery = SPARQLQueryUtility.getSelectFromConstruct(strquery);
 			ResultSet resultSet = executeInThread(selectSparqlQuery, QueryType.CONSTRUCT, constructTemplate);
 			return resultSet;
 
-=======
-			strquery = SPARQLQueryUtility.getSelectFromConstruct(strquery);
-			GraphResultSet executedGraphQuery = executeGraphQuery(strquery, 3);
-			return executedGraphQuery;
-			
->>>>>>> 6bdac6d8
 		} else if (SPARQLQueryUtility.isDescribeQuery(pq)) {
 			// create list of uriconstants we want to describe
 			List<String> constants = new ArrayList<String>();
@@ -604,17 +436,8 @@
 			log.debug("Datalog program translated from the SPARQL query: \n{}", program);
 
 			DatalogUnfolder unfolder = new DatalogUnfolder(program.clone().getRules(), HashMultimap.<Predicate, List<Integer>>create());
-
-<<<<<<< HEAD
-			/**
-			 * TODO: Why only for the SI???
-			 */
-			if (questInstance.isSemIdx()==true){
-				multiTypedFunctionSymbolIndex = questInstance.copyMultiTypedFunctionSymbolIndex();
-			}
-=======
+			
 			multiTypedFunctionSymbolIndex = questInstance.copyMultiTypedFunctionSymbolIndex();
->>>>>>> 6bdac6d8
 
 			//Flattening !!
 			program = unfolder.unfold(program, OBDAVocabulary.QUEST_QUERY,QuestConstants.BUP,false, multiTypedFunctionSymbolIndex);
@@ -769,7 +592,6 @@
 	}
 
 
-<<<<<<< HEAD
 	private TargetQuery generateTargetQuery(DatalogProgram datalogQuery, ImmutableList<String> signature,
 											@Nullable SesameConstructTemplate constructTemplate) throws OBDAException {
 		String nativeQueryString;
@@ -778,33 +600,6 @@
 		}
 		else {
 			log.debug("Producing the native query string...");
-=======
-	private String getSQL(DatalogProgram query, List<String> signature) throws OBDAException {
-		if (query.getRules().isEmpty()) {
-			return "";
-		}
-		log.debug("Producing the SQL string...");
-
-		// query = DatalogNormalizer.normalizeDatalogProgram(query);
-		String sql = questInstance.getDatasourceQueryGenerator().generateSourceQuery(query, signature);
-
-		log.debug("Resulting SQL: \n{}", sql);
-		return sql;
-	}
-
-	/**
-	 * The method executes select or ask queries by starting a new quest
-	 * execution thread
-	 *
-	 * @param strquery
-	 *            the select or ask query string
-	 * @param type
-	 *            1 - SELECT, 2 - ASK
-	 * @return the obtained TupleResultSet result
-	 * @throws OBDAException
-	 */
-	private TupleResultSet executeTupleQuery(String strquery, int type) throws OBDAException {
->>>>>>> 6bdac6d8
 
 			// query = DatalogNormalizer.normalizeDatalogProgram(query);
 			nativeQueryString = queryGenerator.generateSourceQuery(datalogQuery, signature);
@@ -872,17 +667,16 @@
 			throw new OBDAException(e);
 		}
 
+		SparqlAlgebraToDatalogTranslator translator = questInstance.getSparqlAlgebraToDatalogTranslator();
+
 		// Obtain the query signature
-<<<<<<< HEAD
 		ImmutableList<String> signatureContainer = translator.getSignature(query);
 
 
-=======
 		//SparqlAlgebraToDatalogTranslator translator = questInstance.getSparqlAlgebraToDatalogTranslator();		
 		//List<String> signatureContainer = translator.getSignature(query);
 		
 		
->>>>>>> 6bdac6d8
 		// Translate the SPARQL algebra to datalog program
 		DatalogProgram initialProgram = translateAndPreProcess(query/*, signatureContainer*/);
 		
@@ -899,12 +693,8 @@
 	/**
 	 * Returns the final rewriting of the given query
 	 */
-<<<<<<< HEAD
-	@Override
-	public String getRewriting(ParsedQuery query, List<String> signature) throws OBDAException {
-=======
-	public String getRewriting(ParsedQuery query) throws Exception {
->>>>>>> 6bdac6d8
+	@Override
+	public String getRewriting(ParsedQuery query) throws OBDAException {
 		// TODO FIX to limit to SPARQL input and output
 
 		DatalogProgram program = translateAndPreProcess(query);
@@ -919,29 +709,10 @@
 	 * If the query is not already cached, it will be cached in this process.
 	 *
 	 */
-<<<<<<< HEAD
 	@Override
 	public TargetQuery unfoldAndGenerateTargetQuery(String sparqlQuery) throws OBDAException {
 		return unfoldAndGenerateTargetQuery(sparqlQuery, null);
 	}
-=======
-	public String getUnfolding(String strquery) throws Exception {
-		String sql = "";
-
-
-		// Check the cache first if the system has processed the query string
-		// before
-		if (ALLOW_QUERY_CACHING && questInstance.hasCachedSQL(strquery)) {
-			// Obtain immediately the SQL string from cache
-			sql = questInstance.getCachedSQL(strquery);
-
-			//signatureContainer = signaturecache.get(strquery);
-			//query = sesameQueryCache.get(strquery);
-
-		}
-		else {
-
->>>>>>> 6bdac6d8
 
 	protected TargetQuery unfoldAndGenerateTargetQuery(String sparqlQuery, @Nullable SesameConstructTemplate constructTemplate) throws OBDAException {
 
@@ -953,7 +724,6 @@
 		if (targetQuery != null)
 			return targetQuery;
 
-<<<<<<< HEAD
 		/**
 		 * However, computes this target query.
 		 */
@@ -962,15 +732,6 @@
 
 		if (!queryIsParsed){
 			QueryParser qp = QueryParserUtil.createParser(QueryLanguage.SPARQL);
-=======
-			SparqlAlgebraToDatalogTranslator translator = questInstance.getSparqlAlgebraToDatalogTranslator();
-			List<String> signatureContainer = translator.getSignature(query);
-
-			questInstance.getSesameQueryCache().put(strquery, query);
-			questInstance.getSignatureCache().put(strquery, signatureContainer);
-
-			DatalogProgram program = translateAndPreProcess(query);
->>>>>>> 6bdac6d8
 			try {
 				sparqlTree = qp.parseQuery(sparqlQuery, null); // base URI is null
 			} catch (MalformedQueryException e) {
@@ -985,24 +746,19 @@
 			queryIsParsed = false;
 		}
 
-<<<<<<< HEAD
+		SparqlAlgebraToDatalogTranslator translator = questInstance.getSparqlAlgebraToDatalogTranslator();
 		ImmutableList<String> signatureContainer = translator.getSignature(sparqlTree);
-=======
-				for (CQIE q : program.getRules()) 
-					DatalogNormalizer.unfoldJoinTrees(q);
->>>>>>> 6bdac6d8
-
-
-		DatalogProgram program = translateAndPreProcess(sparqlTree, signatureContainer);
+
+
+		DatalogProgram program = translateAndPreProcess(sparqlTree);
 		try {
 			// log.debug("Input query:\n{}", sparqlQuery);
 
 			for (CQIE q : program.getRules()) {
 				// ROMAN: unfoldJoinTrees clones the query, so the statement below does not change anything
-				DatalogNormalizer.unfoldJoinTrees(q, false);
-			}
-
-<<<<<<< HEAD
+				DatalogNormalizer.unfoldJoinTrees(q);
+			}
+
 			log.debug("Normalized program: \n{}", program);
 
 			/*
@@ -1014,61 +770,17 @@
 			log.debug("Start the rewriting process...");
 
 			final long startTime0 = System.currentTimeMillis();
-
-			// Query optimization w.r.t Sigma rules
-			for (CQIE cq : program.getRules())
-				CQCUtilities.optimizeQueryWithSigmaRules(cq.getBody(), questInstance.getDataDependencies());
-			programAfterRewriting = questInstance.getRewriter().rewrite(program);
-			for (CQIE cq : program.getRules())
-				CQCUtilities.optimizeQueryWithSigmaRules(cq.getBody(), questInstance.getDataDependencies());
-=======
-				final long startTime0 = System.currentTimeMillis();
-				programAfterRewriting = questInstance.getOptimizedRewriting(program);
-				rewritingTime = System.currentTimeMillis() - startTime0;
-
-				final long startTime = System.currentTimeMillis();
-				programAfterUnfolding = getUnfolding(programAfterRewriting);
-				unfoldingTime = System.currentTimeMillis() - startTime;
->>>>>>> 6bdac6d8
-
+			programAfterRewriting = questInstance.getRewriting(program);
 			rewritingTime = System.currentTimeMillis() - startTime0;
 
-<<<<<<< HEAD
-=======
-				sql = getSQL(programAfterUnfolding, signatureContainer);
-				// cacheQueryAndProperties(strquery, sql);
-				questInstance.cacheSQL(strquery, sql);
-			} 
-			catch (Exception e1) {
-				log.debug(e1.getMessage(), e1);
->>>>>>> 6bdac6d8
 
 			final long startTime = System.currentTimeMillis();
 			programAfterUnfolding = getUnfolding(programAfterRewriting);
 			unfoldingTime = System.currentTimeMillis() - startTime;
 
 
-<<<<<<< HEAD
-			targetQuery = generateTargetQuery(programAfterUnfolding, ImmutableList.copyOf(signatureContainer), constructTemplate);
+			targetQuery = generateTargetQuery(programAfterUnfolding, signatureContainer, constructTemplate);
 			queryCache.cacheTargetQuery(sparqlQuery, targetQuery);
-=======
-	/**
-	 * Returns the number of tuples returned by the query
-	 */
-	public long getTupleCount(String query) throws Exception {
-
-		String unf = getUnfolding(query);
-		String newsql = "SELECT count(*) FROM (" + unf + ") t1";
-		if (!canceled) {
-			ResultSet set = sqlstatement.executeQuery(newsql);
-			if (set.next()) {
-				return set.getLong(1);
-			} else {
-				throw new Exception("Tuple count failed due to empty result set.");
-			}
-		} else {
-			throw new Exception("Action canceled.");
->>>>>>> 6bdac6d8
 		}
 		catch (Exception e1) {
 			log.debug(e1.getMessage(), e1);
@@ -1080,7 +792,7 @@
 		return targetQuery;
 	}
 
-	
+
 	@Override
 	public void cancel() throws OBDAException {
 		canceled = true;
@@ -1106,91 +818,6 @@
 		return 0;
 	}
 
-<<<<<<< HEAD
-=======
-	@Override
-	public int getFetchSize() throws OBDAException {
-		try {
-			return sqlstatement.getFetchSize();
-		} catch (Exception e) {
-			throw new OBDAException(e);
-		}
-
-	}
-
-	@Override
-	public int getMaxRows() throws OBDAException {
-		try {
-			return sqlstatement.getMaxRows();
-		} catch (Exception e) {
-			throw new OBDAException(e);
-		}
-
-	}
-
-	@Override
-	public void getMoreResults() throws OBDAException {
-		try {
-			sqlstatement.getMoreResults();
-		} catch (Exception e) {
-			throw new OBDAException(e);
-		}
-
-	}
-
-	@Override
-	public void setFetchSize(int rows) throws OBDAException {
-		try {
-			sqlstatement.setFetchSize(rows);
-		} catch (Exception e) {
-			throw new OBDAException(e);
-		}
-
-	}
-
-	@Override
-	public void setMaxRows(int max) throws OBDAException {
-		try {
-			sqlstatement.setMaxRows(max);
-		} catch (Exception e) {
-			throw new OBDAException(e);
-		}
-
-	}
-
-	@Override
-	public void setQueryTimeout(int seconds) throws OBDAException {
-		try {
-			sqlstatement.setQueryTimeout(seconds);
-		} catch (Exception e) {
-			throw new OBDAException(e);
-		}
-	}
-
-	@Override
-	public TupleResultSet getResultSet() throws OBDAException {
-		return null;
-	}
-
-	@Override
-	public int getQueryTimeout() throws OBDAException {
-		try {
-			return sqlstatement.getQueryTimeout();
-		} catch (Exception e) {
-			throw new OBDAException(e);
-		}
-	}
-
-	@Override
-	public boolean isClosed() throws OBDAException {
-		try {
-			return sqlstatement.isClosed();
-		} catch (Exception e) {
-			throw new OBDAException(e);
-		}
-	}
-
->>>>>>> 6bdac6d8
 	/*
 	 * Methods for getting the benchmark parameters
 	 */
@@ -1281,43 +908,4 @@
 		}
 		return counter;
 	}
-	
-	/***
-	 * Inserts a stream of ABox assertions into the repository.
-	 * 
-	 * @param data
-	 * 
-	 * @throws SQLException
-	 */
-	public int insertData(Iterator<Assertion> data,  int commit, int batch) throws SQLException {
-		int result = -1;
-
-		EquivalentTriplePredicateIterator newData = new EquivalentTriplePredicateIterator(data, questInstance.getReasoner());
-
-//		if (!useFile) {
-
-			result = questInstance.getSemanticIndexRepository().insertData(conn.getConnection(), newData, commit, batch);
-//		} else {
-			//try {
-				// File temporalFile = new File("quest-copy.tmp");
-				// FileOutputStream os = new FileOutputStream(temporalFile);
-				// ROMAN: this called DOES NOTHING
-				// result = (int) questInstance.getSemanticIndexRepository().loadWithFile(conn.conn, newData);
-				// os.close();
-
-			//} catch (IOException e) {
-			//	log.error(e.getMessage());
-			//}
-//		}
-
-		try {
-			questInstance.updateSemanticIndexMappings();
-		} 
-		catch (Exception e) {
-			log.error("Error updating semantic index mappings after insert.", e);
-		}
-
-		return result;
-	}
-	
 }