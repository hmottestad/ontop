package org.semanticweb.ontop.owlrefplatform.core;

/*
 * #%L
 * ontop-reformulation-core
 * %%
 * Copyright (C) 2009 - 2014 Free University of Bozen-Bolzano
 * %%
 * Licensed under the Apache License, Version 2.0 (the "License");
 * you may not use this file except in compliance with the License.
 * You may obtain a copy of the License at
 * 
 *      http://www.apache.org/licenses/LICENSE-2.0
 * 
 * Unless required by applicable law or agreed to in writing, software
 * distributed under the License is distributed on an "AS IS" BASIS,
 * WITHOUT WARRANTIES OR CONDITIONS OF ANY KIND, either express or implied.
 * See the License for the specific language governing permissions and
 * limitations under the License.
 * #L%
 */

import java.io.IOException;
import java.sql.ResultSet;
import java.sql.SQLException;
import java.sql.Statement;
import java.util.ArrayList;
import java.util.HashMap;
import java.util.Iterator;
import java.util.LinkedList;
import java.util.List;
import java.util.Map;
import java.util.concurrent.CountDownLatch;

import com.google.common.collect.ArrayListMultimap;
import org.openrdf.query.MalformedQueryException;
import org.openrdf.query.QueryLanguage;
import org.openrdf.query.parser.ParsedQuery;
import org.openrdf.query.parser.QueryParser;
import org.openrdf.query.parser.QueryParserUtil;
import org.semanticweb.ontop.model.*;
import org.semanticweb.ontop.model.impl.OBDADataFactoryImpl;
import org.semanticweb.ontop.ontology.Assertion;
import org.semanticweb.ontop.owlrefplatform.core.abox.EquivalentTriplePredicateIterator;
import org.semanticweb.ontop.owlrefplatform.core.basicoperations.CQCUtilities;
import org.semanticweb.ontop.owlrefplatform.core.basicoperations.DatalogNormalizer;
import org.semanticweb.ontop.owlrefplatform.core.queryevaluation.SPARQLQueryUtility;
import org.semanticweb.ontop.owlrefplatform.core.resultset.BooleanOWLOBDARefResultSet;
import org.semanticweb.ontop.owlrefplatform.core.resultset.EmptyQueryResultSet;
import org.semanticweb.ontop.owlrefplatform.core.resultset.QuestGraphResultSet;
import org.semanticweb.ontop.owlrefplatform.core.resultset.QuestResultset;
import org.semanticweb.ontop.owlrefplatform.core.srcquerygeneration.NativeQueryGenerator;
import org.semanticweb.ontop.owlrefplatform.core.translator.DatalogToSparqlTranslator;
import org.semanticweb.ontop.owlrefplatform.core.translator.SesameConstructTemplate;
import org.semanticweb.ontop.owlrefplatform.core.translator.SparqlAlgebraToDatalogTranslator;
import org.semanticweb.ontop.owlrefplatform.core.unfolding.DatalogUnfolder;
import org.semanticweb.ontop.owlrefplatform.core.unfolding.ExpressionEvaluator;
import org.semanticweb.ontop.owlrefplatform.core.unfolding.TypeLift;
import org.semanticweb.ontop.renderer.DatalogProgramRenderer;
import org.semanticweb.ontop.utils.DatalogDependencyGraphGenerator;
import org.slf4j.Logger;
import org.slf4j.LoggerFactory;

import com.google.common.collect.Multimap;

//import com.hp.hpl.jena.query.Query;
//import com.hp.hpl.jena.query.QueryFactory;
//import com.hp.hpl.jena.sparql.syntax.Template;

/**
 * The obda statement provides the implementations necessary to query the
 * reformulation platform reasoner from outside, i.e. Protege
 */
public class QuestStatement implements OBDAStatement {

	private static final boolean ALLOW_QUERY_CACHING = true;

	//private QueryRewriter rewriter = null;

	private NativeQueryGenerator querygenerator = null;

	private boolean canceled = false;

	private boolean queryIsParsed = false;

	private ParsedQuery parsedQ = null;

	private Statement sqlstatement;

	private QuestConnection conn;

	private final IQuest questInstance;

	private static Logger log = LoggerFactory.getLogger(QuestStatement.class);

	private static OBDADataFactory ofac = OBDADataFactoryImpl.getInstance();

	private QueryExecutionThread executionthread;

	private DatalogProgram programAfterRewriting;

	private DatalogProgram programAfterUnfolding;

	final Map<String, String> querycache;

	final Map<String, List<String>> signaturecache;

	private Map<String, ParsedQuery> sesameQueryCache;

	final Map<String, Boolean> isbooleancache;

	final Map<String, Boolean> isconstructcache;

	final Map<String, Boolean> isdescribecache;

	final SparqlAlgebraToDatalogTranslator translator;

	/**
	 * Index function symbols (predicate) that have multiple types.
	 * Such predicates should be managed carefully. See DatalogUnfolder.pushTypes() for more details.
	 *
	 * Not that this index may be modified by the DatalogUnfolder.
	 */
	private Multimap<Predicate,Integer> multiTypedFunctionSymbolIndex = ArrayListMultimap.create();

	SesameConstructTemplate templ = null;

	/*
	 * For benchmark purpose
	 */
	private long queryProcessingTime = 0;

	private long rewritingTime = 0;

	private long unfoldingTime = 0;

<<<<<<< HEAD
	public QuestStatement(IQuest questinstance, QuestConnection conn, Statement st) {
=======
	public QuestStatement(Quest questinstance, QuestConnection conn, Statement st) {
>>>>>>> 5ac2f53b

		this.questInstance = questinstance;

		this.translator = new SparqlAlgebraToDatalogTranslator(this.questInstance.getUriTemplateMatcher());
		this.querycache = questinstance.getSQLCache();
		this.signaturecache = questinstance.getSignatureCache();
		//this.jenaQueryCache = questinstance.getJenaQueryCache();
		this.sesameQueryCache = questinstance.getSesameQueryCache();
		this.isbooleancache = questinstance.getIsBooleanCache();
		this.isconstructcache = questinstance.getIsConstructCache();
		this.isdescribecache = questinstance.getIsDescribeCache();

		this.conn = conn;
		this.querygenerator = questinstance.cloneIfNecessaryNativeQueryGenerator();

		this.sqlstatement = st;
	}

<<<<<<< HEAD
    public IQuest getQuestInstance() {
        return questInstance;
    }
=======
	public IQuest getQuestInstance() {
		return questInstance;
	}
>>>>>>> 5ac2f53b

	private class QueryExecutionThread extends Thread {

		private final CountDownLatch monitor;
		private final String strquery;
		// private Query query;
		private TupleResultSet tupleResult;
		private GraphResultSet graphResult;
		private Exception exception;
		private boolean error = false;
		private boolean executingSQL = false;

		boolean isBoolean = false, isConstruct = false, isDescribe = false, isSelect = false;

		public QueryExecutionThread(String strquery, CountDownLatch monitor) {
			this.monitor = monitor;
			this.strquery = strquery;
			// this.query = QueryFactory.create(strquery);
		}

		public void setQueryType(int type) {
			switch (type) {// encoding of query type to from numbers
				case 1:
					this.isSelect = true;
					break;
				case 2:
					this.isBoolean = true;
					break;
				case 3:
					this.isConstruct = true;
					break;
				case 4:
					this.isDescribe = true;
					break;
			}
		}

		public boolean errorStatus() {
			return error;
		}

		public Exception getException() {
			return exception;
		}

		public TupleResultSet getTupleResult() {
			return tupleResult;
		}

		public GraphResultSet getGraphResult() {
			return graphResult;
		}

		public void cancel() throws SQLException {
			canceled = true;
			if (!executingSQL) {
				this.stop();
			} else {
				sqlstatement.cancel();
			}
		}

		@Override
		public void run() {

			log.debug("Executing query: \n{}", strquery);

			try {

				if (!querycache.containsKey(strquery)) {
					getUnfolding(strquery);
				}
				/*
				 * Obtaineing the query from the cache
				 */
				String sql = getSqlString(strquery);
				List<String> signature = signaturecache.get(strquery);
				ParsedQuery query = sesameQueryCache.get(strquery);

				log.debug("Executing the query and get the result...");
				if (sql.equals("") && !isBoolean) {
					tupleResult = new EmptyQueryResultSet(signature, QuestStatement.this);
				} else if (sql.equals("")) {
					tupleResult = new BooleanOWLOBDARefResultSet(false, QuestStatement.this);
				} else {
					try {

						// Execute the SQL query string
						executingSQL = true;
						ResultSet set = null;
						// try {

						// FOR debugging H2 in-memory database
						// org.h2.tools.Server.startWebServer(conn.conn);

						set = sqlstatement.executeQuery(sql);



						// Store the SQL result to application result set.
						if (isSelect) { // is tuple-based results

							tupleResult = new QuestResultset(set, signature, QuestStatement.this);

						} else if (isBoolean) {
							tupleResult = new BooleanOWLOBDARefResultSet(set, QuestStatement.this);

						} else if (isConstruct || isDescribe) {
							boolean collectResults = false;
							if (isDescribe)
								collectResults = true;
							//Template template = query.getConstructTemplate();
							TupleResultSet tuples = null;

							tuples = new QuestResultset(set, signature, QuestStatement.this);
							graphResult = new QuestGraphResultSet(tuples, templ, collectResults);
						}
					} catch (SQLException e) {
						exception = e;
						error = true;
						log.error(e.getMessage(), e);

						throw new OBDAException("Error executing SQL query: \n" + e.getMessage() + "\nSQL query:\n " + sql, e);
					}
				}
				log.debug("Execution finished.\n");
			} catch (Exception e) {
				e.printStackTrace();
				exception = e;
				error = true;
				log.error(e.getMessage(), e);
			} finally {
				monitor.countDown();
			}
		}
	}

	/**
	 * Calls the necessary tuple or graph query execution Implements describe
	 * uri or var logic Returns the result set for the given query
	 */
	@Override
	public org.semanticweb.ontop.model.ResultSet execute(String strquery) throws OBDAException {
		if (strquery.isEmpty()) {
			throw new OBDAException("Cannot execute an empty query");
		}
		ParsedQuery pq = null;
		QueryParser qp = QueryParserUtil.createParser(QueryLanguage.SPARQL);
		try {
			pq = qp.parseQuery(strquery, null);
		} catch (MalformedQueryException e1) {
			e1.printStackTrace();
		}
		// encoding ofquery type into numbers
		if (SPARQLQueryUtility.isSelectQuery(pq)) {
			parsedQ = pq;
			queryIsParsed = true;
			TupleResultSet executedQuery = executeTupleQuery(strquery, 1);
			return executedQuery;

		} else if (SPARQLQueryUtility.isAskQuery(pq)) {
			parsedQ = pq;
			queryIsParsed = true;
			TupleResultSet executedQuery = executeTupleQuery(strquery, 2);
			return executedQuery;
		} else if (SPARQLQueryUtility.isConstructQuery(pq)) {

			// Here we need to get the template for the CONSTRUCT query results
			try {
				templ = new SesameConstructTemplate(strquery);
			} catch (MalformedQueryException e) {
				e.printStackTrace();
			}

			// Here we replace CONSTRUCT query with SELECT query
			strquery = SPARQLQueryUtility.getSelectFromConstruct(strquery);
			GraphResultSet executedGraphQuery = executeGraphQuery(strquery, 3);
			return executedGraphQuery;

		} else if (SPARQLQueryUtility.isDescribeQuery(pq)) {
			// create list of uriconstants we want to describe
			List<String> constants = new ArrayList<String>();
			if (SPARQLQueryUtility.isVarDescribe(strquery)) {
				// if describe ?var, we have to do select distinct ?var first
				String sel = SPARQLQueryUtility.getSelectVarDescribe(strquery);
				org.semanticweb.ontop.model.ResultSet resultSet = (org.semanticweb.ontop.model.ResultSet) this.executeTupleQuery(sel, 1);
				if (resultSet instanceof EmptyQueryResultSet)
					return null;
				else if (resultSet instanceof QuestResultset) {
					QuestResultset res = (QuestResultset) resultSet;
					while (res.nextRow()) {
						Constant constant = res.getConstant(1);
						if (constant instanceof URIConstant) {
							// collect constants in list
							constants.add(constant.getValue());
						}
					}
				}
			} else if (SPARQLQueryUtility.isURIDescribe(strquery)) {
				// DESCRIBE <uri> gives direct results, so we put the
				// <uri> constant directly in the list of constants
				try {
					constants.add(SPARQLQueryUtility.getDescribeURI(strquery));
				} catch (MalformedQueryException e) {
					e.printStackTrace();
				}
			}

			QuestGraphResultSet describeResultSet = null;
			// execute describe <uriconst> in subject position
			for (String constant : constants) {
				// for each constant we execute a construct with
				// the uri as subject, and collect the results
				// in one graphresultset
				String str = SPARQLQueryUtility.getConstructSubjQuery(constant);
				try {
					templ = new SesameConstructTemplate(str);
				} catch (MalformedQueryException e) {
					e.printStackTrace();
				}
				str = SPARQLQueryUtility.getSelectFromConstruct(str);
				if (describeResultSet == null) {
					// just for the first time
					describeResultSet = (QuestGraphResultSet) executeGraphQuery(str, 4);
				} else {
					// 2nd and manyth times execute, but collect result into one
					// object
					QuestGraphResultSet set = (QuestGraphResultSet) executeGraphQuery(str, 4);
					if (set != null) {
						while (set.hasNext()) {
							// already process the result, add list<Assertion>
							// to internal buffer
							describeResultSet.addNewResultSet(set.next());
						}
					}
				}
			}
			// execute describe <uriconst> in object position
			for (String constant : constants) {
				String str = SPARQLQueryUtility.getConstructObjQuery(constant);
				try {
					templ = new SesameConstructTemplate(str);
				} catch (MalformedQueryException e) {
					e.printStackTrace();
				}
				str = SPARQLQueryUtility.getSelectFromConstruct(str);
				if (describeResultSet == null) {
					// just for the first time
					describeResultSet = (QuestGraphResultSet) executeGraphQuery(str, 4);
				} else {
					QuestGraphResultSet set = (QuestGraphResultSet) executeGraphQuery(str, 4);
					if (set != null) {
						while (set.hasNext()) {
							describeResultSet.addNewResultSet(set.next());
						}
					}
				}
			}
			return describeResultSet;
		}
		throw new OBDAException("Error, the result set was null");
	}

	/**
	 * Translates a SPARQL query into Datalog dealing with equivalences and
	 * verifying that the vocabulary of the query matches the one in the
	 * ontology. If there are equivalences to handle, this is where its done
	 * (i.e., renaming atoms that use predicates that have been replaced by a
	 * canonical one.
	 *
	 * @param pq
	 * @param signature
	 * @return
	 */

	private DatalogProgram translateAndPreProcess(ParsedQuery pq, List<String> signature) {
		DatalogProgram program = null;

		try {
			if (questInstance.isSemIdx()) {
				translator.setSemanticIndexUriRef(questInstance.getSemanticIndexRepository().getUriMap());
			}
			program = translator.translate(pq, signature);

			log.debug("Translated query: \n{}", program);

			DatalogUnfolder unfolder = new DatalogUnfolder(program.clone(), new HashMap<Predicate, List<Integer>>());

			if (questInstance.isSemIdx()==true){
				multiTypedFunctionSymbolIndex = questInstance.copyMultiTypedFunctionSymbolIndex();
			}

			//Flattening !!
			program = unfolder.unfold(program, "ans1",QuestConstants.BUP,false, multiTypedFunctionSymbolIndex);


		} catch (Exception e) {
			e.printStackTrace();
			OBDAException ex = new OBDAException(e.getMessage());
			ex.setStackTrace(e.getStackTrace());

			throw e;

		}
		log.debug("Replacing equivalences...");
		program = questInstance.getVocabularyValidator().replaceEquivalences(program);
		return program;

	}



	private DatalogProgram getUnfolding(DatalogProgram query) throws OBDAException {

		log.debug("Start the partial evaluation process...");

		DatalogUnfolder unfolder = (DatalogUnfolder) questInstance.getQuestUnfolder().getDatalogUnfolder();

		//This instnce of the unfolder is carried from Quest, and contains the mappings.
		DatalogProgram unfolding = unfolder.unfold((DatalogProgram) query, "ans1",QuestConstants.BUP, true,
				multiTypedFunctionSymbolIndex);

		log.debug("Partial evaluation: \n{}", unfolding);

		//removeNonAnswerQueries(unfolding);

		//log.debug("After target rules removed: \n{}", unfolding);

		ExpressionEvaluator evaluator = new ExpressionEvaluator();
		evaluator.setUriTemplateMatcher(questInstance.getUriTemplateMatcher());
		evaluator.evaluateExpressions(unfolding);

		log.debug("Boolean expression evaluated: \n{}", unfolding);

		// PUSH TYPE HERE
		log.debug("Pushing types...");
		unfolding = pushTypes(unfolding, unfolder, multiTypedFunctionSymbolIndex);


		log.debug("Pulling out equalities...");
		for (CQIE rule: unfolding.getRules()){
			DatalogNormalizer.pullOutEqualities(rule);
			//System.out.println(rule);
		}

		log.debug("\n Partial evaluation ended.\n{}", unfolding);

		return unfolding;
	}

	/**
	 * Tests if the conditions are met to push types into the Datalog program.
	 * If it ok, pushes them.
	 *
	 * @param datalogProgram
	 * @param unfolder
	 * @return the updated Datalog program
	 */
	private DatalogProgram pushTypes(DatalogProgram datalogProgram, DatalogUnfolder unfolder,
									 Multimap<Predicate,Integer> multiTypedFunctionSymbolMap) {
		boolean canPush = true;

		/**
		 * Disables type pushing if a functionSymbol of the Datalog program is known as
		 * being multi-typed.
		 *
		 * TODO: explain what we mean by multi-typed .
		 * Happens for instance with URI templates.
		 *
		 * TODO: See if this protection is still needed for the new TypeLift.
		 *
		 * (former explanation :  "See LeftJoin3Virtual. Problems with the Join.")
		 */
		if (!multiTypedFunctionSymbolMap.isEmpty()) {
			DatalogDependencyGraphGenerator dependencyGraph = new DatalogDependencyGraphGenerator(datalogProgram.getRules());

			for (Predicate functionSymbol : multiTypedFunctionSymbolMap.keys()) {
				if (dependencyGraph.getRuleIndex().containsKey(functionSymbol)) {
					canPush = false;
					log.debug(String.format("The Datalog program is using at least one multi-typed function symbol" +
							" (%s) so type pushing is disabled.", functionSymbol.getName()));
					break;
				}
			}
		}

		if (canPush) {
			List<CQIE> newTypedRules = TypeLift.liftTypes(datalogProgram.getRules(), multiTypedFunctionSymbolMap);

			OBDAQueryModifiers queryModifiers = datalogProgram.getQueryModifiers();
			//TODO: can we avoid using this intermediate variable???
			//datalogProgram.removeAllRules();
			datalogProgram = ofac.getDatalogProgram();
			datalogProgram.appendRule(newTypedRules);
			datalogProgram.setQueryModifiers(queryModifiers);
			log.debug("Types Pushed: \n{}",datalogProgram);
		}

		return datalogProgram;
	}


	private String getSQL(DatalogProgram query, List<String> signature) throws OBDAException {
		if (((DatalogProgram) query).getRules().size() == 0) {
			return "";
		}
		log.debug("Producing the SQL string...");

		// query = DatalogNormalizer.normalizeDatalogProgram(query);
		String sql = querygenerator.generateSourceQuery((DatalogProgram) query, signature);

		log.debug("Resulting sql: \n{}", sql);
		return sql;
	}

	/**
	 * The method executes select or ask queries by starting a new quest
	 * execution thread
	 *
	 * @param strquery
	 *            the select or ask query string
	 * @param type
	 *            1 - SELECT, 2 - ASK
	 * @return the obtained TupleResultSet result
	 * @throws OBDAException
	 */
	private TupleResultSet executeTupleQuery(String strquery, int type) throws OBDAException {

		startExecute(strquery, type);
		TupleResultSet result = executionthread.getTupleResult();

		if (result == null)
			throw new RuntimeException("Error, the result set was null");

		return result;
	}

	/**
	 * The method executes construct or describe queries
	 *
	 * @param strquery
	 *            the query string
	 * @param type
	 *            3- CONSTRUCT, 4 - DESCRIBE
	 * @return the obtained GraphResultSet result
	 * @throws OBDAException
	 */
	private GraphResultSet executeGraphQuery(String strquery, int type) throws OBDAException {
		startExecute(strquery, type);
		return executionthread.getGraphResult();
	}

	/**
	 * Internal method to start a new query execution thread type defines the
	 * query type 1-SELECT, 2-ASK, 3-CONSTRUCT, 4-DESCRIBE
	 */
	private void startExecute(String strquery, int type) throws OBDAException {
		CountDownLatch monitor = new CountDownLatch(1);
		executionthread = new QueryExecutionThread(strquery, monitor);
		executionthread.setQueryType(type);
		executionthread.start();
		try {
			monitor.await();
		} catch (InterruptedException e) {
			e.printStackTrace();
		}
		if (executionthread.errorStatus()) {
			OBDAException ex = new OBDAException(executionthread.getException().getMessage());
			ex.setStackTrace(executionthread.getStackTrace());
			throw ex;
		}

		if (canceled == true) {
			canceled = false;
			throw new OBDAException("Query execution was cancelled");
		}
	}

	/**
	 * Rewrites the given input SPARQL query and returns back an expanded SPARQL
	 * query. The query expansion involves query transformation from SPARQL
	 * algebra to Datalog objects and then translating back to SPARQL algebra.
	 * The transformation to Datalog is required to apply the rewriting
	 * algorithm.
	 *
	 * @param sparql
	 *            The input SPARQL query.
	 * @return An expanded SPARQL query.
	 * @throws OBDAException
	 *             if errors occur during the transformation and translation.
	 */
	public String getSPARQLRewriting(String sparql) throws OBDAException {
		if (!SPARQLQueryUtility.isSelectQuery(sparql)) {
			throw new OBDAException("Support only SELECT query");
		}
		// Parse the SPARQL string into SPARQL algebra object
		QueryParser qp = QueryParserUtil.createParser(QueryLanguage.SPARQL);
		ParsedQuery query = null;
		try {
			query = qp.parseQuery(sparql, null); // base URI is null
		} catch (MalformedQueryException e) {
			throw new OBDAException(e);
		}

		// Obtain the query signature
		List<String> signatureContainer = new LinkedList<String>();
		translator.getSignature(query, signatureContainer);


		// Translate the SPARQL algebra to datalog program
		DatalogProgram initialProgram = translateAndPreProcess(query, signatureContainer);

		// Perform the query rewriting
		DatalogProgram programAfterRewriting = questInstance.getRewriter().rewrite(initialProgram);

		// Translate the output datalog program back to SPARQL string
		// TODO Re-enable the prefix manager using Sesame prefix manager
//		PrefixManager prefixManager = new SparqlPrefixManager(query.getPrefixMapping());
		DatalogToSparqlTranslator datalogTranslator = new DatalogToSparqlTranslator();
		return datalogTranslator.translate(programAfterRewriting);
	}

	/**
	 * Returns the final rewriting of the given query
	 */
	public String getRewriting(ParsedQuery query, List<String> signature) throws Exception {
		// TODO FIX to limit to SPARQL input and output

		DatalogProgram program = translateAndPreProcess(query, signature);

		DatalogProgram rewriting = questInstance.getRewriter().rewrite(program);
		return DatalogProgramRenderer.encode(rewriting);
	}

	/***
	 * Returns the SQL query for a given SPARQL query. In the process, the
	 * signature of the query will be set into the query container and the jena
	 * Query object created (or cached) will be set as jenaQueryContainer[0] so
	 * that it can be used in other process after getUnfolding.
	 *
	 * If the query is not already cached, it will be cached in this process.
	 *
	 * @param strquery
	 * @return
	 * @throws Exception
	 */
	public String getUnfolding(String strquery) throws Exception {
		String sql = "";


		// Check the cache first if the system has processed the query string
		// before
		if (ALLOW_QUERY_CACHING && querycache.containsKey(strquery)) {
			// Obtain immediately the SQL string from cache
			sql = querycache.get(strquery);

			//signatureContainer = signaturecache.get(strquery);
			//query = sesameQueryCache.get(strquery);

		}
		else {


			ParsedQuery query = null;

			if (!queryIsParsed){
				QueryParser qp = QueryParserUtil.createParser(QueryLanguage.SPARQL);
				query = qp.parseQuery(strquery, null); // base URI is null
				//queryIsParsed = true;
			} else {
				query = parsedQ;
				queryIsParsed = false;
			}

			List<String> signatureContainer = new LinkedList<String>();
			translator.getSignature(query, signatureContainer);

			sesameQueryCache.put(strquery, query);
			signaturecache.put(strquery, signatureContainer);

			DatalogProgram program = translateAndPreProcess(query, signatureContainer);
			try {
				// log.debug("Input query:\n{}", strquery);

				for (CQIE q : program.getRules()) {
					// ROMAN: unfoldJoinTrees clones the query, so the statement below does not change anything
					DatalogNormalizer.unfoldJoinTrees(q, false);
				}

				log.debug("Normalized program: \n{}", program);

				/*
				 * Empty unfolding, constructing an empty result set
				 */
				if (program.getRules().size() < 1)
					throw new OBDAException("Error, the translation of the query generated 0 rules. This is not possible for any SELECT query (other queries are not supported by the translator).");

				log.debug("Start the rewriting process...");

				final long startTime0 = System.currentTimeMillis();

				// Query optimization w.r.t Sigma rules
				for (CQIE cq : program.getRules())
					CQCUtilities.optimizeQueryWithSigmaRules(cq.getBody(), questInstance.getDataDependencies());
				programAfterRewriting = questInstance.getRewriter().rewrite(program);
				for (CQIE cq : program.getRules())
					CQCUtilities.optimizeQueryWithSigmaRules(cq.getBody(), questInstance.getDataDependencies());

				rewritingTime = System.currentTimeMillis() - startTime0;


				final long startTime = System.currentTimeMillis();
				programAfterUnfolding = getUnfolding(programAfterRewriting);
				unfoldingTime = System.currentTimeMillis() - startTime;


				sql = getSQL(programAfterUnfolding, signatureContainer);
				// cacheQueryAndProperties(strquery, sql);
				querycache.put(strquery, sql);
			}
			catch (Exception e1) {
				log.debug(e1.getMessage(), e1);

				OBDAException obdaException = new OBDAException("Error rewriting and unfolding into SQL\n" + e1.getMessage());
				obdaException.setStackTrace(e1.getStackTrace());
				throw obdaException;
			}
		}
		return sql;
	}


	/**
	 * Returns the number of tuples returned by the query
	 */
	public int getTupleCount(String query) throws Exception {

		String unf = getUnfolding(query);
		String newsql = "SELECT count(*) FROM (" + unf + ") t1";
		if (!canceled) {
			ResultSet set = sqlstatement.executeQuery(newsql);
			if (set.next()) {
				return set.getInt(1);
			} else {
				throw new Exception("Tuple count faild due to empty result set.");
			}
		} else {
			throw new Exception("Action canceled.");
		}
	}

	@Override
	public void close() throws OBDAException {
		try {
			if (sqlstatement != null)
				sqlstatement.close();
		} catch (Exception e) {
			throw new OBDAException(e);
		}
	}


	@Override
	public void cancel() throws OBDAException {
		canceled = true;
		try {
			QuestStatement.this.executionthread.cancel();
		} catch (Exception e) {
			throw new OBDAException(e);
		}
	}

	/**
	 * Called to check whether the statement was cancelled on purpose
	 * @return
	 */
	public boolean isCanceled(){
		return canceled;
	}

	@Override
	public int executeUpdate(String query) throws OBDAException {
		// TODO Auto-generated method stub
		return 0;
	}

	@Override
	public int getFetchSize() throws OBDAException {
		try {
			return sqlstatement.getFetchSize();
		} catch (Exception e) {
			throw new OBDAException(e);
		}

	}

	@Override
	public int getMaxRows() throws OBDAException {
		try {
			return sqlstatement.getMaxRows();
		} catch (Exception e) {
			throw new OBDAException(e);
		}

	}

	@Override
	public void getMoreResults() throws OBDAException {
		try {
			sqlstatement.getMoreResults();
		} catch (Exception e) {
			throw new OBDAException(e);
		}

	}

	@Override
	public void setFetchSize(int rows) throws OBDAException {
		try {
			sqlstatement.setFetchSize(rows);
		} catch (Exception e) {
			throw new OBDAException(e);
		}

	}

	@Override
	public void setMaxRows(int max) throws OBDAException {
		try {
			sqlstatement.setMaxRows(max);
		} catch (Exception e) {
			throw new OBDAException(e);
		}

	}

	@Override
	public void setQueryTimeout(int seconds) throws OBDAException {
		try {
			sqlstatement.setQueryTimeout(seconds);
		} catch (Exception e) {
			throw new OBDAException(e);
		}
	}

	@Override
	public OBDAConnection getConnection() throws OBDAException {
		return conn;
	}

	@Override
	public TupleResultSet getResultSet() throws OBDAException {
		return null;
	}

	@Override
	public int getQueryTimeout() throws OBDAException {
		try {
			return sqlstatement.getQueryTimeout();
		} catch (Exception e) {
			throw new OBDAException(e);
		}
	}

	@Override
	public boolean isClosed() throws OBDAException {
		try {
			return sqlstatement.isClosed();
		} catch (Exception e) {
			throw new OBDAException(e);
		}
	}

	/***
	 * Inserts a stream of ABox assertions into the repository.
	 *
	 * @param data

	 *            Indicates if indexes (if any) should be dropped before
	 *            inserting the tuples and recreated afterwards. Note, if no
	 *            index existed before the insert no drop will be done and no
	 *            new index will be created.

	 * @throws SQLException
	 */
	public int insertData(Iterator<Assertion> data, boolean useFile, int commit, int batch) throws SQLException {
		int result = -1;

		EquivalentTriplePredicateIterator newData = new EquivalentTriplePredicateIterator(data, questInstance.getReasoner());

		if (!useFile) {

			result = questInstance.getSemanticIndexRepository().insertData(conn.conn, newData, commit, batch);
		} else {
			try {
				// File temporalFile = new File("quest-copy.tmp");
				// FileOutputStream os = new FileOutputStream(temporalFile);
				result = (int) questInstance.getSemanticIndexRepository().loadWithFile(conn.conn, newData);
				// os.close();

			} catch (IOException e) {
				log.error(e.getMessage());
			}
		}

		try {
			questInstance.updateSemanticIndexMappings();
			translator.setTemplateMatcher(questInstance.getUriTemplateMatcher());

		} catch (Exception e) {
			log.error("Error updating semantic index mappings after insert.", e);
		}

		return result;
	}

	/***
	 * As before, but using recreateIndexes = false.
	 *
	 * @param data
	 * @throws SQLException
	 */
	public int insertData(Iterator<Assertion> data, int commit, int batch) throws SQLException {
		return insertData(data, false, commit, batch);
	}

	public void createIndexes() throws Exception {
		questInstance.getSemanticIndexRepository().createIndexes(conn.conn);
	}

	public void dropIndexes() throws Exception {
		questInstance.getSemanticIndexRepository().dropIndexes(conn.conn);
	}

	public boolean isIndexed() {
		if (questInstance.getSemanticIndexRepository() == null)
			return false;
		return questInstance.getSemanticIndexRepository().isIndexed(conn.conn);
	}

	public void dropRepository() throws SQLException {
		if (questInstance.getSemanticIndexRepository() == null)
			return;
		questInstance.getSemanticIndexRepository().dropDBSchema(conn.conn);
	}

	/***
	 * In an ABox store (classic) this methods triggers the generation of the
	 * schema and the insertion of the metadata.
	 *
	 * @throws SQLException
	 */
	public void createDB() throws SQLException {
		questInstance.getSemanticIndexRepository().createDBSchema(conn.conn, false);
		questInstance.getSemanticIndexRepository().insertMetadata(conn.conn);
	}

	public void analyze() throws Exception {
		questInstance.getSemanticIndexRepository().collectStatistics(conn.conn);
	}

	/*
	 * Methods for getting the benchmark parameters
	 */
	public long getQueryProcessingTime() {
		return queryProcessingTime;
	}

	public long getRewritingTime() {
		return rewritingTime;
	}

	public long getUnfoldingTime() {
		return unfoldingTime;
	}

	public int getUCQSizeAfterRewriting() {
		if(programAfterRewriting.getRules() != null)
			return programAfterRewriting.getRules().size();
		else return 0;
	}

	public int getMinQuerySizeAfterRewriting() {
		int toReturn = Integer.MAX_VALUE;
		List<CQIE> rules = programAfterRewriting.getRules();
		for (CQIE rule : rules) {
			int querySize = getBodySize(rule.getBody());
			if (querySize < toReturn) {
				toReturn = querySize;
			}
		}
		return toReturn;
	}

	public int getMaxQuerySizeAfterRewriting() {
		int toReturn = Integer.MIN_VALUE;
		List<CQIE> rules = programAfterRewriting.getRules();
		for (CQIE rule : rules) {
			int querySize = getBodySize(rule.getBody());
			if (querySize > toReturn) {
				toReturn = querySize;
			}
		}
		return toReturn;
	}

	public int getUCQSizeAfterUnfolding() {
		if( programAfterUnfolding.getRules() != null )
			return programAfterUnfolding.getRules().size();
		else return 0;
	}

	public int getMinQuerySizeAfterUnfolding() {
		int toReturn = Integer.MAX_VALUE;
		List<CQIE> rules = programAfterUnfolding.getRules();
		for (CQIE rule : rules) {
			int querySize = getBodySize(rule.getBody());
			if (querySize < toReturn) {
				toReturn = querySize;
			}
		}
		return (toReturn == Integer.MAX_VALUE) ? 0 : toReturn;
	}

	public int getMaxQuerySizeAfterUnfolding() {
		int toReturn = Integer.MIN_VALUE;
		List<CQIE> rules = programAfterUnfolding.getRules();
		for (CQIE rule : rules) {
			int querySize = getBodySize(rule.getBody());
			if (querySize > toReturn) {
				toReturn = querySize;
			}
		}
		return (toReturn == Integer.MIN_VALUE) ? 0 : toReturn;
	}

	private String getSqlString(String sparqlString) {
		return querycache.get(sparqlString);
	}

	private static int getBodySize(List<? extends Function> atoms) {
		int counter = 0;
		for (Function atom : atoms) {
			Predicate predicate = atom.getFunctionSymbol();
			if (!(predicate instanceof BuiltinPredicate)) {
				counter++;
			}
		}
		return counter;
	}
}<|MERGE_RESOLUTION|>--- conflicted
+++ resolved
@@ -134,11 +134,7 @@
 
 	private long unfoldingTime = 0;
 
-<<<<<<< HEAD
 	public QuestStatement(IQuest questinstance, QuestConnection conn, Statement st) {
-=======
-	public QuestStatement(Quest questinstance, QuestConnection conn, Statement st) {
->>>>>>> 5ac2f53b
 
 		this.questInstance = questinstance;
 
@@ -157,15 +153,9 @@
 		this.sqlstatement = st;
 	}
 
-<<<<<<< HEAD
-    public IQuest getQuestInstance() {
-        return questInstance;
-    }
-=======
 	public IQuest getQuestInstance() {
 		return questInstance;
 	}
->>>>>>> 5ac2f53b
 
 	private class QueryExecutionThread extends Thread {
 
