--- conflicted
+++ resolved
@@ -449,11 +449,8 @@
 			log.debug("Translated query: \n{}", program);
 
 			//TODO: cant we use here QuestInstance???
-<<<<<<< HEAD
 
 			
-=======
->>>>>>> 9e2ef853
 			DatalogUnfolder unfolder = new DatalogUnfolder(program.clone(), new HashMap<Predicate, List<Integer>>(), questInstance.multiplePredIdx);
 
 			if (questInstance.isSemIdx()==true){
@@ -514,28 +511,8 @@
 		
 		// PUSH TYPE HERE
 		log.debug("Pushing types...");
-<<<<<<< HEAD
+        unfolding = pushTypes(unfolding, unfolder);
 		
-		//TODO: optimise this????
-		if(unfolder.getMultiplePredList().isEmpty()){
-			List<CQIE> newTypedRules= questInstance.unfolder.getDatalogUnfolder().pushTypes(unfolding, unfolder.getMultiplePredList());
-
-//			for (CQIE rule: newTypedRules){
-//				System.out.println(rule);
-//			}
-
-			//TODO: can we avoid using this intermediate variable???
-			unfolding.removeAllRules();
-			unfolding.appendRule(newTypedRules);
-		} else{
-			// CANT push types if I have multiple templates, see LeftJoin3Virtual. Problems with the Join.
-			//System.err.println("Types cannot be pushed in the presence of no matching templates. This might lead to a bad performance.");
-			log.debug("Types cannot be pushed in the presence of no matching templates. This might lead to a bad performance.");
-		}
-		
-=======
-        unfolding = pushTypes(unfolding, unfolder);
->>>>>>> 9e2ef853
 		
 		log.debug("Pulling out equalities...");
 		for (CQIE rule: unfolding.getRules()){
