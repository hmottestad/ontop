--- conflicted
+++ resolved
@@ -23,11 +23,8 @@
 
 import java.util.*;
 
-<<<<<<< HEAD
 import com.google.common.collect.ImmutableList;
-=======
 import org.openrdf.model.Literal;
->>>>>>> 6bdac6d8
 import org.openrdf.model.URI;
 import org.openrdf.model.Value;
 import org.openrdf.model.datatypes.XMLDatatypeUtil;
@@ -831,185 +828,9 @@
         else if (v instanceof URI) {
             Function constantFunction = uriTemplateMatcher.generateURIFunction(v.stringValue());
             if (constantFunction.getArity() == 1)
-<<<<<<< HEAD
-                constantFunction = ofac.getUriTemplateForDatatype(((URIImpl) v).stringValue());
-		}
-		
-		return constantFunction;
-	}
-
-	private Function getBuiltinFunctionTerm(UnaryValueOperator expr) {
-		Function builtInFunction = null;
-		if (expr instanceof Not) {
-			ValueExpr arg = expr.getArg();
-			Term term = getBooleanTerm(arg);
-			builtInFunction = ofac.getFunctionNOT(term);
-		}
-		/*
-		 * The following expressions only accept variable as the parameter
-		 */
-
-		else if (expr instanceof IsLiteral) {
-			builtInFunction = ofac.getFunction(OBDAVocabulary.SPARQL_IS_LITERAL, getBooleanTerm(expr.getArg()));
-			
-		} else if (expr instanceof IsURI) {
-			builtInFunction = ofac.getFunction(OBDAVocabulary.SPARQL_IS_URI, getBooleanTerm(expr.getArg()));
-			
-		} else if (expr instanceof Str) {
-			builtInFunction = ofac.getFunction(OBDAVocabulary.SPARQL_STR, getBooleanTerm( expr.getArg()));
-			
-		} else if (expr instanceof Datatype) {
-			builtInFunction = ofac.getFunction(OBDAVocabulary.SPARQL_DATATYPE, getBooleanTerm( expr.getArg()));
-		
-		} else if (expr instanceof IsBNode) {
-			builtInFunction = ofac.getFunction(OBDAVocabulary.SPARQL_IS_BLANK, getBooleanTerm(expr.getArg()));
-							
-		} else if (expr instanceof Lang) {
-			ValueExpr arg = expr.getArg();
-			if (arg instanceof Var) {
-				builtInFunction = ofac.getFunction(
-						OBDAVocabulary.SPARQL_LANG,
-						getVariableTerm((Var) arg));
-			}
-		} else if (expr instanceof Count) {
-			if (expr.getArg() != null) {
-				Function function = ofac.getFunction(OBDAVocabulary.SPARQL_COUNT, getBooleanTerm( expr.getArg()));
-				//builtInFunction = ofac.getFunction(	ofac.getDataTypePredicateInteger(),function);
-				builtInFunction = ofac.getTypedTerm(function, COL_TYPE.INTEGER);
-			} else { // Its COUNT(*)
-				
-				Function function = ofac.getFunction(OBDAVocabulary.SPARQL_COUNT, ofac.getVariable("*"));
-				builtInFunction = ofac.getTypedTerm(function, COL_TYPE.INTEGER);
-			}
-		} else if (expr instanceof Avg) {
-			
-			builtInFunction  = ofac.getFunction(OBDAVocabulary.SPARQL_AVG, getBooleanTerm( expr.getArg()));
-			//builtInFunction = ofac.getFunction(	ofac.getDataTypePredicateDecimal(),function);
-			
-		} else if (expr instanceof Sum) {
-			builtInFunction  =  ofac.getFunction(OBDAVocabulary.SPARQL_SUM, getBooleanTerm( expr.getArg()));
-			//builtInFunction = ofac.getFunction(	ofac.getDataTypePredicateDecimal(),function);
-			
-		} else if (expr instanceof Min) {
-			builtInFunction = ofac.getFunction(OBDAVocabulary.SPARQL_MIN, getBooleanTerm( expr.getArg()));
-			//builtInFunction = ofac.getFunction(	ofac.getDataTypePredicateDecimal(),function);
-			
-		} else if (expr instanceof Max) {
-			builtInFunction = ofac.getFunction(OBDAVocabulary.SPARQL_MAX, getBooleanTerm( expr.getArg()));
-			//builtInFunction = ofac.getFunction(	ofac.getDataTypePredicateDecimal(),function);
-			
-		} 
-		else {
-			throw new RuntimeException("The builtin function "
-					+ expr.toString() + " is not supported yet!");
-		}
-		return builtInFunction;
-	}
-
-	private Function getBooleanFunction(BinaryValueOperator expr, Term term1,
-			Term term2) {
-		Function function = null;
-		// The AND and OR expression
-		if (expr instanceof And) {
-			function = ofac.getFunctionAND(term1, term2);
-		} else if (expr instanceof Or) {
-			function = ofac.getFunctionOR(term1, term2);
-		}
-		// The other expressions
-		else if (expr instanceof SameTerm){
-			function = ofac.getFunctionEQ(term1, term2);
-		} else if (expr instanceof Compare) {
-			CompareOp operator = ((Compare) expr).getOperator();
-			if (operator == Compare.CompareOp.EQ)
-				function = ofac.getFunctionEQ(term1, term2);
-			else if (operator == Compare.CompareOp.GE)
-				function = ofac.getFunctionGTE(term1, term2);
-			else if (operator == Compare.CompareOp.GT)
-				function = ofac.getFunctionGT(term1, term2);
-			else if (operator == Compare.CompareOp.LE)
-				function = ofac.getFunctionLTE(term1, term2);
-			else if (operator == Compare.CompareOp.LT)
-				function = ofac.getFunctionLT(term1, term2);
-			else if (operator == Compare.CompareOp.NE)
-				function = ofac.getFunctionNEQ(term1, term2);
-		} else if (expr instanceof MathExpr) {
-			MathOp mop = ((MathExpr)expr).getOperator();
-			if (mop == MathOp.PLUS) 
-				function = ofac.getFunctionAdd(term1, term2);
-			else if (mop == MathOp.MINUS)
-				function = ofac.getFunctionSubstract(term1, term2);
-			else if (mop == MathOp.MULTIPLY) 
-				function = ofac.getFunctionMultiply(term1, term2);
-		} else if (expr instanceof LangMatches) {
-			function = ofac.getLANGMATCHESFunction(term1, toLowerCase(term2));
-		} else {
-			throw new IllegalStateException("getBooleanFunction does not understand the expression " + expr);
-		}
-		return function;
-	}
-
-	private Term toLowerCase(Term term) {
-		Term output = term;
-		if (term instanceof Function) {
-			Function f = (Function) term;
-			Predicate functor = f.getFunctionSymbol();
-			if (functor instanceof DataTypePredicate) {
-				Term functionTerm = f.getTerm(0);
-				if (functionTerm instanceof Constant) {
-					Constant c = (Constant) functionTerm;
-					output = ofac.getFunction(functor, 
-							 ofac.getConstantLiteral(c.getValue().toLowerCase(), 
-							 c.getType()));
-				}
-			}
-		}
-		return output;
-	}
-	
-	public ImmutableList<String> getSignature(ParsedQuery query) {
-		if (query instanceof ParsedTupleQuery || query instanceof ParsedGraphQuery) {
-			TupleExpr te = query.getTupleExpr();
-			return ImmutableList.copyOf(te.getBindingNames());
-		}
-		else {
-			return ImmutableList.of();
-		}
-	}
-	
-//	public void getSignature(Query query, List<String> signatureContainer) {
-//		signatureContainer.clear();
-//		if (query.isSelectType() || query.isDescribeType()) {
-//			signatureContainer.addAll(query.getResultVars());
-//
-//		} else if (query.isConstructType()) {
-//			Template constructTemplate = query.getConstructTemplate();
-//			for (Triple triple : constructTemplate.getTriples()) {
-//				/*
-//				 * Check if the subject, predicate, object is a variable.
-//				 */
-//				Node subject = triple.getSubject(); // subject
-//				if (subject instanceof com.hp.hpl.jena.sparql.core.Var) {
-//					String vs = ((com.hp.hpl.jena.sparql.core.Var) subject).getName();
-//					signatureContainer.add(vs);
-//				}
-//				Node predicate = triple.getPredicate(); // predicate
-//				if (predicate instanceof com.hp.hpl.jena.sparql.core.Var) {
-//					String vs = ((com.hp.hpl.jena.sparql.core.Var) predicate).getName();
-//					signatureContainer.add(vs);
-//				}
-//				Node object = triple.getObject(); // object
-//				if (object instanceof com.hp.hpl.jena.sparql.core.Var) {
-//					String vs = ((com.hp.hpl.jena.sparql.core.Var) object).getName();
-//					signatureContainer.add(vs);
-//				}
-//			}
-//		}
-//	}
-=======
                 constantFunction = ofac.getUriTemplateForDatatype(v.stringValue());
             return constantFunction;
         }
->>>>>>> 6bdac6d8
 
         throw new RuntimeException("The value " + v + " is not supported yet!");
     }
@@ -1133,12 +954,11 @@
      * @return
      */
 
-    public List<String> getSignature(ParsedQuery query) {
+    public ImmutableList<String> getSignature(ParsedQuery query) {
         if (query instanceof ParsedTupleQuery || query instanceof ParsedGraphQuery) {
             TupleExpr te = query.getTupleExpr();
-            List<String> signatureContainer = new ArrayList<>(te.getBindingNames());
-            return signatureContainer;
-        }
-        return Collections.emptyList();
+            return ImmutableList.copyOf(te.getBindingNames());
+        }
+        return ImmutableList.of();
     }
 }