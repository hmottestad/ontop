--- conflicted
+++ resolved
@@ -22,18 +22,8 @@
 
 import com.google.common.collect.ImmutableMap;
 import com.google.common.collect.ImmutableSet;
-<<<<<<< HEAD
-import org.semanticweb.ontop.model.Function;
-import org.semanticweb.ontop.model.Term;
-import org.semanticweb.ontop.model.Variable;
+import org.semanticweb.ontop.model.*;
 
-import java.util.Map;
-
-=======
-import org.semanticweb.ontop.model.*;
-import org.semanticweb.ontop.model.impl.VariableImpl;
-
->>>>>>> c8cd8a77
 /**
  * An atomic substitution accepts only one variable in its domain.
  */
@@ -56,37 +46,14 @@
     }
 
     @Override
-<<<<<<< HEAD
-    public boolean composeTerms(Term term1, Term term2) {
-        throw new UnsupportedOperationException();
-    }
-
-    @Override
-    public boolean composeFunctions(Function term1, Function term2) {
-        throw new UnsupportedOperationException();
-    }
-
-    @Override
-    public boolean compose(Substitution substitution) {
-        throw new UnsupportedOperationException();
-    }
-
-    @Override
     public Term get(Variable var) {
-=======
-    public Term get(VariableImpl var) {
->>>>>>> c8cd8a77
         if (var.equals(variable))
             return term;
         return null;
     }
 
     @Override
-<<<<<<< HEAD
-    public Map<Variable, Term> getMap() {
-=======
-    public ImmutableMap<VariableImpl, Term> getMap() {
->>>>>>> c8cd8a77
+    public ImmutableMap<Variable, Term> getMap() {
         return ImmutableMap.of(variable, term);
     }
 
@@ -94,15 +61,4 @@
     public boolean isEmpty() {
         return false;
     }
-
-    @Override
-<<<<<<< HEAD
-    public void put(Variable var, Term term) {
-        throw new UnsupportedOperationException("Every SingletonSubstitution is immutable.");
-=======
-    public ImmutableSet<VariableImpl> keySet() {
-        return ImmutableSet.of(variable);
->>>>>>> c8cd8a77
-    }
-
 }