package org.semanticweb.ontop.owlrefplatform.core;

/*
 * #%L
 * ontop-reformulation-core
 * %%
 * Copyright (C) 2009 - 2014 Free University of Bozen-Bolzano
 * %%
 * Licensed under the Apache License, Version 2.0 (the "License");
 * you may not use this file except in compliance with the License.
 * You may obtain a copy of the License at
 * 
 *      http://www.apache.org/licenses/LICENSE-2.0
 * 
 * Unless required by applicable law or agreed to in writing, software
 * distributed under the License is distributed on an "AS IS" BASIS,
 * WITHOUT WARRANTIES OR CONDITIONS OF ANY KIND, either express or implied.
 * See the License for the specific language governing permissions and
 * limitations under the License.
 * #L%
 */

import com.google.common.collect.ArrayListMultimap;
import com.google.common.collect.ImmutableList;
import com.google.common.collect.ImmutableMultimap;
import com.google.common.collect.Multimap;

import com.google.inject.Inject;
import com.google.inject.assistedinject.Assisted;

import org.semanticweb.ontop.exception.DuplicateMappingException;
import org.semanticweb.ontop.injection.NativeQueryLanguageComponentFactory;
import org.semanticweb.ontop.injection.OBDAFactoryWithException;
import org.semanticweb.ontop.io.PrefixManager;
import org.semanticweb.ontop.model.*;
import org.semanticweb.ontop.model.impl.OBDADataFactoryImpl;
import org.semanticweb.ontop.model.impl.RDBMSourceParameterConstants;
import org.semanticweb.ontop.ontology.Ontology;
import org.semanticweb.ontop.owlrefplatform.core.abox.RDBMSSIRepositoryManager;
import org.semanticweb.ontop.owlrefplatform.core.basicoperations.LinearInclusionDependencies;
import org.semanticweb.ontop.owlrefplatform.core.basicoperations.UriTemplateMatcher;
import org.semanticweb.ontop.owlrefplatform.core.basicoperations.VocabularyValidator;
import org.semanticweb.ontop.owlrefplatform.core.dagjgrapht.TBoxReasoner;
import org.semanticweb.ontop.owlrefplatform.core.dagjgrapht.TBoxReasonerImpl;
import org.semanticweb.ontop.owlrefplatform.core.reformulation.*;
import org.semanticweb.ontop.owlrefplatform.core.srcquerygeneration.NativeQueryGenerator;
import org.semanticweb.ontop.owlrefplatform.core.tboxprocessing.SigmaTBoxOptimizer;
import org.semanticweb.ontop.owlrefplatform.core.translator.MappingVocabularyFixer;
import org.semanticweb.ontop.owlrefplatform.injection.QuestComponentFactory;
import org.semanticweb.ontop.sql.DBMetadata;
import org.semanticweb.ontop.sql.ImplicitDBConstraints;
import org.semanticweb.ontop.sql.TableDefinition;
import org.semanticweb.ontop.sql.api.Attribute;
import org.semanticweb.ontop.mapping.MappingSplitter;
import org.slf4j.Logger;
import org.slf4j.LoggerFactory;

import javax.annotation.Nullable;
import java.io.Serializable;
import java.net.URI;
import java.security.InvalidParameterException;
import java.sql.*;
import java.util.*;

//import com.hp.hpl.jena.query.Query;

public class Quest implements Serializable, IQuest {

	private static final long serialVersionUID = -6074403119825754295L;

	// Whether to print primary and foreign keys to stdout.
	private boolean printKeys;

	/***
	 * Internal components
	 */

	/* The active ABox repository, might be null */
	private RDBMSSIRepositoryManager dataRepository;

	// /* The query answering engine */
	// private TechniqueWrapper techwrapper = null;

	private VocabularyValidator vocabularyValidator;

	/* The active query rewriter */
	private QueryRewriter rewriter;

	/* Native query generator */
	private NativeQueryGenerator dataSourceQueryGenerator;

	/* The active query evaluation engine */
	//private EvaluationEngine evaluationEngine;

	/* The TBox used for query reformulation (ROMAN: not really, it can be reduced by Sigma) */
	private TBoxReasoner reformulationReasoner;

	private LinearInclusionDependencies sigma;

	/* The merge and translation of all loaded ontologies */
	private final Ontology inputOntology;

	/* The input OBDA model */
	private OBDAModel inputOBDAModel;

	/* The input OBDA model */
	private OBDAModel unfoldingOBDAModel;

	private QuestUnfolder unfolder;

	/*
     * Index of the function symbols that have multiple types.
     * This index, built from the mappings, is immutable.
     *
     * TODO: not in version 1, check if still relevant.
     *
     */
	private ImmutableMultimap<Predicate,Integer> multiTypedFunctionSymbolIndex;

	/**
	 * This represents user-supplied constraints, i.e. primary
	 * and foreign keys not present in the database metadata
	 *
	 * Can be useful for eliminating self-joins
	 */
	private ImplicitDBConstraints userConstraints;

	/*
	 * Whether to apply the user-supplied database constraints given above
	 * userConstraints must be initialized and non-null whenever this is true
	 */
	private boolean applyUserConstraints;

	/***
	 * General flags and fields
	 */

	private Logger log = LoggerFactory.getLogger(Quest.class);

	/***
	 * Configuration
	 */

	private boolean reformulate = false;

	private String reformulationTechnique = QuestConstants.UCQBASED;

	private boolean bOptimizeEquivalences = true;

	private boolean bOptimizeTBoxSigma = true;

	private boolean bObtainFromOntology = true;

	private boolean bObtainFromMappings = true;

	private String aboxMode = QuestConstants.CLASSIC;

	private String aboxSchemaType = QuestConstants.SEMANTIC_INDEX;

	private OBDADataSource obdaSource;

	private QuestPreferences preferences;

	private boolean inmemory;

	private String aboxJdbcURL;

	private String aboxJdbcUser;

	private String aboxJdbcPassword;

	private String aboxJdbcDriver;
				
	/*
	 * The following are caches to queries that Quest has seen in the past. They
	 * are used by the statements
	 */

	private QueryCache queryCache;

	private DBMetadata metadata;

	private DBConnector dbConnector;

	/**
	 * TODO: explain
	 */
	private final NativeQueryLanguageComponentFactory nativeQLFactory;
	private final QuestComponentFactory questComponentFactory;
	private final OBDAFactoryWithException obdaFactory;
	private final MappingVocabularyFixer mappingVocabularyFixer;

	/***
	 * Will prepare an instance of quest in classic or virtual ABox mode. If the
	 * mappings are not null, then org.obda.owlreformulationplatform.aboxmode
	 * must be set to "virtual", if they are null it must be set to "classic".
	 *
	 * <p>
	 * You must still call setupRepository() after creating the instance.
	 *
	 * @param tbox
	 *            . The TBox must not be null, even if its empty. At least, the
	 *            TBox must define all the vocabulary of the system.
	 *            Should not be null.
	 * @param mappings
	 *            . The mappings of the system. The vocabulary of the mappings
	 *            must be subset or equal to the vocabulary of the ontology.
	 *            Can be null.
	 * @param config
	 *            . The configuration parameters for quest. See
	 *            QuestDefaults.properties for a description (in
	 *            src/main/resources). Should not be null.
	 *
	 * @param metadata TODO: describe
	 * @param nativeQLFactory
	 *
	 * TODO: describe nativeQLFactory
	 */
	@Inject
	private Quest(@Assisted Ontology tbox, @Assisted @Nullable OBDAModel mappings, @Assisted @Nullable DBMetadata metadata,
				  @Assisted QuestPreferences config, NativeQueryLanguageComponentFactory nativeQLFactory,
				  OBDAFactoryWithException obdaFactory, QuestComponentFactory questComponentFactory,
<<<<<<< HEAD
				  MappingVocabularyFixer mappingVocabularyFixer, QueryCache queryCache) throws DuplicateMappingException {
=======
				  MappingVocabularyFixer mappingVocabularyFixer, @Nullable ImplicitDBConstraints userConstraints) throws DuplicateMappingException {
>>>>>>> 928d24b8
		if (tbox == null)
			throw new InvalidParameterException("TBox cannot be null");

		this.nativeQLFactory = nativeQLFactory;
		this.obdaFactory = obdaFactory;
		this.questComponentFactory = questComponentFactory;
		this.mappingVocabularyFixer = mappingVocabularyFixer;
		this.queryCache = queryCache;

		inputOntology = tbox;
		this.userConstraints = userConstraints;

		setPreferences(config);

		if (mappings == null && !aboxMode.equals(QuestConstants.CLASSIC)) {
			throw new IllegalArgumentException(
					"When working without mappings, you must set the ABox mode to \""
							+ QuestConstants.CLASSIC
							+ "\". If you want to work with no mappings in virtual ABox mode you must at least provide an empty but not null OBDAModel");
		}
		if (mappings != null && !aboxMode.equals(QuestConstants.VIRTUAL)) {
			throw new IllegalArgumentException(
					"When working with mappings, you must set the ABox mode to \""
							+ QuestConstants.VIRTUAL
							+ "\". If you want to work in \"classic abox\" mode, that is, as a triple store, you may not provide mappings (quest will take care of setting up the mappings and the database), set them to null.");
		}

		loadOBDAModel(mappings);
		this.metadata = metadata;
	}

	public RDBMSSIRepositoryManager getDataRepository() {
		return dataRepository;
	}

	/**
	 * Clones the SQL generator.
	 */
	@Override
	public NativeQueryGenerator cloneIfNecessaryNativeQueryGenerator() {
		return dataSourceQueryGenerator.cloneIfNecessary();
	}

	public TBoxReasoner getReasoner() {
		return reformulationReasoner;
	}

	@Override
	public QueryRewriter getRewriter() {
		return this.rewriter;
	}

	public LinearInclusionDependencies getDataDependencies() {
		return sigma;
	}

	@Override
	public QueryCache getQueryCache() {
		return queryCache;
	}

	public VocabularyValidator getVocabularyValidator() {
		return this.vocabularyValidator;
	}

//	protected Map<String, Query> getJenaQueryCache() {
//		return jenaQueryCache;
//	}

	@Override
	public QuestUnfolder getQuestUnfolder() {
		return unfolder;
	}

	private void loadOBDAModel(OBDAModel model) throws DuplicateMappingException {

		if (model == null) {
			//model = OBDADataFactoryImpl.getInstance().getOBDAModel();
			// TODO: refactor this pretty bad practice.
			//TODO: add the prefix.
			PrefixManager defaultPrefixManager = nativeQLFactory.create(new HashMap<String, String>());

			model = obdaFactory.createOBDAModel(new HashSet<OBDADataSource>(),
					new HashMap<URI, ImmutableList<OBDAMappingAxiom>>(), defaultPrefixManager);
		}
		inputOBDAModel = model;
	}

	@Override
	public OBDAModel getOBDAModel() {
		return inputOBDAModel;
	}

	/**
	 * Returns a mutable copy of the index of the multi-typed function symbols.
	 */
	@Override
	public Multimap<Predicate,Integer> copyMultiTypedFunctionSymbolIndex() {
		return ArrayListMultimap.create(multiTypedFunctionSymbolIndex);
	}

	@Override
	public void dispose() {
		dbConnector.dispose();
	}

	@Override
	public QuestPreferences getPreferences() {
		return preferences;
	}


	private void setPreferences(QuestPreferences preferences) {
		this.preferences = preferences;

		reformulate = Boolean.valueOf((String) preferences.get(QuestPreferences.REWRITE));
		reformulationTechnique = (String) preferences.get(QuestPreferences.REFORMULATION_TECHNIQUE);
		bOptimizeEquivalences = Boolean.valueOf((String) preferences.get(QuestPreferences.OPTIMIZE_EQUIVALENCES));
		bOptimizeTBoxSigma = Boolean.valueOf((String) preferences.get(QuestPreferences.OPTIMIZE_TBOX_SIGMA));
		bObtainFromOntology = Boolean.valueOf((String) preferences.get(QuestPreferences.OBTAIN_FROM_ONTOLOGY));
		bObtainFromMappings = Boolean.valueOf((String) preferences.get(QuestPreferences.OBTAIN_FROM_MAPPINGS));
		aboxMode = (String) preferences.get(QuestPreferences.ABOX_MODE);
		aboxSchemaType = (String) preferences.get(QuestPreferences.DBTYPE);
		inmemory = preferences.getProperty(QuestPreferences.STORAGE_LOCATION).equals(QuestConstants.INMEMORY);

		printKeys = Boolean.valueOf((String) preferences.get(QuestPreferences.PRINT_KEYS));

		if (!inmemory) {
			aboxJdbcURL = preferences.getProperty(QuestPreferences.JDBC_URL);
			aboxJdbcUser = preferences.getProperty(QuestPreferences.DBUSER);
			aboxJdbcPassword = preferences.getProperty(QuestPreferences.DBPASSWORD);
			aboxJdbcDriver = preferences.getProperty(QuestPreferences.JDBC_DRIVER);
		}

		log.debug("Quest configuration:");
		log.debug("Reformulation technique: {}", reformulationTechnique);
		log.debug("Optimize equivalences: {}", bOptimizeEquivalences);
		log.debug("Optimize TBox: {}", bOptimizeTBoxSigma);
		log.debug("ABox mode: {}", aboxMode);
		if (!aboxMode.equals("virtual")) {
			log.debug("Use in-memory database: {}", inmemory);
			log.debug("Schema configuration: {}", aboxSchemaType);
			log.debug("Get ABox assertions from OBDA models: {}", bObtainFromMappings);
			log.debug("Get ABox assertions from ontology: {}", bObtainFromOntology);
		}

	}

	/***
	 * Method that starts all components of a Quest instance. Call this after
	 * creating the instance.
	 *
	 * @throws Exception
	 */
	public void setupRepository() throws Exception {

		OBDADataFactory fac = OBDADataFactoryImpl.getInstance();

		log.debug("Initializing Quest...");

		/*
		 * Input checking (we need to extend this)
		 */

		if (aboxMode.equals(QuestConstants.VIRTUAL) && inputOBDAModel == null) {
			throw new Exception("ERROR: Working in virtual mode but no OBDA model has been defined.");
		}

		/*
		 * Fixing the typing of predicates, in case they are not properly given.
		 */
		if (inputOBDAModel != null && !inputOntology.getVocabulary().isEmpty()) {
			inputOBDAModel = mappingVocabularyFixer.fixOBDAModel(inputOBDAModel,
					inputOntology.getVocabulary());
		}

		// TODO: better use this constructor.
		unfoldingOBDAModel = obdaFactory.createOBDAModel(new HashSet<OBDADataSource>(),
				new HashMap<URI, ImmutableList<OBDAMappingAxiom>>(),
				nativeQLFactory.create(new HashMap<String, String>()));

		/*
		 * Simplifying the vocabulary of the TBox
		 */

		reformulationReasoner = new TBoxReasonerImpl(inputOntology);

		if (bOptimizeEquivalences) {
			// generate a new TBox with a simpler vocabulary
			reformulationReasoner = TBoxReasonerImpl.getEquivalenceSimplifiedReasoner(reformulationReasoner);
		}
		vocabularyValidator = new VocabularyValidator(reformulationReasoner);

		try {

			/*
			 * Preparing the data source
			 */

			if (aboxMode.equals(QuestConstants.CLASSIC)) {
				//isSemanticIdx = true;

				if (inmemory) {
					String driver = "org.h2.Driver";
					String url = "jdbc:h2:mem:questrepository:" + System.currentTimeMillis()
							+ ";LOG=0;CACHE_SIZE=65536;LOCK_MODE=0;UNDO_LOG=0";
					String username = "sa";
					String password = "";

					obdaSource = fac.getDataSource(URI.create("http://www.obda.org/ABOXDUMP" + System.currentTimeMillis()));
					obdaSource.setParameter(RDBMSourceParameterConstants.DATABASE_DRIVER, driver);
					obdaSource.setParameter(RDBMSourceParameterConstants.DATABASE_PASSWORD, password);
					obdaSource.setParameter(RDBMSourceParameterConstants.DATABASE_URL, url);
					obdaSource.setParameter(RDBMSourceParameterConstants.DATABASE_USERNAME, username);
					obdaSource.setParameter(RDBMSourceParameterConstants.IS_IN_MEMORY, "true");
					obdaSource.setParameter(RDBMSourceParameterConstants.USE_DATASOURCE_FOR_ABOXDUMP, "true");
				} else {
					obdaSource = fac.getDataSource(URI.create("http://www.obda.org/ABOXDUMP" + System.currentTimeMillis()));

					if (aboxJdbcURL.trim().equals(""))
						throw new OBDAException("Found empty JDBC_URL parametery. Quest in CLASSIC/JDBC mode requires a JDBC_URL value.");

					if (aboxJdbcDriver.trim().equals(""))
						throw new OBDAException(
								"Found empty JDBC_DRIVER parametery. Quest in CLASSIC/JDBC mode requires a JDBC_DRIVER value.");

					obdaSource.setParameter(RDBMSourceParameterConstants.DATABASE_DRIVER, aboxJdbcDriver.trim());
					obdaSource.setParameter(RDBMSourceParameterConstants.DATABASE_PASSWORD, aboxJdbcPassword);
					obdaSource.setParameter(RDBMSourceParameterConstants.DATABASE_URL, aboxJdbcURL.trim());
					obdaSource.setParameter(RDBMSourceParameterConstants.DATABASE_USERNAME, aboxJdbcUser.trim());
					obdaSource.setParameter(RDBMSourceParameterConstants.IS_IN_MEMORY, "false");
					obdaSource.setParameter(RDBMSourceParameterConstants.USE_DATASOURCE_FOR_ABOXDUMP, "true");
				}

				if (!aboxSchemaType.equals(QuestConstants.SEMANTIC_INDEX)) {
					throw new Exception(aboxSchemaType
							+ " is unknown or not yet supported Data Base type. Currently only the direct db type is supported");
				}

				// TODO one of these is redundant??? check
				dbConnector = questComponentFactory.create(obdaSource, this);
				dbConnector.connect();

				// Classic mode only works with a JDBCConnector
				if (!(dbConnector instanceof JDBCConnector)) {
					throw new OBDAException("Classic mode requires using a JDBC connector");
				}
				JDBCConnector jdbcConnector = (JDBCConnector) dbConnector;
				Connection localConnection = jdbcConnector.getSQLConnection();

				dataRepository = new RDBMSSIRepositoryManager(/*reformulationVocabulary*/);
				dataRepository.addRepositoryChangedListener(this);

				dataRepository.setTBox(reformulationReasoner);

				if (inmemory) {

					/*
					 * in this case we we work in memory (with H2), the database
					 * is clean and Quest will insert new Abox assertions into
					 * the database.
					 */

					/* Creating the ABox repository */

					if (!dataRepository.isDBSchemaDefined(localConnection)) {
						dataRepository.createDBSchema(localConnection, false);
						dataRepository.insertMetadata(localConnection);
					}

				} else {
					/*
					 * Here we expect the repository to be already created in
					 * the database, we will restore the repository and we will
					 * NOT insert any data in the repo, it should have been
					 * inserted already.
					 */
					dataRepository.loadMetadata(localConnection);

					// TODO add code to verify that the existing semantic index
					// repository can be used
					// with the current ontology, e.g., checking the vocabulary
					// of URIs, checking the
					// ranges w.r.t. to the ontology entailments, etc.

				}

				/* Setting up the OBDA model */

				URI sourceID = obdaSource.getSourceID();

				Map<URI, ImmutableList<OBDAMappingAxiom>> mappings = new HashMap<>();

				ImmutableList<OBDAMappingAxiom> joinedMappings = dataRepository.getMappings();
				mappings.put(sourceID, joinedMappings);
				Set<OBDADataSource> dataSources = new HashSet<>();
				dataSources.add(obdaSource);

				unfoldingOBDAModel = unfoldingOBDAModel.newModel(dataSources, mappings);
			} else if (aboxMode.equals(QuestConstants.VIRTUAL)) {
				// log.debug("Working in virtual mode");

				Set<OBDADataSource> sources = this.inputOBDAModel.getSources();
				if (sources == null || sources.size() == 0)
					throw new Exception(
							"No datasource has been defined. Virtual ABox mode requires exactly 1 data source in your OBDA model.");
				if (sources.size() > 1)
					throw new Exception(
							"Quest in virtual ABox mode only supports OBDA models with 1 single data source. Your OBDA model contains "
									+ sources.size() + " data sources. Please remove the aditional sources.");

				/* Setting up the OBDA model */

				obdaSource = sources.iterator().next();

				log.debug("Testing DB connection...");
				// TODO one of these is redundant??? check
				dbConnector = questComponentFactory.create(obdaSource, this);
				dbConnector.connect();

				/*
				 * Processing mappings with respect to the vocabulary
				 * simplification
				 */


				URI sourceUri = obdaSource.getSourceID();
				ImmutableList<OBDAMappingAxiom> originalMappings = inputOBDAModel.getMappings(sourceUri);
				ImmutableList<OBDAMappingAxiom> translatedMappings =
						vocabularyValidator.replaceEquivalences(inputOBDAModel.getMappings(obdaSource.getSourceID()));

				Map<URI, ImmutableList<OBDAMappingAxiom>> mappings = new HashMap<>();
				mappings.put(sourceUri, translatedMappings);

				// TODO: create the OBDA model here normally
				unfoldingOBDAModel = unfoldingOBDAModel.newModel(sources, mappings);
			}

			// NOTE: Currently the system only supports one data source.
			//
			OBDADataSource datasource = unfoldingOBDAModel.getSources().iterator().next();
			URI sourceId = datasource.getSourceID();


			// TODO: make the code generic enough so that this boolean is not needed.

			/**
			 * if the metadata was not already set,
			 * extracts DB metadata completely.
			 */

			if (metadata == null) {
				metadata = dbConnector.extractDBMetadata(unfoldingOBDAModel, userConstraints);
			}
			/**
			 * Otherwise, if partially configured, complete it by applying
			 * the user-defined constraints.
			 */
			else {
				//Adds keys from the text file
				if (userConstraints != null) {
					userConstraints.addConstraints(metadata);
				}
			}


			// This is true if the QuestDefaults.properties contains PRINT_KEYS=true
			// Very useful for debugging of User Constraints (also for the end user)
			if (printKeys) {
				// Prints all primary keys
				log.debug("\n====== Primary keys ==========");
				List<TableDefinition> table_list = metadata.getTableList();
				for (TableDefinition dd : table_list) {
					log.debug("\n" + dd.getName() + ":");
					for (Attribute attr : dd.getPrimaryKeys()) {
						log.debug(attr.getName() + ",");
					}
				}
				// Prints all foreign keys
				log.debug("\n====== Foreign keys ==========");
				for (TableDefinition dd : table_list) {
					log.debug("\n" + dd.getName() + ":");
					Map<String, List<Attribute>> fkeys = dd.getForeignKeys();
					for (String fkName : fkeys.keySet()) {
						log.debug("(" + fkName + ":");
						for (Attribute attr : fkeys.get(fkName)) {
							log.debug(attr.getName() + ",");
						}
						log.debug("),");
					}
				}
			}

            /*
             * We do not clone metadata here but because it will be updated during
             * the repository setup.
             * TODO: see if this comment is still relevant.
             *
             * However, please note that SQL Generator will never be used directly
             * but cloned for each QuestStatement.
             * When cloned, metadata is also cloned, so it should be "safe".
             */
			if (aboxMode.equals(QuestConstants.CLASSIC)) {
				dataSourceQueryGenerator = questComponentFactory.create(metadata, datasource, dataRepository.getUriMap());
			} else {
				dataSourceQueryGenerator = questComponentFactory.create(metadata, datasource);
			}

			dbConnector.preprocessProjection(unfoldingOBDAModel.getMappings(sourceId));


			/***
			 * Starting mapping processing
			 */


			/**
			 * Split the mapping
			 */
			MappingSplitter mappingSplitler = new MappingSplitter();
			unfoldingOBDAModel = mappingSplitler.splitMappings(unfoldingOBDAModel, sourceId);


			/**
			 * Expands the meta mapping
			 */
			unfoldingOBDAModel = dbConnector.expandMetaMappings(unfoldingOBDAModel, sourceId);


			List<OBDAMappingAxiom> mappings = unfoldingOBDAModel.getMappings(obdaSource.getSourceID());
			unfolder = new QuestUnfolder(mappings, metadata);

			/***
			 * T-Mappings and Fact mappings
			 */


			if ((aboxMode.equals(QuestConstants.VIRTUAL))) {
				log.debug("Original mapping size: {}", unfolder.getRules().size());
				// Normalizing language tags: make all LOWER CASE

				unfolder.normalizeLanguageTagsinMappings();

				// Normalizing equalities
				unfolder.normalizeEqualities();

				// Apply TMappings
				unfolder.applyTMappings(reformulationReasoner, true);

				// Adding ontology assertions (ABox) as rules (facts, head with no body).
				unfolder.addClassAssertionsAsFacts(inputOntology.getClassAssertions());
				unfolder.addObjectPropertyAssertionsAsFacts(inputOntology.getObjectPropertyAssertions());
				unfolder.addDataPropertyAssertionsAsFacts(inputOntology.getDataPropertyAssertions());

				// Adding data typing on the mapping axioms.
				unfolder.extendTypesWithMetadata(reformulationReasoner);


				// Adding NOT NULL conditions to the variables used in the head
				// of all mappings to preserve SQL-RDF semantics
				unfolder.addNOTNULLToMappings();
			}

			// Initializes the unfolder
			unfolder.setup();

			//if ((aboxMode.equals(QuestConstants.VIRTUAL))) {
			multiTypedFunctionSymbolIndex = ImmutableMultimap.copyOf(unfolder.processMultipleTemplatePredicates());
			//}


			log.debug("DB Metadata: \n{}", metadata);

			/* The active ABox dependencies */
			sigma = LinearInclusionDependencies.getABoxDependencies(reformulationReasoner, true);
			
			/*
			 * Setting up the TBox we will use for the reformulation
			 */
			TBoxReasoner reasoner = reformulationReasoner;
			if (bOptimizeTBoxSigma) {
				SigmaTBoxOptimizer reducer = new SigmaTBoxOptimizer(reformulationReasoner);
				reasoner = new TBoxReasonerImpl(reducer.getReducedOntology());
			} 

			/*
			 * Setting up the reformulation engine
			 */

			if (reformulate == false) {
				rewriter = new DummyReformulator();
			} else if (QuestConstants.TW.equals(reformulationTechnique)) {
				rewriter = new TreeWitnessRewriter();
			} else {
				throw new IllegalArgumentException("Invalid value for argument: " + QuestPreferences.REFORMULATION_TECHNIQUE);
			}

			rewriter.setTBox(reasoner, sigma);

			/*
			 * Done, sending a new reasoner with the modules we just configured
			 */

			log.debug("... Quest has been initialized.");
		} catch (Exception e) {
			OBDAException ex = new OBDAException(e);
			if (e instanceof SQLException) {
				SQLException sqle = (SQLException) e;
				SQLException e1 = sqle.getNextException();
				while (e1 != null) {
					log.error("NEXT EXCEPTION");
					log.error(e1.getMessage());
					e1 = e1.getNextException();
				}
			}
			throw ex;
		} finally {
			if (!(aboxMode.equals(QuestConstants.CLASSIC) && (inmemory))) {
				/*
				 * If we are not in classic + inmemory mode we can disconnect
				 * the house-keeping connection, it has already been used.
				 */
				if (dbConnector != null) {
					dbConnector.disconnect();
				}
			}
		}
	}


	/**
	 * Has side-effects! Dangerous for concurrency when is called by a Quest statement!
	 *
	 * TODO: isolate it if this feature is really needed
	 */
	public void updateSemanticIndexMappings() throws DuplicateMappingException, OBDAException {
		/* Setting up the OBDA model */

		// TODO: is it necessary to copy mappings of other datasources??
		Map<URI, ImmutableList<OBDAMappingAxiom>> mappings = new HashMap<>(unfoldingOBDAModel.getMappings());
		mappings.put(obdaSource.getSourceID(), dataRepository.getMappings());
		unfoldingOBDAModel = unfoldingOBDAModel.newModel(unfoldingOBDAModel.getSources(), mappings);

		unfolder.updateSemanticIndexMappings(unfoldingOBDAModel.getMappings(obdaSource.getSourceID()),
				reformulationReasoner);

		//updateSigmaFromReasoner is not needed -- the reasoner does not change
		// Ontology aboxDependencies =  SigmaTBoxOptimizer.getSigmaOntology(reformulationReasoner);	
		// sigma.addEntities(aboxDependencies.getVocabulary());
		// sigma.addAssertions(aboxDependencies.getAssertions());	
	}

	@Override
	public void close() {
		dbConnector.close();
	}


	@Override
	public IQuestConnection getNonPoolConnection() throws OBDAException {
		return dbConnector.getNonPoolConnection();
	}

	@Override
	public IQuestConnection getConnection() throws OBDAException {
		return dbConnector.getConnection();
	}


	public DBMetadata getMetaData() {
		return metadata;
	}

	public UriTemplateMatcher getUriTemplateMatcher() {
		return unfolder.getUriTemplateMatcher();
	}

	@Override
	public DatalogProgram unfold(DatalogProgram query, String targetPredicate) throws OBDAException {
		return unfolder.unfold(query, targetPredicate);
	}

	public void repositoryChanged() {
		// clear cache
		this.queryCache.clear();
	}

	public boolean isSemIdx() {
		return (dataRepository != null);
	}

	public RDBMSSIRepositoryManager getSemanticIndexRepository() {
		return dataRepository;
	}
}<|MERGE_RESOLUTION|>--- conflicted
+++ resolved
@@ -220,11 +220,7 @@
 	private Quest(@Assisted Ontology tbox, @Assisted @Nullable OBDAModel mappings, @Assisted @Nullable DBMetadata metadata,
 				  @Assisted QuestPreferences config, NativeQueryLanguageComponentFactory nativeQLFactory,
 				  OBDAFactoryWithException obdaFactory, QuestComponentFactory questComponentFactory,
-<<<<<<< HEAD
-				  MappingVocabularyFixer mappingVocabularyFixer, QueryCache queryCache) throws DuplicateMappingException {
-=======
-				  MappingVocabularyFixer mappingVocabularyFixer, @Nullable ImplicitDBConstraints userConstraints) throws DuplicateMappingException {
->>>>>>> 928d24b8
+				  MappingVocabularyFixer mappingVocabularyFixer, QueryCache queryCache, @Nullable ImplicitDBConstraints userConstraints) throws DuplicateMappingException {
 		if (tbox == null)
 			throw new InvalidParameterException("TBox cannot be null");
 
