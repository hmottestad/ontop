--- conflicted
+++ resolved
@@ -1,37 +1,47 @@
 package org.semanticweb.ontop.owlrefplatform.core;
 
+/*
+ * #%L
+ * ontop-reformulation-core
+ * %%
+ * Copyright (C) 2009 - 2014 Free University of Bozen-Bolzano
+ * %%
+ * Licensed under the Apache License, Version 2.0 (the "License");
+ * you may not use this file except in compliance with the License.
+ * You may obtain a copy of the License at
+ * 
+ *      http://www.apache.org/licenses/LICENSE-2.0
+ * 
+ * Unless required by applicable law or agreed to in writing, software
+ * distributed under the License is distributed on an "AS IS" BASIS,
+ * WITHOUT WARRANTIES OR CONDITIONS OF ANY KIND, either express or implied.
+ * See the License for the specific language governing permissions and
+ * limitations under the License.
+ * #L%
+ */
+
+import com.google.common.collect.ArrayListMultimap;
+import com.google.common.collect.ImmutableList;
+import com.google.common.collect.ImmutableMultimap;
 import com.google.common.collect.Multimap;
+
+import com.google.inject.Inject;
+import com.google.inject.assistedinject.Assisted;
+
+import org.apache.tomcat.jdbc.pool.DataSource;
+import org.apache.tomcat.jdbc.pool.PoolProperties;
+import org.openrdf.query.parser.ParsedQuery;
 import org.semanticweb.ontop.exception.DuplicateMappingException;
+import org.semanticweb.ontop.injection.NativeQueryLanguageComponentFactory;
+import org.semanticweb.ontop.injection.OBDAFactoryWithException;
+import org.semanticweb.ontop.io.PrefixManager;
 import org.semanticweb.ontop.model.*;
-<<<<<<< HEAD
-import org.semanticweb.ontop.owlrefplatform.core.basicoperations.QueryVocabularyValidator;
-import org.semanticweb.ontop.owlrefplatform.core.basicoperations.UriTemplateMatcher;
-import org.semanticweb.ontop.owlrefplatform.core.abox.RDBMSSIRepositoryManager;
-import org.semanticweb.ontop.owlrefplatform.core.abox.RepositoryChangedListener;
-import org.semanticweb.ontop.owlrefplatform.core.reformulation.QueryRewriter;
-import org.semanticweb.ontop.owlrefplatform.core.srcquerygeneration.NativeQueryGenerator;
-import org.semanticweb.ontop.sql.ImplicitDBConstraints;
-
-import java.sql.Connection;
-import java.sql.SQLException;
-import java.util.LinkedHashMap;
-import java.util.List;
-import java.util.Map;
-import java.util.Properties;
-
-/**
- * Automatically extracted.
- *
- * TODO: clean it.
- */
-public interface Quest extends RepositoryChangedListener {
-    void setImplicitDBConstraints(ImplicitDBConstraints userConstraints);
-=======
 import org.semanticweb.ontop.model.impl.OBDADataFactoryImpl;
 import org.semanticweb.ontop.model.impl.RDBMSourceParameterConstants;
+import org.semanticweb.ontop.nativeql.DBMetadataExtractor;
 import org.semanticweb.ontop.ontology.Ontology;
+import org.semanticweb.ontop.owlrefplatform.core.abox.IRDBMSSIRepositoryManager;
 import org.semanticweb.ontop.owlrefplatform.core.abox.RDBMSSIRepositoryManager;
-import org.semanticweb.ontop.owlrefplatform.core.abox.RepositoryChangedListener;
 import org.semanticweb.ontop.owlrefplatform.core.basicoperations.LinearInclusionDependencies;
 import org.semanticweb.ontop.owlrefplatform.core.basicoperations.UriTemplateMatcher;
 import org.semanticweb.ontop.owlrefplatform.core.basicoperations.VocabularyValidator;
@@ -40,21 +50,20 @@
 import org.semanticweb.ontop.owlrefplatform.core.queryevaluation.*;
 import org.semanticweb.ontop.owlrefplatform.core.reformulation.*;
 import org.semanticweb.ontop.owlrefplatform.core.sql.SQLGenerator;
-import org.semanticweb.ontop.owlrefplatform.core.srcquerygeneration.SQLQueryGenerator;
+import org.semanticweb.ontop.owlrefplatform.core.srcquerygeneration.NativeQueryGenerator;
 import org.semanticweb.ontop.owlrefplatform.core.tboxprocessing.SigmaTBoxOptimizer;
-import org.semanticweb.ontop.owlrefplatform.core.translator.MappingVocabularyRepair;
+import org.semanticweb.ontop.owlrefplatform.core.translator.MappingVocabularyFixer;
+import org.semanticweb.ontop.owlrefplatform.injection.QuestComponentFactory;
 import org.semanticweb.ontop.sql.DBMetadata;
 import org.semanticweb.ontop.sql.ImplicitDBConstraints;
-import org.semanticweb.ontop.sql.JDBCConnectionManager;
 import org.semanticweb.ontop.sql.TableDefinition;
 import org.semanticweb.ontop.sql.api.Attribute;
-import org.semanticweb.ontop.sql.api.RelationJSQL;
-import org.semanticweb.ontop.utils.MappingParser;
-import org.semanticweb.ontop.utils.MappingSplitter;
+import org.semanticweb.ontop.mapping.MappingSplitter;
 import org.semanticweb.ontop.utils.MetaMappingExpander;
 import org.slf4j.Logger;
 import org.slf4j.LoggerFactory;
 
+import javax.annotation.Nullable;
 import java.io.Serializable;
 import java.net.URI;
 import java.security.InvalidParameterException;
@@ -65,7 +74,7 @@
 
 //import com.hp.hpl.jena.query.Query;
 
-public class Quest implements Serializable, RepositoryChangedListener {
+public class Quest implements Serializable, IQuest {
 
 	private static final long serialVersionUID = -6074403119825754295L;
 
@@ -103,8 +112,8 @@
 	/* The active query rewriter */
 	private QueryRewriter rewriter;
 
-	/* The active SQL generator */
-	private SQLQueryGenerator datasourceQueryGenerator;
+	/* Native query generator */
+	private NativeQueryGenerator dataSourceQueryGenerator;
 
 	/* The active query evaluation engine */
 	//private EvaluationEngine evaluationEngine;
@@ -168,10 +177,6 @@
 
 	private boolean bObtainFromMappings = true;
 
-	private boolean obtainFullMetadata = false;
-
-	private boolean sqlGenerateReplace = true;
-
 	private String aboxMode = QuestConstants.CLASSIC;
 
 	private String aboxSchemaType = QuestConstants.SEMANTIC_INDEX;
@@ -209,23 +214,13 @@
 
 	private DBMetadata metadata;
 
-
-	/***
-	 * Will prepare an instance of Quest in "classic ABox mode", that is, to
-	 * work as a triple store. The property
-	 * "org.obda.owlreformulationplatform.aboxmode" must be set to "classic".
-	 *
-	 * <p>
-	 * You must still call setupRepository() after creating the instance.
-	 *
-	 *
-	 * @param tbox
-	 * @param config
-	 */
-	public Quest(Ontology tbox, Properties config) {
-
-		this(tbox, null, config);
-	}
+	/**
+	 * TODO: explain
+	 */
+	private final NativeQueryLanguageComponentFactory nativeQLFactory;
+	private final QuestComponentFactory questComponentFactory;
+	private final OBDAFactoryWithException obdaFactory;
+	private final MappingVocabularyFixer mappingVocabularyFixer;
 
 	/***
 	 * Will prepare an instance of quest in classic or virtual ABox mode. If the
@@ -238,17 +233,33 @@
 	 * @param tbox
 	 *            . The TBox must not be null, even if its empty. At least, the
 	 *            TBox must define all the vocabulary of the system.
+	 *            Should not be null.
 	 * @param mappings
 	 *            . The mappings of the system. The vocabulary of the mappings
 	 *            must be subset or equal to the vocabulary of the ontology.
+	 *            Can be null.
 	 * @param config
 	 *            . The configuration parameters for quest. See
 	 *            QuestDefaults.properties for a description (in
-	 *            src/main/resources)
-	 */
-	public Quest(Ontology tbox, OBDAModel mappings, Properties config) {
+	 *            src/main/resources). Should not be null.
+	 *
+	 * @param metadata TODO: describe
+	 * @param nativeQLFactory
+	 *
+	 * TODO: describe nativeQLFactory
+	 */
+	@Inject
+	private Quest(@Assisted Ontology tbox, @Assisted @Nullable OBDAModel mappings, @Assisted @Nullable DBMetadata metadata,
+				  @Assisted Properties config, NativeQueryLanguageComponentFactory nativeQLFactory,
+				  OBDAFactoryWithException obdaFactory, QuestComponentFactory questComponentFactory,
+				  MappingVocabularyFixer mappingVocabularyFixer) throws DuplicateMappingException {
 		if (tbox == null)
 			throw new InvalidParameterException("TBox cannot be null");
+
+		this.nativeQLFactory = nativeQLFactory;
+		this.obdaFactory = obdaFactory;
+		this.questComponentFactory = questComponentFactory;
+		this.mappingVocabularyFixer = mappingVocabularyFixer;
 
 		inputOntology = tbox;
 
@@ -268,10 +279,6 @@
 		}
 
 		loadOBDAModel(mappings);
-	}
-
-	public Quest(Ontology tbox, OBDAModel mappings, DBMetadata metadata, Properties config) {
-		this(tbox, mappings, config);
 		this.metadata = metadata;
 	}
 
@@ -282,21 +289,22 @@
 	 * @param userConstraints User supplied primary and foreign keys (only useful if these are not in the metadata)
 	 * 						May be used by ontop to eliminate self-joins
 	 */
+	@Override
 	public void setImplicitDBConstraints(ImplicitDBConstraints userConstraints){
 		assert(userConstraints != null);
 		this.userConstraints = userConstraints;
-		this.applyUserConstraints = true;
-	}
-
-	public RDBMSSIRepositoryManager getDataRepository() {
+	}
+
+	public IRDBMSSIRepositoryManager getDataRepository() {
 		return dataRepository;
 	}
 
 	/**
 	 * Clones the SQL generator.
 	 */
-	public SQLQueryGenerator cloneDataSourceQueryGenerator() {
-		return datasourceQueryGenerator.cloneGenerator();
+	@Override
+	public NativeQueryGenerator cloneIfNecessaryNativeQueryGenerator() {
+		return dataSourceQueryGenerator.cloneIfNecessary();
 	}
 
 	protected Map<String, String> getSQLCache() {
@@ -311,6 +319,7 @@
 		return reformulationReasoner;
 	}
 
+	@Override
 	public QueryRewriter getRewriter() {
 		return this.rewriter;
 	}
@@ -339,22 +348,31 @@
 		return isConstructCache;
 	}
 
+	@Override
 	public Map<String, Boolean> getIsDescribeCache() {
 		return isDescribeCache;
 	}
 
-	public QuestUnfolder getQuestUnfolder() {
+	@Override
+	public IQuestUnfolder getQuestUnfolder() {
 		return unfolder;
 	}
 
-	private void loadOBDAModel(OBDAModel model) {
+	private void loadOBDAModel(OBDAModel model) throws DuplicateMappingException {
 
 		if (model == null) {
-			model = OBDADataFactoryImpl.getInstance().getOBDAModel();
-		}
-		inputOBDAModel = (OBDAModel) model.clone();
-	}
-
+			//model = OBDADataFactoryImpl.getInstance().getOBDAModel();
+			// TODO: refactor this pretty bad practice.
+			//TODO: add the prefix.
+			PrefixManager defaultPrefixManager = nativeQLFactory.create(new HashMap<String, String>());
+
+			model = obdaFactory.createOBDAModel(new HashSet<OBDADataSource>(),
+					new HashMap<URI, ImmutableList<OBDAMappingAxiom>>(), defaultPrefixManager);
+		}
+		inputOBDAModel = model;
+	}
+
+	@Override
 	public OBDAModel getOBDAModel() {
 		return inputOBDAModel;
 	}
@@ -362,10 +380,12 @@
 	/**
 	 * Returns a mutable copy of the index of the multi-typed function symbols.
 	 */
+	@Override
 	public Multimap<Predicate,Integer> copyMultiTypedFunctionSymbolIndex() {
 		return ArrayListMultimap.create(multiTypedFunctionSymbolIndex);
 	}
 
+	@Override
 	public void dispose() {
 /*		try {
 			if (evaluationEngine != null)
@@ -382,6 +402,7 @@
 		}
 	}
 
+	@Override
 	public Properties getPreferences() {
 		return preferences;
 	}
@@ -406,10 +427,7 @@
 		aboxSchemaType = (String) preferences.get(QuestPreferences.DBTYPE);
 		inmemory = preferences.getProperty(QuestPreferences.STORAGE_LOCATION).equals(QuestConstants.INMEMORY);
 
-		obtainFullMetadata = Boolean.valueOf((String) preferences.get(QuestPreferences.OBTAIN_FULL_METADATA));
 		printKeys = Boolean.valueOf((String) preferences.get(QuestPreferences.PRINT_KEYS));
-
-		sqlGenerateReplace = Boolean.valueOf((String) preferences.get(QuestPreferences.SQL_GENERATE_REPLACE));
 
 		if (!inmemory) {
 			aboxJdbcURL = preferences.getProperty(QuestPreferences.JDBC_URL);
@@ -486,17 +504,18 @@
 			throw new Exception("ERROR: Working in virtual mode but no OBDA model has been defined.");
 		}
 
-		//TODO: check and remove this block
 		/*
 		 * Fixing the typing of predicates, in case they are not properly given.
 		 */
 		if (inputOBDAModel != null && !inputOntology.getVocabulary().isEmpty()) {
-			MappingVocabularyRepair repairmodel = new MappingVocabularyRepair();
-			repairmodel.fixOBDAModel(inputOBDAModel, inputOntology.getVocabulary());
-		}
-
-		unfoldingOBDAModel = fac.getOBDAModel();
-
+			inputOBDAModel = mappingVocabularyFixer.fixOBDAModel(inputOBDAModel,
+					inputOntology.getVocabulary());
+		}
+
+		// TODO: better use this constructor.
+		unfoldingOBDAModel = obdaFactory.createOBDAModel(new HashSet<OBDADataSource>(),
+				new HashMap<URI, ImmutableList<OBDAMappingAxiom>>(),
+				nativeQLFactory.create(new HashMap<String, String>()));
 
 		/*
 		 * Simplifying the vocabulary of the TBox
@@ -600,13 +619,21 @@
 
 				/* Setting up the OBDA model */
 
-				unfoldingOBDAModel.addSource(obdaSource);
-				unfoldingOBDAModel.addMappings(obdaSource.getSourceID(), dataRepository.getMappings());
+				URI sourceID = obdaSource.getSourceID();
+
+				Map<URI, ImmutableList<OBDAMappingAxiom>> mappings = new HashMap<>();
+
+				ImmutableList<OBDAMappingAxiom> joinedMappings = dataRepository.getMappings();
+				mappings.put(sourceID, joinedMappings);
+				Set<OBDADataSource> dataSources = new HashSet<>();
+				dataSources.add(obdaSource);
+
+				unfoldingOBDAModel = unfoldingOBDAModel.newModel(dataSources, mappings);
 			}
 			else if (aboxMode.equals(QuestConstants.VIRTUAL)) {
 				// log.debug("Working in virtual mode");
 
-				Collection<OBDADataSource> sources = this.inputOBDAModel.getSources();
+				Set<OBDADataSource> sources = this.inputOBDAModel.getSources();
 				if (sources == null || sources.size() == 0)
 					throw new Exception(
 							"No datasource has been defined. Virtual ABox mode requires exactly 1 data source in your OBDA model.");
@@ -625,61 +652,54 @@
 				// setup connection pool
 				setupConnectionPool();
 
-				unfoldingOBDAModel.addSource(obdaSource);
-
 				/*
 				 * Processing mappings with respect to the vocabulary
 				 * simplification
 				 */
 
-				Collection<OBDAMappingAxiom> newMappings =
+
+
+				URI sourceUri = obdaSource.getSourceID();
+				ImmutableList<OBDAMappingAxiom> originalMappings = inputOBDAModel.getMappings(sourceUri);
+				ImmutableList<OBDAMappingAxiom> translatedMappings =
 						vocabularyValidator.replaceEquivalences(inputOBDAModel.getMappings(obdaSource.getSourceID()));
 
-				unfoldingOBDAModel.addMappings(obdaSource.getSourceID(), newMappings);
-
+				Map<URI, ImmutableList<OBDAMappingAxiom>> mappings = new HashMap<>();
+				mappings.put(sourceUri, translatedMappings);
+
+				// TODO: create the OBDA model here normally
+				unfoldingOBDAModel = unfoldingOBDAModel.newModel(sources, mappings);
 			}
 
 			// NOTE: Currently the system only supports one data source.
 			//
-			OBDADataSource datasource = unfoldingOBDAModel.getSources().get(0);
+			OBDADataSource datasource = unfoldingOBDAModel.getSources().iterator().next();
 			URI sourceId = datasource.getSourceID();
 
 
-			//if the metadata was not already set
+			// TODO: make the code generic enough so that this boolean is not needed.
+
+			/**
+			 * if the metadata was not already set,
+			 * extracts DB metadata completely.
+			 */
+
 			if (metadata == null) {
-				// if we have to parse the full metadata or just the table list in the mappings
-				if (obtainFullMetadata) {
-					metadata = JDBCConnectionManager.getMetaData(localConnection);
-				} else {
-					// This is the NEW way of obtaining part of the metadata
-					// (the schema.table names) by parsing the mappings
-
-					// Parse mappings. Just to get the table names in use
-					MappingParser mParser = new MappingParser(localConnection, unfoldingOBDAModel.getMappings(sourceId));
-
-					try{
-						List<RelationJSQL> realTables = mParser.getRealTables();
-
-						if (applyUserConstraints) {
-							// Add the tables referred to by user-supplied foreign keys
-							userConstraints.addReferredTables(realTables);
-						}
-
-						metadata = JDBCConnectionManager.getMetaData(localConnection, realTables);
-					}catch (JSQLParserException e){
-						System.out.println("Error obtaining the tables"+ e);
-					}catch( SQLException e ){
-						System.out.println("Error obtaining the Metadata"+ e);
-
-					}
-
+				DBMetadataExtractor dbMetadataExtractor = nativeQLFactory.create();
+				metadata = dbMetadataExtractor.extract(datasource, localConnection, unfoldingOBDAModel,
+						userConstraints);
+			}
+			/**
+			 * Otherwise, if partially configured, complete it by applying
+			 * the user-defined constraints.
+			 */
+			else {
+				//Adds keys from the text file
+				if (userConstraints != null) {
+					userConstraints.addConstraints(metadata);
 				}
 			}
 
-			//Adds keys from the text file
-			if (applyUserConstraints) {
-				userConstraints.addConstraints(metadata);
-			}
 
 			// This is true if the QuestDefaults.properties contains PRINT_KEYS=true
 			// Very useful for debugging of User Constraints (also for the end user)
@@ -687,20 +707,20 @@
 				// Prints all primary keys
 				log.debug("\n====== Primary keys ==========");
 				List<TableDefinition> table_list = metadata.getTableList();
-				for(TableDefinition dd : table_list){
+				for (TableDefinition dd : table_list) {
 					log.debug("\n" + dd.getName() + ":");
-					for(Attribute attr : dd.getPrimaryKeys() ){
+					for (Attribute attr : dd.getPrimaryKeys()) {
 						log.debug(attr.getName() + ",");
 					}
 				}
 				// Prints all foreign keys
 				log.debug("\n====== Foreign keys ==========");
-				for(TableDefinition dd : table_list){
+				for (TableDefinition dd : table_list) {
 					log.debug("\n" + dd.getName() + ":");
 					Map<String, List<Attribute>> fkeys = dd.getForeignKeys();
-					for(String fkName : fkeys.keySet() ){
+					for (String fkName : fkeys.keySet()) {
 						log.debug("(" + fkName + ":");
-						for(Attribute attr : fkeys.get(fkName)){
+						for (Attribute attr : fkeys.get(fkName)) {
 							log.debug(attr.getName() + ",");
 						}
 						log.debug("),");
@@ -708,18 +728,32 @@
 				}
 			}
 
-
-			String parameter = datasource.getParameter(RDBMSourceParameterConstants.DATABASE_DRIVER);
-			SQLDialectAdapter sqladapter = SQLAdapterFactory.getSQLDialectAdapter(parameter);
-
-			if (isSemIdx()) {
-				datasourceQueryGenerator = new SQLGenerator(metadata, sqladapter, sqlGenerateReplace, dataRepository.getUriMap());
-			} else {
-				datasourceQueryGenerator = new SQLGenerator(metadata, sqladapter, sqlGenerateReplace);
-			}
-
-
-			preprocessProjection(localConnection, unfoldingOBDAModel.getMappings(sourceId), fac, sqladapter);
+            /*
+             * We do not clone metadata here but because it will be updated during
+             * the repository setup.
+             * TODO: see if this comment is still relevant.
+             *
+             * However, please note that SQL Generator will never be used directly
+             * but cloned for each QuestStatement.
+             * When cloned, metadata is also cloned, so it should be "safe".
+             */
+			if (isSemanticIdx) {
+				dataSourceQueryGenerator = questComponentFactory.create(metadata, datasource, dataRepository.getUriMap());
+			}
+			else {
+				dataSourceQueryGenerator = questComponentFactory.create(metadata, datasource);
+			}
+
+			/**
+			 * TODO: find a way to isolate (or remove if possible) this SQL-specific horror.
+			 */
+			boolean isSQL = preferences.getProperty(NativeQueryGenerator.class.getCanonicalName()).equals(
+					SQLGenerator.class.getCanonicalName());
+			if (isSQL) {
+				String parameter = datasource.getParameter(RDBMSourceParameterConstants.DATABASE_DRIVER);
+				SQLDialectAdapter sqladapter = SQLAdapterFactory.getSQLDialectAdapter(parameter, (QuestPreferences) preferences);
+				preprocessProjection(localConnection, unfoldingOBDAModel.getMappings(sourceId), fac, sqladapter);
+			}
 
 
 			/***
@@ -731,14 +765,15 @@
 			 * Split the mapping
 			 */
 			MappingSplitter mappingSplitler = new MappingSplitter();
-			mappingSplitler.splitMappings(unfoldingOBDAModel, sourceId);
+			unfoldingOBDAModel = mappingSplitler.splitMappings(unfoldingOBDAModel, sourceId);
 
 
 			/**
 			 * Expand the meta mapping 
 			 */
 			MetaMappingExpander metaMappingExpander = new MetaMappingExpander(localConnection);
-			metaMappingExpander.expand(unfoldingOBDAModel, sourceId);
+			unfoldingOBDAModel = metaMappingExpander.expand(unfoldingOBDAModel, sourceId);
+
 
 
 			List<OBDAMappingAxiom> mappings = unfoldingOBDAModel.getMappings(obdaSource.getSourceID());
@@ -751,8 +786,8 @@
 
 			if ((aboxMode.equals(QuestConstants.VIRTUAL))) {
 				log.debug("Original mapping size: {}", unfolder.getRules().size());
-
 				// Normalizing language tags: make all LOWER CASE
+
 				unfolder.normalizeLanguageTagsinMappings();
 
 				// Normalizing equalities
@@ -852,8 +887,10 @@
 	public void updateSemanticIndexMappings() throws DuplicateMappingException, OBDAException {
 		/* Setting up the OBDA model */
 
-		unfoldingOBDAModel.removeAllMappings(obdaSource.getSourceID());
-		unfoldingOBDAModel.addMappings(obdaSource.getSourceID(), dataRepository.getMappings());
+		// TODO: is it necessary to copy mappings of other datasources??
+		Map<URI, ImmutableList<OBDAMappingAxiom>> mappings = new HashMap<>(unfoldingOBDAModel.getMappings());
+		mappings.put(obdaSource.getSourceID(), dataRepository.getMappings());
+		unfoldingOBDAModel = unfoldingOBDAModel.newModel(unfoldingOBDAModel.getSources(), mappings);
 
 		unfolder.updateSemanticIndexMappings(unfoldingOBDAModel.getMappings(obdaSource.getSourceID()),
 				reformulationReasoner);
@@ -873,8 +910,9 @@
 	 * @param adapter
 	 * @throws SQLException
 	 */
-	private static void preprocessProjection(Connection localConnection, ArrayList<OBDAMappingAxiom> mappings, OBDADataFactory factory,
-											 SQLDialectAdapter adapter) throws SQLException {
+	private static void preprocessProjection(Connection localConnection, List<OBDAMappingAxiom> mappings,
+											 OBDADataFactory factory, SQLDialectAdapter adapter)
+			throws SQLException {
 
 		// TODO this code seems buggy, it will probably break easily (check the
 		// part with
@@ -979,42 +1017,92 @@
 		final Pattern pattern = Pattern.compile(selectAllPattern);
 		return pattern.matcher(sql).find();
 	}
->>>>>>> e0bf67b1
-
-    RDBMSSIRepositoryManager getDataRepository();
-
-    QueryVocabularyValidator getVocabularyValidator();
-
-<<<<<<< HEAD
-    QueryRewriter getRewriter();
-
-    NativeQueryGenerator cloneIfNecessaryNativeQueryGenerator();
-=======
->>>>>>> e0bf67b1
-
-    Map<String, Boolean> getIsDescribeCache();
-
-    QuestUnfolder getQuestUnfolder();
-
-    OBDAModel getOBDAModel();
-
-    Multimap<Predicate,Integer> copyMultiTypedFunctionSymbolIndex();
-
-    EquivalenceMap getEquivalenceMap();
-
-    void dispose();
-
-    Properties getPreferences();
-
-    Map<Predicate, List<CQIE>> getSigmaRulesIndex();
-
-    void disconnect() throws SQLException;
-
-    void setupRepository() throws Exception;
-
-<<<<<<< HEAD
-    void updateSemanticIndexMappings() throws DuplicateMappingException, OBDAException;
-=======
+
+	private static boolean containChildParentSubQueries(String sql) {
+		final Pattern pattern = Pattern.compile(subQueriesPattern);
+		return pattern.matcher(sql).find();
+	}
+
+	private static String createDummyQueryToFetchColumns(String originalQuery, SQLDialectAdapter adapter) {
+		String toReturn = String.format("select * from (%s) view20130219 ", originalQuery);
+		if (adapter instanceof SQLServerSQLDialectAdapter) {
+			SQLServerSQLDialectAdapter sqlServerAdapter = (SQLServerSQLDialectAdapter) adapter;
+			toReturn = sqlServerAdapter.sqlLimit(toReturn, 1);
+		} else {
+			toReturn += adapter.sqlSlice(0, Long.MIN_VALUE);
+		}
+		return toReturn;
+	}
+
+
+
+	private void setupConnectionPool() {
+		String url = obdaSource.getParameter(RDBMSourceParameterConstants.DATABASE_URL);
+		String username = obdaSource.getParameter(RDBMSourceParameterConstants.DATABASE_USERNAME);
+		String password = obdaSource.getParameter(RDBMSourceParameterConstants.DATABASE_PASSWORD);
+		String driver = obdaSource.getParameter(RDBMSourceParameterConstants.DATABASE_DRIVER);
+
+		poolProperties = new PoolProperties();
+		poolProperties.setUrl(url);
+		poolProperties.setDriverClassName(driver);
+		poolProperties.setUsername(username);
+		poolProperties.setPassword(password);
+		poolProperties.setJmxEnabled(true);
+
+		// TEST connection before using it
+		poolProperties.setTestOnBorrow(keepAlive);
+		if (keepAlive) {
+			if (driver.contains("oracle"))
+				poolProperties.setValidationQuery("select 1 from dual");
+			else if (driver.contains("db2"))
+				poolProperties.setValidationQuery("select 1 from sysibm.sysdummy1");
+			else
+				poolProperties.setValidationQuery("select 1");
+		}
+
+		poolProperties.setTestOnReturn(false);
+		poolProperties.setMaxActive(maxPoolSize);
+		poolProperties.setMaxIdle(maxPoolSize);
+		poolProperties.setInitialSize(startPoolSize);
+		poolProperties.setMaxWait(30000);
+		poolProperties.setRemoveAbandonedTimeout(abandonedTimeout);
+		poolProperties.setMinEvictableIdleTimeMillis(30000);
+		poolProperties.setLogAbandoned(logAbandoned);
+		poolProperties.setRemoveAbandoned(removeAbandoned);
+		poolProperties.setJdbcInterceptors("org.apache.tomcat.jdbc.pool.interceptor.ConnectionState;"
+				+ "org.apache.tomcat.jdbc.pool.interceptor.StatementFinalizer");
+		tomcatPool = new DataSource();
+		tomcatPool.setPoolProperties(poolProperties);
+
+		log.debug("Connection Pool Properties:");
+		log.debug("Start size: " + startPoolSize);
+		log.debug("Max size: " + maxPoolSize);
+		log.debug("Remove abandoned connections: " + removeAbandoned);
+
+	}
+
+	public void close() {
+		tomcatPool.close();
+	}
+
+	public void releaseSQLPoolConnection(Connection co) {
+		try {
+			co.close();
+		} catch (SQLException e) {
+			e.printStackTrace();
+		}
+	}
+
+	public synchronized Connection getSQLPoolConnection() throws OBDAException {
+		Connection conn = null;
+		try {
+			conn = tomcatPool.getConnection();
+		} catch (SQLException e) {
+			throw new OBDAException(e);
+		}
+		return conn;
+	}
+
 	/***
 	 * Establishes a new connection to the data source. This is a normal JDBC
 	 * connection. Used only internally to get metadata at the moment.
@@ -1024,13 +1112,12 @@
 	 */
 	private Connection getSQLConnection() throws OBDAException {
 		Connection conn;
->>>>>>> e0bf67b1
-
-    void close();
-
-<<<<<<< HEAD
-    void releaseSQLPoolConnection(Connection co);
-=======
+
+		String url = obdaSource.getParameter(RDBMSourceParameterConstants.DATABASE_URL);
+		String username = obdaSource.getParameter(RDBMSourceParameterConstants.DATABASE_USERNAME);
+		String password = obdaSource.getParameter(RDBMSourceParameterConstants.DATABASE_PASSWORD);
+		String driver = obdaSource.getParameter(RDBMSourceParameterConstants.DATABASE_DRIVER);
+
 		try {
 			conn = DriverManager.getConnection(url, username, password);
 		} catch (SQLException e) {
@@ -1040,16 +1127,13 @@
 		}
 		return conn;
 	}
->>>>>>> e0bf67b1
-
-    Connection getSQLPoolConnection() throws OBDAException;
-
-    // get a real (non pool) connection - used for protege plugin
-    OBDAConnection getNonPoolConnection() throws OBDAException;
-
-<<<<<<< HEAD
-    OBDAConnection getConnection() throws OBDAException;
-=======
+
+	// get a real (non pool) connection - used for protege plugin
+	public QuestConnection getNonPoolConnection() throws OBDAException {
+
+		return new QuestConnection(this, getSQLConnection());
+	}
+
 	/***
 	 * Returns a QuestConnection, the main object that a client should use to
 	 * access the query answering services of Quest. With the QuestConnection
@@ -1067,21 +1151,10 @@
 	 * @throws OBDAException
 	 */
 	public QuestConnection getConnection() throws OBDAException {
->>>>>>> e0bf67b1
-
-    UriTemplateMatcher getUriTemplateMatcher();
-
-<<<<<<< HEAD
-    DatalogProgram unfold(DatalogProgram query, String targetPredicate) throws OBDAException;
-
-    void setUriRefIds(Map<String, Integer> uriIds);
-
-    Map<String, Integer> getUriRefIds();
-
-    void setUriMap(LinkedHashMap<Integer, String> uriMap);
-
-    Map<Integer, String> getUriMap();
-=======
+
+		return new QuestConnection(this, getSQLPoolConnection());
+	}
+
 	public DBMetadata getMetaData() {
 		return metadata;
 	}
@@ -1090,18 +1163,16 @@
 		return unfolder.getUriTemplateMatcher();
 	}
 
+	@Override
 	public DatalogProgram unfold(DatalogProgram query, String targetPredicate) throws OBDAException {
 		return unfolder.unfold(query, targetPredicate);
 	}
->>>>>>> e0bf67b1
-
-    void repositoryChanged();
-
-<<<<<<< HEAD
-    RDBMSSIRepositoryManager getSIRepo();
-
-    boolean isSemIdx();
-=======
+
+	public void repositoryChanged() {
+		// clear cache
+		this.queryCache.clear();
+	}
+
 	public boolean isSemIdx() {
 		return (dataRepository != null);
 	}
@@ -1109,5 +1180,4 @@
 	public RDBMSSIRepositoryManager getSemanticIndexRepository() {
 		return dataRepository;
 	}
->>>>>>> e0bf67b1
 }