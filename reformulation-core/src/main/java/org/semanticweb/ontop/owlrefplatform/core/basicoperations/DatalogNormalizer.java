package org.semanticweb.ontop.owlrefplatform.core.basicoperations;

/*
 * #%L
 * ontop-reformulation-core
 * %%
 * Copyright (C) 2009 - 2014 Free University of Bozen-Bolzano
 * %%
 * Licensed under the Apache License, Version 2.0 (the "License");
 * you may not use this file except in compliance with the License.
 * You may obtain a copy of the License at
 * 
 *      http://www.apache.org/licenses/LICENSE-2.0
 * 
 * Unless required by applicable law or agreed to in writing, software
 * distributed under the License is distributed on an "AS IS" BASIS,
 * WITHOUT WARRANTIES OR CONDITIONS OF ANY KIND, either express or implied.
 * See the License for the specific language governing permissions and
 * limitations under the License.
 * #L%
 */

<<<<<<< HEAD
import org.semanticweb.ontop.model.*;
=======
import java.security.InvalidParameterException;
import java.util.ArrayList;
import java.util.Collection;
import java.util.Comparator;
import java.util.HashMap;
import java.util.HashSet;
import java.util.Iterator;
import java.util.LinkedHashSet;
import java.util.LinkedList;
import java.util.List;
import java.util.Map;
import java.util.Random;
import java.util.Set;
import java.util.Stack;

import org.semanticweb.ontop.model.AlgebraOperatorPredicate;
import org.semanticweb.ontop.model.BooleanOperationPredicate;
import org.semanticweb.ontop.model.CQIE;
import org.semanticweb.ontop.model.Constant;
import org.semanticweb.ontop.model.DatalogProgram;
import org.semanticweb.ontop.model.Function;
import org.semanticweb.ontop.model.OBDADataFactory;
import org.semanticweb.ontop.model.OBDAQueryModifiers;
import org.semanticweb.ontop.model.Predicate;
import org.semanticweb.ontop.model.Term;
import org.semanticweb.ontop.model.Variable;
>>>>>>> 9e2ef853
import org.semanticweb.ontop.model.Predicate.COL_TYPE;
import org.semanticweb.ontop.model.impl.FunctionalTermImpl;
import org.semanticweb.ontop.model.impl.OBDADataFactoryImpl;
import org.semanticweb.ontop.model.impl.OBDAVocabulary;
import org.semanticweb.ontop.utils.QueryUtils;
import org.slf4j.Logger;
import org.slf4j.LoggerFactory;

import java.security.InvalidParameterException;
import java.util.*;

/***
 * Implements several transformations on the rules of a datalog program that
 * make it easier to evaluate query containment, or to translate into SQL.
 * 
 * @author Mariano Rodriguez Muro <mariano.muro@gmail.com>, mrezk 
 * 
 */
public class DatalogNormalizer {
	private static Logger log = LoggerFactory.getLogger(DatalogNormalizer.class);
	private final static OBDADataFactory fac = OBDADataFactoryImpl.getInstance();
	private final static Map<Variable, Term> substitutionsTotal= new HashMap<Variable,Term>();
	private static Random rand = new Random();
	
	/***
	 * Normalizes all the rules in a Datalog program, pushing equalities into
	 * the atoms of the queries, when possible
	 * 
	 * @param dp
	 */
	public static DatalogProgram normalizeDatalogProgram(DatalogProgram dp) {
		DatalogProgram clone = fac.getDatalogProgram();
		clone.setQueryModifiers(dp.getQueryModifiers());
		for (CQIE cq : dp.getRules()) {
			CQIE normalized = normalizeCQIE(cq);
			if (normalized != null) {
				clone.appendRule(normalized);
			}
		}
		return clone;
	}

	public static CQIE normalizeCQIE(CQIE query) {
		CQIE result = unfoldANDTrees(query);
		// result = normalizeEQ(result);
		result = unfoldJoinTrees(result);
		result = pullUpNestedReferences(result, true);
		if (result == null)
			return null;
		return result;
	}

	/***
	 * This expands all AND trees into individual comparison atoms in the body
	 * of the query. Nested AND trees inside Join or LeftJoin atoms are not
	 * touched.
	 * 
	 * @param query
	 * @return
	 */
	public static CQIE unfoldANDTrees(CQIE query) {
		CQIE result = query.clone();
		List<Function> body = result.getBody();
		/* Collecting all necessary conditions */
		for (int i = 0; i < body.size(); i++) {
			Function currentAtom = body.get(i);
			if (currentAtom.getPredicate() == OBDAVocabulary.AND) {
				body.remove(i);
				body.addAll(getUnfolderAtomList(currentAtom));
			}
		}
		return result;
	}

	/***
	 * This expands all Join that can be directly added as conjuncts to a
	 * query's body. Nested Join trees inside left joins are not touched.
	 * 
	 * @param query
	 * @return
	 */
	public static CQIE unfoldJoinTrees(CQIE query) {
		return unfoldJoinTrees(query, true);
	}

	/***
	 * This expands all Join that can be directly added as conjuncts to a
	 * query's body. Nested Join trees inside left joins are not touched.
	 * 
	 * @param query
	 * @return
	 */
	public static CQIE unfoldJoinTrees(CQIE query, boolean clone) {
		if (clone)
			query = query.clone();
		List body = query.getBody();
		unfoldJoinTrees(body, true);
		return query;
	}

	/***
	 * This expands all Join that can be directly added as conjuncts to a
	 * query's body. Nested Join trees inside left joins are not touched.
	 * <p>
	 * In addition, we will remove any Join atoms that only contain one single
	 * data atom, i.e., the join is not a join, but a table reference with
	 * conditions. These kind of atoms can result from the partial evaluation
	 * process and should be eliminated. The elimination takes all the atoms in
	 * the join (the single data atom plus possibly extra boolean conditions and
	 * adds them to the node that is the parent of the join).
	 * 
	 * @param body
     * @param isJoin
	 * @return
	 */
	public static void unfoldJoinTrees(List body, boolean isJoin) {
		/* Collecting all necessary conditions */
		for (int i = 0; i < body.size(); i++) {
			Function currentAtom = (Function) body.get(i);
			if (!currentAtom.isAlgebraFunction())
				continue;
			if (currentAtom.getFunctionSymbol() == OBDAVocabulary.SPARQL_LEFTJOIN)
				unfoldJoinTrees(currentAtom.getTerms(), false);
			if (currentAtom.getFunctionSymbol() == OBDAVocabulary.SPARQL_JOIN) {
				unfoldJoinTrees(currentAtom.getTerms(), true);
				int dataAtoms = countDataItems(currentAtom.getTerms());
				if (isJoin || dataAtoms == 1) {
					body.remove(i);
					for (int j = currentAtom.getTerms().size() - 1; j >= 0; j--) {
						Term term = currentAtom.getTerm(j);
						Function asAtom = (Function) term;
						if (!body.contains(asAtom))
							body.add(i, asAtom);
					}
					i -= 1;
				}
			} // end join
		} // end for body
	}

	public static CQIE foldJoinTrees(CQIE query, boolean clone) {
		if (clone)
			query = query.clone();
		List body = query.getBody();
		foldJoinTrees(body, false);
		return query;
	}

	public static void foldJoinTrees(List atoms, boolean isJoin) {
		List<Function> dataAtoms = new LinkedList<Function>();
		List<Function> booleanAtoms = new LinkedList<Function>();

		/*
		 * Collecting all data and boolean atoms for later processing. Calling
		 * recursively fold Join trees on any algebra function.
		 */
		for (Object o : atoms) {
			Function atom = (Function) o;
			if (atom.isBooleanFunction()) {
				booleanAtoms.add(atom);
			} else {
				dataAtoms.add(atom);
				if (atom.getFunctionSymbol() == OBDAVocabulary.SPARQL_LEFTJOIN)
					foldJoinTrees(atom.getTerms(), false);
				if (atom.getFunctionSymbol() == OBDAVocabulary.SPARQL_JOIN)
					foldJoinTrees(atom.getTerms(), true);
			}

		}

		if (!isJoin || dataAtoms.size() <= 2)
			return;

		/*
		 * We process all atoms in dataAtoms to make only BINARY joins. Taking
		 * two at a time and replacing them for JOINs, until only two are left.
		 * All boolean conditions of the original join go into the first join
		 * generated. It always merges from the left to the right.
		 */
		while (dataAtoms.size() > 2) {
			Function joinAtom = fac.getFunction(OBDAVocabulary.SPARQL_JOIN, dataAtoms.remove(0), dataAtoms.remove(0));
			joinAtom.getTerms().addAll(booleanAtoms);
			booleanAtoms.clear();

			dataAtoms.add(0, joinAtom);
		}
		atoms.clear();
		atoms.addAll(dataAtoms);

	}

	/***
	 * Counts the number of data atoms in this list of terms. Not recursive.
	 * 
	 * @param terms
	 * @return
	 */
	public static int countDataItems(List<Term> terms) {
		int count = 0;
		for (Term lit : terms) {
			Function currentAtom = (Function) lit;
			if (!currentAtom.isBooleanFunction())
				count += 1;
		}
		return count;
	}

	/***
	 * Enforces all equalities in the query, that is, for every equivalence
	 * class (among variables) defined by a set of equalities, it chooses one
	 * representative variable and replaces all other variables in the equivalence
	 * class with the representative variable. For example, if the query body
	 * is R(x,y,z), x=y, y=z. It will choose x and produce the following body
	 * R(x,x,x).
	 * <p>
     * We ignore the equalities with disjunctions. For example R(x,y,z), x=y OR y=z
	 * Note the process will also remove from the body all the equalities that are
	 * here processed.
	 * 
	 * 
	 * @param result
	 * @param clone
	 *            Indicates if the query should be cloned and the changes done
	 *            on the clone only, or if the changes are done 'in place'. The
	 *            first case returns a NEW query object, the second case returns
	 *            the ORIGINAL query object.
	 * @return
	 */
	public static CQIE enforceEqualities(CQIE result, boolean clone) {
		if (clone)
			result = result.clone();

		List<Function> body = result.getBody();
		Map<Variable, Term> mgu = new HashMap<>();

		/* collecting all equalities as substitutions */

		for (int i = 0; i < body.size(); i++) {
			Function atom = body.get(i);
<<<<<<< HEAD
            //TODO: DOUBLE CHECK THIS FALSE
			Unifier.applyUnifier(atom, mgu, false);
=======
			Unifier.applyUnifier(atom, mgu,false);
>>>>>>> 9e2ef853

                if (atom.getFunctionSymbol() == OBDAVocabulary.EQ) {
                    Substitution s = Unifier.getSubstitution(atom.getTerm(0), atom.getTerm(1));
                    if (s == null) {
                        continue;
                    } else if (!(s instanceof NeutralSubstitution)) {
                        Unifier.composeUnifiers(mgu, s);
                    }
                    body.remove(i);
                    i -= 1;
                }
                //search for nested equalities in AND function
                else if(atom.getFunctionSymbol() == OBDAVocabulary.AND){
                    nestedEQSubstitutions(atom, mgu);

                    //we remove the function if empty because all its terms were equalities
                    if(atom.getTerms().isEmpty()){
                        body.remove(i);
                        i -= 1;
                    }
                    else{

                        //if there is only a term left we remove the conjunction
                        if(atom.getTerms().size()==1 ) {
                            body.set(i, (Function) atom.getTerm(0));
                        }
                        else {
                            //update the body with the new values
                            body.set(i, atom);
                        }

                    }


                }

            }

		result = Unifier.applyUnifier(result, mgu, false);
		return result;
	}
	
	
	
	  /**
     * We search for equalities in conjunctions. This recursive methods explore AND functions and removes EQ functions,
     * substituting the values using the class
     * {@link Unifier#getSubstitution(it.unibz.krdb.obda.model.Term, it.unibz.krdb.obda.model.Term)}
     * @param atom the atom that can contain equalities
     * @param mgu mapping between a variable and a term
     */
    private static void nestedEQSubstitutions(Function atom, Map<Variable, Term> mgu) {
        List<Term> terms = atom.getTerms();
        for (int i = 0; i < terms.size(); i++) {
            Term t = terms.get(i);


            if (t instanceof Function) {
                Function t2 = (Function) t;
                Unifier.applyUnifier(t2, mgu,false);

                //in case of equalities do the substitution and remove the term
                if (t2.getFunctionSymbol() == OBDAVocabulary.EQ) {
                    Substitution s = Unifier.getSubstitution(t2.getTerm(0), t2.getTerm(1));

                    if (s == null) {
                        continue;
                    } else if (!(s instanceof NeutralSubstitution)) {
                        Unifier.composeUnifiers(mgu, s);
                    }

                    terms.remove(i);
                    i -= 1;


                }
                //consider the case of  AND function. Calls recursive method to consider nested equalities
                else {
                    if (t2.getFunctionSymbol() == OBDAVocabulary.AND) {
                        nestedEQSubstitutions(t2, mgu);

                        //we remove the function if empty because all its terms were equalities
                        if (t2.getTerms().isEmpty()) {
                            terms.remove(i);
                            i -= 1;
                        } else {

                            //if there is only a term left we remove the conjunction
                            //we remove and function and we set  atom equals to the term that remained
                            if (t2.getTerms().size() == 1) {
                                atom.setTerm(i, t2.getTerm(0));
                            }

                        }
                    }
                }

            }

<<<<<<< HEAD

    /**
     * We search for equalities in conjunctions. This recursive methods explore AND functions and removes EQ functions,
     * substituting the values using the class
     * {@link Unifier#getSubstitution(Term, Term)}
     * @param atom the atom that can contain equalities
     * @param mgu mapping between a variable and a term
     */
    private static void nestedEQSubstitutions(Function atom, Map<Variable, Term> mgu) {
        List<Term> terms = atom.getTerms();
        for (int i = 0; i < terms.size(); i++) {
            Term t = terms.get(i);


            if (t instanceof Function) {
                Function t2 = (Function) t;
                //TODO: DOUBLE CHECK THIS FALSE
                Unifier.applyUnifier(t2, mgu,false);

                //in case of equalities do the substitution and remove the term
                if (t2.getFunctionSymbol() == OBDAVocabulary.EQ) {
                    Substitution s = Unifier.getSubstitution(t2.getTerm(0), t2.getTerm(1));

                    if (s == null) {
                        continue;
                    } else if (!(s instanceof NeutralSubstitution)) {
                        Unifier.composeUnifiers(mgu, s);
                    }

                    terms.remove(i);
                    i -= 1;


                }
                //consider the case of  AND function. Calls recursive method to consider nested equalities
                else {
                    if (t2.getFunctionSymbol() == OBDAVocabulary.AND) {
                        nestedEQSubstitutions(t2, mgu);

                        //we remove the function if empty because all its terms were equalities
                        if (t2.getTerms().isEmpty()) {
                            terms.remove(i);
                            i -= 1;
                        } else {

                            //if there is only a term left we remove the conjunction
                            //we remove and function and we set  atom equals to the term that remained
                            if (t2.getTerms().size() == 1) {
                                atom.setTerm(i, t2.getTerm(0));
                            }

                        }
                    }
                }

            }

        }



    }

=======
        }



    }

    
>>>>>>> 9e2ef853
	/***
	 * See {@link #enforceEqualities(CQIE, boolean)}
	 * 
	 * @param dp
	 * @return
	 * @see #enforceEqualities(CQIE, boolean)
	 */
	public static DatalogProgram enforceEqualities(DatalogProgram dp) {

		return enforceEqualities(dp, true);
	}

	/***
	 * Enforces equalities in the variables of the queries in the Datalog
	 * program returning a copy of the program with all the equalities enforced.
	 * {@link #enforceEqualities(CQIE, boolean) enforceEqualities}
	 * 
	 * @param dp
	 * @return
	 * @see #enforceEqualities(CQIE, boolean)
	 */
	public static DatalogProgram enforceEqualities(DatalogProgram dp, boolean clone) {
		List<CQIE> queries = dp.getRules();
		if (clone) {
			OBDAQueryModifiers queryModifiers = dp.getQueryModifiers();
			dp = fac.getDatalogProgram();
			dp.setQueryModifiers(queryModifiers);
		}
		for (CQIE cq : queries) {
			cq = enforceEqualities(cq, clone);
			if (clone) {
				dp.appendRule(cq);
			}
		}
		return dp;
	}

	/***
	 * This method introduces new variable names in each data atom and
	 * equalities to account for JOIN operations. This method is called before
	 * generating SQL queries and allows to avoid cross refrences in nested
	 * JOINs, which generate wrong ON or WHERE conditions.
	 * 
	 * 
	 * @param query
	 */
	public static CQIE pullOutEqualities(CQIE query) {
		Map<Variable, Term> substitutions = new HashMap<Variable, Term>();
		int[] newVarCounter = { 1 };

		//Set<Function> booleanAtoms = new HashSet<Function>();
		List<Function> equalities = new LinkedList<Function>();
		
		pullOutEqualities(query.getBody(), substitutions, equalities, newVarCounter, false);
		List<Function> body = query.getBody();
		body.addAll(equalities);

		/*
		 * All new variables have been generated, the substitutions also, we
		 * need to apply them to the equality atoms and to the head of the
		 * query.
		 */

		Unifier.applyUnifier(query, substitutions, false);
		
		substitutionsTotal.clear();
		
		/**
		 * For debugging only
		 */
		QueryUtils.clearCache(query);
		return query;

	}

	private static BranchDepthSorter sorter = new BranchDepthSorter();

	/***
	 * Compares two atoms by the depth of their JOIN/LEFT JOIN branches. This is
	 * used to sort atoms in a query bodybased on the depth, to assure the
	 * depesth branches are visited first.
	 * 
	 * @author mariano
	 * 
	 */
	private static class BranchDepthSorter implements Comparator<Function> {

		public int getDepth(Function term) {
			int max = 0;
			if (term.isDataFunction() || term.isBooleanFunction() || term.isDataTypeFunction()) {
				return 0;
			} else {
				List<Term> innerTerms = term.getTerms();

				for (Term innerTerm : innerTerms) {
					int depth = getDepth((Function) innerTerm);
					max = Math.max(max, depth);
				}
				max += 1;
			}

			// System.out.println("MAX: " + max);
			return max;
		}

		@Override
		public int compare(Function arg0, Function arg1) {
			return getDepth(arg1) - getDepth(arg0);
		}
	}

	/***
	 * Adds a trivial equality to a LeftJoin in case the left join doesn't have
	 * at least one boolean condition. This is necessary to have syntactically
	 * correct LeftJoins in SQL.
	 * 
	 * @param leftJoin
	 */
	private static void addMinimalEqualityToLeftJoin(Function leftJoin) {
		int booleanAtoms = 0;
		boolean isLeftJoin = leftJoin.isAlgebraFunction();
		for (Term term : leftJoin.getTerms()) {
			Function f = (Function) term;
			if (f.isAlgebraFunction()) {
				addMinimalEqualityToLeftJoin(f);
			}
			if (f.isBooleanFunction())
				booleanAtoms += 1;
		}
		if (isLeftJoin && booleanAtoms == 0) {
			Function trivialEquality = fac.getFunctionEQ(fac.getConstantLiteral("1", COL_TYPE.INTEGER),
					fac.getConstantLiteral("1", COL_TYPE.INTEGER));
			leftJoin.getTerms().add(trivialEquality);
		}
	}

	public static void addMinimalEqualityToLeftJoin(CQIE query) {
		for (Function f : query.getBody()) {
			if (f.isAlgebraFunction()) {
				if (f.getFunctionSymbol().getName().equals("Group")) {
					// Group by is algebra function
					// TODO: See if there is more elegant solution
					continue;
				}
				addMinimalEqualityToLeftJoin(f);
			}
		}
	}

	/***
	 * This method introduces new variable names in each data atom and
	 * equalities to account for JOIN operations. This method is called before
	 * generating SQL queries and allows to avoid cross references in nested
	 * JOINs, which generate wrong ON or WHERE conditions.
	 * 
	 * 
	 * @param currentTerms
	 * @param substitutions
	 * @return 
	 */

	@SuppressWarnings("unchecked")
	private static List<Function> pullOutEqualities(List currentTerms, Map<Variable, Term> substitutions, List<Function> eqList, int[] newVarCounter,
			boolean isLeftJoin) {


		//Multimap<Variable, Function> mapVarAtom =  HashMultimap.create();
		
		List<Function> eqGoOutside = new LinkedList<Function>();

		
		for (int i = 0; i < currentTerms.size(); i++) {

			Term term = (Term) currentTerms.get(i);
		

			/*
			 * We don't expect any functions as terms, data atoms will only have
			 * variables or constants at this level. This method is only called
			 * exactly before generating the SQL query.
			 */
			if (!(term instanceof Function))
				throw new RuntimeException("Unexpected term found while normalizing (pulling out equalities) the query.");

			Function atom = (Function) term;
			List<Term> subterms = atom.getTerms();

			if (atom.isAlgebraFunction()) {
				if (atom.getFunctionSymbol() == OBDAVocabulary.SPARQL_LEFTJOIN){
					eqGoOutside.addAll(pullOutEqualities(subterms, substitutions, eqList, newVarCounter, true));
					
					Set<Variable> uniVarTm = new HashSet<Variable>();
					getVariablesFromList(subterms, uniVarTm);
					
					//I find the scope of the equality
					for (Function eq:eqGoOutside){
						if (uniVarTm.containsAll(eq.getReferencedVariables())){
							subterms.add(eq);
							//eqGoOutside.remove(eq);
						}
					}
				}else if (atom.getFunctionSymbol() == OBDAVocabulary.SPARQL_GROUP){
					continue;
				}else{
					eqGoOutside.addAll(pullOutEqualities(subterms, substitutions, eqList, newVarCounter, false));
				}

			} else if (atom.isBooleanFunction()) {
				continue;

			}

			// rename/substitute variables

			for (int j = 0; j < subterms.size(); j++) {
				Term subTerm = subterms.get(j);
				if (subTerm instanceof Variable) {
					
					//mapVarAtom.put((Variable)subTerm, atom);
					renameVariable(substitutions, eqList, newVarCounter, atom,	subterms, j, (Variable) subTerm);
					
				} else if (subTerm instanceof Constant) {
					/*
					 * This case was necessary for query 7 in BSBM
					 */
					/**
					 * A('c') Replacing the constant with a fresh variable x and
					 * adding an quality atom ,e.g., A(x), x = 'c'
					 */
					// only relevant if in data function?
					if (atom.isDataFunction()) {
						Variable var = fac.getVariable("f" + newVarCounter[0]);
						newVarCounter[0] += 1;
						Function equality = fac.getFunctionEQ(var, subTerm);
						subterms.set(j, var);
						eqList.add(equality);
					}

				} else if (subTerm instanceof Function) {
					Predicate head = ((Function) subTerm).getFunctionSymbol();

					if (head.isDataTypePredicate()) {

						// This case is for the ans atoms that might have
						// functions in the head. Check if it is needed.
						Set<Variable> subtermsset = subTerm
								.getReferencedVariables();

						// Right now we support only unary functions!!
						for (Variable var : subtermsset) {
							renameTerm(substitutions, eqList, newVarCounter,
									atom, subterms, j, (Function) subTerm, var);
						}
					}
				}
			} // end for subterms
			
			
			
			
			
			
			
			
			//TODO: WHat about the JOIN????
			if (isLeftJoin){
/*
				Set<Variable> uniVarTm = new HashSet<Variable>();
				getVariablesFromList(currentTerms, uniVarTm);

				for (Function eq:eqList){
					
					//If the variables in the equality are contained in the current terms we add the equality
					boolean containsVars = uniVarTm.contains(eq.getReferencedVariables());
					if (containsVars){
						
						currentTerms.add(i + 1, eq);
						eqList.remove(eq);
					}
				} //END FOR
				*/
				eqGoOutside.addAll(eqList);
				eqList.clear();
			}else{
				currentTerms.addAll(i + 1, eqList);
				i = i + eqList.size();
				eqList.clear();
			}
			
		}//end for current terms
		return eqGoOutside;
	}

	/**
	 * @param currentTerms
	 * @param uniVar
	 */
	private static void getVariablesFromList(List currentTerms,
			Set<Variable> uniVar) {
		for (Object te:currentTerms){
			uniVar.addAll(((Term) te).getReferencedVariables());
		}
	}

	private static void renameTerm(Map<Variable, Term> substitutions, List<Function> eqList, int[] newVarCounter, Function atom,
			List<Term> subterms, int j, Function subTerm, Variable var1) {
		Predicate head = subTerm.getFunctionSymbol();
		Variable var2 = (Variable) substitutions.get(var1);

		if (var2 == null) {
			/*
			 * No substitution exists, hence, no action but generate a new
			 * variable and register in the substitutions, and replace the
			 * current value with a fresh one.
			 */
			var2 = fac.getVariable(var1.getName() + "f" + newVarCounter[0]);

			FunctionalTermImpl newFuncTerm = (FunctionalTermImpl) fac.getFunction(head, var1);
			subterms.set(j, var2);

			Function equality = fac.getFunctionEQ(var2, newFuncTerm);
			eqList.add(equality);

		} else {

			/*
			 * There already exists one, so we generate a fresh, replace the
			 * current value, and add an equality between the substitution and
			 * the new value.
			 */

			if (atom.isDataFunction()) {
				Variable newVariable = fac.getVariable(var1.getName() + newVarCounter[0]);

				subterms.set(j, newVariable);
				FunctionalTermImpl newFuncTerm = (FunctionalTermImpl) fac.getFunction(head, var2);

				Function equality = fac.getFunctionEQ(newVariable, newFuncTerm);
				eqList.add(equality);

			} else { // if its not data function, just replace
						// variable
				subterms.set(j, var2);
			}
		}
		newVarCounter[0] += 1;

	}

	private static void renameVariable(Map<Variable, Term> substitutions, List<Function> eqList, int[] newVarCounter, Function atom,
			List<Term> subterms, int j, Term subTerm) {
		Variable var1 = (Variable) subTerm;
		Variable var2 = (Variable) substitutions.get(var1);


		if (var2 == null) {
			/*
			 * No substitution exists, hence, no action but generate a new
			 * variable and register in the substitutions, and replace the
			 * current value with a fresh one.
			 */
//			int randomNum = rand.nextInt(20) + 1;
			//+ randomNum
			var2 = fac.getVariable(var1.getName() + "f" + newVarCounter[0] );

			substitutions.put(var1, var2);
			substitutionsTotal.put(var1, var2);
			subterms.set(j, var2);

		} else {

			/*
			 * There already exists one, so we generate a fresh, replace the
			 * current value, and add an equality between the substitution and
			 * the new value.
			 */
			
			while (substitutions.containsKey(var2)){
				Variable variable = (Variable) substitutions.get(var2);
				var2=variable;
			}

			if (atom.isDataFunction()) {
				
				
				Variable newVariable = fac.getVariable(var1.getName() + "f" + newVarCounter[0]);

				//replace the variable name
				subterms.set(j, newVariable);

				//record the change
				substitutionsTotal.put(var2, newVariable);

				
				
				//create the equality
				Function equality = fac.getFunctionEQ(var2, newVariable);
				eqList.add(equality);
				



			} else { // if its not data function, just replace
						// variable
				subterms.set(j, var2);
			}
		}
		newVarCounter[0] += 1;
	}

	// Saturate equalities list to explicitly state JOIN conditions and
	// therefore avoid having
	// to rely on DBMS for nested JOIN optimisations (PostgreSQL case for BSBM
	// Q3)
	private static void saturateEqualities(Set<Function> boolSet) {
		List<Set> equalitySets = new ArrayList();
		Iterator<Function> iter = boolSet.iterator();
		while (iter.hasNext()) {
			Function eq = iter.next();
			if (eq.getFunctionSymbol() != OBDAVocabulary.EQ)
				continue;
			Term v1 = eq.getTerm(0);
			Term v2 = eq.getTerm(1);
			if (equalitySets.size() == 0) {
				Set firstSet = new LinkedHashSet();
				firstSet.add(v1);
				firstSet.add(v2);
				equalitySets.add(firstSet);
				continue;
			}
			for (int k = 0; k < equalitySets.size(); k++) {
				Set set = equalitySets.get(k);
				if (set.contains(v1)) {
					set.add(v2);
					continue;
				}
				if (set.contains(v2)) {
					set.add(v1);
					continue;
				}
				if (k == equalitySets.size() - 1) {
					Set newSet = new LinkedHashSet();
					newSet.add(v1);
					newSet.add(v2);
					equalitySets.add(newSet);
					break;
				}
			}

		}

		for (int k = 0; k < equalitySets.size(); k++) {
			List varList = new ArrayList(equalitySets.get(k));
			for (int i = 0; i < varList.size() - 1; i++) {
				for (int j = i + 1; j < varList.size(); j++) {
					Function equality = fac.getFunctionEQ((Term) varList.get(i), (Term) varList.get(j));
					boolSet.add(equality);
				}
			}
		}
	}

	/****
	 * Gets all the variables that are defined in this list of atoms, except in
	 * atom i
	 * 
	 * @param atoms
	 * @return
	 */
	private static Set<Variable> getDefinedVariables(List atoms) {
		Set<Variable> currentLevelVariables = new HashSet<Variable>();
		for (Object l : atoms) {
			Function atom = (Function) l;
			if (atom.isBooleanFunction()) {
				continue;
			} else if (atom.isAlgebraFunction()) {
				currentLevelVariables.addAll(getDefinedVariables(atom.getTerms()));
			} else {
				currentLevelVariables.addAll(atom.getReferencedVariables());
			}
		}
		return currentLevelVariables;
	}

	/***
	 * Collects all the variables that appear in all other branches (these are
	 * atoms in the list of atoms) except in focusBranch.
	 * <p>
	 * Variables are considered problematic because they are out of the scope of
	 * focusBranch. There are not visible in an SQL algebra tree.
	 * <p>
	 * Note that this method should only be called after callin pushEqualities
	 * and pullOutEqualities on the CQIE. This is to assure that there are no
	 * transitive equalities to take care of and that each variable in a data
	 * atom is unique.
	 * 
	 * @param atoms
	 * @param focusBranch
	 * @return
	 */
	private static Set<Variable> getProblemVariablesForBranchN(List atoms, int focusBranch) {
		Set<Variable> currentLevelVariables = new HashSet<Variable>();
		for (int i = 0; i < atoms.size(); i++) {
			if (i == focusBranch)
				continue;
			Function atom = (Function) atoms.get(i);
			if (atom.isDataFunction()) {
				currentLevelVariables.addAll(atom.getReferencedVariables());
			} else if (atom.isAlgebraFunction()) {
				currentLevelVariables.addAll(getDefinedVariables(atom.getTerms()));
			} else {
				// noop
			}
		}
		return currentLevelVariables;
	}

	/***
	 * This will
	 * 
	 * @param query
	 * @return
	 */
	public static CQIE pullUpNestedReferences(CQIE query, boolean clone) {

		if (clone)
			query = query.clone();

		List<Function> body = query.getBody();

		Function head = query.getHead();
		/*
		 * This set is only for reference
		 */
		Set<Variable> currentLevelVariables = new HashSet<Variable>();
		/*
		 * This set will be modified in the process
		 */
		Set<Function> resultingBooleanConditions = new HashSet<Function>();

		/*
		 * Analyze each atom that is a Join or LeftJoin, the process will
		 * replace everything needed.
		 */
		int[] freshVariableCount = { 0 };
		pullUpNestedReferences(body, head, currentLevelVariables, resultingBooleanConditions, freshVariableCount);

		/*
		 * Adding any remiding boolean conditions to the top level.
		 */
		for (Function condition : resultingBooleanConditions) {
			body.add(condition);
		}

		return query;
	}

	private static void pullUpNestedReferences(List currentLevelAtoms, Function head, Set<Variable> problemVariables,
			Set<Function> booleanConditions, int[] freshVariableCount) {

		/*
		 * Call recursively on each atom that is a Join or a LeftJoin passing
		 * the variables of this level
		 */
		for (int focusBranch = 0; focusBranch < currentLevelAtoms.size(); focusBranch++) {
			Object l = currentLevelAtoms.get(focusBranch);

			Function atom = (Function) l;
			if (!(atom.getFunctionSymbol() instanceof AlgebraOperatorPredicate)){
				continue;
			}
			if (atom.getFunctionSymbol().getName().equals("Group")){
				continue;
			}
			
			// System.out
			// .println("======================== INTO ALGEBRA =====================");

			List<Term> terms = atom.getTerms();

			Set<Variable> nestedProblemVariables = new HashSet<Variable>();

			nestedProblemVariables.addAll(problemVariables);
			nestedProblemVariables.addAll(getProblemVariablesForBranchN(currentLevelAtoms, focusBranch));

			pullUpNestedReferences(terms, head, nestedProblemVariables, booleanConditions, freshVariableCount);
		}

		// Here we need to saturate Equalities
		saturateEqualities(booleanConditions);

		/*
		 * Add the resulting equalities that belong to the current level. An
		 * equality belongs to this level if ALL its variables are defined at
		 * the current level and not at the upper levels.
		 */
		Set<Function> removedBooleanConditions = new HashSet<Function>();
		// System.out.println("Checking boolean conditions: "
		// + booleanConditions.size());
		for (Function equality : booleanConditions) {
			Set<Variable> atomVariables = equality.getReferencedVariables();

			boolean belongsToThisLevel = true;
			for (Variable var : atomVariables) {
				if (!problemVariables.contains(var))
					continue;
				belongsToThisLevel = false;
			}
			if (!belongsToThisLevel)
				continue;

			currentLevelAtoms.add(equality);
			removedBooleanConditions.add(equality);
		}
		booleanConditions.removeAll(removedBooleanConditions);

		/*
		 * Review the atoms of the current level and generate any variables,
		 * equalities needed at this level (no further recursive calls).
		 * Generate new variables for each variable that appears at this level,
		 * and also appears at a top level. We do this only for data atoms.
		 * 
		 * We do this by creating a substitution for each of the, and then
		 * applying the substitution. We also add an equality for each
		 * substitution we created.
		 */

		/*
		 * Review the current boolean atoms, if the refer to upper level
		 * variables then remove them from the current level and add them to the
		 * equalities set for the upper level.
		 * 
		 * If an contains at least 1 variable that is mentioned in an upper
		 * level, then this condition is removed from the current level and
		 * moved forward by adding it to the booleanConditions set.
		 */

		for (int index = 0; index < currentLevelAtoms.size(); index++) {
			// System.out.println(index);
			// System.out.println(currentLevelAtoms.size());
			Term l = (Term) currentLevelAtoms.get(index);
			Function atom = (Function) l;
			// System.out
			// .println(atom.getFunctionSymbol().getClass() + " " + atom);
			if (!(atom.getFunctionSymbol() instanceof BooleanOperationPredicate))
				continue;
			Set<Variable> variables = atom.getReferencedVariables();
			boolean belongsUp = false;

			search: for (Variable var : variables) {
				if (problemVariables.contains(var)) {

					// /*
					// * looking for an equality that might indicate that in
					// fact,
					// * the atom doesn't belong up because there is an equality
					// * at this level that mentiones the "unsafe variable" and
					// a
					// * "safe variable" at the same time. (this pattern happens
					// * due to the call to
					// DatalogNormalizer.pullOutEqualities()
					// * that happens before pullingUp
					// */
					// for (int idx2 = 0; idx2 < currentLevelAtoms.size();
					// idx2++) {
					// NewLiteral l2 = (NewLiteral) currentLevelAtoms
					// .get(idx2);
					// if (!(l2 instanceof Function))
					// continue;
					// Function f2 = (Function) l2;
					// if (f2.getPredicate() != OBDAVocabulary.EQ)
					// continue;
					// List<NewLiteral> equalityVariables = f2.getTerms();
					// if (equalityVariables.contains(var)) {
					// // NewLiteral var2 = equalityVariables.get(0);
					// // if (!(var2 instanceof Variable))
					// // continue;
					// if (!(problemVariables
					// .containsAll(equalityVariables))) {
					// /*
					// * we found that var is acutally safe, there is
					// * an equality that bounds it to a data atom in
					// * the current level
					// */
					// continue search;
					// }
					// }
					//
					// }

					belongsUp = true;
					break;
				}
			}

			if (!belongsUp)
				continue;

			// Belongs up, removing and pushing up

			// System.out.println("REMOVED!!!!");

			currentLevelAtoms.remove(index);
			index -= 1;
			booleanConditions.add(atom);
		}

	}

	/***
	 * Takes an AND atom and breaks it into a list of individual condition
	 * atoms.
	 * 
	 * @param atom
	 * @return
	 */
	public static List<Function> getUnfolderAtomList(Function atom) {
		if (atom.getPredicate() != OBDAVocabulary.AND) {
			throw new InvalidParameterException();
		}
		List<Term> innerFunctionalTerms = new LinkedList<Term>();
		for (Term term : atom.getTerms()) {
			innerFunctionalTerms.addAll(getUnfolderTermList((Function) term));
		}
		List<Function> newatoms = new LinkedList<Function>();
		for (Term innerterm : innerFunctionalTerms) {
			Function f = (Function) innerterm;
			Function newatom = fac.getFunction(f.getFunctionSymbol(), f.getTerms());
			newatoms.add(newatom);
		}
		return newatoms;
	}

	/***
	 * Takes an AND atom and breaks it into a list of individual condition
	 * atoms.
	 * 
	 * @param term
	 * @return
	 */
	public static List<Term> getUnfolderTermList(Function term) {

		List<Term> result = new LinkedList<Term>();

		if (term.getFunctionSymbol() != OBDAVocabulary.AND) {
			result.add(term);
		} else {
			List<Term> terms = term.getTerms();
			for (Term currentterm : terms) {
				if (currentterm instanceof Function) {
					result.addAll(getUnfolderTermList((Function) currentterm));
				} else {
					result.add(currentterm);
				}
			}
		}

		return result;
	}

	// THE FOLLOWING COMMENT IS TAKEN FROM THE CODE ABOVE, THE FUNCTIONALITY IT
	// DESCRIBES
	// WAS IMPLEMENTED BELLOW
	/*
	 * Here we collect boolean atoms that have conditions of atoms on the left
	 * of left joins. These cannot be put in the conditions of LeftJoin(...)
	 * atoms as inside terms, since these conditions have to be applied no
	 * matter what. Keeping them there makes them "optional", i.e., or else
	 * return NULL. Hence these conditions have to be pulled up to the nearest
	 * JOIN in the upper levels in the branches. The pulloutEqualities method
	 * iwll do this, however if there are still remaiing some by the time it
	 * finish, we must add them to the body of the CQIE as normal conditions to
	 * the query (WHERE clauses)
	 */

	public static void pullOutLeftJoinConditions(CQIE query) {
		Set<Function> booleanAtoms = new HashSet<Function>();
		Set<Function> tempBooleans = new HashSet<Function>();
		List body = query.getBody();
		
		pullOutLJCond(body, booleanAtoms, false, tempBooleans, false);
		body.addAll(booleanAtoms);
	}

	private static void pullOutLJCond(List currentTerms, Set<Function> leftConditionBooleans, boolean isLeftJoin,
			Set<Function> currentBooleans, boolean isSecondJoin) {
		boolean firstDataAtomFound = false;
		boolean secondDataAtomFound = false;
		boolean is2 = false;
		List tempTerms = new LinkedList();
		tempTerms.addAll(currentTerms);
		Set<Function> tempConditionBooleans = new HashSet<Function>();
		
		if (currentTerms.size() == 0) {
			/*
			 * This can happen when there are mappings with no body (facts)
			 */
			return;
		}
		
		Term firstT = (Term) currentTerms.get(0);
		if (!(firstT instanceof Function))
			throw new RuntimeException("Unexpected term found while normalizing (pulling out conditions) the query.");

		Function f = (Function) firstT;

		for (int i = 0; i < currentTerms.size(); i++) {
			Term term = (Term) currentTerms.get(i);

			Function atom = (Function) term;
			List<Term> subterms = atom.getTerms();

			// if we are in left join then pull out boolean conditions that
			// correspond to first data atom

			if (atom.isDataFunction() || atom.isAlgebraFunction()) {
				// if an atom is a Join then go inside, otherwise its
				// Data Function
				if (atom.isAlgebraFunction()) {
					if (i != 0)
						is2 = true;
					if (atom.getFunctionSymbol() == OBDAVocabulary.SPARQL_LEFTJOIN)
						pullOutLJCond(subterms, leftConditionBooleans, true, currentBooleans, is2);
					else
						pullOutLJCond(subterms, leftConditionBooleans, false, currentBooleans, is2);

				}

				// if first data atom is found already then this is the second
				if (firstDataAtomFound)
					secondDataAtomFound = true;
				// if both are false then its the first data atom
				if (!firstDataAtomFound && !secondDataAtomFound) {
					firstDataAtomFound = true;
				}

				// I changed this, booleans were not being added !!
				if (secondDataAtomFound && !isLeftJoin) {
					tempTerms.addAll(currentBooleans);
				}

			} else { // its boolean atom
				if (firstDataAtomFound && !secondDataAtomFound) {
					// they need to be pulled out of LEFT
					// JOINs ON clause
					if (isLeftJoin) {
						tempTerms.remove(atom);
						// currentTerms.remove(atom);
						// i--;
						tempConditionBooleans.add(atom);
						// leftConditionBooleans.add(atom);
					}

				}
			}

		} // end for current terms

		// tempTerms is currentTerms with "bad" boolean conditions removed
		// now add all these removed conditions at the end
		// and update current terms

		// if we are at the top level Left Join then push booleans into
		// where clause
		// otherwise push it into upper Left Join ON clause

		// if we are in a Join that is a second data atom, then dont push it all
		// the way up
		if (!isSecondJoin) {
//			System.err.println("DatalogNormalizer: THIS LINE DOES NOT WORK !!");
			leftConditionBooleans.addAll(tempConditionBooleans);
		}
		currentTerms.clear();
		currentTerms.addAll(tempTerms);
		// currentTerms.addAll(currentBooleans);
		currentBooleans.clear();
		currentBooleans.addAll(tempConditionBooleans);

	}
				

}<|MERGE_RESOLUTION|>--- conflicted
+++ resolved
@@ -20,36 +20,7 @@
  * #L%
  */
 
-<<<<<<< HEAD
 import org.semanticweb.ontop.model.*;
-=======
-import java.security.InvalidParameterException;
-import java.util.ArrayList;
-import java.util.Collection;
-import java.util.Comparator;
-import java.util.HashMap;
-import java.util.HashSet;
-import java.util.Iterator;
-import java.util.LinkedHashSet;
-import java.util.LinkedList;
-import java.util.List;
-import java.util.Map;
-import java.util.Random;
-import java.util.Set;
-import java.util.Stack;
-
-import org.semanticweb.ontop.model.AlgebraOperatorPredicate;
-import org.semanticweb.ontop.model.BooleanOperationPredicate;
-import org.semanticweb.ontop.model.CQIE;
-import org.semanticweb.ontop.model.Constant;
-import org.semanticweb.ontop.model.DatalogProgram;
-import org.semanticweb.ontop.model.Function;
-import org.semanticweb.ontop.model.OBDADataFactory;
-import org.semanticweb.ontop.model.OBDAQueryModifiers;
-import org.semanticweb.ontop.model.Predicate;
-import org.semanticweb.ontop.model.Term;
-import org.semanticweb.ontop.model.Variable;
->>>>>>> 9e2ef853
 import org.semanticweb.ontop.model.Predicate.COL_TYPE;
 import org.semanticweb.ontop.model.impl.FunctionalTermImpl;
 import org.semanticweb.ontop.model.impl.OBDADataFactoryImpl;
@@ -289,12 +260,8 @@
 
 		for (int i = 0; i < body.size(); i++) {
 			Function atom = body.get(i);
-<<<<<<< HEAD
             //TODO: DOUBLE CHECK THIS FALSE
 			Unifier.applyUnifier(atom, mgu, false);
-=======
-			Unifier.applyUnifier(atom, mgu,false);
->>>>>>> 9e2ef853
 
                 if (atom.getFunctionSymbol() == OBDAVocabulary.EQ) {
                     Substitution s = Unifier.getSubstitution(atom.getTerm(0), atom.getTerm(1));
@@ -354,6 +321,7 @@
 
             if (t instanceof Function) {
                 Function t2 = (Function) t;
+                //TODO: DOUBLE CHECK THIS FALSE
                 Unifier.applyUnifier(t2, mgu,false);
 
                 //in case of equalities do the substitution and remove the term
@@ -394,79 +362,13 @@
 
             }
 
-<<<<<<< HEAD
-
-    /**
-     * We search for equalities in conjunctions. This recursive methods explore AND functions and removes EQ functions,
-     * substituting the values using the class
-     * {@link Unifier#getSubstitution(Term, Term)}
-     * @param atom the atom that can contain equalities
-     * @param mgu mapping between a variable and a term
-     */
-    private static void nestedEQSubstitutions(Function atom, Map<Variable, Term> mgu) {
-        List<Term> terms = atom.getTerms();
-        for (int i = 0; i < terms.size(); i++) {
-            Term t = terms.get(i);
-
-
-            if (t instanceof Function) {
-                Function t2 = (Function) t;
-                //TODO: DOUBLE CHECK THIS FALSE
-                Unifier.applyUnifier(t2, mgu,false);
-
-                //in case of equalities do the substitution and remove the term
-                if (t2.getFunctionSymbol() == OBDAVocabulary.EQ) {
-                    Substitution s = Unifier.getSubstitution(t2.getTerm(0), t2.getTerm(1));
-
-                    if (s == null) {
-                        continue;
-                    } else if (!(s instanceof NeutralSubstitution)) {
-                        Unifier.composeUnifiers(mgu, s);
-                    }
-
-                    terms.remove(i);
-                    i -= 1;
-
-
-                }
-                //consider the case of  AND function. Calls recursive method to consider nested equalities
-                else {
-                    if (t2.getFunctionSymbol() == OBDAVocabulary.AND) {
-                        nestedEQSubstitutions(t2, mgu);
-
-                        //we remove the function if empty because all its terms were equalities
-                        if (t2.getTerms().isEmpty()) {
-                            terms.remove(i);
-                            i -= 1;
-                        } else {
-
-                            //if there is only a term left we remove the conjunction
-                            //we remove and function and we set  atom equals to the term that remained
-                            if (t2.getTerms().size() == 1) {
-                                atom.setTerm(i, t2.getTerm(0));
-                            }
-
-                        }
-                    }
-                }
-
-            }
-
         }
 
 
 
     }
 
-=======
-        }
-
-
-
-    }
-
     
->>>>>>> 9e2ef853
 	/***
 	 * See {@link #enforceEqualities(CQIE, boolean)}
 	 * 
