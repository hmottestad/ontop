package org.semanticweb.ontop.owlrefplatform.core.basicoperations;

/*
 * #%L
 * ontop-reformulation-core
 * %%
 * Copyright (C) 2009 - 2014 Free University of Bozen-Bolzano
 * %%
 * Licensed under the Apache License, Version 2.0 (the "License");
 * you may not use this file except in compliance with the License.
 * You may obtain a copy of the License at
 * 
 *      http://www.apache.org/licenses/LICENSE-2.0
 * 
 * Unless required by applicable law or agreed to in writing, software
 * distributed under the License is distributed on an "AS IS" BASIS,
 * WITHOUT WARRANTIES OR CONDITIONS OF ANY KIND, either express or implied.
 * See the License for the specific language governing permissions and
 * limitations under the License.
 * #L%
 */

/*
 * Note: The the unifier does not distinguish between undistinguished variables
 * i.e.when we have an atom A(#,#) which should be unified with B(b,c) the
 * unifier willreturn two thetas #/b, #/c. So far so good but this will lead to
 * problems whenapplying the thetas because there is no distinction between
 * #-variables, sothe first theta is applied to all #-variables and the rest is
 * ignored.In order to avoid problems one can enumerate the undistinguished
 * variables ie. A(#1,#2)
 */


import java.util.HashMap;
import java.util.HashSet;
import java.util.Iterator;
import java.util.LinkedList;
import java.util.List;
import java.util.Map;
import java.util.Set;

import com.google.common.collect.ArrayListMultimap;
import com.google.common.collect.Multimap;

import org.semanticweb.ontop.model.CQIE;
import org.semanticweb.ontop.model.Function;
import org.semanticweb.ontop.model.OBDADataFactory;
import org.semanticweb.ontop.model.Predicate;
import org.semanticweb.ontop.model.Term;
import org.semanticweb.ontop.model.ValueConstant;
import org.semanticweb.ontop.model.Variable;
import org.semanticweb.ontop.model.impl.AlgebraOperatorPredicateImpl;
import org.semanticweb.ontop.model.impl.AnonymousVariable;
import org.semanticweb.ontop.model.impl.FunctionalTermImpl;
import org.semanticweb.ontop.model.impl.OBDADataFactoryImpl;
import org.semanticweb.ontop.model.impl.OBDAVocabulary;
import org.semanticweb.ontop.model.impl.URIConstantImpl;
import org.semanticweb.ontop.model.impl.ValueConstantImpl;
import org.semanticweb.ontop.model.impl.VariableImpl;

/***
 * A Class that provides general utilities related to unification, of terms and
 * atoms.
 * 
 * @author mariano
 * 
 */
public class Unifier {

	private static OBDADataFactory ofac = OBDADataFactoryImpl.getInstance();
		
	public static Map<Variable, Term> getMGU(CQIE q, int position1,
			int position2) throws Exception {
		return getMGU(q.getBody().get(position1), q.getBody().get(position2));
	}

	/***
	 * Unifies two atoms in a conjunctive query returning a new conjunctive
	 * query. To to this we calculate the MGU for atoms, duplicate the query q
	 * into q', remove i and j from q', apply the mgu to q', and
	 * 
	 * @param q
	 * @param i
	 * @param j
	 * @return null if the two atoms are not unifiable, else a new conjunctive
	 *         query produced by the unification of j and i
	 * 
	 * @throws Exception
	 */
	public static CQIE unify(CQIE q, int i, int j) {

		Map<Variable, Term> mgu = getMGU(q.getBody().get(i), q.getBody()
				.get(j));
		if (mgu == null)
			return null;

		CQIE unifiedQ = applyUnifier(q, mgu);
		unifiedQ.getBody().remove(i);
		unifiedQ.getBody().remove(j - 1);

		Function atom1 = q.getBody().get(i);
		Function atom2 = q.getBody().get(j);
		Function newatom = unify((Function) atom1, (Function) atom2, mgu);
		unifiedQ.getBody().add(i, newatom);

		return unifiedQ;

	}

	/***
	 * Returns a new Function a, resulting the unification of atoms atom1 and atom2
	 * after with the given unifier. Note that this method takes into account
	 * that a unifier doesn't include substitutions for instances of
	 * UndistinguishedVariables.
	 * 
	 * That is, given 2 terms t1 in atom1, and t2 in atom2 in position i, such
	 * that t1 or t2 are instances of UndistinguishedVariable, then atom a will
	 * have in position i the term t1 or t2 that is NOT an undistinguished
	 * variable, compensating for the missing substitutions.
	 * 
	 * @param atom1
	 * @param atom2
	 * @param unifier
	 * @return
	 */
	private static Function unify(Function atom1, Function atom2,
			Map<Variable, Term> unifier) {
		Function newatom = (Function) atom1.clone();
		for (int i = 0; i < atom1.getTerms().size(); i++) {
			Term t1 = atom1.getTerms().get(i);
			Term t2 = atom2.getTerms().get(i);
			if (t1 instanceof AnonymousVariable) {
				newatom.getTerms().set(i, t2);
			}
		}
		applyUnifier(newatom, unifier, isEquality(newatom));
		return newatom;
	}

	/***
	 * This method will return a new query, resulting from the application of
	 * the unifier to the original query q. To do this, we will call the clone()
	 * method of the original query and then will call applyUnifier to each atom
	 * of the cloned query.
	 * 
	 * @param q
	 * @param unifier
	 * @return
	 */
	public static CQIE applyUnifier(CQIE q, Map<Variable, Term> unifier,
			boolean clone) {

		CQIE newq = null;
		if (clone)
			newq = q.clone();
		else
			newq = q;

		/* applying the unifier to every term in the head */
		Function head = newq.getHead();
		applyUnifier(head, unifier, isEquality(head));
		for (Function bodyatom : newq.getBody()) {
				applyUnifier(bodyatom, unifier, isEquality(bodyatom));
		}
		return newq;
	}

	public static CQIE applyUnifier(CQIE q, Map<Variable, Term> unifier) {
		return applyUnifier(q, unifier, true);
	}

	// /**
	// * This method will apply the substitution in the unifier to all the terms
	// * of the atom. If nested terms occur, it will apply the unifier to ONLY
	// the
	// * first level of nesting.
	// *
	// * Note that this method will actually change the list of terms of the
	// atom,
	// * replacing variables in the domain of the unifier with their
	// substitution
	// * term.
	// *
	// * @param atom
	// * @param unifier
	// */
	// public static void applyUnifier(Function atom, Map<Variable, NewLiteral>
	// unifier) {
	// applyUnifier(atom.getTerms(), unifier);
	// }

	public static void applyUnifier(Function term,
			Map<Variable, Term> unifier, boolean isEquality) {
		List<Term> subTerms = term.getTerms();
		applyUnifier(subTerms, term, unifier, isEquality);
	}
	
	public static void applyUnifierToGetFact(Function term,
			Map<Variable, Term> unifier) {
		List<Term> terms = term.getTerms();
		applyUnifierToGetFact(terms, unifier);
	}

	// public static void applyUnifier(List<Function> terms,
	// Map<Variable, NewLiteral> unifier) {
	// for (Function f : terms) {
	// applyUnifier(f, unifier);
	// }
	// }

	
	public static void applyUnifier(List<Term> terms, Function atom,
			Map<Variable, Term> unifier, boolean isEquality) {
		
		applyUnifier(terms, atom, unifier,0, isEquality);
	}
	/***
	 * Applies the substitution to all the terms in the list. Note that this
	 * will not clone the list or the terms insdie the list.
	 * 
	 * @param terms
	 * @param atom
	 * 			the parent of the terms if known, othersize, it is null
	 * @param unifier
	 */
	public static void applyUnifier(List<Term> terms, Function atom,
			Map<Variable, Term> unifier, int fromIndex, boolean isequality) {
	
		
		for (int i = fromIndex; i < terms.size(); i++) {
			Term t = terms.get(i);
			/*
			 * unifiers only apply to variables, simple or inside functional
			 * terms
			 */
			if (t instanceof Variable) {
				Term replacement = unifier.get(t);
<<<<<<< HEAD
				if (isequality && replacement!=null && replacement!= OBDAVocabulary.NULL){
                    Set<Variable> referencedVariables = replacement.getReferencedVariables();
                    if(referencedVariables.size() != 0) {
                        replacement = referencedVariables.iterator().next();
                    }

=======
				if (isequality && replacement!=null && replacement!= OBDAVocabulary.NULL && !(replacement instanceof ValueConstant)) {
					Set<Variable> varSet = replacement.getReferencedVariables();
					replacement = varSet.iterator().next();
>>>>>>> 9e2ef853
				}
				if (replacement != null){
					if(atom != null){
						/*
						 * <code>atom.setTerm()</code> will trigger the updating the string cache of the atom
						 */
						atom.setTerm(i, replacement);
					} else {
						terms.set(i, replacement);
					}
				}
			} else if (t instanceof Function) {
				Function t2 = (Function) t;
				boolean equality= isEquality(t2);
				applyUnifier(t2, unifier, equality);
				
	
			}
		}
	}
	
	
	
	
	/**
	 * This method differs from the previous one in that, if the term is URI(p), and we have the replacement
	 * p=URI(p) then we remove that unification.
	 * 
	 * @param term
	 * @param unifier
	 * @param isEquality
	 */
	public static void applySelectiveUnifier(Function term,
			Map<Variable, Term> unifier) {
		List<Term> subTerms = term.getTerms();
		
		//cloning the keys of the unifer
		Set<Variable> keys = unifier.keySet();
		Set<Variable> keysCopy = new HashSet<Variable>();
		Iterator vars = keys.iterator();
		while (vars.hasNext()) {
			keysCopy.add((Variable)vars.next());
		}
		
		
		//Removing duplicates
		vars = keysCopy.iterator();
		while (vars.hasNext()) {
			Variable key =  (Variable)vars.next();
			Term value = unifier.get(key);
			if (subTerms.contains(value)){
				unifier.remove(key);
			}
		}
		
		
		applyUnifier(subTerms, term, unifier, false);
	}
	

	
	
	
	
	/**
	 * 
	 * @param terms
	 * @param unifier
	 */
	public static void applyUnifierToGetFact(List<Term> terms,
			Map<Variable, Term> unifier) {
		for (int i = 0; i < terms.size(); i++) {
			Term t = terms.get(i);
			/*
			 * unifiers only apply to variables, simple or inside functional
			 * terms
			 */
			if (t instanceof VariableImpl) {
				Term replacement = unifier.get(t);
				if (replacement != null) {
					terms.set(i, replacement);
				} else {
					terms.set(i, ofac.getConstantFreshLiteral());
				}
			} else if (t instanceof Function) {
				Function t2 = (Function) t;
				applyUnifier(t2, unifier, isEquality(t2));
			}
		}
	}

	
	
	public static Map<Variable, Term> getMGU(Function first,
			Function second) {
		Multimap<Predicate, Integer> emptyMulti= ArrayListMultimap.create();

		Map<Variable, Term> mgu = getMGU(first,second,false,emptyMulti);
		return mgu;
	}
	/***
	 * Computes the Most General Unifier (MGU) for two n-ary atoms. Supports
	 * atoms with terms: Variable, URIConstant, ValueLiteral, ObjectVariableImpl
	 * If a term is an ObjectVariableImpl it can't have nested
	 * ObjectVariableImpl terms.
	 * 
	 * @param firstAtom
	 * @param secondAtom
	 * @return
	 */
	public static Map<Variable, Term> getMGU(Function first,
			Function second , boolean oneWayMGU, Multimap<Predicate,Integer> multPredList) {

		/*
		 * Basic case, predicates are different or their arity is different,
		 * then no unifier
		 */
		Predicate predicate1 = first.getFunctionSymbol();
		Predicate predicate2 = second.getFunctionSymbol();
		if ((first.getArity() != second.getArity() || !predicate1
				.equals(predicate2))) {
			return null;

		}

		Function firstAtom = (Function) first.clone();
		Function secondAtom = (Function) second.clone();

		/* Computing the disagreement set */

		int arity = predicate1.getArity();
		List<Term> terms1 = firstAtom.getTerms();
		List<Term> terms2 = secondAtom.getTerms();

		Map<Variable, Term> mgu = new HashMap<Variable, Term>();

		for (int termidx = 0; termidx < arity; termidx++) {

			Term term1 = terms1.get(termidx);
			Term term2 = terms2.get(termidx);

			/*
			 * Checking if there are already substitutions calculated for the
			 * current terms. If there are any, then we have to take the
			 * substitutted terms instead of the original ones.
			 */
			Term currentTerm1 = mgu.get(term1);
			Term currentTerm2 = mgu.get(term2);

			if (currentTerm1 != null)
				term1 = currentTerm1;
			if (currentTerm2 != null)
				term2 = currentTerm2;

			/*
			 * We have two cases, unifying 'simple' terms, and unifying function
			 * terms. If Function terms are supported as long as they are not
			 * nested.
			 */

			if ((term1 instanceof Function) && (term2 instanceof Function)) {
				/*
				 * if both of them are a function term then we need to do some
				 * check in the inner terms, else we can give it to the MGU
				 * calculator directly
				 */
				Function fterm1 = (Function) term1;
				Function fterm2 = (Function) term2;
				if (!fterm1.getFunctionSymbol().equals(
						fterm2.getFunctionSymbol())) {
					return null;
				}
				if (fterm1.getTerms().size() != fterm2.getTerms().size()) {
					return null;
				}
				int innerarity = fterm1.getTerms().size();
				List<Term> innerterms1 = fterm1.getTerms();
				List<Term> innerterms2 = fterm2.getTerms();
				for (int innertermidx = 0; innertermidx < innerarity; innertermidx++) {

					Term innerterm1 = innerterms1.get(innertermidx);
					Term innerterm2 = innerterms2.get(innertermidx);

					Term currentInnerTerm1 = mgu.get(innerterm1);
					Term currentInnerTerm2 = mgu.get(innerterm2);

					if (currentInnerTerm1 != null)
						innerterm1 = currentInnerTerm1;
					if (currentInnerTerm2 != null)
						innerterm2 = currentInnerTerm2;

					Substitution s= getSubstitution(innerterm1, innerterm2);
					
					if (s == null) {
						return null;
					}

					if (!(s instanceof NeutralSubstitution)) {
						composeUnifiers(mgu, s);
					}
				}

			} else {
				/*
				 * the normal case
				 */
				Substitution s = null;
				if(!oneWayMGU){
					s= getSubstitution(term1, term2);
				}else{
					Predicate functionSymbol = firstAtom.getFunctionSymbol();
					if (multPredList.containsKey(functionSymbol) ){ // it is a problematic predicate regarding templates
						if (multPredList.get(functionSymbol).contains(termidx)){ //the term is the problematic one
							s = getOneWaySubstitution(term1, term2,true);
						} else{
							s = getOneWaySubstitution(term1, term2,false);	
						}
					}
					else{
							s = getOneWaySubstitution(term1, term2,false);	
					}
					
					 
				}
				
				if (s == null) {
					return null;
				}

				if (!(s instanceof NeutralSubstitution)) {
					composeUnifiers(mgu, s);
				}
			}

			/*
			 * Applying the newly computed substitution to the 'replacement' of
			 * the existing substitutions
			 */
			applyUnifier(terms1, null, mgu, termidx + 1, isEquality(first));
			applyUnifier(terms2, null, mgu, termidx + 1,isEquality(second));
		}
		return mgu;
	}

	/***
	 * This will compose the unfier with the substitution. Note that the unifier
	 * will be modified in this process.
	 * 
	 * The operation is as follows
	 * 
	 * {x/y, m/y} composed with y/z is equal to {x/z, m/z, y/z}
	 * 
	 * @param The
	 *            unifier that will be composed
	 * @param The
	 *            substitution to compose
	 */
	public static void composeUnifiers(Map<Variable, Term> unifier,
			Substitution s) {
		List<Variable> forRemoval = new LinkedList<Variable>();
		for (Variable v : unifier.keySet()) {
			Term t = unifier.get(v);
			if (isEqual(t, s.getVariable())) {
				if (isEqual(v, s.getTerm())) {
					/*
					 * The substitution for the current variable has become
					 * trivial, e.g., x/x with the current composition. We
					 * remove it to keep only a non-trivial unifier
					 */
					forRemoval.add(v);
				} else {
					unifier.put(v, s.getTerm());
				}
			} else if (t instanceof FunctionalTermImpl) {
				FunctionalTermImpl function = (FunctionalTermImpl) t;
				List<Term> innerTerms = function.getTerms();
				FunctionalTermImpl fclone = function.clone();
				boolean innerchanges = false;
				// TODO this ways of changing inner terms in functions is not
				// optimal, modify

				for (int i = 0; i < innerTerms.size(); i++) {
					Term innerTerm = innerTerms.get(i);

					if (isEqual(innerTerm, s.getVariable())) {
						fclone.getTerms().set(i, s.getTerm());
						innerchanges = true;
					}
				}
				if (innerchanges)
					unifier.put(v, fclone);
			}
		}
		unifier.keySet().removeAll(forRemoval);
		unifier.put((Variable) s.getVariable(), s.getTerm());
	}

	/***
	 * Computes the substitution that makes two terms equal. Note, two terms of
	 * class ObjectVariableImpl are not supported. This would require the
	 * analysis of the terms in each of these, this operation is not supported
	 * at the moment.
	 * 
	 * @param term1
	 * @param term2
	 * @return
	 */
	public static Substitution getSubstitution(Term term1,
			Term term2) {

		if (!(term1 instanceof VariableImpl)
				&& !(term2 instanceof VariableImpl)) {
			/*
			 * none is a variable, impossible to unify unless the two terms are
			 * equal, in which case there the substitution is empty
			 */
			if (isEqual(term1, term2))
				return new NeutralSubstitution();
			else
				return null;
		}

		/* Arranging the terms so that the first is always a variable */
		Term t1 = null;
		Term t2 = null;

		if (term1 instanceof VariableImpl) {
			t1 = term1;
			t2 = term2;
		} else {
			t1 = term2;
			t2 = term1;
		}

		/*
		 * Undistinguished variables do not need a substitution, the unifier
		 * knows about this
		 */
		if ((t1 instanceof AnonymousVariable || t2 instanceof AnonymousVariable)) {
			return new NeutralSubstitution();
		}

		if (t2 instanceof VariableImpl) {
			if (isEqual(t1, t2)) {
				return new NeutralSubstitution();
			} else {
				return new Substitution(t1, t2);
			}
		} else if (t2 instanceof ValueConstant) {
			return new Substitution(t1, t2);
		} else if (t2 instanceof URIConstantImpl) {
			return new Substitution(t1, t2);
		} else if (t2 instanceof FunctionalTermImpl) {
			FunctionalTermImpl fterm = (FunctionalTermImpl) t2;
			if (fterm.containsTerm(t1))
				return null;
			else
				return new Substitution(t1, t2);
		}
		/* This should never happen */
		throw new RuntimeException("Unsupported unification case: " + term1
				+ " " + term2);
	}
	
	
	
	
	/**
	 * This method differs from the method above in that, the previous finds a subtitutions f
	 * such that f(t1)=f(t2) and this one finds an f such that f(t1)=t2
	 * @param term1
	 * @param term2
	 * @param problemTerm 
	 * @return
	 */
	public static Substitution getOneWaySubstitution(Term term1,
			Term term2, boolean problemTerm) {

		if (problemTerm){
			return new NeutralSubstitution();
		}
		if (!(term1 instanceof VariableImpl)
				&& !(term2 instanceof VariableImpl)) {
			/*
			 * none is a variable, impossible to unify unless the two terms are
			 * equal, in which case there the substitution is empty
			 */
			if (isEqual(term1, term2))
				return new NeutralSubstitution();
			else
				return null;
		}

		/* Arranging the terms so that the first is always a variable */
		Term t1 = null;
		Term t2 = null;

		if (term1 instanceof VariableImpl) {
			t1 = term1;
			t2 = term2;
		} else if (term1 instanceof Function) {
			Predicate functionSymbol = ((Function)term1).getFunctionSymbol();
			//boolean isAggFunc = functionSymbol.equals(OBDAVocabulary.SPARQL_AVG) || functionSymbol.equals(OBDAVocabulary.SPARQL_SUM) || functionSymbol.equals(OBDAVocabulary.SPARQL_COUNT) || functionSymbol.equals(OBDAVocabulary.SPARQL_MAX) || functionSymbol.equals(OBDAVocabulary.SPARQL_MIN);

			//if the term is an aggregate
			if (functionSymbol.isAggregationPredicate()){
				Term aggArg = ((Function) term1).getTerm(0);

				if (aggArg instanceof Function){
					Predicate typeOrUri = ((Function) aggArg).getFunctionSymbol();

					if (typeOrUri.isDataTypePredicate()){
						t1 = term2;
						t2 = ofac.getFunction(typeOrUri	,term2);
					} else{
						t1 = term2;
						t2 = term1;
					}

				}
			//the term is a data type? has is aggregate inside?
			}else if (functionSymbol.isDataTypePredicate()){
				Predicate type =functionSymbol;
				Term AggrOrSomethingElse = ((Function) term1).getTerm(0);

				//case where the aggregate is inside type, Count for instance
				if (AggrOrSomethingElse instanceof Function){
					functionSymbol = ((Function) AggrOrSomethingElse).getFunctionSymbol();

					if (functionSymbol.isAggregationPredicate()){
						Term aggArg2 = ((Function) AggrOrSomethingElse).getTerm(0);

						if (aggArg2 instanceof Function){
							t1 = term2;
							t2 = ofac.getFunction(type	,term2);
						}
						
					}else{
						t1 = term2;
						t2 = term1;
					}
				
				}else{
					t1 = term2;
					t2 = term1;
					
				}
				
				
				
			}else{
				t1 = term2;
				t2 = term1;
			}
			
		} else {
			t1 = term2;
			t2 = term1;
		}

		/*
		 * Undistinguished variables do not need a substitution, the unifier
		 * knows about this
		 */
		if ((t1 instanceof AnonymousVariable || t2 instanceof AnonymousVariable)) {
			return new NeutralSubstitution();
		}

		if (t2 instanceof VariableImpl) {
			if (isEqual(t1, t2)) {
				return new NeutralSubstitution();
			} else {
				return new Substitution(t1, t2);
			}
		} else if (t2 instanceof ValueConstant) {
			return new Substitution(t1, t2);
		} else if (t2 instanceof URIConstantImpl) {
			return new Substitution(t1, t2);
		} else if (t2 instanceof FunctionalTermImpl) {
			return new Substitution(t1, t2);
		}
		/* This should never happen */
		throw new RuntimeException("Unsupported unification case: " + term1
				+ " " + term2);
	}






	
	
	
	
	
	
	
	
	

	/***
	 * A equality calculation based on the strings that identify the terms.
	 * Terms of different classes are always different. If any of the two terms
	 * is an instance of UndistinguishedVariable then the equality is true. This
	 * is to make sure that no substitutions are calculated for undistinguished
	 * variables (if the substitution is going to be used later for atom
	 * unification then the unifier must be aware of this special treatment of
	 * UndistinguishedVariable instances).
	 * 
	 * @param t1
	 * @param t2
	 * @return
	 */
	private static boolean isEqual(Term t1, Term t2) {
		if (t1 == null || t2 == null)
			return false;
		if ((t1 instanceof AnonymousVariable)
				|| (t2 instanceof AnonymousVariable))
			return true;
		if (t1.getClass() != t2.getClass())
			return false;
		if (t1 instanceof VariableImpl) {
			VariableImpl ct1 = (VariableImpl) t1;
			VariableImpl ct2 = (VariableImpl) t2;
			return ct1.equals(ct2);
		} else if (t1 instanceof AnonymousVariable) {
			return true;
		} else if (t1 instanceof FunctionalTermImpl) {
			FunctionalTermImpl ct1 = (FunctionalTermImpl) t1;
			FunctionalTermImpl ct2 = (FunctionalTermImpl) t2;
			return ct1.equals(ct2);
		} else if (t1 instanceof ValueConstantImpl) {
			ValueConstantImpl ct1 = (ValueConstantImpl) t1;
			ValueConstantImpl ct2 = (ValueConstantImpl) t2;
			return ct1.equals(ct2);
		} else if (t1 instanceof URIConstantImpl) {
			URIConstantImpl ct1 = (URIConstantImpl) t1;
			URIConstantImpl ct2 = (URIConstantImpl) t2;
			return ct1.equals(ct2);
		} else if (t1 instanceof AlgebraOperatorPredicateImpl) {
			AlgebraOperatorPredicateImpl ct1 = (AlgebraOperatorPredicateImpl) t1;
			AlgebraOperatorPredicateImpl ct2 = (AlgebraOperatorPredicateImpl) t2;
			return ct1.equals(ct2);
		} else {
			throw new RuntimeException(
					"Exception comparing two terms, unknown term class. Terms: "
							+ t1 + ", " + t2 + " Classes: " + t1.getClass()
							+ ", " + t2.getClass());
		}
	}
	/**
	* This method returns true if the atom has the shape EQ(a,b). False otherwise
	* 
	* @param atom1
	* @return
	*/
	private static boolean isEquality(Function atom1) {
		boolean isEquality;
		if (atom1.isBooleanFunction()){
			if (atom1.getFunctionSymbol().equals(OBDAVocabulary.EQ)){
				isEquality = true;
			} else {
				isEquality = false;
			}
		}else{
			isEquality = false;
		}
		return isEquality;
	}

}<|MERGE_RESOLUTION|>--- conflicted
+++ resolved
@@ -235,18 +235,12 @@
 			 */
 			if (t instanceof Variable) {
 				Term replacement = unifier.get(t);
-<<<<<<< HEAD
-				if (isequality && replacement!=null && replacement!= OBDAVocabulary.NULL){
+				if (isequality && replacement!=null && replacement!= OBDAVocabulary.NULL && !(replacement instanceof ValueConstant)){
                     Set<Variable> referencedVariables = replacement.getReferencedVariables();
                     if(referencedVariables.size() != 0) {
                         replacement = referencedVariables.iterator().next();
                     }
 
-=======
-				if (isequality && replacement!=null && replacement!= OBDAVocabulary.NULL && !(replacement instanceof ValueConstant)) {
-					Set<Variable> varSet = replacement.getReferencedVariables();
-					replacement = varSet.iterator().next();
->>>>>>> 9e2ef853
 				}
 				if (replacement != null){
 					if(atom != null){
