package org.semanticweb.ontop.owlrefplatform.core.basicoperations;

import com.google.common.base.Joiner;
import com.google.common.base.Optional;
import com.google.common.collect.ImmutableList;
import com.google.common.collect.ImmutableMap;
import com.google.common.collect.ImmutableSet;
import fj.data.TreeMap;
<<<<<<< HEAD
import org.semanticweb.ontop.model.Function;
import org.semanticweb.ontop.model.Term;
import org.semanticweb.ontop.model.Variable;
=======
import org.semanticweb.ontop.model.*;
>>>>>>> c8cd8a77
import org.semanticweb.ontop.model.impl.*;
import org.semanticweb.ontop.pivotalrepr.ImmutableQueryModifiers;
import org.semanticweb.ontop.pivotalrepr.impl.ImmutableQueryModifiersImpl;

import java.util.Map;

/**
 * Immutable { Variable --> Variable } substitution.
 */
public class Var2VarSubstitutionImpl extends AbstractImmutableSubstitutionImpl<VariableImpl> implements Var2VarSubstitution {

    private final ImmutableMap<Variable, Variable> map;

    /**
     * Regular constructor
     */
    public Var2VarSubstitutionImpl(Map<Variable, Variable> substitutionMap) {
        this.map = ImmutableMap.copyOf(substitutionMap);
    }

    /**
     * Functional Java constructor
     */
    public Var2VarSubstitutionImpl(TreeMap<Variable, Variable> substitutionMap) {
        this.map = ImmutableMap.copyOf(substitutionMap.toMutableMap());
    }

    @Override
    public VariableImpl applyToVariable(VariableImpl variable) {
        if (map.containsKey(variable))
            return map.get(variable);
        return variable;
    }

    @Override
<<<<<<< HEAD
    public ImmutableMap<Variable, Variable> getVar2VarMap() {
        return map;
=======
    public VariableOrGroundTerm applyToVariableOrGroundTerm(VariableOrGroundTerm term) {
        if (term instanceof Variable) {
            return applyToVariable((VariableImpl)term);
        }

        return term;
>>>>>>> c8cd8a77
    }

    @Override
    public NonGroundTerm applyToNonGroundTerm(NonGroundTerm term) {
        if (term instanceof VariableImpl) {
            return applyToVariable((VariableImpl) term);
        }
        /**
         * If not a variable, is a functional term.
         */
        return new NonGroundFunctionalTermImpl(
                applyToFunctionalTerm((ImmutableFunctionalTerm) term));
    }

    @Override
    public Optional<ImmutableQueryModifiers> applyToQueryModifiers(ImmutableQueryModifiers immutableQueryModifiers) {
        ImmutableList.Builder<OrderCondition> orderConditionBuilder = ImmutableList.builder();

        for (OrderCondition orderCondition : immutableQueryModifiers.getSortConditions()) {
            VariableImpl newVariable = applyToVariable((VariableImpl) orderCondition.getVariable());
            orderConditionBuilder.add(orderCondition.newVariable(newVariable));
        }
        return immutableQueryModifiers.newSortConditions(orderConditionBuilder.build());
    }

    @Override
<<<<<<< HEAD
    public Term get(Variable var) {
=======
    public VariableImpl get(VariableImpl var) {
>>>>>>> c8cd8a77
        return map.get(var);
    }

    @Override
<<<<<<< HEAD
    public Map<Variable, Term> getMap() {
        return (Map<Variable, Term>)(Map<Variable, ?>)map;
=======
    public ImmutableMap<VariableImpl, Term> getMap() {
        return (ImmutableMap<VariableImpl, Term>)(ImmutableMap<VariableImpl, ?>)map;
>>>>>>> c8cd8a77
    }

    @Override
    public boolean isEmpty() {
        return map.isEmpty();
    }

    @Deprecated
<<<<<<< HEAD
    public Set<Variable> keySet() {
=======
    public ImmutableSet<VariableImpl> keySet() {
>>>>>>> c8cd8a77
        return map.keySet();
    }

    @Override
    public String toString() {
        return Joiner.on(", ").withKeyValueSeparator("/").join(map);
    }

    @Override
    public ImmutableMap<VariableImpl, VariableImpl> getImmutableMap() {
        return map;
    }

    @Override
    public boolean isDefining(VariableImpl variable) {
        return map.containsKey(variable);
    }

<<<<<<< HEAD
    /***
     * Not implemented.
     */
    @Override
    public boolean composeFunctions(Function term1, Function term2) {
        throw new UnsupportedOperationException("Not implemented (yet)!");
    }

    @Override
    public void put(Variable var, Term term) {

    }
=======
>>>>>>> c8cd8a77
}<|MERGE_RESOLUTION|>--- conflicted
+++ resolved
@@ -6,13 +6,7 @@
 import com.google.common.collect.ImmutableMap;
 import com.google.common.collect.ImmutableSet;
 import fj.data.TreeMap;
-<<<<<<< HEAD
-import org.semanticweb.ontop.model.Function;
-import org.semanticweb.ontop.model.Term;
-import org.semanticweb.ontop.model.Variable;
-=======
 import org.semanticweb.ontop.model.*;
->>>>>>> c8cd8a77
 import org.semanticweb.ontop.model.impl.*;
 import org.semanticweb.ontop.pivotalrepr.ImmutableQueryModifiers;
 import org.semanticweb.ontop.pivotalrepr.impl.ImmutableQueryModifiersImpl;
@@ -22,7 +16,7 @@
 /**
  * Immutable { Variable --> Variable } substitution.
  */
-public class Var2VarSubstitutionImpl extends AbstractImmutableSubstitutionImpl<VariableImpl> implements Var2VarSubstitution {
+public class Var2VarSubstitutionImpl extends AbstractImmutableSubstitutionImpl<Variable> implements Var2VarSubstitution {
 
     private final ImmutableMap<Variable, Variable> map;
 
@@ -41,30 +35,25 @@
     }
 
     @Override
-    public VariableImpl applyToVariable(VariableImpl variable) {
+    public Variable applyToVariable(Variable variable) {
         if (map.containsKey(variable))
             return map.get(variable);
         return variable;
     }
 
     @Override
-<<<<<<< HEAD
-    public ImmutableMap<Variable, Variable> getVar2VarMap() {
-        return map;
-=======
     public VariableOrGroundTerm applyToVariableOrGroundTerm(VariableOrGroundTerm term) {
         if (term instanceof Variable) {
-            return applyToVariable((VariableImpl)term);
+            return applyToVariable((Variable)term);
         }
 
         return term;
->>>>>>> c8cd8a77
     }
 
     @Override
     public NonGroundTerm applyToNonGroundTerm(NonGroundTerm term) {
-        if (term instanceof VariableImpl) {
-            return applyToVariable((VariableImpl) term);
+        if (term instanceof Variable) {
+            return applyToVariable((Variable) term);
         }
         /**
          * If not a variable, is a functional term.
@@ -78,43 +67,25 @@
         ImmutableList.Builder<OrderCondition> orderConditionBuilder = ImmutableList.builder();
 
         for (OrderCondition orderCondition : immutableQueryModifiers.getSortConditions()) {
-            VariableImpl newVariable = applyToVariable((VariableImpl) orderCondition.getVariable());
+            Variable newVariable = applyToVariable((Variable) orderCondition.getVariable());
             orderConditionBuilder.add(orderCondition.newVariable(newVariable));
         }
         return immutableQueryModifiers.newSortConditions(orderConditionBuilder.build());
     }
 
     @Override
-<<<<<<< HEAD
-    public Term get(Variable var) {
-=======
-    public VariableImpl get(VariableImpl var) {
->>>>>>> c8cd8a77
+    public Variable get(Variable var) {
         return map.get(var);
     }
 
     @Override
-<<<<<<< HEAD
-    public Map<Variable, Term> getMap() {
-        return (Map<Variable, Term>)(Map<Variable, ?>)map;
-=======
-    public ImmutableMap<VariableImpl, Term> getMap() {
-        return (ImmutableMap<VariableImpl, Term>)(ImmutableMap<VariableImpl, ?>)map;
->>>>>>> c8cd8a77
+    public ImmutableMap<Variable, Term> getMap() {
+        return (ImmutableMap<Variable, Term>)(ImmutableMap<Variable, ?>)map;
     }
 
     @Override
     public boolean isEmpty() {
         return map.isEmpty();
-    }
-
-    @Deprecated
-<<<<<<< HEAD
-    public Set<Variable> keySet() {
-=======
-    public ImmutableSet<VariableImpl> keySet() {
->>>>>>> c8cd8a77
-        return map.keySet();
     }
 
     @Override
@@ -123,28 +94,13 @@
     }
 
     @Override
-    public ImmutableMap<VariableImpl, VariableImpl> getImmutableMap() {
+    public ImmutableMap<Variable, Variable> getImmutableMap() {
         return map;
     }
 
     @Override
-    public boolean isDefining(VariableImpl variable) {
+    public boolean isDefining(Variable variable) {
         return map.containsKey(variable);
     }
 
-<<<<<<< HEAD
-    /***
-     * Not implemented.
-     */
-    @Override
-    public boolean composeFunctions(Function term1, Function term2) {
-        throw new UnsupportedOperationException("Not implemented (yet)!");
-    }
-
-    @Override
-    public void put(Variable var, Term term) {
-
-    }
-=======
->>>>>>> c8cd8a77
 }