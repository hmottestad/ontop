--- conflicted
+++ resolved
@@ -24,22 +24,11 @@
 import java.sql.SQLException;
 import java.util.*;
 
-<<<<<<< HEAD
 import com.google.inject.Guice;
 import com.google.inject.Injector;
 import org.semanticweb.ontop.injection.OBDACoreModule;
 import org.semanticweb.ontop.owlrefplatform.injection.QuestComponentFactory;
 import org.semanticweb.ontop.model.*;
-=======
-import org.semanticweb.ontop.model.CQIE;
-import org.semanticweb.ontop.model.Function;
-import org.semanticweb.ontop.model.GraphResultSet;
-import org.semanticweb.ontop.model.OBDAException;
-import org.semanticweb.ontop.model.OBDAMappingAxiom;
-import org.semanticweb.ontop.model.OBDAModel;
-import org.semanticweb.ontop.model.Predicate;
-import org.semanticweb.ontop.model.ResultSet;
->>>>>>> 6bdac6d8
 import org.semanticweb.ontop.ontology.Assertion;
 import org.semanticweb.ontop.ontology.DataPropertyExpression;
 import org.semanticweb.ontop.ontology.OClass;
@@ -124,26 +113,21 @@
 		this.doStreamResults = doStreamResults;
 		this.model = model;
 		this.ontology = onto;
-<<<<<<< HEAD
-		this.vocabulary = new HashSet<>();
-
-        Injector injector = Guice.createInjector(new OBDACoreModule(preferences),
-                new QuestComponentModule(preferences));
-        questComponentFactory = injector.getInstance(QuestComponentFactory.class);
-=======
 
         if(predicates != null && !predicates.isEmpty()){
             this.vocabulary = new HashSet<>(predicates);
         } else {
            this.vocabulary = extractVocabulary(model, onto);
         }
->>>>>>> 6bdac6d8
+
+		Injector injector = Guice.createInjector(new OBDACoreModule(preferences),
+				new QuestComponentModule(preferences));
+		questComponentFactory = injector.getInstance(QuestComponentFactory.class);
 		
 		if (this.model.getSources()!= null && this.model.getSources().size() > 1)
 			throw new Exception("Cannot materialize with multiple data sources!");
 		
-
-        //start a quest instance
+		//start a quest instance
 		if (ontology == null) {
 			ontology = ofac.createOntology();
 			
@@ -158,21 +142,21 @@
 			for (DataPropertyExpression prop : model.getDeclaredDataProperties()) 
 				ontology.getVocabulary().createDataProperty(prop.getPredicate().getName());
 		}
-		
-		
-		preferences.setCurrentValueOf(QuestPreferences.ABOX_MODE, QuestConstants.VIRTUAL);
-
-		questInstance = new Quest(ontology, this.model, preferences);
-					
+
+
+		//preferences.setCurrentValueOf(QuestPreferences.ABOX_MODE, QuestConstants.VIRTUAL);
+
+		questInstance = questComponentFactory.create(ontology, this.model, null, preferences);
+
 		questInstance.setupRepository();
 	}
 
-    public QuestMaterializer(OBDAModel model, Ontology onto, QuestPreferences prefs, boolean doStreamResults) throws Exception {
-        this(model, onto, null, prefs, doStreamResults);
-    }
-
-    private Set<Predicate> extractVocabulary(OBDAModel model, Ontology onto) {
-        Set<Predicate> vocabulary = new HashSet<Predicate>();
+	public QuestMaterializer(OBDAModel model, Ontology onto, QuestPreferences prefs, boolean doStreamResults) throws Exception {
+		this(model, onto, null, prefs, doStreamResults);
+	}
+
+	private Set<Predicate> extractVocabulary(OBDAModel model, Ontology onto) {
+		Set<Predicate> vocabulary = new HashSet<Predicate>();
 
 		//add all class/data/object predicates to vocabulary
 		//add declared predicates in model
@@ -194,7 +178,7 @@
 		if (onto != null) {
 			//from ontology
 			for (OClass cl : onto.getVocabulary().getClasses()) {
-				Predicate p = cl.getPredicate(); 
+				Predicate p = cl.getPredicate();
 				if (!p.toString().startsWith("http://www.w3.org/2002/07/owl#")
 						&& !vocabulary.contains(p))
 					vocabulary.add(p);
@@ -211,7 +195,7 @@
 						&& !vocabulary.contains(p))
 					vocabulary.add(p);
 			}
-		} 
+		}
 		else {
 			//from mapping undeclared predicates (can happen)
 			for (URI uri : this.model.getMappings().keySet()){
@@ -225,27 +209,15 @@
 							vocabulary.add(f.getFunctionSymbol());
 						}
 					}
-					
-				}
-			
-			}
-		}
-			
-        return vocabulary;
-		}
-		
-<<<<<<< HEAD
-		
-		//preferences.setCurrentValueOf(QuestPreferences.ABOX_MODE, QuestConstants.VIRTUAL);
-
-		questInstance = questComponentFactory.create(ontology, this.model, null, preferences);
-					
-		questInstance.setupRepository();
-=======
-/*    public QuestMaterializer(OBDAModel model, Ontology onto, List<Predicate> predicates, QuestPreferences defaultPreferences) {
->>>>>>> 6bdac6d8
-	}
-*/
+
+				}
+
+			}
+		}
+
+		return vocabulary;
+	}
+	
 
 	private static QuestPreferences getDefaultPreferences() {
 		Properties p = new Properties();
@@ -304,7 +276,6 @@
 	 * 
 	 */
 	private class VirtualTripleIterator implements Iterator<Assertion> {
-
 
 		private String query1 = "CONSTRUCT {?s <%s> ?o} WHERE {?s <%s> ?o}";
 		private String query2 = "CONSTRUCT {?s a <%s>} WHERE {?s a <%s>}";
