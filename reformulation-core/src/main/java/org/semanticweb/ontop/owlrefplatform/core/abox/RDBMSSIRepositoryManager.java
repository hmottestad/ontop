--- conflicted
+++ resolved
@@ -20,8 +20,6 @@
  * #L%
  */
 
-<<<<<<< HEAD
-=======
 import com.google.common.collect.ImmutableList;
 import org.semanticweb.ontop.model.BNode;
 import org.semanticweb.ontop.model.CQIE;
@@ -59,16 +57,11 @@
 import org.semanticweb.ontop.owlrefplatform.core.dagjgrapht.SemanticIndexCache;
 import org.semanticweb.ontop.owlrefplatform.core.dagjgrapht.TBoxReasoner;
 
->>>>>>> 5ac2f53b
 import java.io.BufferedWriter;
 import java.io.IOException;
 import java.io.OutputStream;
 import java.io.OutputStreamWriter;
 import java.math.BigDecimal;
-<<<<<<< HEAD
-import java.net.URI;
-=======
->>>>>>> 5ac2f53b
 import java.sql.Connection;
 import java.sql.PreparedStatement;
 import java.sql.ResultSet;
@@ -78,3712 +71,13 @@
 import java.text.ParseException;
 import java.text.SimpleDateFormat;
 import java.util.ArrayList;
-<<<<<<< HEAD
-=======
 import java.util.Collection;
->>>>>>> 5ac2f53b
 import java.util.HashMap;
 import java.util.HashSet;
 import java.util.Iterator;
 import java.util.LinkedList;
 import java.util.List;
 import java.util.Map;
-<<<<<<< HEAD
-import java.util.Properties;
-import java.util.Set;
-
-import com.google.common.collect.ImmutableList;
-import org.semanticweb.ontop.model.BNode;
-import org.semanticweb.ontop.model.CQIE;
-import org.semanticweb.ontop.model.Constant;
-import org.semanticweb.ontop.model.Function;
-import org.semanticweb.ontop.model.OBDADataFactory;
-import org.semanticweb.ontop.model.OBDAException;
-import org.semanticweb.ontop.model.OBDAMappingAxiom;
-import org.semanticweb.ontop.model.OBDASQLQuery;
-import org.semanticweb.ontop.model.ObjectConstant;
-import org.semanticweb.ontop.model.Predicate;
-import org.semanticweb.ontop.model.Term;
-import org.semanticweb.ontop.model.URIConstant;
-import org.semanticweb.ontop.model.ValueConstant;
-import org.semanticweb.ontop.model.Predicate.COL_TYPE;
-import org.semanticweb.ontop.model.impl.OBDADataFactoryImpl;
-import org.semanticweb.ontop.ontology.Assertion;
-import org.semanticweb.ontop.ontology.BasicClassDescription;
-import org.semanticweb.ontop.ontology.BinaryAssertion;
-import org.semanticweb.ontop.ontology.ClassAssertion;
-import org.semanticweb.ontop.ontology.DataPropertyAssertion;
-import org.semanticweb.ontop.ontology.DataType;
-import org.semanticweb.ontop.ontology.OClass;
-import org.semanticweb.ontop.ontology.ObjectPropertyAssertion;
-import org.semanticweb.ontop.ontology.OntologyFactory;
-import org.semanticweb.ontop.ontology.Property;
-import org.semanticweb.ontop.ontology.PropertySomeRestriction;
-import org.semanticweb.ontop.ontology.impl.OntologyFactoryImpl;
-import org.semanticweb.ontop.ontology.impl.OntologyImpl;
-import org.semanticweb.ontop.owlrefplatform.core.abox.SemanticIndexRecord.OBJType;
-import org.semanticweb.ontop.owlrefplatform.core.abox.SemanticIndexRecord.SITable;
-import org.semanticweb.ontop.owlrefplatform.core.dagjgrapht.*;
-import org.slf4j.Logger;
-import org.slf4j.LoggerFactory;
-
-/**
- * Store ABox assertions in the DB
- * 
- */
-public class RDBMSSIRepositoryManager implements IRDBMSSIRepositoryManager {
-
-	private static final long serialVersionUID = -6494667662327970606L;
-
-	private final static Logger log = LoggerFactory.getLogger(RDBMSSIRepositoryManager.class);
-
-/**
- * Metadata tables 
- */
-	public final static String index_table = "IDX";
-
-	public final static String interval_table = "IDXINTERVAL";
-
-	public final static String emptyness_index_table = "NONEMPTYNESSINDEX";
-	
-	public final static String uri_id_table = "URIID";
-
-/**
- *  Data tables
- */
-	
-	public static final String class_table = "QUEST_CLASS_ASSERTION";
-
-	public static final String role_table = "QUEST_OBJECT_PROPERTY_ASSERTION";
-	
-	public static final String attribute_table_literal = "QUEST_DATA_PROPERTY_LITERAL_ASSERTION";
-
-	public static final String attribute_table_string = "QUEST_DATA_PROPERTY_STRING_ASSERTION";
-
-	public static final String attribute_table_integer = "QUEST_DATA_PROPERTY_INTEGER_ASSERTION";
-
-	public static final String attribute_table_decimal = "QUEST_DATA_PROPERTY_DECIMAL_ASSERTION";
-
-	public static final String attribute_table_double = "QUEST_DATA_PROPERTY_DOUBLE_ASSERTION";
-
-	public static final String attribute_table_datetime = "QUEST_DATA_PROPERTY_DATETIME_ASSERTION";
-
-	public static final String attribute_table_boolean = "QUEST_DATA_PROPERTY_BOOLEAN_ASSERTION";
-	
-/**
- *  CREATE metadata tables
- */
-	
-	private final static String create_idx = "CREATE TABLE " + index_table + " ( " + "URI VARCHAR(400), "
-			+ "IDX INTEGER, ENTITY_TYPE INTEGER" + ")";
-
-	private final static String create_interval = "CREATE TABLE " + interval_table + " ( " + "URI VARCHAR(400), " + "IDX_FROM INTEGER, "
-			+ "IDX_TO INTEGER, " + "ENTITY_TYPE INTEGER" + ")";
-
-	private final static String create_emptyness_index = "CREATE TABLE " + emptyness_index_table + " ( TABLEID INTEGER, IDX INTEGER, "
-			+ " TYPE1 INTEGER, TYPE2 INTEGER )";
-	
-	private final static String create_uri_id = "CREATE TABLE " + uri_id_table + " ( " + "ID INTEGER, " + "URI VARCHAR(400) " + ")";
-
-/**
- * DROP metadata tables 	
- */
-	
-	private final static String drop_idx = "DROP TABLE " + index_table + "";
-	private final static String drop_interval = "DROP TABLE " + interval_table + "";
-	private final static String drop_emptyness = "DROP TABLE " + emptyness_index_table + "";
-	private final static String drop_uri_id = "DROP TABLE " + uri_id_table + "";
-
-/**
- *  INSERT metadata
- */
-	
-	private final static String insert_idx_query = "INSERT INTO " + index_table + "(URI, IDX, ENTITY_TYPE) VALUES(?, ?, ?)";
-	private final static String uriid_insert = "INSERT INTO " + uri_id_table + "(ID, URI) VALUES(?, ?)";
-	private final static String insert_interval_query = "INSERT INTO " + interval_table
-			+ "(URI, IDX_FROM, IDX_TO, ENTITY_TYPE) VALUES(?, ?, ?, ?)";
-	
-/**
- *  CREATE data tables
- */
-	
-	public static final String class_table_create = "CREATE TABLE " + class_table + " ( " + "\"URI\" INTEGER NOT NULL, "
-			+ "\"IDX\"  SMALLINT NOT NULL, " + " ISBNODE BOOLEAN DEFAULT FALSE NOT NULL " + ")";
-
-	public static final String role_table_create = "CREATE TABLE " + role_table + " ( " + "\"URI1\" INTEGER NOT NULL, "
-			+ "\"URI2\" INTEGER NOT NULL, " + "\"IDX\"  SMALLINT NOT NULL, " + "ISBNODE BOOLEAN DEFAULT FALSE NOT NULL, "
-			+ "ISBNODE2 BOOLEAN DEFAULT FALSE NOT NULL)";
-
-	public static final String attribute_table_literal_create = "CREATE TABLE " + attribute_table_literal + " ( "
-			+ "\"URI\" INTEGER NOT NULL, " + "VAL VARCHAR(1000) NOT NULL, " + "LANG VARCHAR(20), " + "\"IDX\"  SMALLINT NOT NULL"
-			+ ", ISBNODE BOOLEAN  DEFAULT FALSE NOT NULL " + ")";
-	public static final String attribute_table_string_create = "CREATE TABLE " + attribute_table_string + " ( "
-			+ "\"URI\" INTEGER  NOT NULL, " + "VAL VARCHAR(1000), " + "\"IDX\"  SMALLINT  NOT NULL"
-			+ ", ISBNODE BOOLEAN  DEFAULT FALSE NOT NULL " + ")";
-	public static final String attribute_table_integer_create = "CREATE TABLE " + attribute_table_integer + " ( "
-			+ "\"URI\" INTEGER  NOT NULL, " + "VAL BIGINT NOT NULL, " + "\"IDX\"  SMALLINT NOT NULL"
-			+ ", ISBNODE BOOLEAN  DEFAULT FALSE NOT NULL " + ")";
-	public static final String attribute_table_decimal_create = "CREATE TABLE " + attribute_table_decimal + " ( "
-			+ "\"URI\" INTEGER NOT NULL, " + "VAL DECIMAL NOT NULL, " + "\"IDX\"  SMALLINT NOT NULL"
-			+ ", ISBNODE BOOLEAN  DEFAULT FALSE NOT NULL " + ")";
-	public static final String attribute_table_double_create = "CREATE TABLE " + attribute_table_double + " ( "
-			+ "\"URI\" INTEGER NOT NULL, " + "VAL DOUBLE PRECISION NOT NULL, " + "\"IDX\"  SMALLINT NOT NULL"
-			+ ", ISBNODE BOOLEAN  DEFAULT FALSE NOT NULL " + ")";
-	public static final String attribute_table_datetime_create = "CREATE TABLE " + attribute_table_datetime + " ( "
-			+ "\"URI\" INTEGER NOT NULL, " + "VAL TIMESTAMP NOT NULL, " + "\"IDX\"  SMALLINT NOT NULL"
-			+ ", ISBNODE BOOLEAN  DEFAULT FALSE NOT NULL " + ")";
-	public static final String attribute_table_boolean_create = "CREATE TABLE " + attribute_table_boolean + " ( "
-			+ "\"URI\" INTEGER NOT NULL, " + "VAL BOOLEAN NOT NULL, " + "\"IDX\"  SMALLINT NOT NULL"
-			+ ", ISBNODE BOOLEAN  DEFAULT FALSE NOT NULL " + ")";
-
-/**
- *  DROP data tables	
- */
-	
-	public static final String class_table_drop = "DROP TABLE " + class_table;
-	public static final String role_table_drop = "DROP TABLE " + role_table;
-
-	public static final String attribute_table_literal_drop = "DROP TABLE " + attribute_table_literal;
-	public static final String attribute_table_string_drop = "DROP TABLE " + attribute_table_string;
-	public static final String attribute_table_integer_drop = "DROP TABLE " + attribute_table_integer;
-	public static final String attribute_table_decimal_drop = "DROP TABLE " + attribute_table_decimal;
-	public static final String attribute_table_double_drop = "DROP TABLE " + attribute_table_double;
-	public static final String attribute_table_datetime_drop = "DROP TABLE " + attribute_table_datetime;
-	public static final String attribute_table_boolean_drop = "DROP TABLE " + attribute_table_boolean;
-
-/**
- *  INSERT data 	
- */
-	
-	public static final String class_insert = "INSERT INTO " + class_table + " (URI, IDX, ISBNODE) VALUES (?, ?, ?)";
-	public static final String role_insert = "INSERT INTO " + role_table + " (URI1, URI2, IDX, ISBNODE, ISBNODE2) VALUES (?, ?, ?, ?, ?)";
-
-	public static final String attribute_table_literal_insert = "INSERT INTO " + attribute_table_literal
-			+ " (URI, VAL, LANG, IDX, ISBNODE) VALUES (?, ?, ?, ?, ?)";
-	public static final String attribute_table_string_insert = "INSERT INTO " + attribute_table_string
-			+ " (URI, VAL, IDX, ISBNODE) VALUES (?, ?, ?, ?)";
-	public static final String attribute_table_integer_insert = "INSERT INTO " + attribute_table_integer
-			+ " (URI, VAL, IDX, ISBNODE) VALUES (?, ?, ?, ?)";
-	public static final String attribute_table_decimal_insert = "INSERT INTO " + attribute_table_decimal
-			+ " (URI, VAL, IDX, ISBNODE) VALUES (?, ?, ?, ?)";
-	public static final String attribute_table_double_insert = "INSERT INTO " + attribute_table_double
-			+ " (URI, VAL, IDX, ISBNODE) VALUES (?, ?, ?, ?)";
-	public static final String attribute_table_datetime_insert = "INSERT INTO " + attribute_table_datetime
-			+ " (URI, VAL, IDX, ISBNODE) VALUES (?, ?, ?, ?)";
-	public static final String attribute_table_boolean_insert = "INSERT INTO " + attribute_table_boolean
-			+ " (URI, VAL, IDX, ISBNODE) VALUES (?, ?, ?, ?)";
-
-/**
- *  Indexes
- */
-	
-	public static final String indexclass_composite = "CREATE INDEX idxclassfull ON " + class_table + " (URI, IDX, ISBNODE)";
-	public static final String indexrole_composite1 = "CREATE INDEX idxrolefull1 ON " + role_table + " (URI1, URI2, IDX, ISBNODE, ISBNODE2)";
-	public static final String indexrole_composite2 = "CREATE INDEX idxrolefull2 ON " + role_table + " (URI2, URI1, IDX, ISBNODE2, ISBNODE)";
-
-
-	public static final String indexclass1 = "CREATE INDEX idxclass1 ON " + class_table + " (URI)";
-	public static final String indexclass2 = "CREATE INDEX idxclass2 ON " + class_table + " (IDX)";
-	public static final String indexclassfull2 = "CREATE INDEX idxclassfull2 ON " + class_table + " (URI, IDX)";
-
-	public static final String indexrole1 = "CREATE INDEX idxrole1 ON " + role_table + " (URI1)";
-	public static final String indexrole2 = "CREATE INDEX idxrole2 ON " + role_table + " (IDX)";
-	public static final String indexrole3 = "CREATE INDEX idxrole3 ON " + role_table + " (URI2)";
-	public static final String indexrolefull22 = "CREATE INDEX idxrolefull22 ON " + role_table + " (URI1, URI2, IDX)";
-
-	public static final String attribute_literal_index = "IDX_LITERAL_ATTRIBUTE";
-	public static final String attribute_string_index = "IDX_STRING_ATTRIBUTE";
-	public static final String attribute_integer_index = "IDX_INTEGER_ATTRIBUTE";
-	public static final String attribute_decimal_index = "IDX_DECIMAL_ATTRIBUTE";
-	public static final String attribute_double_index = "IDX_DOUBLE_ATTRIBUTE";
-	public static final String attribute_datetime_index = "IDX_DATETIME_ATTRIBUTE";
-	public static final String attribute_boolean_index = "IDX_BOOLEAN_ATTRIBUTE";
-
-	public static final String indexattribute_literal1 = "CREATE INDEX " + attribute_literal_index + "1" + " ON " + attribute_table_literal
-			+ " (URI)";
-	public static final String indexattribute_string1 = "CREATE INDEX " + attribute_string_index + "1" + " ON " + attribute_table_string
-			+ " (URI)";
-	public static final String indexattribute_integer1 = "CREATE INDEX " + attribute_integer_index + "1" + " ON " + attribute_table_integer
-			+ " (URI)";
-	public static final String indexattribute_decimal1 = "CREATE INDEX " + attribute_decimal_index + "1" + " ON " + attribute_table_decimal
-			+ " (URI)";
-	public static final String indexattribute_double1 = "CREATE INDEX " + attribute_double_index + "1" + " ON " + attribute_table_double
-			+ " (URI)";
-	public static final String indexattribute_datetime1 = "CREATE INDEX " + attribute_datetime_index + "1" + " ON "
-			+ attribute_table_datetime + " (URI)";
-	public static final String indexattribute_boolean1 = "CREATE INDEX " + attribute_boolean_index + "1" + " ON " + attribute_table_boolean
-			+ " (URI)";
-
-	public static final String indexattribute_literal2 = "CREATE INDEX " + attribute_literal_index + "2" + " ON " + attribute_table_literal
-			+ " (IDX)";
-	public static final String indexattribute_string2 = "CREATE INDEX " + attribute_string_index + "2" + " ON " + attribute_table_string
-			+ " (IDX)";
-	public static final String indexattribute_integer2 = "CREATE INDEX " + attribute_integer_index + "2" + " ON " + attribute_table_integer
-			+ " (IDX)";
-	public static final String indexattribute_decimal2 = "CREATE INDEX " + attribute_decimal_index + "2" + " ON " + attribute_table_decimal
-			+ " (IDX)";
-	public static final String indexattribute_double2 = "CREATE INDEX " + attribute_double_index + "2" + " ON " + attribute_table_double
-			+ " (IDX)";
-	public static final String indexattribute_datetime2 = "CREATE INDEX " + attribute_datetime_index + "2" + " ON "
-			+ attribute_table_datetime + " (IDX)";
-	public static final String indexattribute_boolean2 = "CREATE INDEX " + attribute_boolean_index + "2" + " ON " + attribute_table_boolean
-			+ " (IDX)";
-
-	public static final String indexattribute_literal3 = "CREATE INDEX " + attribute_literal_index + "3" + " ON " + attribute_table_literal
-			+ " (VAL)";
-	public static final String indexattribute_string3 = "CREATE INDEX " + attribute_string_index + "3" + " ON " + attribute_table_string
-			+ " (VAL)";
-	public static final String indexattribute_integer3 = "CREATE INDEX " + attribute_integer_index + "3" + " ON " + attribute_table_integer
-			+ " (VAL)";
-	public static final String indexattribute_decimal3 = "CREATE INDEX " + attribute_decimal_index + "3" + " ON " + attribute_table_decimal
-			+ " (VAL)";
-	public static final String indexattribute_double3 = "CREATE INDEX " + attribute_double_index + "3" + " ON " + attribute_table_double
-			+ " (VAL)";
-	public static final String indexattribute_datetime3 = "CREATE INDEX " + attribute_datetime_index + "3" + " ON "
-			+ attribute_table_datetime + " (VAL)";
-	public static final String indexattribute_boolean3 = "CREATE INDEX " + attribute_boolean_index + "3" + " ON " + attribute_table_boolean
-			+ " (VAL)";
-
-/**
- *  DROP indexes	
- */
-	
-	public static final String dropindexclass1 = "DROP INDEX \"idxclass1\"";
-	public static final String dropindexclass2 = "DROP INDEX \"idxclass2\"";
-
-	public static final String dropindexrole1 = "DROP INDEX \"idxrole1\"";
-	public static final String dropindexrole2 = "DROP INDEX \"idxrole2\"";
-	public static final String dropindexrole3 = "DROP INDEX \"idxrole3\"";
-
-	public static final String dropindexattribute_literal1 = "DROP INDEX " + attribute_literal_index + "1";
-	public static final String dropindexattribute_string1 = "DROP INDEX " + attribute_string_index + "1";
-	public static final String dropindexattribute_integer1 = "DROP INDEX " + attribute_integer_index + "1";
-	public static final String dropindexattribute_decimal1 = "DROP INDEX " + attribute_decimal_index + "1";
-	public static final String dropindexattribute_double1 = "DROP INDEX " + attribute_double_index + "1";
-	public static final String dropindexattribute_datetime1 = "DROP INDEX " + attribute_datetime_index + "1";
-	public static final String dropindexattribute_boolean1 = "DROP INDEX " + attribute_boolean_index + "1";
-
-	public static final String dropindexattribute_literal2 = "DROP INDEX " + attribute_literal_index + "2";
-	public static final String dropindexattribute_string2 = "DROP INDEX " + attribute_string_index + "2";
-	public static final String dropindexattribute_integer2 = "DROP INDEX " + attribute_integer_index + "2";
-	public static final String dropindexattribute_decimal2 = "DROP INDEX " + attribute_decimal_index + "2";
-	public static final String dropindexattribute_double2 = "DROP INDEX " + attribute_double_index + "2";
-	public static final String dropindexattribute_datetime2 = "DROP INDEX " + attribute_datetime_index + "2";
-	public static final String dropindexattribute_boolean2 = "DROP INDEX " + attribute_boolean_index + "2";
-
-	public static final String dropindexattribute_literal3 = "DROP INDEX " + attribute_literal_index + "3";
-	public static final String dropindexattribute_string3 = "DROP INDEX " + attribute_string_index + "3";
-	public static final String dropindexattribute_integer3 = "DROP INDEX " + attribute_integer_index + "3";
-	public static final String dropindexattribute_decimal3 = "DROP INDEX " + attribute_decimal_index + "3";
-	public static final String dropindexattribute_double3 = "DROP INDEX " + attribute_double_index + "3";
-	public static final String dropindexattribute_datetime3 = "DROP INDEX " + attribute_datetime_index + "3";
-	public static final String dropindexattribute_boolean3 = "DROP INDEX " + attribute_boolean_index + "3";
-
-	public static final String analyze = "ANALYZE";
-
-	public static final String select_mapping_class = "SELECT \"URI\" as X FROM " + class_table;
-
-	public static final String select_mapping_class_role_left = "SELECT \"URI1\" as X FROM " + role_table;
-
-	public static final String select_mapping_class_role_right = "SELECT \"URI2\" as X FROM " + role_table;
-
-	public static final String select_mapping_class_attribute_literal_left = "SELECT \"URI\" as X FROM " + attribute_table_literal;
-	public static final String select_mapping_class_attribute_string_left = "SELECT \"URI\" as X FROM " + attribute_table_string;
-	public static final String select_mapping_class_attribute_integer_left = "SELECT \"URI\" as X FROM " + attribute_table_integer;
-	public static final String select_mapping_class_attribute_decimal_left = "SELECT \"URI\" as X FROM " + attribute_table_decimal;
-	public static final String select_mapping_class_attribute_double_left = "SELECT \"URI\" as X FROM " + attribute_table_double;
-	public static final String select_mapping_class_attribute_datetime_left = "SELECT \"URI\" as X FROM " + attribute_table_datetime;
-	public static final String select_mapping_class_attribute_boolean_left = "SELECT \"URI\" as X FROM " + attribute_table_boolean;
-
-	public static final String select_mapping_role = "SELECT \"URI1\" as X, \"URI2\" as Y FROM " + role_table;
-
-	public static final String select_mapping_role_inverse = "SELECT \"URI2\" as X, \"URI1\" as Y FROM " + role_table;
-
-	public static final String select_mapping_attribute_literal = "SELECT \"URI\" as X, VAL as Y, LANG as Z FROM "
-			+ attribute_table_literal;
-
-	public static final String select_mapping_attribute_string = "SELECT \"URI\" as X, VAL as Y FROM " + attribute_table_string;
-	public static final String select_mapping_attribute_integer = "SELECT \"URI\" as X, VAL as Y FROM " + attribute_table_integer;
-	public static final String select_mapping_attribute_decimal = "SELECT \"URI\" as X, VAL as Y FROM " + attribute_table_decimal;
-	public static final String select_mapping_attribute_double = "SELECT \"URI\" as X, VAL as Y FROM " + attribute_table_double;
-	public static final String select_mapping_attribute_datetime = "SELECT \"URI\" as X, VAL as Y FROM " + attribute_table_datetime;
-	public static final String select_mapping_attribute_boolean = "SELECT \"URI\" as X, VAL as Y FROM " + attribute_table_boolean;
-
-	public static final String whereSingleCondition = "IDX = %d";
-
-	public static final String whereIntervalCondition = "IDX >= %d AND IDX <= %d";
-
-	private static final OBDADataFactory dfac = OBDADataFactoryImpl.getInstance();
-
-	private static final OntologyFactory ofac = OntologyFactoryImpl.getInstance();
-
-	// Semantic Index URI reference structures
-	private HashMap<String, Integer> uriIds = new HashMap<String, Integer> (100000);
-	private HashMap <Integer, String> uriMap2 = new HashMap<Integer, String> (100000);
-	
-	private int maxURIId = -1;
-	
-	private Properties config;
-
-	private TBoxReasoner reasonerDag;
-
-	private SemanticIndexCache cacheSI;
-	
-	private boolean isIndexed;
-
-	private static final boolean mergeUniions = false;
-
-	private HashSet<SemanticIndexRecord> nonEmptyEntityRecord = new HashSet<SemanticIndexRecord>();
-
-	private List<RepositoryChangedListener> changeList;
-
-	public RDBMSSIRepositoryManager(Set<Predicate> vocabulary) {
-
-		if (vocabulary != null) {
-			setVocabulary(vocabulary);
-		}
-
-		changeList = new LinkedList<RepositoryChangedListener>();
-	}
-
-	@Override
-    public void addRepositoryChangedListener(RepositoryChangedListener list) {
-		this.changeList.add(list);
-	}
-
-	public boolean getIsIndexed() {
-		return this.isIndexed;
-	}
-
-	public boolean getmergeUnions() {
-		return this.mergeUniions;
-	}
-
-	@Override
-	public void setConfig(Properties config) {
-		this.config = config;
-	}
-
-	@Override
-	public void setTBox(TBoxReasoner reasonerDag) {
-		this.reasonerDag = reasonerDag;		
-		cacheSI = new SemanticIndexCache(reasonerDag);
-	}
-
-	@Override
-	public String getType() {
-		return TYPE_SI;
-	}
-
-	@Override
-	public void getTablesDDL(OutputStream outstream) throws IOException {
-		log.debug("Generating DDL for ABox tables");
-
-		BufferedWriter out = new BufferedWriter(new OutputStreamWriter(outstream));
-
-		out.append(create_idx);
-		out.append(";\n");
-
-		out.append(create_interval);
-		out.append(";\n");
-
-		out.append(class_table_create);
-		out.append(";\n");
-
-		out.append(role_table_create);
-		out.append(";\n");
-
-		out.append(attribute_table_literal_create);
-		out.append(";\n");
-		out.append(attribute_table_string_create);
-		out.append(";\n");
-		out.append(attribute_table_integer_create);
-		out.append(";\n");
-		out.append(attribute_table_decimal_create);
-		out.append(";\n");
-		out.append(attribute_table_double_create);
-		out.append(";\n");
-		out.append(attribute_table_datetime_create);
-		out.append(";\n");
-		out.append(attribute_table_boolean_create);
-		out.append(";\n");
-
-		out.flush();
-	}
-
-	@Override
-	public void getIndexDDL(OutputStream outstream) throws IOException {
-
-		BufferedWriter out = new BufferedWriter(new OutputStreamWriter(outstream));
-
-		out.append(indexclass1);
-		out.append(";\n");
-		out.append(indexclass2);
-		out.append(";\n");
-		out.append(indexrole1);
-		out.append(";\n");
-		out.append(indexrole2);
-		out.append(";\n");
-		out.append(indexrole3);
-		out.append(";\n");
-
-		out.append(indexattribute_literal1);
-		out.append(";\n");
-		out.append(indexattribute_string1);
-		out.append(";\n");
-		out.append(indexattribute_integer1);
-		out.append(";\n");
-		out.append(indexattribute_decimal1);
-		out.append(";\n");
-		out.append(indexattribute_double1);
-		out.append(";\n");
-		out.append(indexattribute_datetime1);
-		out.append(";\n");
-		out.append(indexattribute_boolean1);
-		out.append(";\n");
-
-		out.append(indexattribute_literal2);
-		out.append(";\n");
-		out.append(indexattribute_string2);
-		out.append(";\n");
-		out.append(indexattribute_integer2);
-		out.append(";\n");
-		out.append(indexattribute_decimal2);
-		out.append(";\n");
-		out.append(indexattribute_double2);
-		out.append(";\n");
-		out.append(indexattribute_datetime2);
-		out.append(";\n");
-		out.append(indexattribute_boolean2);
-		out.append(";\n");
-
-		out.append(indexattribute_literal3);
-		out.append(";\n");
-		out.append(indexattribute_string3);
-		out.append(";\n");
-		out.append(indexattribute_integer3);
-		out.append(";\n");
-		out.append(indexattribute_decimal3);
-		out.append(";\n");
-		out.append(indexattribute_double3);
-		out.append(";\n");
-		out.append(indexattribute_datetime3);
-		out.append(";\n");
-		out.append(indexattribute_boolean3);
-		out.append(";\n");
-
-		out.flush();
-	}
-
-	@Override
-	public void getSQLInserts(Iterator<Assertion> data, OutputStream outstream) throws IOException {
-
-		BufferedWriter out = new BufferedWriter(new OutputStreamWriter(outstream));
-
-		String role_insert_str = role_insert.replace("?", "%s");
-
-		String attribute_insert_literal_str = attribute_table_literal_insert.replace("?", "%s");
-		String attribute_insert_string_str = attribute_table_string_insert.replace("?", "%s");
-		String attribute_insert_integer_str = attribute_table_integer_insert.replace("?", "%s");
-		String attribute_insert_decimal_str = attribute_table_decimal_insert.replace("?", "%s");
-		String attribute_insert_double_str = attribute_table_double_insert.replace("?", "%s");
-		String attribute_insert_date_str = attribute_table_datetime_insert.replace("?", "%s");
-		String attribute_insert_boolean_str = attribute_table_boolean_insert.replace("?", "%s");
-
-		String cls_insert_str = class_insert.replace("?", "%s");
-
-		while (data.hasNext()) {
-			Assertion ax = data.next();
-
-			if (ax instanceof BinaryAssertion) {
-
-				BinaryAssertion binaryAssertion = (BinaryAssertion) ax;
-				Constant c1 = binaryAssertion.getValue1();
-				Constant c2 = binaryAssertion.getValue2();
-
-				if (c2 instanceof ValueConstant) {
-
-					DataPropertyAssertion attributeABoxAssertion = (DataPropertyAssertion) ax;
-					String prop = attributeABoxAssertion.getAttribute().getName().toString();
-
-					String uri;
-
-					boolean c1isBNode = c1 instanceof BNode;
-
-					if (c1isBNode)
-						uri = ((BNode) c1).getName();
-					else
-						uri = ((URIConstant) c1).getURI().toString();
-
-					ValueConstant value = attributeABoxAssertion.getValue();
-					String lit = value.getValue();
-					String lang = value.getLanguage();
-					if (lang != null)
-						lang = lang.toLowerCase();
-
-					Predicate.COL_TYPE attributeType = value.getType();
-
-					// Predicate propPred =
-					// dfac.getDataPropertyPredicate(prop);
-					// Property propDesc = ofac.createProperty(propPred);
-
-					int idx = cacheSI.getIndex(attributeABoxAssertion.getPredicate(), 2);
-					// Description node = pureIsa.getNode(propDesc);
-					//int idx = engine.getIndex(node);
-
-
-
-
-					switch (attributeType) {
-					case LITERAL:
-						out.append(String.format(attribute_insert_literal_str, getQuotedString(uri), getQuotedString(lit),
-								getQuotedString(lang), idx, c1isBNode));
-						break;
-					case STRING:
-						out.append(String.format(attribute_insert_string_str, getQuotedString(uri), getQuotedString(lit), idx, c1isBNode));
-						break;
-					case INTEGER:
-						out.append(String.format(attribute_insert_integer_str, getQuotedString(uri), Long.parseLong(lit), idx, c1isBNode));
-						break;
-					case DECIMAL:
-						out.append(String.format(attribute_insert_decimal_str, getQuotedString(uri), parseBigDecimal(lit), idx, c1isBNode));
-						break;
-					case DOUBLE:
-						out.append(String.format(attribute_insert_double_str, getQuotedString(uri), Double.parseDouble(lit), idx, c1isBNode));
-						break;
-					case DATETIME:
-						out.append(String.format(attribute_insert_date_str, getQuotedString(uri), parseTimestamp(lit), idx, c1isBNode));
-						break;
-					case BOOLEAN:
-						out.append(String.format(attribute_insert_boolean_str, getQuotedString(uri), Boolean.parseBoolean(lit), idx,
-								c1isBNode));
-						break;
-					}
-				} else if (c2 instanceof ObjectConstant) {
-
-					ObjectPropertyAssertion roleABoxAssertion = (ObjectPropertyAssertion) ax;
-					String prop = roleABoxAssertion.getRole().getName().toString();
-					String uri1;
-					String uri2;
-
-					boolean c1isBNode = c1 instanceof BNode;
-					boolean c2isBNode = c2 instanceof BNode;
-
-					if (c1isBNode)
-						uri1 = ((BNode) c1).getName();
-					else
-						uri1 = ((URIConstant) c1).getURI().toString();
-
-					if (c2isBNode)
-						uri2 = ((BNode) c2).getName();
-					else
-						uri2 = ((URIConstant) c2).getURI().toString();
-
-					/***
-					 * Dealing with any equivalent canonical properties. If
-					 * there is any, and it is inverse we need to invert the
-					 * value positions.
-					 */
-
-					Predicate propPred = dfac.getObjectPropertyPredicate(prop);
-					Property propDesc = ofac.createProperty(propPred);
-
-					/*if (!reasonerDag.isCanonicalRepresentative(propDesc))*/ {
-						Property desc = reasonerDag.getProperties().getVertex(propDesc).getRepresentative();
-						if (desc.isInverse()) {
-							String tmp = uri1;
-							boolean tmpIsBnode = c1isBNode;
-
-							uri1 = uri2;
-							c1isBNode = c2isBNode;
-							uri2 = tmp;
-							c2isBNode = tmpIsBnode;
-						}
-					}
-					//Description node = pureIsa.getNode(propDesc);
-					//int idx = engine.getIndex(node);
-
-					int idx = cacheSI.getIndex(roleABoxAssertion.getPredicate(), 2);
-
-					out.append(String.format(role_insert_str, getQuotedString(uri1), getQuotedString(uri2), idx, c1isBNode, c2isBNode));
-
-				}
-			} else if (ax instanceof ClassAssertion) {
-
-				ClassAssertion classAssertion = (ClassAssertion) ax;
-				Constant c1 = classAssertion.getObject();
-
-				String uri;
-
-				boolean c1isBNode = c1 instanceof BNode;
-
-				if (c1isBNode)
-					uri = ((BNode) c1).getName();
-				else
-					uri = ((URIConstant) c1).getURI().toString();
-
-				// Predicate clsPred = classAssertion.getConcept();
-				// ClassDescription clsDesc = ofac.createClass(clsPred);
-				//
-				int idx = cacheSI.getIndex(classAssertion.getPredicate(), 1);
-
-				//Description node = pureIsa.getNode(clsDesc);
-				//int idx = engine.getIndex(node);
-
-				out.append(String.format(cls_insert_str, getQuotedString(uri), idx, c1isBNode));
-			}
-			out.append(";\n");
-		}
-		out.flush();
-	}
-
-
-	@Override
-	public void createDBSchema(Connection conn, boolean dropExisting) throws SQLException {
-
-		log.debug("Creating data tables");
-
-		Statement st = conn.createStatement();
-
-		if (dropExisting) {
-			try {
-				log.debug("Droping existing tables");
-				dropDBSchema(conn);
-			} catch (SQLException e) {
-				log.debug(e.getMessage(), e);
-			}
-		}
-
-		if (isDBSchemaDefined(conn)) {
-			log.debug("Schema already exists. Skipping creation");
-			return;
-		}
-		st.addBatch(create_uri_id);
-		
-		st.addBatch(create_idx);
-		st.addBatch(create_interval);
-		st.addBatch(create_emptyness_index);
-
-		st.addBatch(class_table_create);
-		st.addBatch(role_table_create);
-
-		st.addBatch(attribute_table_literal_create);
-		st.addBatch(attribute_table_string_create);
-		st.addBatch(attribute_table_integer_create);
-		st.addBatch(attribute_table_decimal_create);
-		st.addBatch(attribute_table_double_create);
-		st.addBatch(attribute_table_datetime_create);
-		st.addBatch(attribute_table_boolean_create);
-
-		
-		
-		
-		try {
-		st.executeBatch();
-		} catch (Exception e) {
-			
-		}		
-		st.close();
-	}
-
-	@Override
-	public void createIndexes(Connection conn) throws SQLException {
-		log.debug("Creating indexes");
-		Statement st = conn.createStatement();
-
-//		st.addBatch(indexclass1);
-//		st.addBatch(indexclass2);
-//		st.addBatch(indexrole1);
-//		st.addBatch(indexrole2);
-//		st.addBatch(indexrole3);
-
-		st.addBatch(indexattribute_literal1);
-		st.addBatch(indexattribute_string1);
-		st.addBatch(indexattribute_integer1);
-		st.addBatch(indexattribute_decimal1);
-		st.addBatch(indexattribute_double1);
-		st.addBatch(indexattribute_datetime1);
-		st.addBatch(indexattribute_boolean1);
-
-		st.addBatch(indexattribute_literal2);
-		st.addBatch(indexattribute_string2);
-		st.addBatch(indexattribute_integer2);
-		st.addBatch(indexattribute_decimal2);
-		st.addBatch(indexattribute_double2);
-		st.addBatch(indexattribute_datetime2);
-		st.addBatch(indexattribute_boolean2);
-
-		st.addBatch(indexattribute_literal3);
-		st.addBatch(indexattribute_string3);
-		st.addBatch(indexattribute_integer3);
-		st.addBatch(indexattribute_decimal3);
-		st.addBatch(indexattribute_double3);
-		st.addBatch(indexattribute_datetime3);
-		st.addBatch(indexattribute_boolean3);
-
-		st.addBatch(indexclass_composite);
-		st.addBatch(indexrole_composite1);
-		st.addBatch(indexrole_composite2);
-		
-		st.addBatch(indexclassfull2);
-		st.addBatch(indexrolefull22);
-		
-		try {
-		st.executeBatch();
-		} catch (Exception e) {
-			
-		}
-		
-		log.debug("Executing ANALYZE");
-		st.addBatch(analyze);
-		try {
-		st.executeBatch();
-		} catch (Exception e) {
-			
-		}
-		
-		st.close();
-
-		isIndexed = true;
-	}
-
-	@Override
-	public void dropDBSchema(Connection conn) throws SQLException {
-
-		Statement st = conn.createStatement();
-
-		st.addBatch(drop_idx);
-		st.addBatch(drop_interval);
-		st.addBatch(drop_emptyness);
-
-		st.addBatch(class_table_drop);
-		st.addBatch(role_table_drop);
-
-		st.addBatch(attribute_table_literal_drop);
-		st.addBatch(attribute_table_string_drop);
-		st.addBatch(attribute_table_integer_drop);
-		st.addBatch(attribute_table_decimal_drop);
-		st.addBatch(attribute_table_double_drop);
-		st.addBatch(attribute_table_datetime_drop);
-		st.addBatch(attribute_table_boolean_drop);
-		
-		st.addBatch("DROP TABLE " + uri_id_table);
-
-		try {
-		st.executeBatch();
-		} catch (Exception e) {
-			
-		}
-		st.close();
-	}
-
-@Override
-
-	public int insertData(Connection conn, Iterator<Assertion> data, int commitLimit, int batchLimit) throws SQLException {
-		log.debug("Inserting data into DB");
-
-		// The precondition for the limit number must be greater or equal to
-		// one.
-		commitLimit = (commitLimit < 1) ? 1 : commitLimit;
-		batchLimit = (batchLimit < 1) ? 1 : batchLimit;
-
-		boolean oldAutoCommit = conn.getAutoCommit();
-		conn.setAutoCommit(false);
-
-		// Create the insert statement for all assertions (i.e, concept, role
-		// and attribute)
-		PreparedStatement uriidStm = conn.prepareStatement(uriid_insert);
-		PreparedStatement classStm = conn.prepareStatement(class_insert);
-		PreparedStatement roleStm = conn.prepareStatement(role_insert);
-		PreparedStatement attributeLiteralStm = conn.prepareStatement(attribute_table_literal_insert);
-		PreparedStatement attributeStringStm = conn.prepareStatement(attribute_table_string_insert);
-		PreparedStatement attributeIntegerStm = conn.prepareStatement(attribute_table_integer_insert);
-		PreparedStatement attributeDecimalStm = conn.prepareStatement(attribute_table_decimal_insert);
-		PreparedStatement attributeDoubleStm = conn.prepareStatement(attribute_table_double_insert);
-		PreparedStatement attributeDateStm = conn.prepareStatement(attribute_table_datetime_insert);
-		PreparedStatement attributeBooleanStm = conn.prepareStatement(attribute_table_boolean_insert);
-
-		// For counting the insertion
-		InsertionMonitor monitor = new InsertionMonitor();
-
-		int batchCount = 0;
-		int commitCount = 0;
-
-		while (data.hasNext()) {
-			Assertion ax = data.next();
-
-			try {
-
-				// log.debug("Inserting statement: {}", ax);
-				batchCount += 1;
-				commitCount += 1;
-
-				addPreparedStatement(uriidStm, classStm, roleStm, attributeLiteralStm, attributeStringStm, attributeIntegerStm, attributeDecimalStm,
-						attributeDoubleStm, attributeDateStm, attributeBooleanStm, monitor, ax);
-
-				/*
-				 * Register non emptyness
-				 */
-				int index = 0;
-				if (ax instanceof ClassAssertion) {
-					index = cacheSI.getIndex(ax.getPredicate(), 1);
-				} else {
-					index = cacheSI.getIndex(ax.getPredicate(), 2);
-				}
-				SemanticIndexRecord record = SemanticIndexRecord.getRecord(ax, index);
-				nonEmptyEntityRecord.add(record);
-
-			} catch (Exception e) {
-				monitor.fail(ax.getPredicate());
-			}
-
-			// Check if the batch count is already in the batch limit
-			if (batchCount == batchLimit) {
-				try {
-				executeBatch(uriidStm);
-				} catch (Exception e) {
-					
-				}
-				try {
-				executeBatch(roleStm);
-				} catch (Exception e) {
-					
-				}
-				try {
-				executeBatch(attributeLiteralStm);
-			} catch (Exception e) {
-				
-			}
-				try {
-				executeBatch(attributeStringStm);
-				} catch (Exception e) {
-					
-				}
-				try {
-				executeBatch(attributeIntegerStm);
-				} catch (Exception e) {
-					
-				}
-				try {
-				executeBatch(attributeDecimalStm);
-				} catch (Exception e) {
-					
-				}
-				try {
-				executeBatch(attributeDoubleStm);
-				} catch (Exception e) {
-					
-				}
-				try {
-				executeBatch(attributeDateStm);
-				} catch (Exception e) {
-					
-				}
-				try {
-				executeBatch(attributeBooleanStm);
-				} catch (Exception e) {
-					
-				}
-				try {
-				executeBatch(classStm);
-				} catch (Exception e) {
-					
-				}
-				batchCount = 0; // reset the counter
-			}
-
-			// Check if the commit count is already in the commit limit
-			if (commitCount == commitLimit) {
-				conn.commit();
-				commitCount = 0; // reset the counter
-			}
-		}
-
-		// Execute the rest of the batch
-		try {
-		executeBatch(uriidStm);
-		} catch (Exception e) {
-			
-		}
-		try {
-		executeBatch(roleStm);
-		} catch (Exception e) {
-			
-		}
-		try {
-		executeBatch(attributeLiteralStm);
-		} catch (Exception e) {
-			
-		}
-		try {
-		executeBatch(attributeStringStm);
-		} catch (Exception e) {
-			
-		}
-		try {
-		executeBatch(attributeIntegerStm);
-		} catch (Exception e) {
-			
-		}
-		try {
-		executeBatch(attributeDecimalStm);
-		} catch (Exception e) {
-			
-		}
-		try {
-		executeBatch(attributeDoubleStm);
-		} catch (Exception e) {
-			
-		}
-		try {
-		executeBatch(attributeDateStm);
-		} catch (Exception e) {
-			
-		}
-		try {
-		executeBatch(attributeBooleanStm);
-		} catch (Exception e) {
-			
-		}
-		try {
-		executeBatch(classStm);
-		} catch (Exception e) {
-			
-		}
-
-	
-		// Close all open statements
-		closeStatement(uriidStm);
-		closeStatement(roleStm);
-		closeStatement(attributeLiteralStm);
-		closeStatement(attributeStringStm);
-		closeStatement(attributeIntegerStm);
-		closeStatement(attributeDecimalStm);
-		closeStatement(attributeDoubleStm);
-		closeStatement(attributeDateStm);
-		closeStatement(attributeBooleanStm);
-		closeStatement(classStm);
-
-		// Commit the rest of the batch insert
-		conn.commit();
-
-		conn.setAutoCommit(oldAutoCommit);
-
-		// Print the monitoring log
-		monitor.printLog();
-
-		fireRepositoryChanged();
-
-		return monitor.getSuccessCount();
-	}
-
-	private void fireRepositoryChanged() {
-		for (RepositoryChangedListener listener : changeList) {
-			listener.repositoryChanged();
-		}
-	}
-
-	private void addPreparedStatement(PreparedStatement uriidStm, PreparedStatement classStm, PreparedStatement roleStm, PreparedStatement attributeLiteralStm,
-			PreparedStatement attributeStringStm, PreparedStatement attributeIntegerStm, PreparedStatement attributeDecimalStm,
-			PreparedStatement attributeDoubleStm, PreparedStatement attributeDateStm, PreparedStatement attributeBooleanStm,
-			InsertionMonitor monitor, Assertion ax) throws SQLException {
-		int uri_id = 0;
-		int uri2_id = 0;
-//		boolean newUri = false;
-		if (ax instanceof BinaryAssertion) {
-			// Get the data property assertion
-			BinaryAssertion attributeAssertion = (BinaryAssertion) ax;
-			Predicate predicate = attributeAssertion.getPredicate();
-
-			Constant object = attributeAssertion.getValue2();
-			Predicate.COL_TYPE attributeType = object.getType();
-
-			// Construct the database INSERT statements
-			ObjectConstant subject = (ObjectConstant) attributeAssertion.getValue1();
-
-			String uri = subject.getValue();
-			 uri_id = idOfURI(uri);
-				uriidStm.setInt(1, uri_id);
-				uriidStm.setString(2, uri);
-				uriidStm.addBatch();
-			
-			boolean c1isBNode = subject instanceof BNode;
-
-			int idx = cacheSI.getIndex(predicate, 2);
-
-			// The insertion is based on the datatype from TBox
-			String value = object.getValue();
-			String lang = object.getLanguage();
-
-			switch (attributeType) {
-			case BNODE:
-			case OBJECT:
-				// Get the object property assertion
-				String uri2 = object.getValue();
-				boolean c2isBNode = object instanceof BNode;
-
-				if (isInverse(predicate)) {
-
-					/* Swapping values */
-
-					String tmp = uri;
-					uri = uri2;
-					uri2 = tmp;
-
-					boolean tmpb = c1isBNode;
-					c1isBNode = c2isBNode;
-					c2isBNode = tmpb;
-				}
-
-				// Construct the database INSERT statement
-				// replace URIs with their ids
-				
-				uri_id = idOfURI(uri);
-				uriidStm.setInt(1, uri_id);
-				uriidStm.setString(2, uri);
-				uriidStm.addBatch();
-
-				uri2_id = idOfURI(uri2);
-				uriidStm.setInt(1, uri2_id);
-				uriidStm.setString(2, uri2);
-				uriidStm.addBatch();
-				
-				//roleStm.setString(1, uri);
-				//roleStm.setString(2, uri2);
-				roleStm.setInt(1, uri_id);
-				roleStm.setInt(2, uri2_id);
-				
-				
-				roleStm.setInt(3, idx);
-				roleStm.setBoolean(4, c1isBNode);
-				roleStm.setBoolean(5, c2isBNode);
-				roleStm.addBatch();
-
-				// log.debug("role");
-
-				// log.debug("inserted: {} {}", uri, uri2);
-				// log.debug("inserted: {} property", idx);
-
-				break;
-			case LITERAL:
-			case LITERAL_LANG:
-				setInputStatement(attributeLiteralStm, uri_id, value, lang, idx, c1isBNode);
-				// log.debug("literal");
-				break;
-			case STRING:
-				setInputStatement(attributeStringStm, uri_id, value, idx, c1isBNode);
-				// log.debug("string");
-				break;
-			case INTEGER:
-				if (value.charAt(0) == '+')
-					value = value.substring(1, value.length());
-				setInputStatement(attributeIntegerStm, uri_id, Long.parseLong(value), idx, c1isBNode);
-				// log.debug("Int");
-				break;
-			case DECIMAL:
-				setInputStatement(attributeDecimalStm, uri_id, parseBigDecimal(value), idx, c1isBNode);
-				// log.debug("BigDecimal");
-				break;
-			case DOUBLE:
-				setInputStatement(attributeDoubleStm, uri_id, Double.parseDouble(value), idx, c1isBNode);
-				// log.debug("Double");
-				break;
-			case DATETIME:
-				setInputStatement(attributeDateStm, uri_id, parseTimestamp(value), idx, c1isBNode);
-				// log.debug("Date");
-				break;
-			case BOOLEAN:
-				value = getBooleanString(value); // PostgreSQL
-													// abbreviates the
-													// boolean value to
-													// 't' and 'f'
-				setInputStatement(attributeBooleanStm, uri_id, Boolean.parseBoolean(value), idx, c1isBNode);
-				// log.debug("boolean");
-				break;
-			case UNSUPPORTED:
-			default:
-				log.warn("Ignoring assertion: {}", ax);
-			}
-			monitor.success(); // advanced the success counter
-
-		} else if (ax instanceof ClassAssertion) {
-			// Get the class assertion
-			ClassAssertion classAssertion = (ClassAssertion) ax;
-			Predicate concept = classAssertion.getConcept();
-
-			// Construct the database INSERT statements
-			ObjectConstant c1 = classAssertion.getObject();
-
-			String uri;
-
-			boolean c1isBNode = c1 instanceof BNode;
-
-			if (c1isBNode)
-				uri = ((BNode) c1).getName();
-			else
-				uri = ((URIConstant) c1).getURI().toString();
-
-			// Construct the database INSERT statement
-			uri_id = idOfURI(uri);
-			uriidStm.setInt(1, uri_id);
-			uriidStm.setString(2, uri);
-			uriidStm.addBatch();			
-
-			classStm.setInt(1, uri_id);
-			int conceptIndex = cacheSI.getIndex(concept, 1);
-			classStm.setInt(2, conceptIndex);
-			classStm.setBoolean(3, c1isBNode);
-			classStm.addBatch();
-
-			// log.debug("inserted: {} {} class", uri, conceptIndex);
-
-			monitor.success(); // advanced the success counter
-
-			// log.debug("Class");
-		}
-	}
-
-	private int idOfURI(String uri) {
-		Integer existingID = uriIds.get(uri);
-		if (existingID == null)
-		{
-			existingID = maxURIId + 1;
-			
-			uriIds.put(uri, existingID);
-			uriMap2.put(existingID, uri);
-			
-			maxURIId += 1;
-			
-		}
-		return existingID;
-	}
-
-	private void closeStatement(PreparedStatement statement) throws SQLException {
-		statement.close();
-	}
-
-	private void executeBatch(PreparedStatement statement) throws SQLException {
-		statement.executeBatch();
-		statement.clearBatch();
-	}
-
-	private boolean isInverse(Predicate role) {
-		Property property = ofac.createProperty(role);
-		Property desc = reasonerDag.getProperties().getVertex(property).getRepresentative();
-		if (!property.equals(desc)) {
-			if (desc.isInverse()) 
-				return true;
-		}
-		return false; // representative is never an inverse
-	}
-
-	/***
-	 * We register that the mappings that store data related to this assertion
-	 * is not empty. Given any assertion there are two mappings that become
-	 * non-empty. the "DL" style mapping and the "Triple" style mapping. For
-	 * example, given the assertion Class('mariano'), where mariano is a URI,
-	 * the mappings with the following head become non-empty:
-	 * <p>
-	 * Class(uri(x))
-	 * <p>
-	 * triple(uri(x),uri(rdf:type),uri(Class))
-	 * 
-	 * <p>
-	 * Note, this method also takes into account the ontology in that an ABox
-	 * assertion about a role R affects non-emptyness about any S such that R
-	 * subPropertyOf S, similar for concept hierarchies, domain, range and
-	 * inverse inferences.
-	 */
-	 // private void assertNonEmptyness(Assertion assertion) {
-
-		// if (assertion instanceof BinaryAssertion) {
-			// BinaryAssertion ba = (BinaryAssertion) assertion;
-
-			// /*
-			 // * getting the data for each term
-			 // */
-			// Predicate p = ba.getPredicate();
-
-			// Predicate typeSubject = dfac.getTypePredicate(ba.getValue1()
-					// .getType());
-			// Predicate typePredicate = dfac.getUriTemplatePredicate(1);
-			// Predicate typeObject = dfac.getTypePredicate(ba.getValue2()
-					// .getType());
-
-			// Function fsubject;
-			// if (ba.getValue1().getType() != COL_TYPE.LITERAL_LANG) {
-				// fsubject = dfac.getFunctionalTerm(typeSubject,
-						// dfac.getVariable("x"));
-			// } else {
-				// fsubject = dfac.getFunctionalTerm(typeSubject,
-						// dfac.getVariable("x"), dfac.getVariable("x2"));
-			// }
-
-			// Function fpredicate = dfac.getFunctionalTerm(typePredicate,
-					// dfac.getURIConstant(p.getName()));
-			// Function fobject;
-
-			// if (ba.getValue2().getType() != COL_TYPE.LITERAL_LANG) {
-				// fobject = dfac.getFunctionalTerm(typeObject,
-						// dfac.getVariable("y"));
-			// } else {
-				// fobject = dfac.getFunctionalTerm(typeObject,
-						// dfac.getVariable("y"), dfac.getVariable("y2"));
-			// }
-
-			// // DL style head
-			// Function headDL = dfac.getFunctionalTerm(p, fsubject, fobject);
-
-			// // Triple style head
-			// Function headTriple = dfac.getFunctionalTerm(
-					// OBDAVocabulary.QUEST_TRIPLE_PRED, fsubject, fpredicate,
-					// fobject);
-
-			// assertNonEmptyness(headDL);
-			// assertNonEmptyness(headTriple);
-
-			// /*
-			 // * Dealing with emptyness of upper level roles in the hierarchy
-			 // */
-
-			// Description node = dag.getNode(ofac.createProperty(p));
-			
-			// //get ancestors has also the equivalent nodes
-			// Set<Set<Description>> parents = reasonerDag.getAncestors(node, false);
-			
-			
-			// for (Set<Description> parent : parents) 
-			// {
-				// for(Description desc: parent)
-				// {
-					
-				// Property parentProp = (Property) desc;
-				// Predicate parentP = parentProp.getPredicate();
-				// boolean inverse = parentProp.isInverse();
-
-				// fpredicate = dfac.getFunctionalTerm(typePredicate,
-						// dfac.getURIConstant(parentP.getName()));
-
-				// // DL style head
-				// if (!inverse)
-					// headDL = dfac.getFunctionalTerm(parentP, fsubject, fobject);
-				// else
-					// headDL = dfac.getFunctionalTerm(parentP, fobject, fsubject);
-
-				// // Triple style head
-				// if (!inverse)
-					// headTriple = dfac.getFunctionalTerm(
-							// OBDAVocabulary.QUEST_TRIPLE_PRED, fsubject,
-							// fpredicate, fobject);
-				// else
-					// headTriple = dfac.getFunctionalTerm(
-							// OBDAVocabulary.QUEST_TRIPLE_PRED, fobject,
-							// fpredicate, fsubject);
-
-				// assertNonEmptyness(headDL);
-				// assertNonEmptyness(headTriple);
-				
-				// }
-			// }
-
-			// /*
-			 // * Dealing with domain and range inferences
-			 // */
-
-			// /*
-			 // * First domain (inverse false for \exists R)
-			 // */
-			// Description d = ofac.createPropertySomeRestriction(p, false);
-			// Description dagNode = dag.getNode(d);
-			// parents = reasonerDag.getAncestors(dagNode, false); //get ancestors has already the equivalences of dagNode
-// //			parents.add(reasonerDag.getEquivalences(dagNode, false));
-			
-			
-			// for (Set<Description> parent : parents) {
-				// // DL style head
-				// for(Description desc:parent)
-				// {
-				// ClassDescription classDescription = (ClassDescription) desc;
-
-				// assertNonEmptynessOfClassExpression(typePredicate, typeObject,
-						// fsubject, classDescription);
-				// }
-			// }
-
-			// /*
-			 // * First range (inverse true for \exists R^-)
-			 // */
-			// d = ofac.createPropertySomeRestriction(p, true);
-			// dagNode = dag.getNode(d);
-			// parents = reasonerDag.getAncestors(dagNode, false);
-// //			parents.add(reasonerDag.getEquivalences(dagNode, false));
-			
-			
-			// for (Set<Description> parent : parents) {
-				// // DL style head
-				// for(Description desc:parent)
-				// {
-					
-				
-				// ClassDescription classDescription = (ClassDescription) desc;
-
-				// assertNonEmptynessOfClassExpression(typePredicate, typeObject,
-						// fsubject, classDescription);
-				// }
-			// }
-
-		// } else if (assertion instanceof UnaryAssertion) {
-			// UnaryAssertion ua = (UnaryAssertion) assertion;
-
-			// /*
-			 // * getting the data for each term
-			 // */
-			// Predicate p = ua.getPredicate();
-
-			// Predicate typeSubject = dfac.getTypePredicate(ua.getValue()
-					// .getType());
-			// Predicate typePredicate = dfac.getUriTemplatePredicate(1);
-			// Predicate typeObject = dfac.getUriTemplatePredicate(1);
-
-			// Function fsubject;
-			// if (ua.getValue().getType() != COL_TYPE.LITERAL_LANG) {
-				// fsubject = dfac.getFunctionalTerm(typeSubject,
-						// dfac.getVariable("x"));
-			// } else {
-				// fsubject = dfac.getFunctionalTerm(typeSubject,
-						// dfac.getVariable("x"), dfac.getVariable("x2"));
-			// }
-
-			// Function fpredicate = dfac.getFunctionalTerm(typeObject,
-					// dfac.getURIConstant(ifac.construct(OBDAVocabulary.RDF_TYPE)));
-			// Function fobject = dfac.getFunctionalTerm(typePredicate,
-					// dfac.getURIConstant(p.getName()));
-
-			// // DL style head
-			// Function headDL = dfac.getFunctionalTerm(p, fsubject);
-
-			// // Triple style head
-			// Function headTriple = dfac.getFunctionalTerm(
-					// OBDAVocabulary.QUEST_TRIPLE_PRED, fsubject, fpredicate,
-					// fobject);
-
-			// assertNonEmptyness(headDL);
-			// assertNonEmptyness(headTriple);
-
-			// /*
-			 // * Asserting non-emptyness for all the super classes of the current
-			 // * class
-			 // */
-
-			// Description node = dag.getNode(ofac.createClass(p));
-			// Set<Set<Description>> parents = reasonerDag.getAncestors(node, false);
-			
-			// for (Set<Description> parent : parents) {
-				// // DL style head
-				// for(Description desc:parent)
-				// {
-				// ClassDescription classDescription = (ClassDescription) desc;
-
-				// assertNonEmptynessOfClassExpression(typePredicate, typeObject,
-						// fsubject, classDescription);
-				// }
-			// }
-
-		// }
-	// }
-
-	// private void assertNonEmptynessOfClassExpression(Predicate typePredicate,
-			// Predicate typeObject, Function fsubject,
-			// ClassDescription classDescription) {
-		// Function fpredicate;
-		// Function fobject;
-		// Function headDL;
-		// Function headTriple;
-		// if (classDescription instanceof OClass) {
-
-			// OClass className = (OClass) classDescription;
-
-			// Predicate predicate = className.getPredicate();
-			// headDL = dfac.getFunctionalTerm(predicate, fsubject);
-
-			// fpredicate = dfac.getFunctionalTerm(typeObject,
-					// dfac.getURIConstant(OBDAVocabulary.RDF_TYPE));
-			// fobject = dfac.getFunctionalTerm(typePredicate,
-					// dfac.getURIConstant(predicate.getName()));
-
-			// // Triple style head
-			// headTriple = dfac.getFunctionalTerm(
-					// OBDAVocabulary.QUEST_TRIPLE_PRED, fsubject, fpredicate,
-					// fobject);
-
-			// assertNonEmptyness(headDL);
-			// assertNonEmptyness(headTriple);
-		// } else if (classDescription instanceof PropertySomeRestriction) {
-			// PropertySomeRestriction className = (PropertySomeRestriction) classDescription;
-
-			// Predicate predicate = className.getPredicate();
-
-			// fpredicate = dfac.getFunctionalTerm(typeObject,
-					// dfac.getURIConstant(ifac.construct(predicate.toString())));
-			// fobject = dfac.getFunctionalTerm(typePredicate,
-					// dfac.getVariable("X2"));
-
-			// if (!className.isInverse())
-				// headDL = dfac.getFunctionalTerm(predicate, fsubject, fobject);
-			// else
-				// headDL = dfac.getFunctionalTerm(predicate, fobject, fsubject);
-
-			// // Triple style head
-			// if (!className.isInverse())
-				// headTriple = dfac.getFunctionalTerm(
-						// OBDAVocabulary.QUEST_TRIPLE_PRED, fsubject, fpredicate,
-						// fobject);
-			// else
-				// headTriple = dfac.getFunctionalTerm(
-						// OBDAVocabulary.QUEST_TRIPLE_PRED, fobject, fpredicate,
-						// fsubject);
-
-			// assertNonEmptyness(headDL);
-			// assertNonEmptyness(headTriple);
-		// } else if (classDescription instanceof DataType) {
-			// DataType className = (DataType) classDescription;
-
-			// Predicate predicate = className.getPredicate();
-
-			// headDL = dfac.getFunctionalTerm(predicate, fsubject,
-					// dfac.getVariable("X2"));
-
-			// fpredicate = dfac.getFunctionalTerm(typeObject,
-					// dfac.getURIConstant(ifac.construct(predicate.toString())));
-			// fobject = dfac.getFunctionalTerm(typePredicate,
-					// dfac.getVariable("X2"));
-
-			// // Triple style head
-
-			// headTriple = dfac.getFunctionalTerm(
-					// OBDAVocabulary.QUEST_TRIPLE_PRED, fsubject, fpredicate,
-					// fobject);
-			// assertNonEmptyness(headDL);
-			// assertNonEmptyness(headTriple);
-		// }
-
-	// }
-
-	// private void assertNonEmptyness(Function headDL) {
-		// int hash1 = getIndexHash(headDL);
-		// emptynessIndexes.put(hash1, false);
-	// } 
-
-	private String getBooleanString(String value) {
-		if (value.equalsIgnoreCase("t") || value.equals("1")) {
-			return "true";
-		} else if (value.equalsIgnoreCase("f") || value.equals("0")) {
-			return "false";
-		} else {
-			return value; // nothing change
-		}
-	}
-
-	private void setInputStatement(PreparedStatement stm, int uri, String value, String lang, int idx, boolean isBnode)
-			throws SQLException {
-
-		// log.debug("inserted: {} {}", uri, value);
-		// log.debug("inserted: {} {}", lang, idx);
-		stm.setInt(1, uri);
-		stm.setString(2, value);
-		stm.setString(3, lang);
-		stm.setInt(4, idx);
-		stm.setBoolean(5, isBnode);
-
-		stm.addBatch();
-	}
-
-	private void setInputStatement(PreparedStatement stm, int uri, String value, int idx, boolean isBnode) throws SQLException {
-		// log.debug("inserted: {} {}", uri, value);
-		// log.debug("inserted: {}", idx);
-		stm.setInt(1, uri);
-		stm.setString(2, value);
-		stm.setInt(3, idx);
-		stm.setBoolean(4, isBnode);
-
-		stm.addBatch();
-	}
-
-	private void setInputStatement(PreparedStatement stm, int uri, int value, int idx, boolean isBnode) throws SQLException {
-		// log.debug("inserted: {} {}", uri, value);
-		// log.debug("inserted: {}", idx);
-		stm.setInt(1, uri);
-		stm.setInt(2, value);
-		stm.setInt(3, idx);
-		stm.setBoolean(4, isBnode);
-
-		stm.addBatch();
-	}
-
-	private void setInputStatement(PreparedStatement stm, int uri, BigDecimal value, int idx, boolean isBnode) throws SQLException {
-		// log.debug("inserted: {} {}", uri, value);
-		// log.debug("inserted: {}", idx);
-		stm.setInt(1, uri);
-		stm.setBigDecimal(2, value);
-		stm.setInt(3, idx);
-		stm.setBoolean(4, isBnode);
-
-		stm.addBatch();
-	}
-
-	private void setInputStatement(PreparedStatement stm, int uri, double value, int idx, boolean isBnode) throws SQLException {
-		// log.debug("inserted: {} {}", uri, value);
-		// log.debug("inserted: {}", idx);
-		stm.setInt(1, uri);
-		stm.setDouble(2, value);
-		stm.setInt(3, idx);
-		stm.setBoolean(4, isBnode);
-
-		stm.addBatch();
-	}
-
-	private void setInputStatement(PreparedStatement stm, int uri, Timestamp value, int idx, boolean isBnode) throws SQLException {
-		// log.debug("inserted: {} {}", uri, value);
-		// log.debug("inserted: {}", idx);
-		stm.setInt(1, uri);
-		stm.setTimestamp(2, value);
-		stm.setInt(3, idx);
-		stm.setBoolean(4, isBnode);
-
-		stm.addBatch();
-	}
-
-	private void setInputStatement(PreparedStatement stm, int uri, boolean value, int idx, boolean isBnode) throws SQLException {
-		// log.debug("inserted: {} {}", uri, value);
-		// log.debug("inserted: {}", idx);
-		stm.setInt(1, uri);
-		stm.setBoolean(2, value);
-		stm.setInt(3, idx);
-		stm.setBoolean(4, isBnode);
-
-		stm.addBatch();
-	}
-
-	private BigDecimal parseBigDecimal(String value) {
-		return new BigDecimal(value);
-	}
-
-	private Timestamp parseTimestamp(String lit) {
-		final String[] formatStrings = { "yyyy-MM-dd HH:mm:ss.SS", "yyyy-MM-dd HH:mm:ss.S", "yyyy-MM-dd HH:mm:ss", "yyyy-MM-dd",
-				"yyyy-MM-dd'T'HH:mm:ssz", };
-
-		for (String formatString : formatStrings) {
-			try {
-				long time = new SimpleDateFormat(formatString).parse(lit).getTime();
-				Timestamp ts = new Timestamp(time);
-				return ts;
-			} catch (ParseException e) {
-			}
-		}
-		return null; // the string can't be parsed to one of the datetime
-						// formats.
-	}
-
-	// Attribute datatype from TBox
-	private COL_TYPE getAttributeType(Predicate attribute) {
-		PropertySomeRestriction role = ofac.getPropertySomeRestriction(attribute, true);
-		Equivalences<BasicClassDescription> roleNode = reasonerDag.getClasses().getVertex(role);
-		Set<Equivalences<BasicClassDescription>> ancestors = reasonerDag.getClasses().getSuper(roleNode);
-
-		for (Equivalences<BasicClassDescription> node : ancestors) {
-			for(BasicClassDescription desc: node)
-			{
-				if (desc instanceof DataType) {
-					DataType datatype = (DataType) desc;
-					return datatype.getPredicate().getType(0); // TODO Put some
-																// check for
-																// multiple types
-				}
-			}
-		}
-		return COL_TYPE.LITERAL;
-	}
-
-	@Override
-	public void loadMetadata(Connection conn) throws SQLException {
-		log.debug("Loading semantic index metadata from the database *");
-
-		cacheSI.clear();
-		
-		nonEmptyEntityRecord.clear();
-
-
-		/* Fetching the index data */
-		Statement st = conn.createStatement();
-		ResultSet res = st.executeQuery("SELECT * FROM " + index_table);
-		while (res.next()) {
-			String string = res.getString(1);
-			if (string.startsWith("file:/"))
-				continue;
-			String iri = string;
-			int idx = res.getInt(2);
-			int type = res.getInt(3);
-			cacheSI.setIndex(iri, type, idx);
-		}
-		res.close();
-
-		/*
-		 * fecthing the intervals data, note that a given String can have one ore
-		 * more intervals (a set) hence we need to go through several rows to
-		 * collect all of them. To do this we sort the table by URI (to get all
-		 * the intervals for a given String in sequence), then we collect all the
-		 * intervals row by row until we change URI, at that switch we store the
-		 * interval
-		 */
-
-		res = st.executeQuery("SELECT * FROM " + interval_table + " ORDER BY URI, ENTITY_TYPE");
-
-		List<Interval> currentSet = new LinkedList<Interval>();
-		String previousStringStr = null;
-		int previousType = 0;
-		String previousString = null;
-		while (res.next()) {
-
-			String iristr = res.getString(1);
-			if (iristr.startsWith("file:/"))
-				continue;
-
-			String iri = iristr;
-			int low = res.getInt(2);
-			int high = res.getInt(3);
-			int type = res.getInt(4);
-
-			if (previousStringStr == null) {
-				currentSet = new LinkedList<Interval>();
-				previousStringStr = iristr;
-				previousType = type;
-				previousString = iri;
-			}
-
-			if ((!iristr.equals(previousStringStr) || previousType != type)) {
-				/*
-				 * we switched URI or type, time to store the collected
-				 * intervals and clear the set
-				 */
-				cacheSI.setIntervals(previousString, previousType, currentSet);
-
-				currentSet = new LinkedList<Interval>();
-				previousStringStr = iristr;
-				previousType = type;
-				previousString = iri;
-			}
-
-			currentSet.add(new Interval(low, high));
-
-		}
-
-		cacheSI.setIntervals(previousString, previousType, currentSet);
-
-		res.close();
-
-		/**
-		 * Restoring the emptyness index
-		 */
-		res = st.executeQuery("SELECT * FROM " + emptyness_index_table);
-		while (res.next()) {
-			int table = res.getInt(1);
-			int type1 = res.getInt(3);
-			int type2 = res.getInt(4);
-			int idx = res.getInt(2);
-			SemanticIndexRecord r = new SemanticIndexRecord(table, type1, type2, idx);
-			nonEmptyEntityRecord.add(r);
-		}
-
-		res.close();
-
-	}
-
-	@Override
-	public boolean checkMetadata(Connection conn) throws SQLException {
-		return true;
-	}
-
-	@Override
-	public ImmutableList<OBDAMappingAxiom> getMappings() throws OBDAException {
-
-		Set<Property> roleNodes = new HashSet<Property>();
-
-		for (Equivalences<Property> set: reasonerDag.getProperties()) {
-
-			Property node = set.getRepresentative();
-			// only named roles are mapped
-			if (node.isInverse()) 
-				continue;
-			
-			roleNodes.add(node);
-/*
- 			CODE PRODEUCES A STRICTURE (roleInverseMaps) THAT IS NEVER USED
- 
-			List<Property> roleInverseChildren = roleInverseMaps.get(node);
-			if (roleInverseChildren == null) {
-				roleInverseChildren = new LinkedList<Property>();
-				roleInverseMaps.put(node, roleInverseChildren);
-			}
-
-			
-			//  collecting the top most inverse children, we do a bredth first
-			// traversal, stopping a branch when we find an inverse child.
-			// 
-			// Collecting the top most allows us to avoid redundancy elimination
-			//
-			EquivalencesDAG<Property> properties = reasonerDag.getProperties();
-			
-			Queue<Equivalences<Property>> childrenQueue = new LinkedList<Equivalences<Property>>();
-			childrenQueue.addAll(properties.getDirectSub(properties.getVertex(node)));
-			childrenQueue.add(properties.getVertex(node));
-
-
-			while (!childrenQueue.isEmpty()) {
-				Equivalences<Property> children = childrenQueue.poll();
-				Property child = children.getRepresentative();
-				if(child.equals(node))
-					continue;
-				
-				if (child.isInverse()) 
-					roleInverseChildren.add(child);
-				else 
-					childrenQueue.addAll(properties.getDirectSub(children));
-			}
-
-			// Removing redundant nodes 
-
-			HashSet<Property> inverseRedundants = new HashSet<Property>();
-			for (Property inverseNode : roleInverseChildren) {
-				for (Property possibleRedundantNode : roleInverseChildren) {
-					if (properties.getSub(properties.getVertex(inverseNode))
-							.contains(possibleRedundantNode))
-						inverseRedundants.add(possibleRedundantNode);
-				}
-			}
-			roleInverseChildren.removeAll(inverseRedundants);
-*/
-		}
-
-		/*
-		 * Collecting relevant nodes for each class, that is, the Node itself,
-		 * and each exists R such that there is no other exists P, such that R
-		 * isa P
-		 * 
-		 * Here we cannot collect only the top most, so we do it in two passes.
-		 * First we collect all exists R children, then we remove redundant ones.
-		 */
-
-		// TODO this part can be optimized if we know some existing dependencies
-		// (e.g., coming from given mappings)
-
-		Set<OClass> classNodesMaps = new HashSet<OClass>();
-//		Map<Description, Set<PropertySomeRestriction>> classExistsMaps = new HashMap<Description, Set<PropertySomeRestriction>>();		
-		EquivalencesDAG<BasicClassDescription> classes = reasonerDag.getClasses();
-		
-		for (Equivalences<BasicClassDescription> set : classes) {
-			
-			BasicClassDescription node = set.getRepresentative();
-			
-			if (!(node instanceof OClass))
-				continue;
-						
-			classNodesMaps.add((OClass)node);
-/*
- 	
- 			THIS CODE PRODUCES A STRUCTURE (existChildren) THAT IS NEVER USED
- 	
-			Set<PropertySomeRestriction> existChildren = classExistsMaps.get(node);
-			if (existChildren == null) {			
-				existChildren = new HashSet<PropertySomeRestriction>();
-				classExistsMaps.put(node, existChildren);
-			}
-
-			// collecting Exists R children
-			for (BasicClassDescription child : reasonerDag.getClasses().getVertex(node)) 		
-				if (child instanceof PropertySomeRestrictionImpl && !child.equals(node)) 
-					existChildren.add((PropertySomeRestriction)child);
-				
-				
-			for (Equivalences<BasicClassDescription> children : classes.getSub(classes.getVertex(node))) 
-				for (BasicClassDescription child : children)
-					if (child instanceof PropertySomeRestrictionImpl) 
-						existChildren.add((PropertySomeRestriction)child);
-				
-
-			
-			 // Cleaning exists children (removing any exists R implied by the role hierarchy)
-			Set<PropertySomeRestriction> redundantNodes = new HashSet<PropertySomeRestriction>();
-			for (PropertySomeRestriction cES : existChildren) {
-				Property rS = ofac.createProperty(cES.getPredicate(), cES.isInverse());
-				Equivalences<Property> vS = reasonerDag.getProperties().getVertex(rS);
-				Set<Equivalences<Property>> subS = reasonerDag.getProperties().getSub(vS);
-
-				for (PropertySomeRestriction cER : existChildren) {
-					Property rR = ofac.createProperty(cER.getPredicate(), cER.isInverse());
-					Equivalences<Property> vR = reasonerDag.getProperties().getVertex(rR);
-					if (!vS.equals(vR) && subS.contains(vR))
-						redundantNodes.add(cER); // DAG implies that R ISA S, so we remove ER
-				}
-			}
-			existChildren.removeAll(redundantNodes);
-*/
-		}
-
-		/*
-		 * We collected all classes and properties that need mappings, and the
-		 * nodes that are relevant for each of their mappings
-		 */
-
-		/*
-		 * PART 2: Creating the mappings
-		 * 
-		 * Note, at every step we always use the pureIsa dag to get the indexes
-		 * and ranges for each class.
-		 */
-
-		// Creating the mappings for each role
-
-		Map<Predicate, List<OBDAMappingAxiom>> mappings = new HashMap<Predicate, List<OBDAMappingAxiom>>();
-
-		for (Property property : roleNodes) {
-
-			// Get the property predicate
-			Predicate role = property.getPredicate();
-
-			// Get the indexed node (from the pureIsa dag)
-			//Description indexedNode = pureIsa.getNode(property);
-
-			// We need to make sure we make no mappings for Auxiliary roles
-			// introduced by the Ontology translation process.
-			if (role.toString().contains(OntologyImpl.AUXROLEURI)) {
-				continue;
-			}
-
-			List<OBDAMappingAxiom> currentMappings = new LinkedList<OBDAMappingAxiom>();
-			mappings.put(role, currentMappings);
-
-			COL_TYPE type = role.getType(1);
-
-			CQIE targetQuery;
-			String sourceQuery;
-			OBDAMappingAxiom basicmapping;
-
-			/***
-			 * Generating one mapping for each supported cases, i.e., the second
-			 * component is an object, or one of the supported datatypes. For
-			 * each case we will construct 1 target query, one source query and
-			 * the mapping axiom.
-			 * 
-			 * The resulting mapping will be added to the list. In this way,
-			 * each property can act as an object or data property of any type.
-			 */
-
-			targetQuery = constructTargetQuery(role, COL_TYPE.OBJECT, COL_TYPE.OBJECT);
-			sourceQuery = constructSourceQuery(role, COL_TYPE.OBJECT, COL_TYPE.OBJECT);
-
-			basicmapping = dfac.getRDBMSMappingAxiom(sourceQuery, targetQuery);
-			if (!isMappingEmpty(role.getName(), COL_TYPE.OBJECT, COL_TYPE.OBJECT, 2))
-				currentMappings.add(basicmapping);
-
-			/*
-			 * object, bnode object, object bnode, object bnode, bnode
-			 */
-
-			targetQuery = constructTargetQuery(role, COL_TYPE.OBJECT, COL_TYPE.BNODE);
-			sourceQuery = constructSourceQuery(role, COL_TYPE.OBJECT, COL_TYPE.BNODE);
-
-			basicmapping = dfac.getRDBMSMappingAxiom(sourceQuery, targetQuery);
-			if (!isMappingEmpty(role.getName(), COL_TYPE.OBJECT, COL_TYPE.BNODE, 2))
-				currentMappings.add(basicmapping);
-
-			targetQuery = constructTargetQuery(role, COL_TYPE.BNODE, COL_TYPE.OBJECT);
-			sourceQuery = constructSourceQuery(role, COL_TYPE.BNODE, COL_TYPE.OBJECT);
-
-			basicmapping = dfac.getRDBMSMappingAxiom(sourceQuery, targetQuery);
-			if (!isMappingEmpty(role.getName(), COL_TYPE.BNODE, COL_TYPE.OBJECT, 2))
-				currentMappings.add(basicmapping);
-
-			targetQuery = constructTargetQuery(role, COL_TYPE.BNODE, COL_TYPE.BNODE);
-			sourceQuery = constructSourceQuery(role, COL_TYPE.BNODE, COL_TYPE.BNODE);
-
-			basicmapping = dfac.getRDBMSMappingAxiom(sourceQuery, targetQuery);
-			if (!isMappingEmpty(role.getName(), COL_TYPE.BNODE, COL_TYPE.BNODE, 2))
-				currentMappings.add(basicmapping);
-
-			/*
-			 * object, type
-			 */
-
-			targetQuery = constructTargetQuery(role, COL_TYPE.OBJECT, COL_TYPE.LITERAL);
-			sourceQuery = constructSourceQuery(role, COL_TYPE.OBJECT, COL_TYPE.LITERAL);
-			basicmapping = dfac.getRDBMSMappingAxiom(sourceQuery, targetQuery);
-			if (!isMappingEmpty(role.getName(), COL_TYPE.OBJECT, COL_TYPE.LITERAL, 2))
-				currentMappings.add(basicmapping);
-
-			targetQuery = constructTargetQuery(role, COL_TYPE.OBJECT, COL_TYPE.LITERAL_LANG);
-			sourceQuery = constructSourceQuery(role, COL_TYPE.OBJECT, COL_TYPE.LITERAL_LANG);
-			basicmapping = dfac.getRDBMSMappingAxiom(sourceQuery, targetQuery);
-			if (!isMappingEmpty(role.getName(), COL_TYPE.OBJECT, COL_TYPE.LITERAL_LANG, 2))
-				currentMappings.add(basicmapping);
-
-			targetQuery = constructTargetQuery(role, COL_TYPE.OBJECT, COL_TYPE.BOOLEAN);
-			sourceQuery = constructSourceQuery(role, COL_TYPE.OBJECT, COL_TYPE.BOOLEAN);
-			basicmapping = dfac.getRDBMSMappingAxiom(sourceQuery, targetQuery);
-			if (!isMappingEmpty(role.getName(), COL_TYPE.OBJECT, COL_TYPE.BOOLEAN, 2))
-				currentMappings.add(basicmapping);
-
-			targetQuery = constructTargetQuery(role, COL_TYPE.OBJECT, COL_TYPE.DATETIME);
-			sourceQuery = constructSourceQuery(role, COL_TYPE.OBJECT, COL_TYPE.DATETIME);
-			basicmapping = dfac.getRDBMSMappingAxiom(sourceQuery, targetQuery);
-			if (!isMappingEmpty(role.getName(), COL_TYPE.OBJECT, COL_TYPE.DATETIME, 2))
-				currentMappings.add(basicmapping);
-
-			targetQuery = constructTargetQuery(role, COL_TYPE.OBJECT, COL_TYPE.DECIMAL);
-			sourceQuery = constructSourceQuery(role, COL_TYPE.OBJECT, COL_TYPE.DECIMAL);
-			basicmapping = dfac.getRDBMSMappingAxiom(sourceQuery, targetQuery);
-			if (!isMappingEmpty(role.getName(), COL_TYPE.OBJECT, COL_TYPE.DECIMAL, 2))
-				currentMappings.add(basicmapping);
-
-			targetQuery = constructTargetQuery(role, COL_TYPE.OBJECT, COL_TYPE.DOUBLE);
-			sourceQuery = constructSourceQuery(role, COL_TYPE.OBJECT, COL_TYPE.DOUBLE);
-			basicmapping = dfac.getRDBMSMappingAxiom(sourceQuery, targetQuery);
-			if (!isMappingEmpty(role.getName(), COL_TYPE.OBJECT, COL_TYPE.DOUBLE, 2))
-				currentMappings.add(basicmapping);
-
-			targetQuery = constructTargetQuery(role, COL_TYPE.OBJECT, COL_TYPE.INTEGER);
-			sourceQuery = constructSourceQuery(role, COL_TYPE.OBJECT, COL_TYPE.INTEGER);
-			basicmapping = dfac.getRDBMSMappingAxiom(sourceQuery, targetQuery);
-			if (!isMappingEmpty(role.getName(), COL_TYPE.OBJECT, COL_TYPE.INTEGER, 2))
-				currentMappings.add(basicmapping);
-
-			targetQuery = constructTargetQuery(role, COL_TYPE.OBJECT, COL_TYPE.STRING);
-			sourceQuery = constructSourceQuery(role, COL_TYPE.OBJECT, COL_TYPE.STRING);
-			basicmapping = dfac.getRDBMSMappingAxiom(sourceQuery, targetQuery);
-			if (!isMappingEmpty(role.getName(), COL_TYPE.OBJECT, COL_TYPE.STRING, 2))
-				currentMappings.add(basicmapping);
-
-			/*
-			 * bnode, type
-			 */
-
-			targetQuery = constructTargetQuery(role, COL_TYPE.BNODE, COL_TYPE.LITERAL);
-			sourceQuery = constructSourceQuery(role, COL_TYPE.BNODE, COL_TYPE.LITERAL);
-			basicmapping = dfac.getRDBMSMappingAxiom(sourceQuery, targetQuery);
-			if (!isMappingEmpty(role.getName(), COL_TYPE.BNODE, COL_TYPE.LITERAL, 2))
-				currentMappings.add(basicmapping);
-			;
-
-			targetQuery = constructTargetQuery(role, COL_TYPE.BNODE, COL_TYPE.LITERAL_LANG);
-			sourceQuery = constructSourceQuery(role, COL_TYPE.BNODE, COL_TYPE.LITERAL_LANG);
-			basicmapping = dfac.getRDBMSMappingAxiom(sourceQuery, targetQuery);
-			if (!isMappingEmpty(role.getName(), COL_TYPE.BNODE, COL_TYPE.LITERAL_LANG, 2))
-				currentMappings.add(basicmapping);
-			;
-
-			targetQuery = constructTargetQuery(role, COL_TYPE.BNODE, COL_TYPE.BOOLEAN);
-			sourceQuery = constructSourceQuery(role, COL_TYPE.BNODE, COL_TYPE.BOOLEAN);
-			basicmapping = dfac.getRDBMSMappingAxiom(sourceQuery, targetQuery);
-			if (!isMappingEmpty(role.getName(), COL_TYPE.BNODE, COL_TYPE.BOOLEAN, 2))
-				currentMappings.add(basicmapping);
-			;
-
-			targetQuery = constructTargetQuery(role, COL_TYPE.BNODE, COL_TYPE.DATETIME);
-			sourceQuery = constructSourceQuery(role, COL_TYPE.BNODE, COL_TYPE.DATETIME);
-			basicmapping = dfac.getRDBMSMappingAxiom(sourceQuery, targetQuery);
-			if (!isMappingEmpty(role.getName(), COL_TYPE.BNODE, COL_TYPE.DATETIME, 2))
-				currentMappings.add(basicmapping);
-			;
-
-			targetQuery = constructTargetQuery(role, COL_TYPE.BNODE, COL_TYPE.DECIMAL);
-			sourceQuery = constructSourceQuery(role, COL_TYPE.BNODE, COL_TYPE.DECIMAL);
-			basicmapping = dfac.getRDBMSMappingAxiom(sourceQuery, targetQuery);
-			if (!isMappingEmpty(role.getName(), COL_TYPE.BNODE, COL_TYPE.DECIMAL, 2))
-				currentMappings.add(basicmapping);
-			;
-
-			targetQuery = constructTargetQuery(role, COL_TYPE.BNODE, COL_TYPE.DOUBLE);
-			sourceQuery = constructSourceQuery(role, COL_TYPE.BNODE, COL_TYPE.DOUBLE);
-			basicmapping = dfac.getRDBMSMappingAxiom(sourceQuery, targetQuery);
-			if (!isMappingEmpty(role.getName(), COL_TYPE.BNODE, COL_TYPE.DOUBLE, 2))
-				currentMappings.add(basicmapping);
-			;
-
-			targetQuery = constructTargetQuery(role, COL_TYPE.BNODE, COL_TYPE.INTEGER);
-			sourceQuery = constructSourceQuery(role, COL_TYPE.BNODE, COL_TYPE.INTEGER);
-			basicmapping = dfac.getRDBMSMappingAxiom(sourceQuery, targetQuery);
-			if (!isMappingEmpty(role.getName(), COL_TYPE.BNODE, COL_TYPE.INTEGER, 2))
-				currentMappings.add(basicmapping);
-			;
-
-			targetQuery = constructTargetQuery(role, COL_TYPE.BNODE, COL_TYPE.STRING);
-			sourceQuery = constructSourceQuery(role, COL_TYPE.BNODE, COL_TYPE.STRING);
-			basicmapping = dfac.getRDBMSMappingAxiom(sourceQuery, targetQuery);
-			if (!isMappingEmpty(role.getName(), COL_TYPE.BNODE, COL_TYPE.STRING, 2))
-				currentMappings.add(basicmapping);
-			;
-
-		}
-
-		/*
-		 * Creating mappings for each concept
-		 */
-
-		
-
-		for (OClass classNode : classNodesMaps) {
-
-			Predicate classuri = classNode.getPredicate();
-
-			List<OBDAMappingAxiom> currentMappings = new LinkedList<OBDAMappingAxiom>();
-
-			mappings.put(classuri, currentMappings);
-
-			// Mapping head
-
-			Function head = dfac.getFunction(dfac.getPredicate("m", 1), dfac.getVariable("X"));
-			Function body1 = dfac.getFunction(classuri, dfac.getFunction(dfac.getUriTemplatePredicate(1), dfac.getVariable("X")));
-			Function body2 = dfac.getFunction(classuri, dfac.getFunction(dfac.getBNodeTemplatePredicate(1), dfac.getVariable("X")));
-			
-			/*
-			 * This target query is shared by all mappings for this class
-			 */
-
-			/* FOR URI */
-			CQIE targetQuery1 = dfac.getCQIE(head, body1);
-
-			/* FOR BNODE */
-			CQIE targetQuery2 = dfac.getCQIE(head, body2);
-
-			/*
-			 * First mapping: Getting the SQL for the *BASIC* mapping using
-			 * ranges
-			 */
-
-			StringBuilder sql1 = new StringBuilder();
-			sql1.append(select_mapping_class);
-			sql1.append(" WHERE ");
-			sql1.append(" ISBNODE = FALSE AND ");
-
-			/* FOR BNODE */
-
-			StringBuilder sql2 = new StringBuilder();
-			sql2.append(select_mapping_class);
-			sql2.append(" WHERE ");
-			sql2.append(" ISBNODE = TRUE AND ");
-
-			/*
-			 * Getting the indexed node (from the pureIsa dag)
-			 */
-			//Description indexedNode = pureIsa.getNode((OClass) classNode);
-			
-
-
-			List<Interval> intervals = cacheSI.getIntervals(classuri.getName(), 1);
-			if (intervals == null) {
-				log.warn("Found URI with no mappings, the ontology might not match the respository. Ill URI: {}", classuri.getName());
-				continue;
-			}
-			if (intervals.size() > 1)
-				sql1.append("(");
-			appendIntervalString(intervals.get(0), sql1);
-
-			for (int intervali = 1; intervali < intervals.size(); intervali++) {
-				sql1.append(" OR ");
-				appendIntervalString(intervals.get(intervali), sql1);
-			}
-			if (intervals.size() > 1)
-				sql1.append(")");
-
-			/* FOR BNODE */
-
-			OBDAMappingAxiom basicmapping = dfac.getRDBMSMappingAxiom(sql1.toString(), targetQuery1);
-			if (!isMappingEmpty(classuri.getName(), COL_TYPE.OBJECT, COL_TYPE.OBJECT, 1))
-				currentMappings.add(basicmapping);
-			;
-
-			if (intervals.size() > 1)
-				sql2.append("(");
-			appendIntervalString(intervals.get(0), sql2);
-
-			for (int intervali = 1; intervali < intervals.size(); intervali++) {
-				sql2.append(" OR ");
-				appendIntervalString(intervals.get(intervali), sql2);
-			}
-			if (intervals.size() > 1)
-				sql2.append(")");
-
-			basicmapping = dfac.getRDBMSMappingAxiom(sql2.toString(), targetQuery2);
-			if (!isMappingEmpty(classuri.getName(), COL_TYPE.BNODE, COL_TYPE.OBJECT, 1))
-				currentMappings.add(basicmapping);
-			;
-
-		}
-
-		/*
-		 * PART 4: Optimizing.
-		 */
-
-		// Merging multiple mappings into 1 with UNION ALL to minimize the
-		// number of the mappings.
-
-		if (mergeUniions) {
-			for (Predicate predicate : mappings.keySet()) {
-
-				List<OBDAMappingAxiom> currentMappings = mappings.get(predicate);
-
-				/* Getting the current head */
-				CQIE targetQuery = (CQIE) currentMappings.get(0).getTargetQuery();
-
-				/* Computing the merged SQL */
-				StringBuilder newSQL = new StringBuilder();
-				newSQL.append(((OBDASQLQuery) currentMappings.get(0).getSourceQuery()).toString());
-				for (int mapi = 1; mapi < currentMappings.size(); mapi++) {
-					newSQL.append(" UNION ALL ");
-					newSQL.append(((OBDASQLQuery) currentMappings.get(mapi).getSourceQuery()).toString());
-				}
-
-				/* Replacing the old mappings */
-				OBDAMappingAxiom mergedMapping = dfac.getRDBMSMappingAxiom(newSQL.toString(), targetQuery);
-				currentMappings.clear();
-				currentMappings.add(mergedMapping);
-			}
-		}
-
-		/*
-		 * Collecting the result
-		 */
-		List<OBDAMappingAxiom> result = new ArrayList<>();
-		for (Predicate predicate : mappings.keySet()) {
-			log.debug("Predicate: {} Mappings: {}", predicate, mappings.get(predicate).size());
-			result.addAll(mappings.get(predicate));
-		}
-		log.debug("Total: {} mappings", result.size());
-		return ImmutableList.copyOf(result);
-	}
-
-	/***
-	 * We use 1 for classes 2 for proeprties. Tells you if there has been
-	 * inserts that can make this mapping non empty.
-	 * 
-	 * @param predicate
-	 * @param type1
-	 * @param type2
-	 * @param classPredicate
-	 * @return
-	 */
-	public boolean isMappingEmpty(String iri, COL_TYPE type1, COL_TYPE type2, int classPredicate) {
-
-		OBJType t1 = null;
-		OBJType t2 = OBJType.URI;
-
-		if (type1 == COL_TYPE.OBJECT) {
-			t1 = OBJType.URI;
-		} else {
-			t1 = OBJType.BNode;
-		}
-
-		SITable table = null;
-		if (classPredicate == 1) {
-			table = SITable.CLASS;
-		} else if (type2 == COL_TYPE.OBJECT) {
-			table = SITable.OPROP;
-		} else if (type2 == COL_TYPE.BNODE) {
-			table = SITable.OPROP;
-			t2 = OBJType.BNode;
-		} else if (type2 == COL_TYPE.BOOLEAN)
-			table = SITable.DPROPBool;
-		else if (type2 == COL_TYPE.DATETIME)
-			table = SITable.DPROPDate;
-		else if (type2 == COL_TYPE.DECIMAL)
-			table = SITable.DPROPDeci;
-		else if (type2 == COL_TYPE.DOUBLE)
-			table = SITable.DPROPDoub;
-		else if (type2 == COL_TYPE.INTEGER)
-			table = SITable.DPROPInte;
-		else if (type2 == COL_TYPE.LITERAL || type2 == COL_TYPE.LITERAL_LANG)
-			table = SITable.DPROPLite;
-		else if (type2 == COL_TYPE.STRING)
-			table = SITable.DPROPStri;
-
-		boolean empty = true;
-		List<Interval> intervals = cacheSI.getIntervals(iri, classPredicate);
-
-		for (Interval interval : intervals) {
-			for (int i = interval.getStart(); i <= interval.getEnd(); i++) {
-
-				SemanticIndexRecord record = new SemanticIndexRecord(table, t1, t2, i);
-				empty = empty && !nonEmptyEntityRecord.contains(record);
-				if (!empty)
-					break;
-			}
-			if (!empty)
-				break;
-		}
-
-		return empty;
-	}
-
-	private CQIE constructTargetQuery(Predicate predicate, COL_TYPE type1, COL_TYPE type2) {
-		// Initialize the predicate and term objects.
-		Predicate headPredicate, bodyPredicate = null;
-		List<Term> headTerms = new ArrayList<Term>();
-		List<Term> bodyTerms = new ArrayList<Term>();
-
-		List<Function> bodyAtoms = new LinkedList<Function>();
-
-		headPredicate = dfac.getPredicate("m", 2, new COL_TYPE[] { COL_TYPE.STRING, COL_TYPE.OBJECT });
-		headTerms.add(dfac.getVariable("X"));
-		headTerms.add(dfac.getVariable("Y"));
-
-		bodyPredicate = predicate; // the body
-
-		Function subjectTerm;
-		if (type1 == COL_TYPE.OBJECT) {
-
-			subjectTerm = dfac.getFunction(dfac.getUriTemplatePredicate(1), dfac.getVariable("X"));
-
-		} else if (type1 == COL_TYPE.BNODE) {
-
-			subjectTerm = dfac.getFunction(dfac.getBNodeTemplatePredicate(1), dfac.getVariable("X"));
-
-		} else {
-			throw new RuntimeException("Unsupported object type: " + type1);
-		}
-		bodyTerms.add(subjectTerm);
-
-		Function objectTerm;
-		if (type2 == COL_TYPE.BNODE) {
-
-			objectTerm = dfac.getFunction(dfac.getBNodeTemplatePredicate(1), dfac.getVariable("Y"));
-
-		} else if (type2 == COL_TYPE.OBJECT) {
-
-			objectTerm = dfac.getFunction(dfac.getUriTemplatePredicate(1), dfac.getVariable("Y"));
-
-		} else if (type2 == COL_TYPE.LITERAL) {
-
-			objectTerm = dfac.getFunction(dfac.getDataTypePredicateLiteral(), dfac.getVariable("Y"));
-
-		} else if (type2 == COL_TYPE.LITERAL_LANG) {
-
-			objectTerm = dfac.getFunction(dfac.getDataTypePredicateLiteral(), dfac.getVariable("Y"), dfac.getVariable("Z"));
-
-		} else if (type2 == COL_TYPE.BOOLEAN) {
-
-			objectTerm = dfac.getFunction(dfac.getDataTypePredicateBoolean(), dfac.getVariable("Y"));
-
-		} else if (type2 == COL_TYPE.DATETIME) {
-
-			objectTerm = dfac.getFunction(dfac.getDataTypePredicateDateTime(), dfac.getVariable("Y"));
-			bodyTerms.add(objectTerm);
-
-		} else if (type2 == COL_TYPE.DECIMAL) {
-
-			objectTerm = dfac.getFunction(dfac.getDataTypePredicateDecimal(), dfac.getVariable("Y"));
-
-		} else if (type2 == COL_TYPE.DOUBLE) {
-
-			objectTerm = dfac.getFunction(dfac.getDataTypePredicateDouble(), dfac.getVariable("Y"));
-
-		} else if (type2 == COL_TYPE.INTEGER) {
-
-			objectTerm = dfac.getFunction(dfac.getDataTypePredicateInteger(), dfac.getVariable("Y"));
-
-		} else if (type2 == COL_TYPE.STRING) {
-
-			objectTerm = dfac.getFunction(dfac.getDataTypePredicateString(), dfac.getVariable("Y"));
-
-		} else {
-			throw new RuntimeException("Unsuported type: " + type2);
-		}
-		bodyTerms.add(objectTerm);
-
-		Function head = dfac.getFunction(headPredicate, headTerms);
-		Function body = dfac.getFunction(bodyPredicate, bodyTerms);
-		bodyAtoms.add(0, body);
-		return dfac.getCQIE(head, bodyAtoms);
-	}
-
-	private String constructSourceQuery(Predicate predicate, COL_TYPE type1, COL_TYPE type2) throws OBDAException {
-		StringBuilder sql = new StringBuilder();
-		switch (type2) {
-		case OBJECT:
-			sql.append(select_mapping_role);
-			break;
-		case BNODE:
-			sql.append(select_mapping_role);
-			break;
-		case LITERAL:
-			sql.append(select_mapping_attribute_literal);
-			break;
-		case LITERAL_LANG:
-			sql.append(select_mapping_attribute_literal);
-			break;
-		case STRING:
-			sql.append(select_mapping_attribute_string);
-			break;
-		case INTEGER:
-			sql.append(select_mapping_attribute_integer);
-			break;
-		case DECIMAL:
-			sql.append(select_mapping_attribute_decimal);
-			break;
-		case DOUBLE:
-			sql.append(select_mapping_attribute_double);
-			break;
-		case DATETIME:
-			sql.append(select_mapping_attribute_datetime);
-			break;
-		case BOOLEAN:
-			sql.append(select_mapping_attribute_boolean);
-			break;
-		}
-
-		sql.append(" WHERE ");
-
-		/*
-		 * If the mapping is for something of type Literal we need to add IS
-		 * NULL or IS NOT NULL to the language column. IS NOT NULL might be
-		 * redundant since we have another stage in Quest where we add IS NOT
-		 * NULL for every variable in the head of a mapping.
-		 */
-
-		if (type1 == COL_TYPE.BNODE) {
-			sql.append("ISBNODE = TRUE AND ");
-		} else if (type1 == COL_TYPE.OBJECT) {
-			sql.append("ISBNODE = FALSE AND ");
-		}
-
-		if (type2 == COL_TYPE.BNODE) {
-			sql.append("ISBNODE2 = TRUE AND ");
-		} else if (type2 == COL_TYPE.OBJECT) {
-			sql.append("ISBNODE2 = FALSE AND ");
-		} else if (type2 == COL_TYPE.LITERAL) {
-			sql.append("LANG IS NULL AND ");
-		} else if (type2 == COL_TYPE.LITERAL_LANG) {
-			sql.append("LANG IS NOT NULL AND ");
-		}
-
-		/*
-		 * Generating the interval conditions for semantic index
-		 */
-
-		List<Interval> intervals = cacheSI.getIntervals(predicate.getName(), 2);
-		if (intervals == null)
-			throw new OBDAException("Could not create mapping for predicate: " + predicate.getName()
-					+ ". Couldn not find semantic index intervals for the predicate.");
-		if (intervals.size() > 1)
-			sql.append("(");
-
-		appendIntervalString(intervals.get(0), sql);
-		for (int intervali = 1; intervali < intervals.size(); intervali++) {
-			sql.append(" OR ");
-			appendIntervalString(intervals.get(intervali), sql);
-		}
-		if (intervals.size() > 1)
-			sql.append(")");
-
-		return sql.toString();
-	}
-	
-	// /***
-	// * Constructs the mappings for all roles (or object properties) in the DAG
-	// * node list. The string buffer stores the mapping string, if any. The
-	// * method returns true if it finds at least one role node.
-	// *
-	// * @param nodeList
-	// * The list of existential class nodes.
-	// * @param buffer
-	// * The string buffer to stores the mapping string
-	// * @return Returns true if the method finds at least one role node, or
-	// false
-	// * otherwise.
-	// */
-	// private boolean createMappingForRole(Set<DAGNode> nodeList,
-	// StringBuilder buffer) {
-	//
-	// boolean hasRoleNode = false; // A flag if there is at least one role
-	//
-	// buffer.append(select_mapping_class_role_left);
-	// buffer.append(" WHERE ");
-	// buffer.append(" ISBNODE = FALSE AND (");
-	//
-	// boolean multipleIntervals = false; // A flag to tell there are more than
-	// // one SI intervals.
-	// for (DAGNode node : nodeList) {
-	// PropertySomeRestriction property = (PropertySomeRestriction) node
-	// .getDescription();
-	// boolean isObjectProperty = property.getPredicate().getType(1) ==
-	// COL_TYPE.OBJECT;
-	// if (isObjectProperty) {
-	// if (!property.isInverse()) {
-	//
-	// Property role = ofac.createProperty(
-	// property.getPredicate(), false);
-	// DAGNode indexedNode = pureIsa.getRoleNode(role);
-	// if (indexedNode != null) {
-	// hasRoleNode = true;
-	// List<Interval> intervals = indexedNode.getRange()
-	// .getIntervals();
-	// for (int i = 0; i < intervals.size(); i++) {
-	// if (multipleIntervals) {
-	// buffer.append(" OR ");
-	// }
-	// appendIntervalString(intervals.get(i), buffer);
-	// multipleIntervals = true;
-	// }
-	// }
-	// }
-	// }
-	// }
-	// buffer.append(")");
-	// return hasRoleNode;
-	// }
-
-	// /**
-	// * Constructs the mappings for all inverse roles (or inverse object
-	// * properties) in the DAG node list. The string buffer stores the mapping
-	// * string, if any. The method returns true if it finds at least one
-	// inverse
-	// * role node.
-	// *
-	// * @param nodeList
-	// * The list of existential class nodes.
-	// * @param buffer
-	// * The string buffer to stores the mapping string
-	// * @return Returns true if the method finds at least one inverse role
-	// node,
-	// * or false otherwise.
-	// */
-	// private boolean createMappingForInverseRole(Set<DAGNode> nodeList,
-	// StringBuilder buffer) {
-	//
-	// boolean hasInverseRoleNode = false; // A flag if there is at least one
-	// // inverse role.
-	//
-	// buffer.append(select_mapping_class_role_right);
-	// buffer.append(" WHERE ");
-	// buffer.append(" ISBNODE2 = FALSE AND (");
-	//
-	// boolean multipleIntervals = false; // A flag to tell there are more than
-	// // one SI intervals.
-	// for (DAGNode node : nodeList) {
-	// PropertySomeRestriction property = (PropertySomeRestriction) node
-	// .getDescription();
-	// boolean isObjectProperty = property.getPredicate().getType(1) ==
-	// COL_TYPE.OBJECT;
-	// if (isObjectProperty) {
-	// if (property.isInverse()) {
-	// Property role = ofac.createProperty(
-	// property.getPredicate(), false);
-	// DAGNode indexedNode = pureIsa.getRoleNode(role);
-	// if (indexedNode != null) {
-	// hasInverseRoleNode = true;
-	// List<Interval> intervals = indexedNode.getRange()
-	// .getIntervals();
-	// for (int i = 0; i < intervals.size(); i++) {
-	// if (multipleIntervals) {
-	// buffer.append(" OR ");
-	// }
-	// appendIntervalString(intervals.get(i), buffer);
-	// multipleIntervals = true;
-	// }
-	// }
-	// }
-	// }
-	// }
-	// buffer.append(")");
-	//
-	// return hasInverseRoleNode;
-	// }
-
-	// /**
-	// * Constructs the mappings for all data properties with range rdfs:Literal
-	// * in the DAG node list. The string buffer stores the mapping string, if
-	// * any. The method returns true if it finds at least one of the node.
-	// *
-	// * @param nodeList
-	// * The list of existential class nodes.
-	// * @param buffer
-	// * The string buffer to stores the mapping string
-	// * @return Returns true if the method finds at least one data property
-	// node
-	// * with rdfs:Literal as the range, or false otherwise.
-	// */
-	// private boolean createMappingForLiteralDataType(Set<DAGNode> nodeList,
-	// StringBuilder buffer) {
-	//
-	// boolean hasLiteralNode = false; // A flag if there is at least one DP
-	// // with range rdfs:Literal
-	//
-	// buffer.append(select_mapping_class_attribute_literal_left);
-	// buffer.append(" WHERE ");
-	//
-	// boolean multipleIntervals = false; // A flag to tell there are more than
-	// // one SI interval.
-	// for (DAGNode node : nodeList) {
-	// Predicate property = ((PropertySomeRestriction) node
-	// .getDescription()).getPredicate();
-	// boolean isObjectProperty = (property.getType(1) == COL_TYPE.OBJECT);
-	// if (isObjectProperty) {
-	// continue;
-	// }
-	//
-	// PropertySomeRestriction existsDesc = (PropertySomeRestriction) node
-	// .getDescription();
-	// Property role = ofac.createProperty(existsDesc.getPredicate(),
-	// false);
-	// DAGNode indexedNode = pureIsa.getRoleNode(role); // Get the
-	// // indexed
-	// // node.
-	// if (indexedNode == null) {
-	// continue;
-	// }
-	// hasLiteralNode = true;
-	// List<Interval> intervals = indexedNode.getRange().getIntervals();
-	// for (int i = 0; i < intervals.size(); i++) {
-	// if (multipleIntervals) {
-	// buffer.append(" OR ");
-	// }
-	// appendIntervalString(intervals.get(i), buffer);
-	// multipleIntervals = true;
-	// }
-	// }
-	//
-	// return hasLiteralNode;
-	// }
-
-// /**
-	// * Constructs the mappings for all data properties with range xsd:string
-	// in
-	// * the DAG node list. The string buffer stores the mapping string, if any.
-	// * The method returns true if it finds at least one of the node.
-	// *
-	// * @param nodeList
-	// * The list of existential class nodes.
-	// * @param buffer
-	// * The string buffer to stores the mapping string
-	// * @return Returns true if the method finds at least one data property
-	// node
-	// * with xsd:string as the range, or false otherwise.
-	// */
-	// private boolean createMappingForStringDataType(Set<DAGNode> nodeList,
-	// StringBuilder buffer) {
-	//
-	// boolean hasStringNode = false; // A flag if there is at least one DP
-	// // with range xsd:string
-	//
-	// buffer.append(select_mapping_class_attribute_string_left);
-	// buffer.append(" WHERE ");
-	//
-	// boolean multipleIntervals = false; // A flag to tell there are more than
-	// // one SI interval.
-	// for (DAGNode node : nodeList) {
-	// Predicate property = ((PropertySomeRestriction) node
-	// .getDescription()).getPredicate();
-	// boolean isObjectProperty = (property.getType(1) == COL_TYPE.OBJECT);
-	// if (isObjectProperty) {
-	// continue;
-	// }
-	// PropertySomeRestriction existsDesc = (PropertySomeRestriction) node
-	// .getDescription();
-	// Property role = ofac.createProperty(existsDesc.getPredicate(),
-	// false);
-	// DAGNode indexedNode = pureIsa.getRoleNode(role); // Get the
-	// // indexed
-	// // node.
-	// if (indexedNode == null) {
-	// continue;
-	// }
-	// hasStringNode = true;
-	// List<Interval> intervals = indexedNode.getRange().getIntervals();
-	// for (int i = 0; i < intervals.size(); i++) {
-	// if (multipleIntervals) {
-	// buffer.append(" OR ");
-	// }
-	// appendIntervalString(intervals.get(i), buffer);
-	// multipleIntervals = true;
-	// }
-	// }
-	//
-	// return hasStringNode;
-	// }
-
-	// /**
-	// * Constructs the mappings for all data properties with range xsd:int in
-	// the
-	// * DAG node list. The string buffer stores the mapping string, if any. The
-	// * method returns true if it finds at least one of the node.
-	// *
-	// * @param nodeList
-	// * The list of existential class nodes.
-	// * @param buffer
-	// * The string buffer to stores the mapping string
-	// * @return Returns true if the method finds at least one data property
-	// node
-	// * with xsd:int as the range, or false otherwise.
-	// */
-	// private boolean createMappingForIntegerDataType(Set<DAGNode> nodeList,
-	// StringBuilder buffer) {
-	//
-	// boolean hasIntegerNode = false; // A flag if there is at least one DP
-	// // with range xsd:int
-	//
-	// buffer.append(select_mapping_class_attribute_integer_left);
-	// buffer.append(" WHERE ");
-	//
-	// boolean multipleIntervals = false; // A flag to tell there are more than
-	// // one SI interval.
-	// for (DAGNode node : nodeList) {
-	// Predicate property = ((PropertySomeRestriction) node
-	// .getDescription()).getPredicate();
-	// boolean isObjectProperty = (property.getType(1) == COL_TYPE.OBJECT);
-	// if (isObjectProperty) {
-	// continue;
-	// }
-	//
-	// PropertySomeRestriction existsDesc = (PropertySomeRestriction) node
-	// .getDescription();
-	// Property role = ofac.createProperty(existsDesc.getPredicate(),
-	// false);
-	// DAGNode indexedNode = pureIsa.getRoleNode(role); // Get the
-	// // indexed
-	// // node.
-	// if (indexedNode == null) {
-	// continue;
-	// }
-	// hasIntegerNode = true;
-	// List<Interval> intervals = indexedNode.getRange().getIntervals();
-	// for (int i = 0; i < intervals.size(); i++) {
-	// if (multipleIntervals) {
-	// buffer.append(" OR ");
-	// }
-	// appendIntervalString(intervals.get(i), buffer);
-	// multipleIntervals = true;
-	// }
-	// }
-	//
-	// return hasIntegerNode;
-	// }
-
-	// /**
-	// * Constructs the mappings for all data properties with range xsd:decimal
-	// in
-	// * the DAG node list. The string buffer stores the mapping string, if any.
-	// * The method returns true if it finds at least one of the node.
-	// *
-	// * @param nodeList
-	// * The list of existential class nodes.
-	// * @param buffer
-	// * The string buffer to stores the mapping string
-	// * @return Returns true if the method finds at least one data property
-	// node
-	// * with xsd:decimal as the range, or false otherwise.
-	// */
-	// private boolean createMappingForDecimalDataType(Set<DAGNode> nodeList,
-	// StringBuilder buffer) {
-	//
-	// boolean hasDecimalNode = false; // A flag if there is at least one DP
-	// // with range xsd:decimal
-	//
-	// buffer.append(select_mapping_class_attribute_decimal_left);
-	// buffer.append(" WHERE ");
-	//
-	// boolean multipleIntervals = false; // A flag to tell there are more than
-	// // one SI interval.
-	// for (DAGNode node : nodeList) {
-	// Predicate property = ((PropertySomeRestriction) node
-	// .getDescription()).getPredicate();
-	// boolean isObjectProperty = (property.getType(1) == COL_TYPE.OBJECT);
-	// if (isObjectProperty) {
-	// continue;
-	// }
-	//
-	// PropertySomeRestriction existsDesc = (PropertySomeRestriction) node
-	// .getDescription();
-	// Property role = ofac.createProperty(existsDesc.getPredicate(),
-	// false);
-	// DAGNode indexedNode = pureIsa.getRoleNode(role); // Get the
-	// // indexed
-	// // node.
-	// if (indexedNode == null) {
-	// continue;
-	// }
-	// hasDecimalNode = true;
-	// List<Interval> intervals = indexedNode.getRange().getIntervals();
-	// for (int i = 0; i < intervals.size(); i++) {
-	// if (multipleIntervals) {
-	// buffer.append(" OR ");
-	// }
-	// appendIntervalString(intervals.get(i), buffer);
-	// multipleIntervals = true;
-	// }
-	// }
-	//
-	// return hasDecimalNode;
-	// }
-
-	// /**
-	// * Constructs the mappings for all data properties with range xsd:double
-	// in
-	// * the DAG node list. The string buffer stores the mapping string, if any.
-	// * The method returns true if it finds at least one of the node.
-	// *
-	// * @param nodeList
-	// * The list of existential class nodes.
-	// * @param buffer
-	// * The string buffer to stores the mapping string
-	// * @return Returns true if the method finds at least one data property
-	// node
-	// * with xsd:double as the range, or false otherwise.
-	// */
-	// private boolean createMappingForDoubleDataType(Set<DAGNode> nodeList,
-	// StringBuilder buffer) {
-	//
-	// boolean hasDoubleNode = false; // A flag if there is at least one DP
-	// // with range xsd:double
-	//
-	// buffer.append(select_mapping_class_attribute_double_left);
-	// buffer.append(" WHERE ");
-	//
-	// boolean multipleIntervals = false; // A flag to tell there are more than
-	// // one SI interval.
-	// for (DAGNode node : nodeList) {
-	// Predicate property = ((PropertySomeRestriction) node
-	// .getDescription()).getPredicate();
-	// boolean isObjectProperty = (property.getType(1) == COL_TYPE.OBJECT);
-	// if (isObjectProperty) {
-	// continue;
-	// }
-	// PropertySomeRestriction existsDesc = (PropertySomeRestriction) node
-	// .getDescription();
-	// Property role = ofac.createProperty(existsDesc.getPredicate(),
-	// false);
-	// DAGNode indexedNode = pureIsa.getRoleNode(role); // Get the
-	// // indexed
-	// // node.
-	// if (indexedNode == null) {
-	// continue;
-	// }
-	// hasDoubleNode = true;
-	// List<Interval> intervals = indexedNode.getRange().getIntervals();
-	// for (int i = 0; i < intervals.size(); i++) {
-	// if (multipleIntervals) {
-	// buffer.append(" OR ");
-	// }
-	// appendIntervalString(intervals.get(i), buffer);
-	// multipleIntervals = true;
-	// }
-	// }
-	//
-	// return hasDoubleNode;
-	// }
-
-	// /**
-	// * Constructs the mappings for all data properties with range xsd:date in
-	// * the DAG node list. The string buffer stores the mapping string, if any.
-	// * The method returns true if it finds at least one of the node.
-	// *
-	// * @param nodeList
-	// * The list of existential class nodes.
-	// * @param buffer
-	// * The string buffer to stores the mapping string
-	// * @return Returns true if the method finds at least one data property
-	// node
-	// * with xsd:date as the range, or false otherwise.
-	// */
-	// private boolean createMappingForDateDataType(Set<DAGNode> nodeList,
-	// StringBuilder buffer) {
-	//
-	// boolean hasDateNode = false; // A flag if there is at least one DP with
-	// // range xsd:date
-	//
-	// buffer.append(select_mapping_class_attribute_datetime_left);
-	// buffer.append(" WHERE ");
-	//
-	// boolean multipleIntervals = false; // A flag to tell there are more than
-	// // one SI interval.
-	// for (DAGNode node : nodeList) {
-	// Predicate property = ((PropertySomeRestriction) node
-	// .getDescription()).getPredicate();
-	// boolean isObjectProperty = (property.getType(1) == COL_TYPE.OBJECT);
-	// if (isObjectProperty) {
-	// continue;
-	// }
-	// PropertySomeRestriction existsDesc = (PropertySomeRestriction) node
-	// .getDescription();
-	// Property role = ofac.createProperty(existsDesc.getPredicate(),
-	// false);
-	// DAGNode indexedNode = pureIsa.getRoleNode(role); // Get the
-	// // indexed
-	// // node.
-	// if (indexedNode == null) {
-	// continue;
-	// }
-	// hasDateNode = true;
-	// List<Interval> intervals = indexedNode.getRange().getIntervals();
-	// for (int i = 0; i < intervals.size(); i++) {
-	// if (multipleIntervals) {
-	// buffer.append(" OR ");
-	// }
-	// appendIntervalString(intervals.get(i), buffer);
-	// multipleIntervals = true;
-	// }
-	// }
-	//
-	// return hasDateNode;
-	// }
-
-	// /**
-	// * Constructs the mappings for all data properties with range xsd:boolean
-	// in
-	// * the DAG node list. The string buffer stores the mapping string, if any.
-	// * The method returns true if it finds at least one of the node.
-	// *
-	// * @param nodeList
-	// * The list of existential class nodes.
-	// * @param buffer
-	// * The string buffer to stores the mapping string
-	// * @return Returns true if the method finds at least one data property
-	// node
-	// * with xsd:boolean as the range, or false otherwise.
-	// */
-	// private boolean createMappingForBooleanDataType(Set<DAGNode> nodeList,
-	// StringBuilder buffer) {
-	//
-	// boolean hasBooleanNode = false; // A flag if there is at least one DP
-	// // with range xsd:boolean
-	//
-	// buffer.append(select_mapping_class_attribute_boolean_left);
-	// buffer.append(" WHERE ");
-	//
-	// boolean multipleIntervals = false; // A flag to tell there are more than
-	// // one SI interval.
-	// for (DAGNode node : nodeList) {
-	// Predicate property = ((PropertySomeRestriction) node
-	// .getDescription()).getPredicate();
-	// boolean isObjectProperty = (property.getType(1) == COL_TYPE.OBJECT);
-	// if (isObjectProperty) {
-	// continue;
-	// }
-	// PropertySomeRestriction existsDesc = (PropertySomeRestriction) node
-	// .getDescription();
-	// Property role = ofac.createProperty(existsDesc.getPredicate(),
-	// false);
-	// DAGNode indexedNode = pureIsa.getRoleNode(role); // Get the
-	// // indexed
-	// // node.
-	// if (indexedNode == null) {
-	// continue;
-	// }
-	// hasBooleanNode = true;
-	// List<Interval> intervals = indexedNode.getRange().getIntervals();
-	// for (int i = 0; i < intervals.size(); i++) {
-	// if (multipleIntervals) {
-	// buffer.append(" OR ");
-	// }
-	// appendIntervalString(intervals.get(i), buffer);
-	// multipleIntervals = true;
-	// }
-	// }
-	//
-	// return hasBooleanNode;
-	// }
-
-	private void appendIntervalString(Interval interval, StringBuilder out) {
-		if (interval.getStart() == interval.getEnd()) {
-			out.append(String.format(whereSingleCondition, interval.getStart()));
-		} else {
-			out.append(String.format(whereIntervalCondition, interval.getStart(), interval.getEnd()));
-		}
-	}
-
-	@Override
-	public void collectStatistics(Connection conn) throws SQLException {
-
-		Statement st = conn.createStatement();
-
-		st.addBatch(analyze);
-
-		st.executeBatch();
-		st.close();
-
-	}
-
-	@Override
-	public void getDropDDL(OutputStream out) throws IOException {
-		// TODO Auto-generated method stub
-
-	}
-
-	@Override
-	public void getMetadataSQLInserts(OutputStream outstream) throws IOException {
-
-		// BufferedWriter out = new BufferedWriter(new OutputStreamWriter(
-				// outstream));
-
-		// String insert_query = this.insert_query.replace("?", "%s");
-
-		// for (Description node : ((DAGImpl) dag).vertexSet()) {
-			// if(!(node instanceof ClassDescription)){
-				// continue;
-			// }
-
-			// ClassDescription description = (ClassDescription) node;
-					
-
-			// /*
-			 // * we always prefer the pureISA node since it can have extra data
-			 // * (indexes)
-			 // */
-// //			Description node2 = pureIsa.getNode(description);
-// //			if (node2 != null) {
-// //				node = node2;
-// //			}
-
-			// String uri = description.toString();
-			
-
-			// for (Interval it : engine.getIntervals(node)) {
-
-				// out.append(String.format(insert_query, getQuotedString(uri),
-						// engine.getIndex(node), it.getStart(), it.getEnd(), CLASS_TYPE));
-				// out.append(";\n");
-			// }
-		// }
-
-		// for (Description node : ((DAGImpl) dag).vertexSet()) {
-			// if(!(node instanceof Property)){
-				// continue;
-			// }
-			// Property description = (Property) node;
-
-			// /*
-			 // * we always prefer the pureISA node since it can have extra data
-			 // * (indexes)
-			 // */
-			// Description node2 = pureIsa.getNode(description);
-			// if (node2 != null) {
-				// node = node2;
-			// }
-
-			// String uri = description.toString();
-
-			// for (Interval it : engine.getIntervals(node)) {
-				// out.append(String.format(insert_query, getQuotedString(uri),
-						// engine.getIndex(node), it.getStart(), it.getEnd(), ROLE_TYPE));
-				// out.append(";\n");
-			// }
-		// }
-		// out.flush();
-	}
-
-	/***
-	 * Inserts the metadata about semantic indexes and intervals into the
-	 * database. The metadata is later used to reconstruct a semantic index
-	 * repository.
-	 */
-	@Override
-	public void insertMetadata(Connection conn) throws SQLException {
-
-		log.debug("Inserting semantic index metadata. This will allow the repository to reconstruct itself afterwards.");
-
-		boolean commitval = conn.getAutoCommit();
-
-		conn.setAutoCommit(false);
-
-		PreparedStatement stm = conn.prepareStatement(insert_idx_query);
-		Statement st = conn.createStatement();
-
-		try {
-
-			/* dropping previous metadata */
-
-			st.executeUpdate("DELETE FROM " + index_table);
-			st.executeUpdate("DELETE FROM " + interval_table);
-			st.executeUpdate("DELETE FROM " + emptyness_index_table);
-
-			/* inserting index data for classes and roles */
-
-			for (String concept : cacheSI.getIndexKeys(SemanticIndexCache.CLASS_TYPE)) {
-				stm.setString(1, concept.toString());
-				stm.setInt(2, cacheSI.getIndex(concept, SemanticIndexCache.CLASS_TYPE));
-				stm.setInt(3, SemanticIndexCache.CLASS_TYPE);
-				stm.addBatch();
-			}
-			stm.executeBatch();
-
-			for (String role : cacheSI.getIndexKeys(SemanticIndexCache.ROLE_TYPE)) {
-				stm.setString(1, role.toString());
-				stm.setInt(2, cacheSI.getIndex(role, SemanticIndexCache.ROLE_TYPE));
-				stm.setInt(3, SemanticIndexCache.ROLE_TYPE);
-				stm.addBatch();
-			}
-			stm.executeBatch();
-			stm.clearBatch();
-			stm.close();
-
-			/*
-			 * Inserting interval metadata
-			 */
-
-			stm = conn.prepareStatement(insert_interval_query);
-			for (String concept : cacheSI.getIntervalsKeys(SemanticIndexCache.CLASS_TYPE)) {
-				for (Interval it : cacheSI.getIntervals(concept, SemanticIndexCache.CLASS_TYPE)) {
-					stm.setString(1, concept.toString());
-					stm.setInt(2, it.getStart());
-					stm.setInt(3, it.getEnd());
-					stm.setInt(4, SemanticIndexCache.CLASS_TYPE);
-					stm.addBatch();
-				}
-			}
-			try {
-			stm.executeBatch();
-			} catch (Exception e) {
-				
-			}
-			for (String role : cacheSI.getIntervalsKeys(SemanticIndexCache.ROLE_TYPE)) {
-				for (Interval it : cacheSI.getIntervals(role, SemanticIndexCache.ROLE_TYPE)) {
-					stm.setString(1, role.toString());
-					stm.setInt(2, it.getStart());
-					stm.setInt(3, it.getEnd());
-					stm.setInt(4, SemanticIndexCache.ROLE_TYPE);
-					stm.addBatch();
-				}
-			}
-			try {
-			stm.executeBatch();
-			} catch (Exception e) {
-				
-			}
-
-			/* Inserting emptyness index metadata */
-
-			stm = conn.prepareStatement("INSERT INTO " + emptyness_index_table + " (TABLEID, IDX, TYPE1, TYPE2) VALUES (?, ?, ?, ?)");
-			for (SemanticIndexRecord record : nonEmptyEntityRecord) {
-				stm.setInt(1, record.table.ordinal());
-				stm.setInt(2, record.idx);
-				stm.setInt(3, record.type1.ordinal());
-				stm.setInt(4, record.type2.ordinal());
-				stm.addBatch();
-			}
-			try {
-			stm.executeBatch();
-			} catch (Exception e) {
-				
-			}
-
-			stm.close();
-
-			conn.commit();
-
-		} catch (SQLException e) {
-			try {
-				st.close();
-			} catch (Exception e2) {
-
-			}
-
-			try {
-				stm.close();
-			} catch (Exception e2) {
-
-			}
-			// If there is a big error, restore everything as it was
-			try {
-				conn.rollback();
-			} catch (Exception e2) {
-
-			}
-			conn.setAutoCommit(commitval);
-			throw e;
-		}
-
-	}
-
-	@Override
-	public void setVocabulary(Set<Predicate> vocabulary) {
-		// TODO
-
-		/* This method should initialize the vocabulary of the DAG */
-
-	}
-
-	/*
-	 * Utilities
-	 */
-
-	private String getQuotedString(String str) {
-		StringBuilder bf = new StringBuilder();
-		bf.append("'");
-		bf.append(str);
-		bf.append("'");
-		return bf.toString();
-	}
-
-	private String getQuotedString(URI str) {
-		StringBuilder bf = new StringBuilder();
-		bf.append("'");
-		bf.append(str.toString());
-		bf.append("'");
-		return bf.toString();
-	}
-
-	@Override
-	public void dropIndexes(Connection conn) throws SQLException {
-		log.debug("Droping indexes");
-
-		Statement st = conn.createStatement();
-
-		st.addBatch(dropindexclass1);
-		st.addBatch(dropindexclass2);
-		// st.addBatch(dropindexclass3);
-		// st.addBatch(dropindexclass4);
-		st.addBatch(dropindexrole1);
-		st.addBatch(dropindexrole2);
-		st.addBatch(dropindexrole3);
-
-		st.addBatch(dropindexattribute_literal1);
-		st.addBatch(dropindexattribute_string1);
-		st.addBatch(dropindexattribute_integer1);
-		st.addBatch(dropindexattribute_decimal1);
-		st.addBatch(dropindexattribute_double1);
-		st.addBatch(dropindexattribute_datetime1);
-		st.addBatch(dropindexattribute_boolean1);
-
-		st.addBatch(dropindexattribute_literal2);
-		st.addBatch(dropindexattribute_string2);
-		st.addBatch(dropindexattribute_integer2);
-		st.addBatch(dropindexattribute_decimal2);
-		st.addBatch(dropindexattribute_double2);
-		st.addBatch(dropindexattribute_datetime2);
-		st.addBatch(dropindexattribute_boolean2);
-
-		st.addBatch(dropindexattribute_literal3);
-		st.addBatch(dropindexattribute_string3);
-		st.addBatch(dropindexattribute_integer3);
-		st.addBatch(dropindexattribute_decimal3);
-		st.addBatch(dropindexattribute_double3);
-		st.addBatch(dropindexattribute_datetime3);
-		st.addBatch(dropindexattribute_boolean3);
-
-		try {
-		st.executeBatch();
-		} catch (Exception e) {
-			
-		}
-		st.close();
-
-		isIndexed = false;
-	}
-
-	@Override
-	public boolean isIndexed(Connection conn) {
-		return isIndexed;
-	}
-
-	@Override
-	public boolean isDBSchemaDefined(Connection conn) throws SQLException {
-		Statement st = conn.createStatement();
-		boolean exists = true;
-		try {
-			st.executeQuery(String.format("SELECT 1 FROM %s WHERE 1=0", class_table));
-			st.executeQuery(String.format("SELECT 1 FROM %s WHERE 1=0", role_table));
-			st.executeQuery(String.format("SELECT 1 FROM %s WHERE 1=0", attribute_table_literal));
-			st.executeQuery(String.format("SELECT 1 FROM %s WHERE 1=0", attribute_table_string));
-			st.executeQuery(String.format("SELECT 1 FROM %s WHERE 1=0", attribute_table_integer));
-			st.executeQuery(String.format("SELECT 1 FROM %s WHERE 1=0", attribute_table_decimal));
-			st.executeQuery(String.format("SELECT 1 FROM %s WHERE 1=0", attribute_table_double));
-			st.executeQuery(String.format("SELECT 1 FROM %s WHERE 1=0", attribute_table_datetime));
-			st.executeQuery(String.format("SELECT 1 FROM %s WHERE 1=0", attribute_table_boolean));
-		} catch (SQLException e) {
-			exists = false;
-			log.debug(e.getMessage());
-		} finally {
-			try {
-				st.close();
-			} catch (SQLException e) {
-
-			}
-		}
-		return exists;
-	}
-
-	@Override
-	public long loadWithFile(Connection conn, final Iterator<Assertion> data) throws SQLException, IOException {
-		//
-		// log.debug("Insert data into schemas using temporary files");
-		//
-		// File tempFileDataPropertiesLiteral =
-		// File.createTempFile("quest-copy-dataprop-literal", ".tmp");
-		// File tempFileDataPropertiesString =
-		// File.createTempFile("quest-copy-dataprop-string", ".tmp");
-		// File tempFileDataPropertiesInteger =
-		// File.createTempFile("quest-copy-dataprop-integer", ".tmp");
-		// File tempFileDataPropertiesDecimal =
-		// File.createTempFile("quest-copy-dataprop-decimal", ".tmp");
-		// File tempFileDataPropertiesDouble =
-		// File.createTempFile("quest-copy-dataprop-double", ".tmp");
-		// File tempFileDataPropertiesDate =
-		// File.createTempFile("quest-copy-dataprop-date", ".tmp");
-		// File tempFileDataPropertiesBoolean =
-		// File.createTempFile("quest-copy-dataprop-boolean", ".tmp");
-		// File tempFileObjectProperties =
-		// File.createTempFile("quest-copy-oprop", ".tmp");
-		//
-		// BufferedWriter outObjectProperties = null;
-		// BufferedWriter outDataPropertiesLiteral = null;
-		// BufferedWriter outDataPropertiesString = null;
-		// BufferedWriter outDataPropertiesInteger = null;
-		// BufferedWriter outDataPropertiesDecimal = null;
-		// BufferedWriter outDataPropertiesDouble = null;
-		// BufferedWriter outDataPropertiesDate = null;
-		// BufferedWriter outDataPropertiesBoolean = null;
-		// try {
-		// outObjectProperties = new BufferedWriter(new OutputStreamWriter(new
-		// FileOutputStream(tempFileObjectProperties)));
-		// outDataPropertiesLiteral = new BufferedWriter(new
-		// OutputStreamWriter(new
-		// FileOutputStream(tempFileDataPropertiesLiteral)));
-		// outDataPropertiesString = new BufferedWriter(new
-		// OutputStreamWriter(new
-		// FileOutputStream(tempFileDataPropertiesString)));
-		// outDataPropertiesInteger = new BufferedWriter(new
-		// OutputStreamWriter(new
-		// FileOutputStream(tempFileDataPropertiesInteger)));
-		// outDataPropertiesDecimal = new BufferedWriter(new
-		// OutputStreamWriter(new
-		// FileOutputStream(tempFileDataPropertiesDecimal)));
-		// outDataPropertiesDouble = new BufferedWriter(new
-		// OutputStreamWriter(new
-		// FileOutputStream(tempFileDataPropertiesDouble)));
-		// outDataPropertiesDate = new BufferedWriter(new OutputStreamWriter(new
-		// FileOutputStream(tempFileDataPropertiesDate)));
-		// outDataPropertiesBoolean = new BufferedWriter(new
-		// OutputStreamWriter(new
-		// FileOutputStream(tempFileDataPropertiesBoolean)));
-		// } catch (FileNotFoundException e) {
-		// log.error(e.getMessage());
-		// log.debug(e.getMessage(), e);
-		// return -1;
-		// }
-		//
-		// File tempFileType = File.createTempFile("quest-copy-type", ".tmp");
-		// BufferedWriter outType = null;
-		// try {
-		// outType = new BufferedWriter(new OutputStreamWriter(new
-		// FileOutputStream(tempFileType)));
-		// } catch (FileNotFoundException e) {
-		// log.error(e.getMessage());
-		// log.debug(e.getMessage(), e);
-		// return -1;
-		// }
-		//
-		// final long[] counts = new long[3];
-		//
-		// final HashMap<Predicate, Integer> indexes = new HashMap<Predicate,
-		// Integer>(this.ontology.getVocabulary().size() * 2);
-		//
-		// int insertscount = 0;
-		//
-		// try {
-		// while (data.hasNext()) {
-		//
-		// Assertion ax = data.next();
-		//
-		// insertscount += 1;
-		//
-		// if (ax instanceof DataPropertyAssertion) {
-		//
-		// DataPropertyAssertion attributeABoxAssertion =
-		// (DataPropertyAssertion) ax;
-		// Predicate attribute = attributeABoxAssertion.getAttribute();
-		// Predicate.COL_TYPE attributeType = getAttributeType(attribute);
-		//
-		// ObjectConstant c1 = attributeABoxAssertion.getObject();
-		// String uri;
-		//
-		// boolean c1isBNode = c1 instanceof BNode;
-		//
-		// if (c1isBNode)
-		// uri = ((BNode) c1).getName();
-		// else
-		// uri = ((URIConstant) c1).getURI().toString();
-		//
-		// String lit = attributeABoxAssertion.getValue().getValue();
-		// String lang = attributeABoxAssertion.getValue().getLanguage();
-		//
-		//
-		// int idx = getIndex(attribute.getName(), 2);
-		//
-		//
-		// switch (attributeType) {
-		// case LITERAL:
-		// appendStringToPropertyFile(outDataPropertiesLiteral, new String[] {
-		// uri, lit, lang, String.valueOf(idx) });
-		// break;
-		// case STRING:
-		// appendStringToPropertyFile(outDataPropertiesString, new String[] {
-		// uri, lit, String.valueOf(idx) });
-		// break;
-		// case INTEGER:
-		// appendStringToPropertyFile(outDataPropertiesString, new String[] {
-		// uri, lit, String.valueOf(idx) });
-		// break;
-		// case DECIMAL:
-		// appendStringToPropertyFile(outDataPropertiesString, new String[] {
-		// uri, lit, String.valueOf(idx) });
-		// break;
-		// case DOUBLE:
-		// appendStringToPropertyFile(outDataPropertiesString, new String[] {
-		// uri, lit, String.valueOf(idx) });
-		// break;
-		// case DATETIME:
-		// appendStringToPropertyFile(outDataPropertiesString, new String[] {
-		// uri, lit, String.valueOf(idx) });
-		// break;
-		// case BOOLEAN:
-		// appendStringToPropertyFile(outDataPropertiesString, new String[] {
-		// uri, lit, String.valueOf(idx) });
-		// break;
-		// }
-		//
-		// } else if (ax instanceof ObjectPropertyAssertion) {
-		//
-		// ObjectPropertyAssertion roleABoxAssertion = (ObjectPropertyAssertion)
-		// ax;
-		//
-		// ObjectConstant c1 = roleABoxAssertion.getFirstObject();
-		// String uri1;
-		//
-		// boolean c1isBNode = c1 instanceof BNode;
-		//
-		// if (c1isBNode)
-		// uri1 = ((BNode) c1).getName();
-		// else
-		// uri1 = ((URIConstant) c1).getURI().toString();
-		//
-		// ObjectConstant c2 = roleABoxAssertion.getFirstObject();
-		// String uri2;
-		//
-		// boolean c2isBNode = c2 instanceof BNode;
-		//
-		// if (c2isBNode)
-		// uri2 = ((BNode) c2).getName();
-		// else
-		// uri2 = ((URIConstant) c2).getURI().toString();
-		//
-		// Predicate propPred = roleABoxAssertion.getRole();
-		// Property propDesc = ofac.createProperty(propPred);
-		//
-		// if (dag.equi_mappings.containsKey(propDesc)) {
-		// Property desc = (Property) dag.equi_mappings.get(propDesc);
-		// if (desc.isInverse()) {
-		// String tmp = uri1;
-		// uri1 = uri2;
-		// uri2 = tmp;
-		// }
-		// }
-		//
-		// int idx = -1;
-		// Integer idxc = indexes.get(propPred);
-		// if (idxc == null) {
-		//
-		// DAGNode node = pureIsa.getRoleNode(propDesc);
-		// if (node == null) {
-		// Property desc = (Property) dag.equi_mappings.get(propDesc);
-		//
-		// if (desc == null) {
-		// log.error("Property class without node: " + propDesc);
-		// }
-		// Property desinv = ofac.createProperty(desc.getPredicate(),
-		// !desc.isInverse());
-		// DAGNode node2 = (pureIsa.getRoleNode(desinv));
-		// idx = node2.getIndex();
-		// } else {
-		// idx = node.getIndex();
-		// }
-		// indexes.put(roleABoxAssertion.getRole(), idx);
-		// } else {
-		// idx = idxc;
-		// }
-		//
-		// outObjectProperties.append(uri1);
-		// outObjectProperties.append('\t');
-		// outObjectProperties.append(uri2);
-		// outObjectProperties.append('\t');
-		// outObjectProperties.append(String.valueOf(idx));
-		// outObjectProperties.append('\n');
-		//
-		// } else if (ax instanceof ClassAssertion) {
-		//
-		// ClassAssertion cassertion = (ClassAssertion) ax;
-		// Predicate pred = cassertion.getConcept();
-		//
-		// int idx = -1;
-		// Integer idxc = indexes.get(cassertion.getConcept());
-		// if (idxc == null) {
-		// Predicate clsPred = cassertion.getConcept();
-		// ClassDescription clsDesc = ofac.createClass(clsPred);
-		// DAGNode node = pureIsa.getClassNode(clsDesc);
-		// if (node == null) {
-		// String cls = cassertion.getConcept().getName().toString();
-		// log.error("Found class without node: " + cls.toString());
-		// }
-		// idx = node.getIndex();
-		// indexes.put(pred, idx);
-		// } else {
-		// idx = idxc;
-		// }
-		//
-		// ObjectConstant c1 = cassertion.getObject();
-		// String uri1;
-		//
-		// boolean c1isBNode = c1 instanceof BNode;
-		//
-		// if (c1isBNode)
-		// uri1 = ((BNode) c1).getName();
-		// else
-		// uri1 = ((URIConstant) c1).getURI().toString();
-		//
-		// outType.append(uri1);
-		// outType.append('\t');
-		// outType.append(String.valueOf(idx));
-		// outType.append('\n');
-		// }
-		// }
-		// outType.flush();
-		// outType.close();
-		//
-		// outObjectProperties.flush();
-		// outObjectProperties.close();
-		//
-		// outDataPropertiesLiteral.flush();
-		// outDataPropertiesLiteral.close();
-		//
-		// outDataPropertiesString.flush();
-		// outDataPropertiesString.close();
-		//
-		// outDataPropertiesInteger.flush();
-		// outDataPropertiesInteger.close();
-		//
-		// outDataPropertiesDecimal.flush();
-		// outDataPropertiesDecimal.close();
-		//
-		// outDataPropertiesDouble.flush();
-		// outDataPropertiesDouble.close();
-		//
-		// outDataPropertiesDate.flush();
-		// outDataPropertiesDate.close();
-		//
-		// outDataPropertiesBoolean.flush();
-		// outDataPropertiesBoolean.close();
-		// log.debug("Finished reading input assertions.");
-		// } catch (IOException e) {
-		// log.error(e.getMessage());
-		// log.debug(e.getMessage(), e);
-		// } finally {
-		// // NO-OP
-		// }
-		//
-		// /*
-		// * All data has been generated. Sending the data to the database.
-		// */
-		//
-		// final CopyManager cm = new CopyManager((BaseConnection) conn);
-		//
-		// try {
-		// log.debug("Inserting object properties");
-		// FileReader inprop = new FileReader(tempFileObjectProperties);
-		// counts[0] = cm.copyIn("COPY " + role_table + " FROM STDIN", inprop);
-		// } catch (Exception e) {
-		// log.error(e.getMessage());
-		// } finally {
-		// try {
-		// tempFileObjectProperties.delete();
-		// } catch (Exception e) {
-		// // NO-OP
-		// }
-		// }
-		//
-		// try {
-		// log.debug("Inserting data properties");
-		//
-		// counts[1] = 0; // init
-		// FileReader inprop = new FileReader(tempFileDataPropertiesLiteral);
-		// counts[1] += cm.copyIn("COPY " + attribute_table_literal +
-		// " FROM STDIN", inprop);
-		// inprop = new FileReader(tempFileDataPropertiesString);
-		// counts[1] += cm.copyIn("COPY " + attribute_table_string +
-		// " FROM STDIN", inprop);
-		// inprop = new FileReader(tempFileDataPropertiesInteger);
-		// counts[1] += cm.copyIn("COPY " + attribute_table_integer +
-		// " FROM STDIN", inprop);
-		// inprop = new FileReader(tempFileDataPropertiesDecimal);
-		// counts[1] += cm.copyIn("COPY " + attribute_table_decimal +
-		// " FROM STDIN", inprop);
-		// inprop = new FileReader(tempFileDataPropertiesDouble);
-		// counts[1] += cm.copyIn("COPY " + attribute_table_double +
-		// " FROM STDIN", inprop);
-		// inprop = new FileReader(tempFileDataPropertiesDate);
-		// counts[1] += cm.copyIn("COPY " + attribute_table_datetime +
-		// " FROM STDIN", inprop);
-		// inprop = new FileReader(tempFileDataPropertiesBoolean);
-		// counts[1] += cm.copyIn("COPY " + attribute_table_boolean +
-		// " FROM STDIN", inprop);
-		// } catch (Exception e) {
-		// log.error(e.getMessage());
-		// } finally {
-		// try {
-		// tempFileDataPropertiesLiteral.delete();
-		// tempFileDataPropertiesString.delete();
-		// tempFileDataPropertiesInteger.delete();
-		// tempFileDataPropertiesDecimal.delete();
-		// tempFileDataPropertiesDouble.delete();
-		// tempFileDataPropertiesDate.delete();
-		// tempFileDataPropertiesBoolean.delete();
-		// } catch (Exception e) {
-		// // NO-OP
-		// }
-		// }
-		//
-		// try {
-		// log.debug("Inserting type assertions");
-		// FileReader intype = new FileReader(tempFileType);
-		// counts[2] = cm.copyIn("COPY " + class_table + " FROM STDIN", intype);
-		// } catch (Exception e) {
-		// log.error(e.getMessage());
-		// } finally {
-		// try {
-		// tempFileType.delete();
-		// } catch (Exception e) {
-		// // NO-OP
-		// }
-		// }
-		//
-		// if (insertscount != (counts[0] + counts[1] + counts[2])) {
-		// log.warn("Warning, effective inserts are different than the elements in the stream: in {}, effective: {}",
-		// insertscount,
-		// counts[0] + counts[1] + counts[2]);
-		// }
-		// return counts[0] + counts[1] + counts[2];
-		// }
-		//
-		// private void appendStringToPropertyFile(BufferedWriter writer,
-		// String[] input) throws IOException {
-		// for (int i = 0; i < input.length; i++) {
-		// writer.append(input[i]);
-		// if (i != input.length - 1) {
-		// writer.append('\t');
-		// } else {
-		// writer.append('\n');
-		// }
-		// }
-
-		return 0;
-
-	}
-
-	//
-	class InsertionMonitor {
-
-		private int success = 0;
-		private Map<Predicate, Integer> failures = new HashMap<Predicate, Integer>();
-
-		void success() {
-			success++;
-		}
-
-		void fail(Predicate predicate) {
-			Integer counter = failures.get(predicate);
-			if (counter == null) {
-				counter = new Integer(0);
-			}
-			failures.put(predicate, counter + 1);
-		}
-
-		int getSuccessCount() {
-			return success;
-		}
-
-		Map<Predicate, Integer> getFailureCount() {
-			return failures;
-		}
-
-		public void printLog() {
-			log.debug("Total successful insertions: " + success + ".");
-			int totalFailures = 0;
-			for (Predicate predicate : failures.keySet()) {
-				int failure = failures.get(predicate);
-				log.warn("Failed to insert data for predicate {} ({} tuples).", predicate, failure);
-				totalFailures += failure;
-			}
-			if (totalFailures > 0) {
-				log.warn("Total failed insertions: " + totalFailures + ". (REASON: datatype mismatch between the ontology and database).");
-			}
-		}
-	}
-
-	// @Override
-	// public boolean isEmpty(Function atom) {
-	// int index = getIndexHash(atom);
-	//
-	// Boolean empty = emptynessIndexes.get(index);
-	// if (empty == null)
-	// return true;
-	// return empty;
-	// }
-
-	@Override
-    public Map<String,Integer> getUriIds(){
-		return uriIds;
-	}
-	
-	@Override
-    public Map<Integer, String> getUriMap() {
-		return uriMap2;
-	}
-	
-	/***
-	 * A hashing for indexing functions. Implemented using String hashing code.
-	 * 
-	 * @param f
-	 * @return
-	 */
-	public static int getIndexHash(Function f) {
-		int hash = 0;
-
-		hash = f.getPredicate().hashCode() * (31 ^ f.getArity());
-		for (int i = 0; i < f.getArity(); i++) {
-			Term term = f.getTerm(i);
-			int termhash = getHash((Function) term);
-			hash += termhash * (31 ^ (f.getArity() - (i + 1)));
-		}
-
-		/*
-		 * Compensating in the hash for the arity of the function. We asume
-		 * functions of arity 3 (triple) other functions need to be padded,
-		 * hence the xtra sums.
-		 */
-		if (f.getArity() == 1) {
-			hash += 31 ^ 1;
-			hash += 31 ^ 0;
-		} else if (f.getArity() == 2) {
-			hash += 31 ^ 0;
-		}
-
-		return hash;
-	}
-
-	private static int getHash(Function f) {
-		int hash;
-		if (f.getReferencedVariables().isEmpty()) {
-			hash = f.hashCode();
-		} else
-			hash = (f.getPredicate().hashCode() + f.getTerms().size());
-		return hash;
-	}
-=======
 import java.util.Map.Entry;
 import java.util.Properties;
 import java.util.Set;
@@ -6605,6 +2899,5 @@
 	}
 
 
->>>>>>> 5ac2f53b
 
 }