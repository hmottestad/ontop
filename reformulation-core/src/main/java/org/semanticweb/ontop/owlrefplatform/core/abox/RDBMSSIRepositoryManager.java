--- conflicted
+++ resolved
@@ -20,33 +20,17 @@
  * #L%
  */
 
-<<<<<<< HEAD
 import com.google.common.collect.ImmutableList;
-import org.semanticweb.ontop.model.BNode;
-import org.semanticweb.ontop.model.CQIE;
-import org.semanticweb.ontop.model.Function;
-import org.semanticweb.ontop.model.Term;
-import org.semanticweb.ontop.model.OBDADataFactory;
-import org.semanticweb.ontop.model.OBDAException;
-import org.semanticweb.ontop.model.OBDAMappingAxiom;
-import org.semanticweb.ontop.model.OBDASQLQuery;
-import org.semanticweb.ontop.model.ObjectConstant;
-import org.semanticweb.ontop.model.Predicate;
-=======
 import org.semanticweb.ontop.model.*;
->>>>>>> 6bdac6d8
 import org.semanticweb.ontop.model.Predicate.COL_TYPE;
 import org.semanticweb.ontop.model.impl.OBDADataFactoryImpl;
 import org.semanticweb.ontop.ontology.Assertion;
 import org.semanticweb.ontop.ontology.ClassExpression;
 import org.semanticweb.ontop.ontology.DataPropertyAssertion;
 import org.semanticweb.ontop.ontology.DataPropertyExpression;
-import org.semanticweb.ontop.ontology.DataPropertyRangeExpression;
-import org.semanticweb.ontop.ontology.DataRangeExpression;
 import org.semanticweb.ontop.ontology.ObjectPropertyAssertion;
 import org.semanticweb.ontop.ontology.ObjectPropertyExpression;
 import org.semanticweb.ontop.ontology.ClassAssertion;
-import org.semanticweb.ontop.ontology.Datatype;
 import org.semanticweb.ontop.ontology.OClass;
 import org.semanticweb.ontop.ontology.OntologyFactory;
 import org.semanticweb.ontop.ontology.impl.OntologyFactoryImpl;
@@ -62,7 +46,6 @@
 import java.sql.SQLException;
 import java.sql.Statement;
 import java.util.ArrayList;
-import java.util.Collection;
 import java.util.HashMap;
 import java.util.Iterator;
 import java.util.LinkedList;
@@ -78,17 +61,13 @@
 
 /**
  * Store ABox assertions in the DB
- *
+ * 
  */
 
-<<<<<<< HEAD
-public class RDBMSSIRepositoryManager {
-=======
 public class RDBMSSIRepositoryManager implements Serializable {
 
 	
 	private static final long serialVersionUID = -6494667662327970606L;
->>>>>>> 6bdac6d8
 
 	private final static Logger log = LoggerFactory.getLogger(RDBMSSIRepositoryManager.class);
 	
@@ -134,197 +113,6 @@
 	/**
 	 * Metadata tables 
 	 */
-<<<<<<< HEAD
-	private final static String index_table = "IDX";
-	private final static String interval_table = "IDXINTERVAL";
-	private final static String emptyness_index_table = "NONEMPTYNESSINDEX";
-	private final static String uri_id_table = "URIID";
-
-	/**
-	 *  Data tables
-	 */
-	private static final String class_table = "QUEST_CLASS_ASSERTION";
-	private static final String role_table = "QUEST_OBJECT_PROPERTY_ASSERTION";
-	private static final String attribute_table_literal = "QUEST_DATA_PROPERTY_LITERAL_ASSERTION";
-
-	private static final Map<COL_TYPE, String> attribute_table = new HashMap<COL_TYPE, String>();
-
-	static {
-		attribute_table.put(COL_TYPE.STRING, "QUEST_DATA_PROPERTY_STRING_ASSERTION");    // 1
-		attribute_table.put(COL_TYPE.INTEGER, "QUEST_DATA_PROPERTY_INTEGER_ASSERTION");   // 2
-		attribute_table.put(COL_TYPE.INT, "QUEST_DATA_PROPERTY_INT_ASSERTION");   // 3
-		attribute_table.put(COL_TYPE.UNSIGNED_INT, "QUEST_DATA_PROPERTY_UNSIGNED_INT_ASSERTION");   // 4
-		attribute_table.put(COL_TYPE.NEGATIVE_INTEGER, "QUEST_DATA_PROPERTY_NEGATIVE_INTEGER_ASSERTION");  // 5
-		attribute_table.put(COL_TYPE.NON_NEGATIVE_INTEGER, "QUEST_DATA_PROPERTY_NON_NEGATIVE_INTEGER_ASSERTION"); // 6
-		attribute_table.put(COL_TYPE.POSITIVE_INTEGER, "QUEST_DATA_PROPERTY_POSITIVE_INTEGER_ASSERTION");  // 7
-		attribute_table.put(COL_TYPE.NON_POSITIVE_INTEGER, "QUEST_DATA_PROPERTY_NON_POSITIVE_INTEGER_ASSERTION");  // 8
-		attribute_table.put(COL_TYPE.LONG, "QUEST_DATA_PROPERTY_LONG_ASSERTION");  // 9
-		attribute_table.put(COL_TYPE.DECIMAL, "QUEST_DATA_PROPERTY_DECIMAL_ASSERTION"); // 10
-		attribute_table.put(COL_TYPE.FLOAT, "QUEST_DATA_PROPERTY_FLOAT_ASSERTION");  // 11
-		attribute_table.put(COL_TYPE.DOUBLE, "QUEST_DATA_PROPERTY_DOUBLE_ASSERTION"); // 12
-		attribute_table.put(COL_TYPE.DATETIME, "QUEST_DATA_PROPERTY_DATETIME_ASSERTION"); // 13
-		attribute_table.put(COL_TYPE.BOOLEAN,  "QUEST_DATA_PROPERTY_BOOLEAN_ASSERTION");  // 14
-	}
-
-	/**
-	 *  CREATE metadata tables
-	 */
-
-	private final static String create_idx = "CREATE TABLE " + index_table + " ( " + "URI VARCHAR(400), "
-			+ "IDX INTEGER, ENTITY_TYPE INTEGER" + ")";
-
-	private final static String create_interval = "CREATE TABLE " + interval_table + " ( " + "URI VARCHAR(400), " + "IDX_FROM INTEGER, "
-			+ "IDX_TO INTEGER, " + "ENTITY_TYPE INTEGER" + ")";
-
-	private final static String create_emptyness_index = "CREATE TABLE " + emptyness_index_table + " ( TABLEID INTEGER, IDX INTEGER, "
-			+ " TYPE1 INTEGER, TYPE2 INTEGER )";
-
-	private final static String create_uri_id = "CREATE TABLE " + uri_id_table + " ( " + "ID INTEGER, " + "URI VARCHAR(400) " + ")";
-
-
-	/**
-	 *  INSERT metadata
-	 */
-
-	private final static String insert_idx_query = "INSERT INTO " + index_table + "(URI, IDX, ENTITY_TYPE) VALUES(?, ?, ?)";
-	private final static String uriid_insert = "INSERT INTO " + uri_id_table + "(ID, URI) VALUES(?, ?)";
-	private final static String insert_interval_query = "INSERT INTO " + interval_table
-			+ "(URI, IDX_FROM, IDX_TO, ENTITY_TYPE) VALUES(?, ?, ?, ?)";
-
-	/**
-	 *  CREATE data tables
-	 */
-
-	private static final String class_table_create = "CREATE TABLE " + class_table + " ( " + "\"URI\" INTEGER NOT NULL, "
-			+ "\"IDX\"  SMALLINT NOT NULL, " + " ISBNODE BOOLEAN NOT NULL DEFAULT FALSE " + ")";
-
-	private static final String role_table_create = "CREATE TABLE " + role_table + " ( " + "\"URI1\" INTEGER NOT NULL, "
-			+ "\"URI2\" INTEGER NOT NULL, " + "\"IDX\"  SMALLINT NOT NULL, " + "ISBNODE BOOLEAN NOT NULL DEFAULT FALSE, "
-			+ "ISBNODE2 BOOLEAN NOT NULL DEFAULT FALSE)";
-
-	private static final String attribute_table_literal_create = "CREATE TABLE " + attribute_table_literal + " ( "
-			+ "\"URI\" INTEGER NOT NULL, " + "VAL VARCHAR(1000) NOT NULL, " + "LANG VARCHAR(20), " + "\"IDX\"  SMALLINT NOT NULL"
-			+ ", ISBNODE BOOLEAN  NOT NULL DEFAULT FALSE " + ")";
-	private static final String attribute_table_string_create = "CREATE TABLE " + attribute_table.get(COL_TYPE.STRING) + " ( "
-			+ "\"URI\" INTEGER  NOT NULL, " + "VAL VARCHAR(1000), " + "\"IDX\"  SMALLINT  NOT NULL"
-			+ ", ISBNODE BOOLEAN  NOT NULL DEFAULT FALSE " + ")";
-	private static final String attribute_table_integer_create = "CREATE TABLE " + attribute_table.get(COL_TYPE.INTEGER)+ " ( "
-			+ "\"URI\" INTEGER  NOT NULL, " + "VAL BIGINT NOT NULL, " + "\"IDX\"  SMALLINT NOT NULL"
-			+ ", ISBNODE BOOLEAN  NOT NULL DEFAULT FALSE " + ")";
-	private static final String attribute_table_int_create = "CREATE TABLE " + attribute_table.get(COL_TYPE.INT) + " ( "
-			+ "\"URI\" INTEGER  NOT NULL, " + "VAL INTEGER NOT NULL, " + "\"IDX\"  SMALLINT NOT NULL"
-			+ ", ISBNODE BOOLEAN  NOT NULL DEFAULT FALSE " + ")";
-	private static final String attribute_table_negative_integer_create = "CREATE TABLE " + attribute_table.get(COL_TYPE.NEGATIVE_INTEGER) + " ( "
-			+ "\"URI\" INTEGER  NOT NULL, " + "VAL BIGINT NOT NULL, " + "\"IDX\"  SMALLINT NOT NULL"
-			+ ", ISBNODE BOOLEAN  NOT NULL DEFAULT FALSE " + ")";
-	private static final String attribute_table_positive_integer_create = "CREATE TABLE " + attribute_table.get(COL_TYPE.POSITIVE_INTEGER) + " ( "
-			+ "\"URI\" INTEGER  NOT NULL, " + "VAL BIGINT NOT NULL, " + "\"IDX\"  SMALLINT NOT NULL"
-			+ ", ISBNODE BOOLEAN  NOT NULL DEFAULT FALSE " + ")";
-	private static final String attribute_table_unsigned_int_create = "CREATE TABLE " + attribute_table.get(COL_TYPE.UNSIGNED_INT) + " ( "
-			+ "\"URI\" INTEGER  NOT NULL, " + "VAL INTEGER NOT NULL, " + "\"IDX\"  SMALLINT NOT NULL"
-			+ ", ISBNODE BOOLEAN  NOT NULL DEFAULT FALSE " + ")";
-	private static final String attribute_table_non_positive_integer_create = "CREATE TABLE " + attribute_table.get(COL_TYPE.NON_POSITIVE_INTEGER) + " ( "
-			+ "\"URI\" INTEGER  NOT NULL, " + "VAL BIGINT NOT NULL, " + "\"IDX\"  SMALLINT NOT NULL"
-			+ ", ISBNODE BOOLEAN  NOT NULL DEFAULT FALSE " + ")";
-	private static final String attribute_table_non_negative_integer_create = "CREATE TABLE " + attribute_table.get(COL_TYPE.NON_NEGATIVE_INTEGER) + " ( "
-			+ "\"URI\" INTEGER  NOT NULL, " + "VAL BIGINT NOT NULL, " + "\"IDX\"  SMALLINT NOT NULL"
-			+ ", ISBNODE BOOLEAN  NOT NULL DEFAULT FALSE " + ")";
-	private static final String attribute_table_long_create = "CREATE TABLE " + attribute_table.get(COL_TYPE.LONG) + " ( "
-			+ "\"URI\" INTEGER  NOT NULL, " + "VAL BIGINT NOT NULL, " + "\"IDX\"  SMALLINT NOT NULL"
-			+ ", ISBNODE BOOLEAN  NOT NULL DEFAULT FALSE " + ")";
-	private static final String attribute_table_decimal_create = "CREATE TABLE " + attribute_table.get(COL_TYPE.DECIMAL) + " ( "
-			+ "\"URI\" INTEGER NOT NULL, " + "VAL DECIMAL NOT NULL, " + "\"IDX\"  SMALLINT NOT NULL"
-			+ ", ISBNODE BOOLEAN  NOT NULL DEFAULT FALSE " + ")";
-	private static final String attribute_table_double_create = "CREATE TABLE " + attribute_table.get(COL_TYPE.DOUBLE) + " ( "
-			+ "\"URI\" INTEGER NOT NULL, " + "VAL DOUBLE PRECISION NOT NULL, " + "\"IDX\"  SMALLINT NOT NULL"
-			+ ", ISBNODE BOOLEAN  NOT NULL DEFAULT FALSE " + ")";
-	private static final String attribute_table_float_create = "CREATE TABLE " + attribute_table.get(COL_TYPE.FLOAT) + " ( "
-			+ "\"URI\" INTEGER NOT NULL, " + "VAL DOUBLE PRECISION NOT NULL, " + "\"IDX\"  SMALLINT NOT NULL"
-			+ ", ISBNODE BOOLEAN  NOT NULL DEFAULT FALSE " + ")";
-	private static final String attribute_table_datetime_create = "CREATE TABLE " + attribute_table.get(COL_TYPE.DATETIME) + " ( "
-			+ "\"URI\" INTEGER NOT NULL, " + "VAL TIMESTAMP NOT NULL, " + "\"IDX\"  SMALLINT NOT NULL"
-			+ ", ISBNODE BOOLEAN  NOT NULL DEFAULT FALSE " + ")";
-	private static final String attribute_table_boolean_create = "CREATE TABLE " + attribute_table.get(COL_TYPE.BOOLEAN) + " ( "
-			+ "\"URI\" INTEGER NOT NULL, " + "VAL BOOLEAN NOT NULL, " + "\"IDX\"  SMALLINT NOT NULL"
-			+ ", ISBNODE BOOLEAN  NOT NULL DEFAULT FALSE " + ")";
-
-
-	/**
-	 *  INSERT data
-	 */
-
-	private static final String class_insert = "INSERT INTO " + class_table + " (URI, IDX, ISBNODE) VALUES (?, ?, ?)";
-	private static final String role_insert = "INSERT INTO " + role_table + " (URI1, URI2, IDX, ISBNODE, ISBNODE2) VALUES (?, ?, ?, ?, ?)";
-
-	private static final String attribute_table_literal_insert = "INSERT INTO " + attribute_table_literal
-			+ " (URI, VAL, LANG, IDX, ISBNODE) VALUES (?, ?, ?, ?, ?)";
-
-	private static final Map<COL_TYPE, String> attribute_table_insert = new HashMap<COL_TYPE, String>();
-
-	static {
-		for (Entry<COL_TYPE, String> entry : attribute_table.entrySet())
-			attribute_table_insert.put(entry.getKey(), "INSERT INTO " + entry.getValue()
-					+ " (URI, VAL, IDX, ISBNODE) VALUES (?, ?, ?, ?)");
-	}
-
-
-	/**
-	 *  Indexes
-	 */
-
-	private static final String indexclass_composite = "CREATE INDEX idxclassfull ON " + class_table + " (URI, IDX, ISBNODE)";
-	private static final String indexrole_composite1 = "CREATE INDEX idxrolefull1 ON " + role_table + " (URI1, URI2, IDX, ISBNODE, ISBNODE2)";
-	private static final String indexrole_composite2 = "CREATE INDEX idxrolefull2 ON " + role_table + " (URI2, URI1, IDX, ISBNODE2, ISBNODE)";
-
-	private static final String indexclassfull2 = "CREATE INDEX idxclassfull2 ON " + class_table + " (URI, IDX)";
-	private static final String indexrolefull22 = "CREATE INDEX idxrolefull22 ON " + role_table + " (URI1, URI2, IDX)";
-
-	private static final String attribute_index_literal = "IDX_LITERAL_ATTRIBUTE";
-
-	private static final Map<COL_TYPE, String> attribute_index = new HashMap<COL_TYPE, String>();
-
-	static {
-		attribute_index.put(COL_TYPE.STRING, "IDX_STRING_ATTRIBUTE");
-		attribute_index.put(COL_TYPE.INTEGER, "IDX_INTEGER_ATTRIBUTE");
-		attribute_index.put(COL_TYPE.INT,  "XSD_INT_ATTRIBUTE");
-		attribute_index.put(COL_TYPE.UNSIGNED_INT, "XSD_UNSIGNED_INT_ATTRIBUTE");
-		attribute_index.put(COL_TYPE.NEGATIVE_INTEGER, "XSD_NEGATIVE_INTEGER_ATTRIBUTE");
-		attribute_index.put(COL_TYPE.NON_NEGATIVE_INTEGER, "XSD_NON_NEGATIVE_INTEGER_ATTRIBUTE");
-		attribute_index.put(COL_TYPE.POSITIVE_INTEGER, "XSD_POSITIVE_INTEGER_ATTRIBUTE");
-		attribute_index.put(COL_TYPE.NON_POSITIVE_INTEGER, "XSD_NON_POSITIVE_INTEGER_ATTRIBUTE");
-		attribute_index.put(COL_TYPE.FLOAT, "XSD_FLOAT_ATTRIBUTE");
-		attribute_index.put(COL_TYPE.LONG, "IDX_LONG_ATTRIBUTE");
-		attribute_index.put(COL_TYPE.DECIMAL, "IDX_DECIMAL_ATTRIBUTE");
-		attribute_index.put(COL_TYPE.DOUBLE, "IDX_DOUBLE_ATTRIBUTE");
-		attribute_index.put(COL_TYPE.DATETIME, "IDX_DATETIME_ATTRIBUTE");
-		attribute_index.put(COL_TYPE.BOOLEAN, "IDX_BOOLEAN_ATTRIBUTE");
-	}
-
-
-
-
-
-
-
-
-	private static final String select_mapping_class = "SELECT \"URI\" as X FROM " + class_table;
-
-	private static final Map<COL_TYPE, String> select_mapping_attribute = new HashMap<COL_TYPE, String>();
-
-	static {
-		// two special cases
-		select_mapping_attribute.put(COL_TYPE.OBJECT, "SELECT \"URI1\" as X, \"URI2\" as Y FROM " + role_table);
-		select_mapping_attribute.put(COL_TYPE.LITERAL, "SELECT \"URI\" as X, VAL as Y, LANG as Z FROM " + attribute_table_literal);
-		//
-		for (Entry<COL_TYPE, String> entry : attribute_table.entrySet())
-			select_mapping_attribute.put(entry.getKey(),  "SELECT \"URI\" as X, VAL as Y FROM " + entry.getValue());
-	}
-
-
-	private static final String whereSingleCondition = "IDX = %d";
-	private static final String whereIntervalCondition = "IDX >= %d AND IDX <= %d";
-
-=======
 	
 	private final static TableDescription indexTable = new TableDescription("IDX", 
 			ImmutableMap.of("URI", "VARCHAR(400)", 
@@ -456,27 +244,17 @@
 		}
 	}
 	
->>>>>>> 6bdac6d8
 
 	private static final OBDADataFactory dfac = OBDADataFactoryImpl.getInstance();
 	private static final OntologyFactory ofac = OntologyFactoryImpl.getInstance();
 	
 	private final SemanticIndexURIMap uriMap = new SemanticIndexURIMap();
-<<<<<<< HEAD
-
-	private TBoxReasoner reasonerDag;
-
+	
+	private final TBoxReasoner reasonerDag;
+	
 	private SemanticIndexCache cacheSI;
-
-	private boolean isIndexed;
-=======
-	
-	private final TBoxReasoner reasonerDag;
-	
-	private SemanticIndexCache cacheSI;
 	
 	private boolean isIndexed;  // database index created
->>>>>>> 6bdac6d8
 
 	private SemanticIndexViewsManager views = new SemanticIndexViewsManager();
 	
@@ -495,221 +273,12 @@
 		this.changeList.add(list);
 	}
 
-<<<<<<< HEAD
-	public boolean getIsIndexed() {
-		return this.isIndexed;
-	}
-
-	public boolean getmergeUnions() {
-		return this.mergeUniions;
-	}
-
-	public void setConfig(Properties config) {
-	}
-
-	public void setTBox(TBoxReasoner reasonerDag) {
-		this.reasonerDag = reasonerDag;
-		cacheSI = new SemanticIndexCache(reasonerDag);
-	}
-
-=======
->>>>>>> 6bdac6d8
 
 	public SemanticIndexURIMap getUriMap() {
 		return uriMap;
 	}
-
-<<<<<<< HEAD
-
-	public void getSQLInserts(Iterator<Assertion> data, OutputStream outstream) throws IOException {
-
-		BufferedWriter out = new BufferedWriter(new OutputStreamWriter(outstream));
-
-		String role_insert_str = role_insert.replace("?", "%s");
-
-		final String attribute_insert_literal_str = attribute_table_literal_insert.replace("?", "%s");
-
-		final Map<COL_TYPE, String> attribute_insert_str = new HashMap<COL_TYPE, String>();
-		for (Entry<COL_TYPE, String> entry : attribute_table_insert.entrySet())
-			attribute_insert_str.put(entry.getKey(), entry.getValue().replace("?", "%s"));
-
-		String cls_insert_str = class_insert.replace("?", "%s");
-
-		while (data.hasNext()) {
-			Assertion ax = data.next();
-
-			if (ax instanceof DataPropertyAssertion) {
-
-				DataPropertyAssertion attributeABoxAssertion = (DataPropertyAssertion) ax;
-				ObjectConstant c1 = attributeABoxAssertion.getSubject();
-				ValueConstant value = attributeABoxAssertion.getValue();
-
-				String uri;
-
-				boolean c1isBNode = c1 instanceof BNode;
-
-				if (c1isBNode)
-					uri = ((BNode) c1).getName();
-				else
-					uri = ((URIConstant) c1).getURI().toString();
-
-				String quotedUri = getQuotedString(uri);
-
-				String lit = value.getValue();
-				String lang = value.getLanguage();
-				if (lang != null)
-					lang = lang.toLowerCase();
-
-				Predicate.COL_TYPE attributeType = value.getType();
-
-				// Predicate propPred =
-				// dfac.getDataPropertyPredicate(prop);
-				// Property propDesc = ofac.createProperty(propPred);
-
-				int idx = cacheSI.getIndex(attributeABoxAssertion.getProperty());
-				// Description node = pureIsa.getNode(propDesc);
-				//int idx = engine.getIndex(node);
-
-
-
-
-				switch (attributeType) {
-					case LITERAL:
-						out.append(String.format(attribute_insert_literal_str, quotedUri, getQuotedString(lit),
-								getQuotedString(lang), idx, c1isBNode));
-						break;
-					case STRING:
-						out.append(String.format(attribute_insert_str.get(attributeType), quotedUri, getQuotedString(lit), idx, c1isBNode));
-						break;
-					case INT:
-						out.append(String.format(attribute_insert_str.get(attributeType), quotedUri, Integer.parseInt(lit), idx, c1isBNode));
-						break;
-					case UNSIGNED_INT:
-						out.append(String.format(attribute_insert_str.get(attributeType), quotedUri, Integer.parseInt(lit), idx, c1isBNode));
-						break;
-					case NEGATIVE_INTEGER:
-						out.append(String.format(attribute_insert_str.get(attributeType), quotedUri, Long.parseLong(lit), idx, c1isBNode));
-						break;
-					case NON_NEGATIVE_INTEGER:
-						out.append(String.format(attribute_insert_str.get(attributeType), quotedUri, Long.parseLong(lit), idx, c1isBNode));
-						break;
-					case NON_POSITIVE_INTEGER:
-						out.append(String.format(attribute_insert_str.get(attributeType), quotedUri, Long.parseLong(lit), idx, c1isBNode));
-						break;
-					case POSITIVE_INTEGER:
-						out.append(String.format(attribute_insert_str.get(attributeType), quotedUri, Long.parseLong(lit), idx, c1isBNode));
-						break;
-					case INTEGER:
-						out.append(String.format(attribute_insert_str.get(attributeType), quotedUri, Long.parseLong(lit), idx, c1isBNode));
-						break;
-					case LONG:
-						out.append(String.format(attribute_insert_str.get(attributeType), quotedUri, Long.parseLong(lit), idx, c1isBNode));
-						break;
-					case DECIMAL:
-						out.append(String.format(attribute_insert_str.get(attributeType), quotedUri, parseBigDecimal(lit), idx, c1isBNode));
-						break;
-					case DOUBLE:
-						out.append(String.format(attribute_insert_str.get(attributeType), quotedUri, Double.parseDouble(lit), idx, c1isBNode));
-						break;
-					case FLOAT:
-						out.append(String.format(attribute_insert_str.get(attributeType), quotedUri, Float.parseFloat(lit), idx, c1isBNode));
-						break;
-					case DATETIME:
-						out.append(String.format(attribute_insert_str.get(attributeType), quotedUri, parseTimestamp(lit), idx, c1isBNode));
-						break;
-					case BOOLEAN:
-						out.append(String.format(attribute_insert_str.get(attributeType), quotedUri, Boolean.parseBoolean(lit), idx,
-								c1isBNode));
-						break;
-				}
-
-			}
-			else if (ax instanceof ObjectPropertyAssertion) {
-
-				ObjectPropertyAssertion roleABoxAssertion = (ObjectPropertyAssertion) ax;
-				ObjectConstant c1 = roleABoxAssertion.getSubject();
-				ObjectConstant c2 = roleABoxAssertion.getObject();
-				String prop = roleABoxAssertion.getProperty().getPredicate().getName().toString();
-				String uri1;
-				String uri2;
-
-				boolean c1isBNode = c1 instanceof BNode;
-				boolean c2isBNode = c2 instanceof BNode;
-
-				if (c1isBNode)
-					uri1 = ((BNode) c1).getName();
-				else
-					uri1 = ((URIConstant) c1).getURI().toString();
-
-				if (c2isBNode)
-					uri2 = ((BNode) c2).getName();
-				else
-					uri2 = ((URIConstant) c2).getURI().toString();
-
-				/***
-				 * Dealing with any equivalent canonical properties. If
-				 * there is any, and it is inverse we need to invert the
-				 * value positions.
-				 */
-
-				ObjectPropertyExpression propDesc = ofac.createObjectProperty(prop);
-
-				/*if (!reasonerDag.isCanonicalRepresentative(propDesc))*/ {
-					ObjectPropertyExpression desc = reasonerDag.getObjectPropertyDAG().getVertex(propDesc).getRepresentative();
-					if (desc.isInverse()) {
-						String tmp = uri1;
-						boolean tmpIsBnode = c1isBNode;
-
-						uri1 = uri2;
-						c1isBNode = c2isBNode;
-						uri2 = tmp;
-						c2isBNode = tmpIsBnode;
-					}
-				}
-				//Description node = pureIsa.getNode(propDesc);
-				//int idx = engine.getIndex(node);
-
-				int idx = cacheSI.getIndex(roleABoxAssertion.getProperty());
-
-				out.append(String.format(role_insert_str, getQuotedString(uri1), getQuotedString(uri2), idx, c1isBNode, c2isBNode));
-			}
-			else if (ax instanceof ClassAssertion) {
-
-				ClassAssertion classAssertion = (ClassAssertion) ax;
-				ObjectConstant c1 = classAssertion.getIndividual();
-
-				String uri;
-
-				boolean c1isBNode = c1 instanceof BNode;
-
-				if (c1isBNode)
-					uri = ((BNode) c1).getName();
-				else
-					uri = ((URIConstant) c1).getURI().toString();
-
-				// Predicate clsPred = classAssertion.getConcept();
-				// ClassDescription clsDesc = ofac.createClass(clsPred);
-				//
-				int idx = cacheSI.getIndex(classAssertion.getConcept());
-
-				//Description node = pureIsa.getNode(clsDesc);
-				//int idx = engine.getIndex(node);
-
-				out.append(String.format(cls_insert_str, getQuotedString(uri), idx, c1isBNode));
-			}
-			out.append(";\n");
-		}
-		out.flush();
-	}
-
-
-	public void createDBSchema(Connection conn, boolean dropExisting) throws SQLException {
-
-		log.debug("Creating data tables");
-
-		Statement st = conn.createStatement();
-=======
->>>>>>> 6bdac6d8
+	
+
 
 	
 	
@@ -719,90 +288,6 @@
 			log.debug("Schema already exists. Skipping creation");
 			return;
 		}
-<<<<<<< HEAD
-		st.addBatch(create_uri_id);
-
-		st.addBatch(create_idx);
-		st.addBatch(create_interval);
-		st.addBatch(create_emptyness_index);
-
-		st.addBatch(class_table_create);
-		st.addBatch(role_table_create);
-
-		st.addBatch(attribute_table_literal_create);
-		st.addBatch(attribute_table_string_create);
-		st.addBatch(attribute_table_integer_create);
-		st.addBatch(attribute_table_int_create);
-		st.addBatch(attribute_table_unsigned_int_create);
-		st.addBatch(attribute_table_negative_integer_create);
-		st.addBatch(attribute_table_non_negative_integer_create);
-		st.addBatch(attribute_table_positive_integer_create);
-		st.addBatch(attribute_table_non_positive_integer_create);
-		st.addBatch(attribute_table_float_create);
-		st.addBatch(attribute_table_long_create);
-		st.addBatch(attribute_table_decimal_create);
-		st.addBatch(attribute_table_double_create);
-		st.addBatch(attribute_table_datetime_create);
-		st.addBatch(attribute_table_boolean_create);
-
-
-
-
-		st.executeBatch();
-		st.close();
-	}
-
-	public void createIndexes(Connection conn) throws SQLException {
-		log.debug("Creating indexes");
-		Statement st = conn.createStatement();
-
-//		st.addBatch(indexclass1);
-//		st.addBatch(indexclass2);
-//		st.addBatch(indexrole1);
-//		st.addBatch(indexrole2);
-//		st.addBatch(indexrole3);
-
-		st.addBatch("CREATE INDEX " + attribute_index_literal + "1 ON " + attribute_table_literal + " (URI)");
-		st.addBatch("CREATE INDEX " + attribute_index_literal + "2 ON " + attribute_table_literal + " (IDX)");
-		st.addBatch("CREATE INDEX " + attribute_index_literal + "3 ON " + attribute_table_literal + " (VAL)");
-
-
-		for (Entry<COL_TYPE, String> entry : attribute_index.entrySet()) {
-			st.addBatch("CREATE INDEX " + entry.getValue() + "1 ON " + attribute_table.get(entry.getKey()) + " (URI)");
-			st.addBatch("CREATE INDEX " + entry.getValue() + "2 ON " + attribute_table.get(entry.getKey()) + " (IDX)");
-			st.addBatch("CREATE INDEX " + entry.getValue() + "3 ON " + attribute_table.get(entry.getKey()) + " (VAL)");
-		}
-
-		st.addBatch(indexclass_composite);
-		st.addBatch(indexrole_composite1);
-		st.addBatch(indexrole_composite2);
-
-		st.addBatch(indexclassfull2);
-		st.addBatch(indexrolefull22);
-
-		st.executeBatch();
-
-		log.debug("Executing ANALYZE");
-		st.addBatch("ANALYZE");
-		st.executeBatch();
-
-		st.close();
-
-		isIndexed = true;
-	}
-
-
-	private final static String drop_idx = "DROP TABLE " + index_table;
-	private final static String drop_interval = "DROP TABLE " + interval_table;
-	private final static String drop_emptyness = "DROP TABLE " + emptyness_index_table;
-	private final static String drop_uri_id = "DROP TABLE " + uri_id_table;
-
-	private static final String class_table_drop = "DROP TABLE " + class_table;
-	private static final String role_table_drop = "DROP TABLE " + role_table;
-	private static final String attribute_table_literal_drop = "DROP TABLE " + attribute_table_literal;
-
-
-=======
 		
 		log.debug("Creating data tables");
 
@@ -847,7 +332,6 @@
 	}
 	
 	
->>>>>>> 6bdac6d8
 	public void dropDBSchema(Connection conn) throws SQLException {
 
 		try (Statement st = conn.createStatement()) {
@@ -855,22 +339,11 @@
 			st.addBatch(intervalTable.dropCommand);
 			st.addBatch(emptinessIndexTable.dropCommand);
 
-<<<<<<< HEAD
-		st.addBatch(class_table_drop);
-		st.addBatch(role_table_drop);
-		st.addBatch(attribute_table_literal_drop);
-
-		for (Entry<COL_TYPE, String> entry : attribute_table.entrySet())
-			st.addBatch("DROP TABLE " + entry.getValue());
-
-		st.addBatch(drop_uri_id);
-=======
 			st.addBatch(classTable.dropCommand);
 			for (Entry<COL_TYPE, TableDescription> entry : attributeTable.entrySet())
 				st.addBatch(entry.getValue().dropCommand); 
 			
 			st.addBatch(uriIdTable.dropCommand);
->>>>>>> 6bdac6d8
 
 			st.executeBatch();
 		}
@@ -889,25 +362,9 @@
 		boolean oldAutoCommit = conn.getAutoCommit();
 		conn.setAutoCommit(false);
 
-<<<<<<< HEAD
-		// Create the insert statement for all assertions (i.e, concept, role
-		// and attribute)
-		PreparedStatement uriidStm = conn.prepareStatement(uriid_insert);
-		PreparedStatement classStm = conn.prepareStatement(class_insert);
-		PreparedStatement roleStm = conn.prepareStatement(role_insert);
-		PreparedStatement attributeLiteralStm = conn.prepareStatement(attribute_table_literal_insert);
-
-		Map<COL_TYPE, PreparedStatement> attributeStm = new HashMap<COL_TYPE, PreparedStatement>();
-		for (Entry<COL_TYPE, String> entry : attribute_table_insert.entrySet()) {
-			PreparedStatement stm = conn.prepareStatement(entry.getValue());
-			attributeStm.put(entry.getKey(), stm);
-		}
-
-=======
 		PreparedStatement uriidStm = conn.prepareStatement(uriIdTable.getINSERT("?, ?"));
 		Map<SemanticIndexViewID, PreparedStatement> stmMap = new HashMap<>();
 		
->>>>>>> 6bdac6d8
 		// For counting the insertion
 		int success = 0;
 		Map<Predicate, Integer> failures = new HashMap<>();
@@ -924,10 +381,6 @@
 				commitCount++;
 
 				if (ax instanceof ClassAssertion) {
-<<<<<<< HEAD
-					index = cacheSI.getIndex(((ClassAssertion) ax).getConcept());
-				}
-=======
 					ClassAssertion ca = (ClassAssertion) ax; 
 					try {
 						process(conn, ca, uriidStm, stmMap);
@@ -941,7 +394,6 @@
 						failures.put(predicate, counter + 1);					
 					}
 				} 
->>>>>>> 6bdac6d8
 				else if (ax instanceof ObjectPropertyAssertion) {
 					ObjectPropertyAssertion opa = (ObjectPropertyAssertion)ax;
 					try {
@@ -971,17 +423,6 @@
 					}
 				}
 
-<<<<<<< HEAD
-			} catch (Exception e) {
-				if (ax instanceof ClassAssertion) {
-					monitor.fail(((ClassAssertion)ax).getConcept().getPredicate());
-				}
-				else if (ax instanceof ObjectPropertyAssertion) {
-					monitor.fail(((ObjectPropertyAssertion)ax).getProperty().getPredicate());
-				}
-				else /* if (ax instanceof DataPropertyAssertion)*/ {
-					monitor.fail(((DataPropertyAssertion)ax).getProperty().getPredicate());
-=======
 				// Check if the batch count is already in the batch limit
 				if (batchCount == batchLimit) {
 					uriidStm.executeBatch();
@@ -991,7 +432,6 @@
 						stm.clearBatch();
 					}
 					batchCount = 0; // reset the counter
->>>>>>> 6bdac6d8
 				}
 
 				// Check if the commit count is already in the commit limit
@@ -1017,29 +457,6 @@
 			for (PreparedStatement stm : stmMap.values()) 
 				stm.close();
 		}
-<<<<<<< HEAD
-
-		// Execute the rest of the batch
-		executeBatch(uriidStm);
-		executeBatch(roleStm);
-		executeBatch(attributeLiteralStm);
-		for (PreparedStatement stm : attributeStm.values())
-			executeBatch(stm);
-		executeBatch(classStm);
-
-
-		// Close all open statements
-		uriidStm.close();
-		roleStm.close();;
-		attributeLiteralStm.close();;
-		for (PreparedStatement stm : attributeStm.values())
-			stm.close();;
-		classStm.close();
-
-		// Commit the rest of the batch insert
-		conn.commit();
-=======
->>>>>>> 6bdac6d8
 
 		conn.setAutoCommit(oldAutoCommit);
 
@@ -1053,41 +470,6 @@
 		if (totalFailures > 0) {
 			log.warn("Total failed insertions: " + totalFailures + ". (REASON: datatype mismatch between the ontology and database).");
 		}
-<<<<<<< HEAD
-	}
-
-	private void addPreparedStatement(PreparedStatement uriidStm, PreparedStatement classStm, PreparedStatement roleStm, PreparedStatement attributeLiteralStm,
-									  Map<COL_TYPE, PreparedStatement> attributeStatement,
-									  InsertionMonitor monitor, Assertion ax) throws SQLException {
-		int uri_id = 0;
-		int uri2_id = 0;
-//		boolean newUri = false;
-		if (ax instanceof ObjectPropertyAssertion) {
-			// Get the data property assertion
-			ObjectPropertyAssertion attributeAssertion = (ObjectPropertyAssertion) ax;
-			ObjectPropertyExpression prop = attributeAssertion.getProperty();
-
-			ObjectConstant object = attributeAssertion.getObject();
-
-			// Construct the database INSERT statements
-			ObjectConstant subject = attributeAssertion.getSubject();
-
-			String uri = subject.getName();
-			uri_id = uriMap.idOfURI(uri);
-			uriidStm.setInt(1, uri_id);
-			uriidStm.setString(2, uri);
-			uriidStm.addBatch();
-
-			boolean c1isBNode = subject instanceof BNode;
-
-			int idx = cacheSI.getIndex(prop);
-
-			// Get the object property assertion
-			String uri2 = object.getName();
-			boolean c2isBNode = object instanceof BNode;
-
-			if (isInverse(prop)) {
-=======
 
 		/*
 		 * fired ONLY when new data is inserted and emptiness index is updated
@@ -1096,50 +478,10 @@
 
 		for (RepositoryChangedListener listener : changeList) 
 			listener.repositoryChanged();
->>>>>>> 6bdac6d8
 
 		return success;
 	}
 
-<<<<<<< HEAD
-				String tmp = uri;
-				uri = uri2;
-				uri2 = tmp;
-
-				boolean tmpb = c1isBNode;
-				c1isBNode = c2isBNode;
-				c2isBNode = tmpb;
-			}
-
-			// Construct the database INSERT statement
-			// replace URIs with their ids
-
-			uri_id = uriMap.idOfURI(uri);
-			uriidStm.setInt(1, uri_id);
-			uriidStm.setString(2, uri);
-			uriidStm.addBatch();
-
-			uri2_id = uriMap.idOfURI(uri2);
-			uriidStm.setInt(1, uri2_id);
-			uriidStm.setString(2, uri2);
-			uriidStm.addBatch();
-
-			//roleStm.setString(1, uri);
-			//roleStm.setString(2, uri2);
-			roleStm.setInt(1, uri_id);
-			roleStm.setInt(2, uri2_id);
-
-
-			roleStm.setInt(3, idx);
-			roleStm.setBoolean(4, c1isBNode);
-			roleStm.setBoolean(5, c2isBNode);
-			roleStm.addBatch();
-
-			// log.debug("role");
-
-			// log.debug("inserted: {} {}", uri, uri2);
-			// log.debug("inserted: {} property", idx);
-=======
 
 	private void process(Connection conn, ObjectPropertyAssertion ax, PreparedStatement uriidStm, Map<SemanticIndexViewID, PreparedStatement> stmMap) throws SQLException {
 
@@ -1165,32 +507,10 @@
 			o1 = ax.getSubject();			
 			o2 = ax.getObject();
 		}
->>>>>>> 6bdac6d8
 
 		int idx = cacheSI.getEntry(ope).getIndex();
 		
 
-<<<<<<< HEAD
-		}
-		else if (ax instanceof DataPropertyAssertion) {
-			// Get the data property assertion
-			DataPropertyAssertion attributeAssertion = (DataPropertyAssertion) ax;
-			DataPropertyExpression prop = attributeAssertion.getProperty();
-
-			ValueConstant object = attributeAssertion.getValue();
-			Predicate.COL_TYPE attributeType = object.getType();
-
-			// Construct the database INSERT statements
-			ObjectConstant subject = attributeAssertion.getSubject();
-
-			String uri = subject.getName();
-			uri_id = uriMap.idOfURI(uri);
-			uriidStm.setInt(1, uri_id);
-			uriidStm.setString(2, uri);
-			uriidStm.addBatch();
-
-			boolean c1isBNode = subject instanceof BNode;
-=======
 		SemanticIndexView view = views.getView(o1.getType(), o2.getType());
 		
 		PreparedStatement stm = stmMap.get(view.getId());
@@ -1211,7 +531,6 @@
 		// Register non emptiness
 		view.addIndex(idx);
 	} 
->>>>>>> 6bdac6d8
 
 	private void process(Connection conn, DataPropertyAssertion ax, PreparedStatement uriidStm, Map<SemanticIndexViewID, PreparedStatement> stmMap) throws SQLException {
 
@@ -1232,99 +551,6 @@
 			stmMap.put(view.getId(), stm);
 		}
 
-<<<<<<< HEAD
-			switch (attributeType) {
-				case BNODE:
-				case OBJECT:
-					throw new RuntimeException("Data property cannot have a URI as object");
-				case LITERAL:
-				case LITERAL_LANG:
-					setInputStatement(attributeLiteralStm, uri_id, value, lang, idx, c1isBNode);
-					// log.debug("literal");
-					break;
-				case STRING:
-					setInputStatement(attributeStatement.get(attributeType), uri_id, value, idx, c1isBNode);
-					// log.debug("string");
-					break;
-				case INTEGER:
-					if (value.charAt(0) == '+')
-						value = value.substring(1, value.length());
-					setInputStatement(attributeStatement.get(attributeType), uri_id, Long.parseLong(value), idx, c1isBNode);
-					// log.debug("Integer");
-					break;
-				case INT:
-					if (value.charAt(0) == '+')
-						value = value.substring(1, value.length());
-					setInputStatement(attributeStatement.get(attributeType), uri_id, Integer.parseInt(value), idx, c1isBNode);
-					// log.debug("Int");
-					break;
-				case UNSIGNED_INT:
-					setInputStatement(attributeStatement.get(attributeType), uri_id, Integer.parseInt(value), idx, c1isBNode);
-					// log.debug("Int");
-					break;
-				case NEGATIVE_INTEGER:
-					setInputStatement(attributeStatement.get(attributeType), uri_id, Long.parseLong(value), idx, c1isBNode);
-					// log.debug("Integer");
-					break;
-				case POSITIVE_INTEGER:
-					if (value.charAt(0) == '+')
-						value = value.substring(1, value.length());
-					setInputStatement(attributeStatement.get(attributeType), uri_id, Long.parseLong(value), idx, c1isBNode);
-					// log.debug("Integer");
-					break;
-				case NON_NEGATIVE_INTEGER:
-					if (value.charAt(0) == '+')
-						value = value.substring(1, value.length());
-					setInputStatement(attributeStatement.get(attributeType), uri_id, Long.parseLong(value), idx, c1isBNode);
-					// log.debug("Integer");
-					break;
-				case NON_POSITIVE_INTEGER:
-					value = value.substring(1, value.length());
-					setInputStatement(attributeStatement.get(attributeType), uri_id, Long.parseLong(value), idx, c1isBNode);
-					// log.debug("Integer");
-					break;
-				case FLOAT:
-					setInputStatement(attributeStatement.get(attributeType), uri_id, Float.parseFloat(value), idx, c1isBNode);
-					// log.debug("Float");
-					break;
-				case LONG:
-					if (value.charAt(0) == '+')
-						value = value.substring(1, value.length());
-					setInputStatement(attributeStatement.get(attributeType), uri_id, Long.parseLong(value), idx, c1isBNode);
-					// log.debug("Long");
-					break;
-				case DECIMAL:
-					setInputStatement(attributeStatement.get(attributeType), uri_id, parseBigDecimal(value), idx, c1isBNode);
-					// log.debug("BigDecimal");
-					break;
-				case DOUBLE:
-					setInputStatement(attributeStatement.get(attributeType), uri_id, Double.parseDouble(value), idx, c1isBNode);
-					// log.debug("Double");
-					break;
-				case DATETIME:
-					setInputStatement(attributeStatement.get(attributeType), uri_id, parseTimestamp(value), idx, c1isBNode);
-					// log.debug("Date");
-					break;
-				case BOOLEAN:
-					value = getBooleanString(value); // PostgreSQL
-					// abbreviates the
-					// boolean value to
-					// 't' and 'f'
-					setInputStatement(attributeStatement.get(attributeType), uri_id, Boolean.parseBoolean(value), idx, c1isBNode);
-					// log.debug("boolean");
-					break;
-				case UNSUPPORTED:
-				default:
-					log.warn("Ignoring assertion: {}", ax);
-			}
-			monitor.success(); // advanced the success counter
-
-		}
-		else if (ax instanceof ClassAssertion) {
-			// Get the class assertion
-			ClassAssertion classAssertion = (ClassAssertion) ax;
-			OClass concept = classAssertion.getConcept();
-=======
 		int uri_id = getObjectConstantUriId(subject, uriidStm);
 		stm.setInt(1, uri_id);
 		
@@ -1397,7 +623,6 @@
 		int conceptIndex = cacheSI.getEntry(concept).getIndex();	
 
 		ObjectConstant c1 = ax.getIndividual();
->>>>>>> 6bdac6d8
 
 		SemanticIndexView view =  views.getView(c1.getType());
 	
@@ -1437,466 +662,22 @@
 			// Construct the database INSERT statement
 			uriidStm.setInt(1, uri_id);
 			uriidStm.setString(2, uri);
-<<<<<<< HEAD
-			uriidStm.addBatch();
-
-			classStm.setInt(1, uri_id);
-			int conceptIndex = cacheSI.getIndex(concept);
-			classStm.setInt(2, conceptIndex);
-			classStm.setBoolean(3, c1isBNode);
-			classStm.addBatch();
-
-			// log.debug("inserted: {} {} class", uri, conceptIndex);
-
-			monitor.success(); // advanced the success counter
-
-			// log.debug("Class");
-		}
-	}
-
-
-	private void executeBatch(PreparedStatement statement) throws SQLException {
-		statement.executeBatch();
-		statement.clearBatch();
-	}
-
-	private boolean isInverse(ObjectPropertyExpression property) {
-
-		ObjectPropertyExpression desc = reasonerDag.getObjectPropertyDAG().getVertex(property).getRepresentative();
-		if (!property.equals(desc)) {
-			if (desc.isInverse())
-				return true;
-		}
-		return false; // representative is never an inverse
-	}
-
-	/***
-	 * We register that the mappings that store data related to this assertion
-	 * is not empty. Given any assertion there are two mappings that become
-	 * non-empty. the "DL" style mapping and the "Triple" style mapping. For
-	 * example, given the assertion Class('mariano'), where mariano is a URI,
-	 * the mappings with the following head become non-empty:
-	 * <p>
-	 * Class(uri(x))
-	 * <p>
-	 * triple(uri(x),uri(rdf:type),uri(Class))
-	 *
-	 * <p>
-	 * Note, this method also takes into account the ontology in that an ABox
-	 * assertion about a role R affects non-emptyness about any S such that R
-	 * subPropertyOf S, similar for concept hierarchies, domain, range and
-	 * inverse inferences.
-	 */
-	// private void assertNonEmptyness(Assertion assertion) {
-
-	// if (assertion instanceof BinaryAssertion) {
-	// BinaryAssertion ba = (BinaryAssertion) assertion;
-
-	// /*
-	// * getting the data for each term
-	// */
-	// Predicate p = ba.getPredicate();
-
-	// Predicate typeSubject = dfac.getTypePredicate(ba.getValue1()
-	// .getType());
-	// Predicate typePredicate = dfac.getUriTemplatePredicate(1);
-	// Predicate typeObject = dfac.getTypePredicate(ba.getValue2()
-	// .getType());
-
-	// Function fsubject;
-	// if (ba.getValue1().getType() != COL_TYPE.LITERAL_LANG) {
-	// fsubject = dfac.getFunctionalTerm(typeSubject,
-	// dfac.getVariable("x"));
-	// } else {
-	// fsubject = dfac.getFunctionalTerm(typeSubject,
-	// dfac.getVariable("x"), dfac.getVariable("x2"));
-	// }
-
-	// Function fpredicate = dfac.getFunctionalTerm(typePredicate,
-	// dfac.getURIConstant(p.getName()));
-	// Function fobject;
-
-	// if (ba.getValue2().getType() != COL_TYPE.LITERAL_LANG) {
-	// fobject = dfac.getFunctionalTerm(typeObject,
-	// dfac.getVariable("y"));
-	// } else {
-	// fobject = dfac.getFunctionalTerm(typeObject,
-	// dfac.getVariable("y"), dfac.getVariable("y2"));
-	// }
-
-	// // DL style head
-	// Function headDL = dfac.getFunctionalTerm(p, fsubject, fobject);
-
-	// // Triple style head
-	// Function headTriple = dfac.getFunctionalTerm(
-	// OBDAVocabulary.QUEST_TRIPLE_PRED, fsubject, fpredicate,
-	// fobject);
-
-	// assertNonEmptyness(headDL);
-	// assertNonEmptyness(headTriple);
-
-	// /*
-	// * Dealing with emptyness of upper level roles in the hierarchy
-	// */
-
-	// Description node = dag.getNode(ofac.createProperty(p));
-
-	// //get ancestors has also the equivalent nodes
-	// Set<Set<Description>> parents = reasonerDag.getAncestors(node, false);
-
-
-	// for (Set<Description> parent : parents)
-	// {
-	// for(Description desc: parent)
-	// {
-
-	// Property parentProp = (Property) desc;
-	// Predicate parentP = parentProp.getPredicate();
-	// boolean inverse = parentProp.isInverse();
-
-	// fpredicate = dfac.getFunctionalTerm(typePredicate,
-	// dfac.getURIConstant(parentP.getName()));
-
-	// // DL style head
-	// if (!inverse)
-	// headDL = dfac.getFunctionalTerm(parentP, fsubject, fobject);
-	// else
-	// headDL = dfac.getFunctionalTerm(parentP, fobject, fsubject);
-
-	// // Triple style head
-	// if (!inverse)
-	// headTriple = dfac.getFunctionalTerm(
-	// OBDAVocabulary.QUEST_TRIPLE_PRED, fsubject,
-	// fpredicate, fobject);
-	// else
-	// headTriple = dfac.getFunctionalTerm(
-	// OBDAVocabulary.QUEST_TRIPLE_PRED, fobject,
-	// fpredicate, fsubject);
-
-	// assertNonEmptyness(headDL);
-	// assertNonEmptyness(headTriple);
-
-	// }
-	// }
-
-	// /*
-	// * Dealing with domain and range inferences
-	// */
-
-	// /*
-	// * First domain (inverse false for \exists R)
-	// */
-	// Description d = ofac.createPropertySomeRestriction(p, false);
-	// Description dagNode = dag.getNode(d);
-	// parents = reasonerDag.getAncestors(dagNode, false); //get ancestors has already the equivalences of dagNode
-// //			parents.add(reasonerDag.getEquivalences(dagNode, false));
-
-
-	// for (Set<Description> parent : parents) {
-	// // DL style head
-	// for(Description desc:parent)
-	// {
-	// ClassDescription classDescription = (ClassDescription) desc;
-
-	// assertNonEmptynessOfClassExpression(typePredicate, typeObject,
-	// fsubject, classDescription);
-	// }
-	// }
-
-	// /*
-	// * First range (inverse true for \exists R^-)
-	// */
-	// d = ofac.createPropertySomeRestriction(p, true);
-	// dagNode = dag.getNode(d);
-	// parents = reasonerDag.getAncestors(dagNode, false);
-// //			parents.add(reasonerDag.getEquivalences(dagNode, false));
-
-
-	// for (Set<Description> parent : parents) {
-	// // DL style head
-	// for(Description desc:parent)
-	// {
-
-
-	// ClassDescription classDescription = (ClassDescription) desc;
-
-	// assertNonEmptynessOfClassExpression(typePredicate, typeObject,
-	// fsubject, classDescription);
-	// }
-	// }
-
-	// } else if (assertion instanceof UnaryAssertion) {
-	// UnaryAssertion ua = (UnaryAssertion) assertion;
-
-	// /*
-	// * getting the data for each term
-	// */
-	// Predicate p = ua.getPredicate();
-
-	// Predicate typeSubject = dfac.getTypePredicate(ua.getValue()
-	// .getType());
-	// Predicate typePredicate = dfac.getUriTemplatePredicate(1);
-	// Predicate typeObject = dfac.getUriTemplatePredicate(1);
-
-	// Function fsubject;
-	// if (ua.getValue().getType() != COL_TYPE.LITERAL_LANG) {
-	// fsubject = dfac.getFunctionalTerm(typeSubject,
-	// dfac.getVariable("x"));
-	// } else {
-	// fsubject = dfac.getFunctionalTerm(typeSubject,
-	// dfac.getVariable("x"), dfac.getVariable("x2"));
-	// }
-
-	// Function fpredicate = dfac.getFunctionalTerm(typeObject,
-	// dfac.getURIConstant(ifac.construct(OBDAVocabulary.RDF_TYPE)));
-	// Function fobject = dfac.getFunctionalTerm(typePredicate,
-	// dfac.getURIConstant(p.getName()));
-
-	// // DL style head
-	// Function headDL = dfac.getFunctionalTerm(p, fsubject);
-
-	// // Triple style head
-	// Function headTriple = dfac.getFunctionalTerm(
-	// OBDAVocabulary.QUEST_TRIPLE_PRED, fsubject, fpredicate,
-	// fobject);
-
-	// assertNonEmptyness(headDL);
-	// assertNonEmptyness(headTriple);
-
-	// /*
-	// * Asserting non-emptyness for all the super classes of the current
-	// * class
-	// */
-
-	// Description node = dag.getNode(ofac.createClass(p));
-	// Set<Set<Description>> parents = reasonerDag.getAncestors(node, false);
-
-	// for (Set<Description> parent : parents) {
-	// // DL style head
-	// for(Description desc:parent)
-	// {
-	// ClassDescription classDescription = (ClassDescription) desc;
-
-	// assertNonEmptynessOfClassExpression(typePredicate, typeObject,
-	// fsubject, classDescription);
-	// }
-	// }
-
-	// }
-	// }
-
-	// private void assertNonEmptynessOfClassExpression(Predicate typePredicate,
-	// Predicate typeObject, Function fsubject,
-	// ClassDescription classDescription) {
-	// Function fpredicate;
-	// Function fobject;
-	// Function headDL;
-	// Function headTriple;
-	// if (classDescription instanceof OClass) {
-
-	// OClass className = (OClass) classDescription;
-
-	// Predicate predicate = className.getPredicate();
-	// headDL = dfac.getFunctionalTerm(predicate, fsubject);
-
-	// fpredicate = dfac.getFunctionalTerm(typeObject,
-	// dfac.getURIConstant(OBDAVocabulary.RDF_TYPE));
-	// fobject = dfac.getFunctionalTerm(typePredicate,
-	// dfac.getURIConstant(predicate.getName()));
-
-	// // Triple style head
-	// headTriple = dfac.getFunctionalTerm(
-	// OBDAVocabulary.QUEST_TRIPLE_PRED, fsubject, fpredicate,
-	// fobject);
-
-	// assertNonEmptyness(headDL);
-	// assertNonEmptyness(headTriple);
-	// } else if (classDescription instanceof PropertySomeRestriction) {
-	// PropertySomeRestriction className = (PropertySomeRestriction) classDescription;
-
-	// Predicate predicate = className.getPredicate();
-
-	// fpredicate = dfac.getFunctionalTerm(typeObject,
-	// dfac.getURIConstant(ifac.construct(predicate.toString())));
-	// fobject = dfac.getFunctionalTerm(typePredicate,
-	// dfac.getVariable("X2"));
-
-	// if (!className.isInverse())
-	// headDL = dfac.getFunctionalTerm(predicate, fsubject, fobject);
-	// else
-	// headDL = dfac.getFunctionalTerm(predicate, fobject, fsubject);
-
-	// // Triple style head
-	// if (!className.isInverse())
-	// headTriple = dfac.getFunctionalTerm(
-	// OBDAVocabulary.QUEST_TRIPLE_PRED, fsubject, fpredicate,
-	// fobject);
-	// else
-	// headTriple = dfac.getFunctionalTerm(
-	// OBDAVocabulary.QUEST_TRIPLE_PRED, fobject, fpredicate,
-	// fsubject);
-
-	// assertNonEmptyness(headDL);
-	// assertNonEmptyness(headTriple);
-	// } else if (classDescription instanceof DataType) {
-	// DataType className = (DataType) classDescription;
-
-	// Predicate predicate = className.getPredicate();
-
-	// headDL = dfac.getFunctionalTerm(predicate, fsubject,
-	// dfac.getVariable("X2"));
-
-	// fpredicate = dfac.getFunctionalTerm(typeObject,
-	// dfac.getURIConstant(ifac.construct(predicate.toString())));
-	// fobject = dfac.getFunctionalTerm(typePredicate,
-	// dfac.getVariable("X2"));
-
-	// // Triple style head
-
-	// headTriple = dfac.getFunctionalTerm(
-	// OBDAVocabulary.QUEST_TRIPLE_PRED, fsubject, fpredicate,
-	// fobject);
-	// assertNonEmptyness(headDL);
-	// assertNonEmptyness(headTriple);
-	// }
-
-	// }
-
-	// private void assertNonEmptyness(Function headDL) {
-	// int hash1 = getIndexHash(headDL);
-	// emptynessIndexes.put(hash1, false);
-	// } 
-
-	private String getBooleanString(String value) {
-		if (value.equalsIgnoreCase("t") || value.equals("1")) {
-			return "true";
-		} else if (value.equalsIgnoreCase("f") || value.equals("0")) {
-			return "false";
-		} else {
-			return value; // nothing change
-		}
-	}
-
-	private void setInputStatement(PreparedStatement stm, int uri, String value, String lang, int idx, boolean isBnode)
-			throws SQLException {
-
-		// log.debug("inserted: {} {}", uri, value);
-		// log.debug("inserted: {} {}", lang, idx);
-		stm.setInt(1, uri);
-		stm.setString(2, value);
-		stm.setString(3, lang);
-		stm.setInt(4, idx);
-		stm.setBoolean(5, isBnode);
-
-		stm.addBatch();
-	}
-
-	private void setInputStatement(PreparedStatement stm, int uri, String value, int idx, boolean isBnode) throws SQLException {
-		// log.debug("inserted: {} {}", uri, value);
-		// log.debug("inserted: {}", idx);
-		stm.setInt(1, uri);
-		stm.setString(2, value);
-		stm.setInt(3, idx);
-		stm.setBoolean(4, isBnode);
-
-		stm.addBatch();
-	}
-
-	private void setInputStatement(PreparedStatement stm, int uri, int value, int idx, boolean isBnode) throws SQLException {
-		// log.debug("inserted: {} {}", uri, value);
-		// log.debug("inserted: {}", idx);
-		stm.setInt(1, uri);
-		stm.setInt(2, value);
-		stm.setInt(3, idx);
-		stm.setBoolean(4, isBnode);
-
-		stm.addBatch();
-	}
-
-	private void setInputStatement(PreparedStatement stm, int uri, BigDecimal value, int idx, boolean isBnode) throws SQLException {
-		// log.debug("inserted: {} {}", uri, value);
-		// log.debug("inserted: {}", idx);
-		stm.setInt(1, uri);
-		stm.setBigDecimal(2, value);
-		stm.setInt(3, idx);
-		stm.setBoolean(4, isBnode);
-
-		stm.addBatch();
-	}
-
-	private void setInputStatement(PreparedStatement stm, int uri, double value, int idx, boolean isBnode) throws SQLException {
-		// log.debug("inserted: {} {}", uri, value);
-		// log.debug("inserted: {}", idx);
-		stm.setInt(1, uri);
-		stm.setDouble(2, value);
-		stm.setInt(3, idx);
-		stm.setBoolean(4, isBnode);
-
-		stm.addBatch();
-	}
-
-	private void setInputStatement(PreparedStatement stm, int uri, Timestamp value, int idx, boolean isBnode) throws SQLException {
-		// log.debug("inserted: {} {}", uri, value);
-		// log.debug("inserted: {}", idx);
-		stm.setInt(1, uri);
-		stm.setTimestamp(2, value);
-		stm.setInt(3, idx);
-		stm.setBoolean(4, isBnode);
-
-		stm.addBatch();
-	}
-
-	private void setInputStatement(PreparedStatement stm, int uri, boolean value, int idx, boolean isBnode) throws SQLException {
-		// log.debug("inserted: {} {}", uri, value);
-		// log.debug("inserted: {}", idx);
-		stm.setInt(1, uri);
-		stm.setBoolean(2, value);
-		stm.setInt(3, idx);
-		stm.setBoolean(4, isBnode);
-
-		stm.addBatch();
-	}
-
-	private BigDecimal parseBigDecimal(String value) {
-		return new BigDecimal(value);
-=======
 			uriidStm.addBatch();								
 		}
 			
 		return uri_id;
->>>>>>> 6bdac6d8
-	}
-	
-
-
-<<<<<<< HEAD
-		for (String formatString : formatStrings) {
-			try {
-				long time = new SimpleDateFormat(formatString).parse(lit).getTime();
-				Timestamp ts = new Timestamp(time);
-				return ts;
-			} catch (ParseException e) {
-			}
-		}
-		return null; // the string can't be parsed to one of the datetime
-		// formats.
-	}
-=======
->>>>>>> 6bdac6d8
+	}
+	
+
+
 
 	// Attribute datatype from TBox
 	/*
 	private COL_TYPE getAttributeType(Predicate attribute) {
 		DataPropertyExpression prop = ofac.createDataProperty(attribute.getName());
-<<<<<<< HEAD
-		DataPropertyRangeExpression role = prop.getRange();
-		Equivalences<DataRangeExpression> roleNode = reasonerDag.getDataRanges().getVertex(role);
-		Set<Equivalences<DataRangeExpression>> ancestors = reasonerDag.getDataRanges().getSuper(roleNode);
-=======
 		DataPropertyRangeExpression role = prop.getRange(); 
 		Equivalences<DataRangeExpression> roleNode = reasonerDag.getDataRangeDAG().getVertex(role);
 		Set<Equivalences<DataRangeExpression>> ancestors = reasonerDag.getDataRangeDAG().getSuper(roleNode);
->>>>>>> 6bdac6d8
 
 		for (Equivalences<DataRangeExpression> node : ancestors) {
 			for(DataRangeExpression desc: node)
@@ -1904,8 +685,8 @@
 				if (desc instanceof Datatype) {
 					Datatype datatype = (Datatype) desc;
 					return datatype.getPredicate().getType(0); // TODO Put some
-					// check for
-					// multiple types
+																// check for
+																// multiple types
 				}
 			}
 		}
@@ -1913,14 +694,6 @@
 	}
 	*/
 
-<<<<<<< HEAD
-	public void loadMetadata(Connection conn) throws SQLException {
-		log.debug("Loading semantic index metadata from the database *");
-
-		cacheSI.clear();
-
-		nonEmptyEntityRecord.clear();
-=======
 	
 	public final static int CLASS_TYPE = 1;
 	public final static int ROLE_TYPE = 2;
@@ -2014,7 +787,6 @@
 
 		cacheSI = new SemanticIndexCache(reasonerDag);	
 		views = new SemanticIndexViewsManager();
->>>>>>> 6bdac6d8
 
 		// Fetching the index data 
 		Statement st = conn.createStatement();
@@ -2086,16 +858,8 @@
 		views.load(conn);
 	}
 
-<<<<<<< HEAD
-	public boolean checkMetadata(Connection conn) throws SQLException {
-		return true;
-	}
-
+	
 	public ImmutableList<OBDAMappingAxiom> getMappings() throws OBDAException {
-=======
-	
-	public Collection<OBDAMappingAxiom> getMappings() throws OBDAException {
->>>>>>> 6bdac6d8
 
 		List<OBDAMappingAxiom> result = new LinkedList<>();
 
@@ -2111,38 +875,6 @@
 
 			ObjectPropertyExpression ope = set.getRepresentative();
 			// only named roles are mapped
-<<<<<<< HEAD
-			if (node.isInverse())
-				continue;
-			// We need to make sure we make no mappings for Auxiliary roles
-			// introduced by the Ontology translation process.
-			if (OntologyVocabularyImpl.isAuxiliaryProperty(node))
-				continue;
-
-
-			roleNodes.add(node.getPredicate());
-		}
-
-		for (Equivalences<DataPropertyExpression> set: reasonerDag.getDataPropertyDAG()) {
-
-			DataPropertyExpression node = set.getRepresentative();
-
-			// We need to make sure we make no mappings for Auxiliary roles
-			// introduced by the Ontology translation process.
-			if (OntologyVocabularyImpl.isAuxiliaryProperty(node))
-				continue;
-
-			roleNodes.add(node.getPredicate());
-			
-/*
- 			CODE PRODEUCES A STRICTURE (roleInverseMaps) THAT IS NEVER USED
- 
-			List<Property> roleInverseChildren = roleInverseMaps.get(node);
-			if (roleInverseChildren == null) {
-				roleInverseChildren = new LinkedList<Property>();
-				roleInverseMaps.put(node, roleInverseChildren);
-			}
-=======
 			if (ope.isInverse()) 
 				continue;
 			
@@ -2150,7 +882,6 @@
 			// introduced by the Ontology translation process.
 			if (OntologyVocabularyImpl.isAuxiliaryProperty(ope)) 
 				continue;
->>>>>>> 6bdac6d8
 
 			SemanticIndexRange range = cacheSI.getEntry(ope);
 			if (range == null) {
@@ -2184,49 +915,12 @@
 
 		for (Equivalences<DataPropertyExpression> set: reasonerDag.getDataPropertyDAG()) {
 
-<<<<<<< HEAD
-		Set<OClass> classNodesMaps = new HashSet<OClass>();
-//		Map<Description, Set<PropertySomeRestriction>> classExistsMaps = new HashMap<Description, Set<PropertySomeRestriction>>();		
-		EquivalencesDAG<ClassExpression> classes = reasonerDag.getClassDAG();
-
-		for (Equivalences<ClassExpression> set : classes) {
-
-			ClassExpression node = set.getRepresentative();
-
-			if (!(node instanceof OClass))
-				continue;
-
-			classNodesMaps.add((OClass)node);
-/*
- 	
- 			THIS CODE PRODUCES A STRUCTURE (existChildren) THAT IS NEVER USED
- 	
-			Set<PropertySomeRestriction> existChildren = classExistsMaps.get(node);
-			if (existChildren == null) {			
-				existChildren = new HashSet<PropertySomeRestriction>();
-				classExistsMaps.put(node, existChildren);
-			}
-
-			// collecting Exists R children
-			for (BasicClassDescription child : reasonerDag.getClassDAG().getVertex(node))
-				if (child instanceof PropertySomeRestrictionImpl && !child.equals(node)) 
-					existChildren.add((PropertySomeRestriction)child);
-				
-				
-			for (Equivalences<BasicClassDescription> children : classes.getSub(classes.getVertex(node))) 
-				for (BasicClassDescription child : children)
-					if (child instanceof PropertySomeRestrictionImpl) 
-						existChildren.add((PropertySomeRestriction)child);
-				
-
-=======
 			DataPropertyExpression dpe = set.getRepresentative();
 			
 			// We need to make sure we make no mappings for Auxiliary roles
 			// introduced by the Ontology translation process.
 			if (OntologyVocabularyImpl.isAuxiliaryProperty(dpe)) 
 				continue;
->>>>>>> 6bdac6d8
 			
 			SemanticIndexRange range = cacheSI.getEntry(dpe);
 			if (range == null) {
@@ -2242,254 +936,10 @@
 			 * component is an object, or one of the supported datatypes. For
 			 * each case we will construct 1 target query, one source query and
 			 * the mapping axiom.
-			 *
+			 * 
 			 * The resulting mapping will be added to the list. In this way,
 			 * each property can act as an object or data property of any type.
 			 */
-<<<<<<< HEAD
-
-			targetQuery = constructTargetQuery(role, COL_TYPE.OBJECT, COL_TYPE.OBJECT);
-			sourceQuery = constructSourceQuery(role, COL_TYPE.OBJECT, COL_TYPE.OBJECT);
-
-			basicmapping = dfac.getRDBMSMappingAxiom(sourceQuery, targetQuery);
-			if (!isMappingEmpty(role.getName(), COL_TYPE.OBJECT, COL_TYPE.OBJECT, 2))
-				currentMappings.add(basicmapping);
-
-			/*
-			 * object, bnode object, object bnode, object bnode, bnode
-			 */
-
-			targetQuery = constructTargetQuery(role, COL_TYPE.OBJECT, COL_TYPE.BNODE);
-			sourceQuery = constructSourceQuery(role, COL_TYPE.OBJECT, COL_TYPE.BNODE);
-
-			basicmapping = dfac.getRDBMSMappingAxiom(sourceQuery, targetQuery);
-			if (!isMappingEmpty(role.getName(), COL_TYPE.OBJECT, COL_TYPE.BNODE, 2))
-				currentMappings.add(basicmapping);
-
-			targetQuery = constructTargetQuery(role, COL_TYPE.BNODE, COL_TYPE.OBJECT);
-			sourceQuery = constructSourceQuery(role, COL_TYPE.BNODE, COL_TYPE.OBJECT);
-
-			basicmapping = dfac.getRDBMSMappingAxiom(sourceQuery, targetQuery);
-			if (!isMappingEmpty(role.getName(), COL_TYPE.BNODE, COL_TYPE.OBJECT, 2))
-				currentMappings.add(basicmapping);
-
-			targetQuery = constructTargetQuery(role, COL_TYPE.BNODE, COL_TYPE.BNODE);
-			sourceQuery = constructSourceQuery(role, COL_TYPE.BNODE, COL_TYPE.BNODE);
-
-			basicmapping = dfac.getRDBMSMappingAxiom(sourceQuery, targetQuery);
-			if (!isMappingEmpty(role.getName(), COL_TYPE.BNODE, COL_TYPE.BNODE, 2))
-				currentMappings.add(basicmapping);
-
-			/*
-			 * object, type
-			 */
-
-			targetQuery = constructTargetQuery(role, COL_TYPE.OBJECT, COL_TYPE.LITERAL);
-			sourceQuery = constructSourceQuery(role, COL_TYPE.OBJECT, COL_TYPE.LITERAL);
-			basicmapping = dfac.getRDBMSMappingAxiom(sourceQuery, targetQuery);
-			if (!isMappingEmpty(role.getName(), COL_TYPE.OBJECT, COL_TYPE.LITERAL, 2))
-				currentMappings.add(basicmapping);
-
-			targetQuery = constructTargetQuery(role, COL_TYPE.OBJECT, COL_TYPE.LITERAL_LANG);
-			sourceQuery = constructSourceQuery(role, COL_TYPE.OBJECT, COL_TYPE.LITERAL_LANG);
-			basicmapping = dfac.getRDBMSMappingAxiom(sourceQuery, targetQuery);
-			if (!isMappingEmpty(role.getName(), COL_TYPE.OBJECT, COL_TYPE.LITERAL_LANG, 2))
-				currentMappings.add(basicmapping);
-
-			targetQuery = constructTargetQuery(role, COL_TYPE.OBJECT, COL_TYPE.BOOLEAN);
-			sourceQuery = constructSourceQuery(role, COL_TYPE.OBJECT, COL_TYPE.BOOLEAN);
-			basicmapping = dfac.getRDBMSMappingAxiom(sourceQuery, targetQuery);
-			if (!isMappingEmpty(role.getName(), COL_TYPE.OBJECT, COL_TYPE.BOOLEAN, 2))
-				currentMappings.add(basicmapping);
-
-			targetQuery = constructTargetQuery(role, COL_TYPE.OBJECT, COL_TYPE.DATETIME);
-			sourceQuery = constructSourceQuery(role, COL_TYPE.OBJECT, COL_TYPE.DATETIME);
-			basicmapping = dfac.getRDBMSMappingAxiom(sourceQuery, targetQuery);
-			if (!isMappingEmpty(role.getName(), COL_TYPE.OBJECT, COL_TYPE.DATETIME, 2))
-				currentMappings.add(basicmapping);
-
-			targetQuery = constructTargetQuery(role, COL_TYPE.OBJECT, COL_TYPE.DECIMAL);
-			sourceQuery = constructSourceQuery(role, COL_TYPE.OBJECT, COL_TYPE.DECIMAL);
-			basicmapping = dfac.getRDBMSMappingAxiom(sourceQuery, targetQuery);
-			if (!isMappingEmpty(role.getName(), COL_TYPE.OBJECT, COL_TYPE.DECIMAL, 2))
-				currentMappings.add(basicmapping);
-
-			targetQuery = constructTargetQuery(role, COL_TYPE.OBJECT, COL_TYPE.DOUBLE);
-			sourceQuery = constructSourceQuery(role, COL_TYPE.OBJECT, COL_TYPE.DOUBLE);
-			basicmapping = dfac.getRDBMSMappingAxiom(sourceQuery, targetQuery);
-			if (!isMappingEmpty(role.getName(), COL_TYPE.OBJECT, COL_TYPE.DOUBLE, 2))
-				currentMappings.add(basicmapping);
-
-			targetQuery = constructTargetQuery(role, COL_TYPE.OBJECT, COL_TYPE.INTEGER);
-			sourceQuery = constructSourceQuery(role, COL_TYPE.OBJECT, COL_TYPE.INTEGER);
-			basicmapping = dfac.getRDBMSMappingAxiom(sourceQuery, targetQuery);
-			if (!isMappingEmpty(role.getName(), COL_TYPE.OBJECT, COL_TYPE.INTEGER, 2))
-				currentMappings.add(basicmapping);
-
-			targetQuery = constructTargetQuery(role, COL_TYPE.OBJECT, COL_TYPE.INT);
-			sourceQuery = constructSourceQuery(role, COL_TYPE.OBJECT, COL_TYPE.INT);
-			basicmapping = dfac.getRDBMSMappingAxiom(sourceQuery, targetQuery);
-			if (!isMappingEmpty(role.getName(), COL_TYPE.OBJECT, COL_TYPE.INT, 2))
-				currentMappings.add(basicmapping);
-
-			targetQuery = constructTargetQuery(role, COL_TYPE.OBJECT, COL_TYPE.UNSIGNED_INT);
-			sourceQuery = constructSourceQuery(role, COL_TYPE.OBJECT, COL_TYPE.UNSIGNED_INT);
-			basicmapping = dfac.getRDBMSMappingAxiom(sourceQuery, targetQuery);
-			if (!isMappingEmpty(role.getName(), COL_TYPE.OBJECT, COL_TYPE.UNSIGNED_INT, 2))
-				currentMappings.add(basicmapping);
-
-			targetQuery = constructTargetQuery(role, COL_TYPE.OBJECT, COL_TYPE.NEGATIVE_INTEGER);
-			sourceQuery = constructSourceQuery(role, COL_TYPE.OBJECT, COL_TYPE.NEGATIVE_INTEGER);
-			basicmapping = dfac.getRDBMSMappingAxiom(sourceQuery, targetQuery);
-			if (!isMappingEmpty(role.getName(), COL_TYPE.OBJECT, COL_TYPE.NEGATIVE_INTEGER, 2))
-				currentMappings.add(basicmapping);
-
-			targetQuery = constructTargetQuery(role, COL_TYPE.OBJECT, COL_TYPE.NON_NEGATIVE_INTEGER);
-			sourceQuery = constructSourceQuery(role, COL_TYPE.OBJECT, COL_TYPE.NON_NEGATIVE_INTEGER);
-			basicmapping = dfac.getRDBMSMappingAxiom(sourceQuery, targetQuery);
-			if (!isMappingEmpty(role.getName(), COL_TYPE.OBJECT, COL_TYPE.NON_NEGATIVE_INTEGER, 2))
-				currentMappings.add(basicmapping);
-
-			targetQuery = constructTargetQuery(role, COL_TYPE.OBJECT, COL_TYPE.POSITIVE_INTEGER);
-			sourceQuery = constructSourceQuery(role, COL_TYPE.OBJECT, COL_TYPE.POSITIVE_INTEGER);
-			basicmapping = dfac.getRDBMSMappingAxiom(sourceQuery, targetQuery);
-			if (!isMappingEmpty(role.getName(), COL_TYPE.OBJECT, COL_TYPE.POSITIVE_INTEGER, 2))
-				currentMappings.add(basicmapping);
-
-			targetQuery = constructTargetQuery(role, COL_TYPE.OBJECT, COL_TYPE.NON_POSITIVE_INTEGER);
-			sourceQuery = constructSourceQuery(role, COL_TYPE.OBJECT, COL_TYPE.NON_POSITIVE_INTEGER);
-			basicmapping = dfac.getRDBMSMappingAxiom(sourceQuery, targetQuery);
-			if (!isMappingEmpty(role.getName(), COL_TYPE.OBJECT, COL_TYPE.NON_POSITIVE_INTEGER, 2))
-				currentMappings.add(basicmapping);
-
-			targetQuery = constructTargetQuery(role, COL_TYPE.OBJECT, COL_TYPE.FLOAT);
-			sourceQuery = constructSourceQuery(role, COL_TYPE.OBJECT, COL_TYPE.FLOAT);
-			basicmapping = dfac.getRDBMSMappingAxiom(sourceQuery, targetQuery);
-			if (!isMappingEmpty(role.getName(), COL_TYPE.OBJECT, COL_TYPE.FLOAT, 2))
-				currentMappings.add(basicmapping);
-
-			targetQuery = constructTargetQuery(role, COL_TYPE.OBJECT, COL_TYPE.LONG);
-			sourceQuery = constructSourceQuery(role, COL_TYPE.OBJECT, COL_TYPE.LONG);
-			basicmapping = dfac.getRDBMSMappingAxiom(sourceQuery, targetQuery);
-			if (!isMappingEmpty(role.getName(), COL_TYPE.OBJECT, COL_TYPE.LONG, 2))
-				currentMappings.add(basicmapping);
-
-			targetQuery = constructTargetQuery(role, COL_TYPE.OBJECT, COL_TYPE.STRING);
-			sourceQuery = constructSourceQuery(role, COL_TYPE.OBJECT, COL_TYPE.STRING);
-			basicmapping = dfac.getRDBMSMappingAxiom(sourceQuery, targetQuery);
-			if (!isMappingEmpty(role.getName(), COL_TYPE.OBJECT, COL_TYPE.STRING, 2))
-				currentMappings.add(basicmapping);
-
-			/*
-			 * bnode, type
-			 */
-
-			targetQuery = constructTargetQuery(role, COL_TYPE.BNODE, COL_TYPE.LITERAL);
-			sourceQuery = constructSourceQuery(role, COL_TYPE.BNODE, COL_TYPE.LITERAL);
-			basicmapping = dfac.getRDBMSMappingAxiom(sourceQuery, targetQuery);
-			if (!isMappingEmpty(role.getName(), COL_TYPE.BNODE, COL_TYPE.LITERAL, 2))
-				currentMappings.add(basicmapping);
-			;
-
-			targetQuery = constructTargetQuery(role, COL_TYPE.BNODE, COL_TYPE.LITERAL_LANG);
-			sourceQuery = constructSourceQuery(role, COL_TYPE.BNODE, COL_TYPE.LITERAL_LANG);
-			basicmapping = dfac.getRDBMSMappingAxiom(sourceQuery, targetQuery);
-			if (!isMappingEmpty(role.getName(), COL_TYPE.BNODE, COL_TYPE.LITERAL_LANG, 2))
-				currentMappings.add(basicmapping);
-			;
-
-			targetQuery = constructTargetQuery(role, COL_TYPE.BNODE, COL_TYPE.BOOLEAN);
-			sourceQuery = constructSourceQuery(role, COL_TYPE.BNODE, COL_TYPE.BOOLEAN);
-			basicmapping = dfac.getRDBMSMappingAxiom(sourceQuery, targetQuery);
-			if (!isMappingEmpty(role.getName(), COL_TYPE.BNODE, COL_TYPE.BOOLEAN, 2))
-				currentMappings.add(basicmapping);
-			;
-
-			targetQuery = constructTargetQuery(role, COL_TYPE.BNODE, COL_TYPE.DATETIME);
-			sourceQuery = constructSourceQuery(role, COL_TYPE.BNODE, COL_TYPE.DATETIME);
-			basicmapping = dfac.getRDBMSMappingAxiom(sourceQuery, targetQuery);
-			if (!isMappingEmpty(role.getName(), COL_TYPE.BNODE, COL_TYPE.DATETIME, 2))
-				currentMappings.add(basicmapping);
-			;
-
-			targetQuery = constructTargetQuery(role, COL_TYPE.BNODE, COL_TYPE.DECIMAL);
-			sourceQuery = constructSourceQuery(role, COL_TYPE.BNODE, COL_TYPE.DECIMAL);
-			basicmapping = dfac.getRDBMSMappingAxiom(sourceQuery, targetQuery);
-			if (!isMappingEmpty(role.getName(), COL_TYPE.BNODE, COL_TYPE.DECIMAL, 2))
-				currentMappings.add(basicmapping);
-			;
-
-			targetQuery = constructTargetQuery(role, COL_TYPE.BNODE, COL_TYPE.DOUBLE);
-			sourceQuery = constructSourceQuery(role, COL_TYPE.BNODE, COL_TYPE.DOUBLE);
-			basicmapping = dfac.getRDBMSMappingAxiom(sourceQuery, targetQuery);
-			if (!isMappingEmpty(role.getName(), COL_TYPE.BNODE, COL_TYPE.DOUBLE, 2))
-				currentMappings.add(basicmapping);
-			;
-
-			targetQuery = constructTargetQuery(role, COL_TYPE.BNODE, COL_TYPE.INTEGER);
-			sourceQuery = constructSourceQuery(role, COL_TYPE.BNODE, COL_TYPE.INTEGER);
-			basicmapping = dfac.getRDBMSMappingAxiom(sourceQuery, targetQuery);
-			if (!isMappingEmpty(role.getName(), COL_TYPE.BNODE, COL_TYPE.INTEGER, 2))
-				currentMappings.add(basicmapping);
-			;
-
-			targetQuery = constructTargetQuery(role, COL_TYPE.BNODE, COL_TYPE.INT);
-			sourceQuery = constructSourceQuery(role, COL_TYPE.BNODE, COL_TYPE.INT);
-			basicmapping = dfac.getRDBMSMappingAxiom(sourceQuery, targetQuery);
-			if (!isMappingEmpty(role.getName(), COL_TYPE.BNODE, COL_TYPE.INT, 2))
-				currentMappings.add(basicmapping);
-
-			targetQuery = constructTargetQuery(role, COL_TYPE.BNODE, COL_TYPE.UNSIGNED_INT);
-			sourceQuery = constructSourceQuery(role, COL_TYPE.BNODE, COL_TYPE.UNSIGNED_INT);
-			basicmapping = dfac.getRDBMSMappingAxiom(sourceQuery, targetQuery);
-			if (!isMappingEmpty(role.getName(), COL_TYPE.BNODE, COL_TYPE.UNSIGNED_INT, 2))
-				currentMappings.add(basicmapping);
-
-			targetQuery = constructTargetQuery(role, COL_TYPE.BNODE, COL_TYPE.NEGATIVE_INTEGER);
-			sourceQuery = constructSourceQuery(role, COL_TYPE.BNODE, COL_TYPE.NEGATIVE_INTEGER);
-			basicmapping = dfac.getRDBMSMappingAxiom(sourceQuery, targetQuery);
-			if (!isMappingEmpty(role.getName(), COL_TYPE.BNODE, COL_TYPE.NEGATIVE_INTEGER, 2))
-				currentMappings.add(basicmapping);
-
-			targetQuery = constructTargetQuery(role, COL_TYPE.BNODE, COL_TYPE.NON_NEGATIVE_INTEGER);
-			sourceQuery = constructSourceQuery(role, COL_TYPE.BNODE, COL_TYPE.NON_NEGATIVE_INTEGER);
-			basicmapping = dfac.getRDBMSMappingAxiom(sourceQuery, targetQuery);
-			if (!isMappingEmpty(role.getName(), COL_TYPE.BNODE, COL_TYPE.NON_NEGATIVE_INTEGER, 2))
-				currentMappings.add(basicmapping);
-
-			targetQuery = constructTargetQuery(role, COL_TYPE.BNODE, COL_TYPE.POSITIVE_INTEGER);
-			sourceQuery = constructSourceQuery(role, COL_TYPE.BNODE, COL_TYPE.POSITIVE_INTEGER);
-			basicmapping = dfac.getRDBMSMappingAxiom(sourceQuery, targetQuery);
-			if (!isMappingEmpty(role.getName(), COL_TYPE.BNODE, COL_TYPE.POSITIVE_INTEGER, 2))
-				currentMappings.add(basicmapping);
-
-			targetQuery = constructTargetQuery(role, COL_TYPE.BNODE, COL_TYPE.NON_POSITIVE_INTEGER);
-			sourceQuery = constructSourceQuery(role, COL_TYPE.BNODE, COL_TYPE.NON_POSITIVE_INTEGER);
-			basicmapping = dfac.getRDBMSMappingAxiom(sourceQuery, targetQuery);
-			if (!isMappingEmpty(role.getName(), COL_TYPE.BNODE, COL_TYPE.NON_POSITIVE_INTEGER, 2))
-				currentMappings.add(basicmapping);
-
-			targetQuery = constructTargetQuery(role, COL_TYPE.BNODE, COL_TYPE.FLOAT);
-			sourceQuery = constructSourceQuery(role, COL_TYPE.BNODE, COL_TYPE.FLOAT);
-			basicmapping = dfac.getRDBMSMappingAxiom(sourceQuery, targetQuery);
-			if (!isMappingEmpty(role.getName(), COL_TYPE.BNODE, COL_TYPE.FLOAT, 2))
-				currentMappings.add(basicmapping);
-
-			targetQuery = constructTargetQuery(role, COL_TYPE.BNODE, COL_TYPE.LONG);
-			sourceQuery = constructSourceQuery(role, COL_TYPE.BNODE, COL_TYPE.LONG);
-			basicmapping = dfac.getRDBMSMappingAxiom(sourceQuery, targetQuery);
-			if (!isMappingEmpty(role.getName(), COL_TYPE.BNODE, COL_TYPE.LONG, 2))
-				currentMappings.add(basicmapping);
-			;
-
-			targetQuery = constructTargetQuery(role, COL_TYPE.BNODE, COL_TYPE.STRING);
-			sourceQuery = constructSourceQuery(role, COL_TYPE.BNODE, COL_TYPE.STRING);
-			basicmapping = dfac.getRDBMSMappingAxiom(sourceQuery, targetQuery);
-			if (!isMappingEmpty(role.getName(), COL_TYPE.BNODE, COL_TYPE.STRING, 2))
-				currentMappings.add(basicmapping);
-			;
-
-=======
 			
 			for (SemanticIndexView view : views.getPropertyViews()) {
 				if (view.isEmptyForIntervals(intervals))
@@ -2500,33 +950,14 @@
 				OBDAMappingAxiom basicmapping = dfac.getRDBMSMappingAxiom(sourceQuery, targetQuery);
 				result.add(basicmapping);			
 			}
->>>>>>> 6bdac6d8
 		}
 		
 		/*
 		 * Creating mappings for each concept
 		 */
 
-<<<<<<< HEAD
-
-
-		for (OClass classNode : classNodesMaps) {
-
-			Predicate classuri = classNode.getPredicate();
-
-			List<OBDAMappingAxiom> currentMappings = new LinkedList<OBDAMappingAxiom>();
-
-			mappings.put(classuri, currentMappings);
-
-			// Mapping head
-
-			Function head = dfac.getFunction(dfac.getPredicate("m", 1), dfac.getVariable("X"));
-			Function body1 = dfac.getFunction(classuri, dfac.getUriTemplate(dfac.getVariable("X")));
-			Function body2 = dfac.getFunction(classuri, dfac.getBNodeTemplate(dfac.getVariable("X")));
-=======
 		EquivalencesDAG<ClassExpression> classes = reasonerDag.getClassDAG();		
 		for (Equivalences<ClassExpression> set : classes) {
->>>>>>> 6bdac6d8
 			
 			ClassExpression node = set.getRepresentative();
 			
@@ -2542,20 +973,6 @@
 			List<Interval> intervals = range.getIntervals();
 			String intervalsSqlFilter = getIntervalString(intervals);
 
-<<<<<<< HEAD
-
-			OBDAMappingAxiom basicmapping = dfac.getRDBMSMappingAxiom(sql1.toString(), targetQuery1);
-			if (!isMappingEmpty(classuri.getName(), COL_TYPE.OBJECT, COL_TYPE.OBJECT, 1))
-				currentMappings.add(basicmapping);
-
-			/* FOR BNODE */
-
-			appendIntervalString(intervals, sql2);
-
-			basicmapping = dfac.getRDBMSMappingAxiom(sql2.toString(), targetQuery2);
-			if (!isMappingEmpty(classuri.getName(), COL_TYPE.BNODE, COL_TYPE.OBJECT, 1))
-				currentMappings.add(basicmapping);
-=======
 			for (SemanticIndexView view : views.getClassViews()) {
 				if (view.isEmptyForIntervals(intervals))
 					continue;
@@ -2565,7 +982,6 @@
 				OBDAMappingAxiom basicmapping = dfac.getRDBMSMappingAxiom(sourceQuery, targetQuery);
 				result.add(basicmapping);
 			}
->>>>>>> 6bdac6d8
 		}
 
 		/*
@@ -2602,75 +1018,10 @@
 		return ImmutableList.copyOf(result);
 	}
 
-<<<<<<< HEAD
-	/***
-	 * We use 1 for classes 2 for properties. Tells you if there has been
-	 * inserts that can make this mapping non empty.
-	 *
-	 * @param iri
-	 * @param type1
-	 * @param type2
-	 * @param classPredicate
-	 * @return
-	 */
-	public boolean isMappingEmpty(String iri, COL_TYPE type1, COL_TYPE type2, int classPredicate) {
-
-		OBJType t1 = null;
-		OBJType t2 = OBJType.URI;
-
-		if (type1 == COL_TYPE.OBJECT) {
-			t1 = OBJType.URI;
-		} else {
-			t1 = OBJType.BNode;
-		}
-
-		SITable table = null;
-		if (classPredicate == 1) {
-			table = SITable.CLASS;
-		} else if (type2 == COL_TYPE.OBJECT) {
-			table = SITable.OPROP;
-		} else if (type2 == COL_TYPE.BNODE) {
-			table = SITable.OPROP;
-			t2 = OBJType.BNode;
-		} else if (type2 == COL_TYPE.BOOLEAN)
-			table = SITable.DPROPBool;
-		else if (type2 == COL_TYPE.DATETIME)
-			table = SITable.DPROPDate;
-		else if (type2 == COL_TYPE.DECIMAL)
-			table = SITable.DPROPDeci;
-		else if (type2 == COL_TYPE.DOUBLE)
-			table = SITable.DPROPDoub;
-		else if (type2 == COL_TYPE.INTEGER)
-			table = SITable.DPROPInte;
-		else if (type2 == COL_TYPE.INT)
-			table = SITable.DPROPInt;
-		else if (type2 == COL_TYPE.UNSIGNED_INT)
-			table = SITable.DPROPUnsignedInt;
-		else if (type2 == COL_TYPE.NEGATIVE_INTEGER)
-			table = SITable.DPROPNegInte;
-		else if (type2 == COL_TYPE.NON_NEGATIVE_INTEGER)
-			table = SITable.DPROPNonNegInte;
-		else if (type2 == COL_TYPE.POSITIVE_INTEGER)
-			table = SITable.DPROPPosInte;
-		else if (type2 == COL_TYPE.NON_POSITIVE_INTEGER)
-			table = SITable.DPROPNonPosInte;
-		else if (type2 == COL_TYPE.FLOAT)
-			table = SITable.DPROPFloat;
-		else if (type2 == COL_TYPE.LONG)
-			table = SITable.DPROPLong;
-		else if (type2 == COL_TYPE.LITERAL || type2 == COL_TYPE.LITERAL_LANG)
-			table = SITable.DPROPLite;
-		else if (type2 == COL_TYPE.STRING)
-			table = SITable.DPROPStri;
-
-		boolean empty = true;
-		List<Interval> intervals = cacheSI.getIntervals(iri, classPredicate);
-=======
 	
 	private CQIE constructTargetQuery(Predicate predicate, COL_TYPE type) {
 
 		Variable X = dfac.getVariable("X");
->>>>>>> 6bdac6d8
 
 		Predicate headPredicate = dfac.getPredicate("m", new COL_TYPE[] { COL_TYPE.OBJECT });
 		Function head = dfac.getFunction(headPredicate, X);
@@ -2705,28 +1056,6 @@
 		}
 		
 		Function objectTerm;
-<<<<<<< HEAD
-		if (type2 == COL_TYPE.BNODE) {
-
-			objectTerm = dfac.getBNodeTemplate(dfac.getVariable("Y"));
-
-		}
-		else if (type2 == COL_TYPE.OBJECT) {
-
-			objectTerm = dfac.getUriTemplate(dfac.getVariable("Y"));
-
-		}
-		else if (type2 == COL_TYPE.LITERAL_LANG) {
-			objectTerm = dfac.getTypedTerm(dfac.getVariable("Y"), dfac.getVariable("Z"));
-		}
-		else {
-			if (type2 == COL_TYPE.DATE || type2 == COL_TYPE.TIME || type2 == COL_TYPE.YEAR) {
-				// R: the three types below were not covered by the switch
-				throw new RuntimeException("Unsuported type: " + type2);
-			}
-
-			objectTerm = dfac.getTypedTerm(dfac.getVariable("Y"), type2);
-=======
 		switch (type2) {
 			case BNODE:
 				objectTerm = dfac.getBNodeTemplate(Y); 
@@ -2744,69 +1073,12 @@
 				throw new RuntimeException("Unsuported type: " + type2);
 			default:
 				objectTerm = dfac.getTypedTerm(Y, type2);
->>>>>>> 6bdac6d8
 		}
 
 		Function body = dfac.getFunction(predicate, subjectTerm, objectTerm);
 		return dfac.getCQIE(head, body);
 	}
 
-<<<<<<< HEAD
-	private String constructSourceQuery(Predicate predicate, COL_TYPE type1, COL_TYPE type2) throws OBDAException {
-		StringBuilder sql = new StringBuilder();
-		switch (type2) {
-			case OBJECT:
-			case BNODE:
-				sql.append(select_mapping_attribute.get(COL_TYPE.OBJECT));
-				break;
-			case LITERAL:
-			case LITERAL_LANG:
-				sql.append(select_mapping_attribute.get(COL_TYPE.LITERAL));
-				break;
-			default:
-				sql.append(select_mapping_attribute.get(type2));
-		}
-
-		sql.append(" WHERE ");
-
-		/*
-		 * If the mapping is for something of type Literal we need to add IS
-		 * NULL or IS NOT NULL to the language column. IS NOT NULL might be
-		 * redundant since we have another stage in Quest where we add IS NOT
-		 * NULL for every variable in the head of a mapping.
-		 */
-
-		if (type1 == COL_TYPE.BNODE) {
-			sql.append("ISBNODE = TRUE AND ");
-		} else if (type1 == COL_TYPE.OBJECT) {
-			sql.append("ISBNODE = FALSE AND ");
-		}
-
-		if (type2 == COL_TYPE.BNODE) {
-			sql.append("ISBNODE2 = TRUE AND ");
-		} else if (type2 == COL_TYPE.OBJECT) {
-			sql.append("ISBNODE2 = FALSE AND ");
-		} else if (type2 == COL_TYPE.LITERAL) {
-			sql.append("LANG IS NULL AND ");
-		} else if (type2 == COL_TYPE.LITERAL_LANG) {
-			sql.append("LANG IS NOT NULL AND ");
-		}
-
-		/*
-		 * Generating the interval conditions for semantic index
-		 */
-
-		List<Interval> intervals = cacheSI.getIntervals(predicate.getName(), 2);
-		if (intervals == null)
-			throw new OBDAException("Could not create mapping for predicate: " + predicate.getName()
-					+ ". Couldn not find semantic index intervals for the predicate.");
-
-		appendIntervalString(intervals, sql);
-
-		return sql.toString();
-	}
-
-=======
 	
 	
 	/**
@@ -2827,7 +1099,6 @@
 
 				@Override
 				public boolean hasNext() { return it.hasNext(); }
->>>>>>> 6bdac6d8
 
 				@Override
 				public String next() {
@@ -2842,33 +1113,10 @@
 			
 			return sql.toString();
 		}
-<<<<<<< HEAD
-		if (intervals.size() > 1)
-			sql.append(")");
-	}
-
-	private String getIntervalString0(Interval interval) {
-		if (interval.getStart() == interval.getEnd()) {
-			return String.format(whereSingleCondition, interval.getStart());
-		} else {
-			return String.format(whereIntervalCondition, interval.getStart(), interval.getEnd());
-		}
-	}
-
-	public void collectStatistics(Connection conn) throws SQLException {
-
-		Statement st = conn.createStatement();
-
-		st.addBatch("ANALYZE");
-
-		st.executeBatch();
-		st.close();
-=======
 		else // if the size is 0
 			return "";
 	}
 	
->>>>>>> 6bdac6d8
 
 	private static String getIntervalString(Interval interval) {
 		if (interval.getStart() == interval.getEnd()) 
@@ -2991,29 +1239,12 @@
 			isIndexed = true;
 		}
 	}
-<<<<<<< HEAD
-
-
+	
 	/**
 	 *  DROP indexes	
 	 */
-
-	private static final String dropindexclass1 = "DROP INDEX \"idxclass1\"";
-	private static final String dropindexclass2 = "DROP INDEX \"idxclass2\"";
-
-	private static final String dropindexrole1 = "DROP INDEX \"idxrole1\"";
-	private static final String dropindexrole2 = "DROP INDEX \"idxrole2\"";
-	private static final String dropindexrole3 = "DROP INDEX \"idxrole3\"";
-
-
-=======
-	
-	/**
-	 *  DROP indexes	
-	 */
-		
-
->>>>>>> 6bdac6d8
+		
+
 	public void dropIndexes(Connection conn) throws SQLException {
 		log.debug("Dropping indexes");
 
@@ -3027,476 +1258,11 @@
 			
 			st.executeBatch();
 
-<<<<<<< HEAD
-		st.addBatch("DROP INDEX " + attribute_index_literal + "1");
-		st.addBatch("DROP INDEX " + attribute_index_literal + "2");
-		st.addBatch("DROP INDEX " + attribute_index_literal + "3");
-
-
-		for (Entry<COL_TYPE, String> entry : attribute_index.entrySet()) {
-			st.addBatch("DROP INDEX " + entry.getValue() + "1");
-			st.addBatch("DROP INDEX " + entry.getValue() + "2");
-			st.addBatch("DROP INDEX " + entry.getValue() + "3");
-		}
-
-		st.executeBatch();
-		st.close();
-
-		isIndexed = false;
-=======
 			isIndexed = false;
 		}
->>>>>>> 6bdac6d8
 	}
 
 	public boolean isIndexed(Connection conn) {
 		return isIndexed;
 	}
-<<<<<<< HEAD
-
-	public boolean isDBSchemaDefined(Connection conn) throws SQLException {
-		Statement st = conn.createStatement();
-		boolean exists = true;
-		try {
-			st.executeQuery(String.format("SELECT 1 FROM %s WHERE 1=0", class_table));
-			st.executeQuery(String.format("SELECT 1 FROM %s WHERE 1=0", role_table));
-			st.executeQuery(String.format("SELECT 1 FROM %s WHERE 1=0", attribute_table_literal));
-			st.executeQuery(String.format("SELECT 1 FROM %s WHERE 1=0", attribute_table.get(COL_TYPE.STRING)));
-			st.executeQuery(String.format("SELECT 1 FROM %s WHERE 1=0", attribute_table.get(COL_TYPE.INTEGER)));
-			st.executeQuery(String.format("SELECT 1 FROM %s WHERE 1=0", attribute_table.get(COL_TYPE.LONG)));
-			st.executeQuery(String.format("SELECT 1 FROM %s WHERE 1=0", attribute_table.get(COL_TYPE.DECIMAL)));
-			st.executeQuery(String.format("SELECT 1 FROM %s WHERE 1=0", attribute_table.get(COL_TYPE.DOUBLE)));
-			st.executeQuery(String.format("SELECT 1 FROM %s WHERE 1=0", attribute_table.get(COL_TYPE.DATETIME)));
-			st.executeQuery(String.format("SELECT 1 FROM %s WHERE 1=0", attribute_table.get(COL_TYPE.BOOLEAN)));
-		} catch (SQLException e) {
-			exists = false;
-			log.debug(e.getMessage());
-		} finally {
-			try {
-				st.close();
-			} catch (SQLException e) {
-
-			}
-		}
-		return exists;
-	}
-
-	public long loadWithFile(Connection conn, final Iterator<Assertion> data) throws SQLException, IOException {
-		//
-		// log.debug("Insert data into schemas using temporary files");
-		//
-		// File tempFileDataPropertiesLiteral =
-		// File.createTempFile("quest-copy-dataprop-literal", ".tmp");
-		// File tempFileDataPropertiesString =
-		// File.createTempFile("quest-copy-dataprop-string", ".tmp");
-		// File tempFileDataPropertiesInteger =
-		// File.createTempFile("quest-copy-dataprop-integer", ".tmp");
-		// File tempFileDataPropertiesDecimal =
-		// File.createTempFile("quest-copy-dataprop-decimal", ".tmp");
-		// File tempFileDataPropertiesDouble =
-		// File.createTempFile("quest-copy-dataprop-double", ".tmp");
-		// File tempFileDataPropertiesDate =
-		// File.createTempFile("quest-copy-dataprop-date", ".tmp");
-		// File tempFileDataPropertiesBoolean =
-		// File.createTempFile("quest-copy-dataprop-boolean", ".tmp");
-		// File tempFileObjectProperties =
-		// File.createTempFile("quest-copy-oprop", ".tmp");
-		//
-		// BufferedWriter outObjectProperties = null;
-		// BufferedWriter outDataPropertiesLiteral = null;
-		// BufferedWriter outDataPropertiesString = null;
-		// BufferedWriter outDataPropertiesInteger = null;
-		// BufferedWriter outDataPropertiesDecimal = null;
-		// BufferedWriter outDataPropertiesDouble = null;
-		// BufferedWriter outDataPropertiesDate = null;
-		// BufferedWriter outDataPropertiesBoolean = null;
-		// try {
-		// outObjectProperties = new BufferedWriter(new OutputStreamWriter(new
-		// FileOutputStream(tempFileObjectProperties)));
-		// outDataPropertiesLiteral = new BufferedWriter(new
-		// OutputStreamWriter(new
-		// FileOutputStream(tempFileDataPropertiesLiteral)));
-		// outDataPropertiesString = new BufferedWriter(new
-		// OutputStreamWriter(new
-		// FileOutputStream(tempFileDataPropertiesString)));
-		// outDataPropertiesInteger = new BufferedWriter(new
-		// OutputStreamWriter(new
-		// FileOutputStream(tempFileDataPropertiesInteger)));
-		// outDataPropertiesDecimal = new BufferedWriter(new
-		// OutputStreamWriter(new
-		// FileOutputStream(tempFileDataPropertiesDecimal)));
-		// outDataPropertiesDouble = new BufferedWriter(new
-		// OutputStreamWriter(new
-		// FileOutputStream(tempFileDataPropertiesDouble)));
-		// outDataPropertiesDate = new BufferedWriter(new OutputStreamWriter(new
-		// FileOutputStream(tempFileDataPropertiesDate)));
-		// outDataPropertiesBoolean = new BufferedWriter(new
-		// OutputStreamWriter(new
-		// FileOutputStream(tempFileDataPropertiesBoolean)));
-		// } catch (FileNotFoundException e) {
-		// log.error(e.getMessage());
-		// log.debug(e.getMessage(), e);
-		// return -1;
-		// }
-		//
-		// File tempFileType = File.createTempFile("quest-copy-type", ".tmp");
-		// BufferedWriter outType = null;
-		// try {
-		// outType = new BufferedWriter(new OutputStreamWriter(new
-		// FileOutputStream(tempFileType)));
-		// } catch (FileNotFoundException e) {
-		// log.error(e.getMessage());
-		// log.debug(e.getMessage(), e);
-		// return -1;
-		// }
-		//
-		// final long[] counts = new long[3];
-		//
-		// final HashMap<Predicate, Integer> indexes = new HashMap<Predicate,
-		// Integer>(this.ontology.getVocabulary().size() * 2);
-		//
-		// int insertscount = 0;
-		//
-		// try {
-		// while (data.hasNext()) {
-		//
-		// Assertion ax = data.next();
-		//
-		// insertscount += 1;
-		//
-		// if (ax instanceof DataPropertyAssertion) {
-		//
-		// DataPropertyAssertion attributeABoxAssertion =
-		// (DataPropertyAssertion) ax;
-		// Predicate attribute = attributeABoxAssertion.getAttribute();
-		// Predicate.COL_TYPE attributeType = getAttributeType(attribute);
-		//
-		// ObjectConstant c1 = attributeABoxAssertion.getObject();
-		// String uri;
-		//
-		// boolean c1isBNode = c1 instanceof BNode;
-		//
-		// if (c1isBNode)
-		// uri = ((BNode) c1).getName();
-		// else
-		// uri = ((URIConstant) c1).getURI().toString();
-		//
-		// String lit = attributeABoxAssertion.getValue().getValue();
-		// String lang = attributeABoxAssertion.getValue().getLanguage();
-		//
-		//
-		// int idx = getIndex(attribute.getName(), 2);
-		//
-		//
-		// switch (attributeType) {
-		// case LITERAL:
-		// appendStringToPropertyFile(outDataPropertiesLiteral, new String[] {
-		// uri, lit, lang, String.valueOf(idx) });
-		// break;
-		// case STRING:
-		// appendStringToPropertyFile(outDataPropertiesString, new String[] {
-		// uri, lit, String.valueOf(idx) });
-		// break;
-		// case INTEGER:
-		// appendStringToPropertyFile(outDataPropertiesString, new String[] {
-		// uri, lit, String.valueOf(idx) });
-		// break;
-		// case DECIMAL:
-		// appendStringToPropertyFile(outDataPropertiesString, new String[] {
-		// uri, lit, String.valueOf(idx) });
-		// break;
-		// case DOUBLE:
-		// appendStringToPropertyFile(outDataPropertiesString, new String[] {
-		// uri, lit, String.valueOf(idx) });
-		// break;
-		// case DATETIME:
-		// appendStringToPropertyFile(outDataPropertiesString, new String[] {
-		// uri, lit, String.valueOf(idx) });
-		// break;
-		// case BOOLEAN:
-		// appendStringToPropertyFile(outDataPropertiesString, new String[] {
-		// uri, lit, String.valueOf(idx) });
-		// break;
-		// }
-		//
-		// } else if (ax instanceof ObjectPropertyAssertion) {
-		//
-		// ObjectPropertyAssertion roleABoxAssertion = (ObjectPropertyAssertion)
-		// ax;
-		//
-		// ObjectConstant c1 = roleABoxAssertion.getFirstObject();
-		// String uri1;
-		//
-		// boolean c1isBNode = c1 instanceof BNode;
-		//
-		// if (c1isBNode)
-		// uri1 = ((BNode) c1).getName();
-		// else
-		// uri1 = ((URIConstant) c1).getURI().toString();
-		//
-		// ObjectConstant c2 = roleABoxAssertion.getFirstObject();
-		// String uri2;
-		//
-		// boolean c2isBNode = c2 instanceof BNode;
-		//
-		// if (c2isBNode)
-		// uri2 = ((BNode) c2).getName();
-		// else
-		// uri2 = ((URIConstant) c2).getURI().toString();
-		//
-		// Predicate propPred = roleABoxAssertion.getRole();
-		// Property propDesc = ofac.createProperty(propPred);
-		//
-		// if (dag.equi_mappings.containsKey(propDesc)) {
-		// Property desc = (Property) dag.equi_mappings.get(propDesc);
-		// if (desc.isInverse()) {
-		// String tmp = uri1;
-		// uri1 = uri2;
-		// uri2 = tmp;
-		// }
-		// }
-		//
-		// int idx = -1;
-		// Integer idxc = indexes.get(propPred);
-		// if (idxc == null) {
-		//
-		// DAGNode node = pureIsa.getRoleNode(propDesc);
-		// if (node == null) {
-		// Property desc = (Property) dag.equi_mappings.get(propDesc);
-		//
-		// if (desc == null) {
-		// log.error("Property class without node: " + propDesc);
-		// }
-		// Property desinv = ofac.createProperty(desc.getPredicate(),
-		// !desc.isInverse());
-		// DAGNode node2 = (pureIsa.getRoleNode(desinv));
-		// idx = node2.getIndex();
-		// } else {
-		// idx = node.getIndex();
-		// }
-		// indexes.put(roleABoxAssertion.getRole(), idx);
-		// } else {
-		// idx = idxc;
-		// }
-		//
-		// outObjectProperties.append(uri1);
-		// outObjectProperties.append('\t');
-		// outObjectProperties.append(uri2);
-		// outObjectProperties.append('\t');
-		// outObjectProperties.append(String.valueOf(idx));
-		// outObjectProperties.append('\n');
-		//
-		// } else if (ax instanceof ClassAssertion) {
-		//
-		// ClassAssertion cassertion = (ClassAssertion) ax;
-		// Predicate pred = cassertion.getConcept();
-		//
-		// int idx = -1;
-		// Integer idxc = indexes.get(cassertion.getConcept());
-		// if (idxc == null) {
-		// Predicate clsPred = cassertion.getConcept();
-		// ClassDescription clsDesc = ofac.createClass(clsPred);
-		// DAGNode node = pureIsa.getClassNode(clsDesc);
-		// if (node == null) {
-		// String cls = cassertion.getConcept().getName().toString();
-		// log.error("Found class without node: " + cls.toString());
-		// }
-		// idx = node.getIndex();
-		// indexes.put(pred, idx);
-		// } else {
-		// idx = idxc;
-		// }
-		//
-		// ObjectConstant c1 = cassertion.getObject();
-		// String uri1;
-		//
-		// boolean c1isBNode = c1 instanceof BNode;
-		//
-		// if (c1isBNode)
-		// uri1 = ((BNode) c1).getName();
-		// else
-		// uri1 = ((URIConstant) c1).getURI().toString();
-		//
-		// outType.append(uri1);
-		// outType.append('\t');
-		// outType.append(String.valueOf(idx));
-		// outType.append('\n');
-		// }
-		// }
-		// outType.flush();
-		// outType.close();
-		//
-		// outObjectProperties.flush();
-		// outObjectProperties.close();
-		//
-		// outDataPropertiesLiteral.flush();
-		// outDataPropertiesLiteral.close();
-		//
-		// outDataPropertiesString.flush();
-		// outDataPropertiesString.close();
-		//
-		// outDataPropertiesInteger.flush();
-		// outDataPropertiesInteger.close();
-		//
-		// outDataPropertiesDecimal.flush();
-		// outDataPropertiesDecimal.close();
-		//
-		// outDataPropertiesDouble.flush();
-		// outDataPropertiesDouble.close();
-		//
-		// outDataPropertiesDate.flush();
-		// outDataPropertiesDate.close();
-		//
-		// outDataPropertiesBoolean.flush();
-		// outDataPropertiesBoolean.close();
-		// log.debug("Finished reading input assertions.");
-		// } catch (IOException e) {
-		// log.error(e.getMessage());
-		// log.debug(e.getMessage(), e);
-		// } finally {
-		// // NO-OP
-		// }
-		//
-		// /*
-		// * All data has been generated. Sending the data to the database.
-		// */
-		//
-		// final CopyManager cm = new CopyManager((BaseConnection) conn);
-		//
-		// try {
-		// log.debug("Inserting object properties");
-		// FileReader inprop = new FileReader(tempFileObjectProperties);
-		// counts[0] = cm.copyIn("COPY " + role_table + " FROM STDIN", inprop);
-		// } catch (Exception e) {
-		// log.error(e.getMessage());
-		// } finally {
-		// try {
-		// tempFileObjectProperties.delete();
-		// } catch (Exception e) {
-		// // NO-OP
-		// }
-		// }
-		//
-		// try {
-		// log.debug("Inserting data properties");
-		//
-		// counts[1] = 0; // init
-		// FileReader inprop = new FileReader(tempFileDataPropertiesLiteral);
-		// counts[1] += cm.copyIn("COPY " + attribute_table_literal +
-		// " FROM STDIN", inprop);
-		// inprop = new FileReader(tempFileDataPropertiesString);
-		// counts[1] += cm.copyIn("COPY " + attribute_table_string +
-		// " FROM STDIN", inprop);
-		// inprop = new FileReader(tempFileDataPropertiesInteger);
-		// counts[1] += cm.copyIn("COPY " + attribute_table_integer +
-		// " FROM STDIN", inprop);
-		// inprop = new FileReader(tempFileDataPropertiesDecimal);
-		// counts[1] += cm.copyIn("COPY " + attribute_table_decimal +
-		// " FROM STDIN", inprop);
-		// inprop = new FileReader(tempFileDataPropertiesDouble);
-		// counts[1] += cm.copyIn("COPY " + attribute_table_double +
-		// " FROM STDIN", inprop);
-		// inprop = new FileReader(tempFileDataPropertiesDate);
-		// counts[1] += cm.copyIn("COPY " + attribute_table_datetime +
-		// " FROM STDIN", inprop);
-		// inprop = new FileReader(tempFileDataPropertiesBoolean);
-		// counts[1] += cm.copyIn("COPY " + attribute_table_boolean +
-		// " FROM STDIN", inprop);
-		// } catch (Exception e) {
-		// log.error(e.getMessage());
-		// } finally {
-		// try {
-		// tempFileDataPropertiesLiteral.delete();
-		// tempFileDataPropertiesString.delete();
-		// tempFileDataPropertiesInteger.delete();
-		// tempFileDataPropertiesDecimal.delete();
-		// tempFileDataPropertiesDouble.delete();
-		// tempFileDataPropertiesDate.delete();
-		// tempFileDataPropertiesBoolean.delete();
-		// } catch (Exception e) {
-		// // NO-OP
-		// }
-		// }
-		//
-		// try {
-		// log.debug("Inserting type assertions");
-		// FileReader intype = new FileReader(tempFileType);
-		// counts[2] = cm.copyIn("COPY " + class_table + " FROM STDIN", intype);
-		// } catch (Exception e) {
-		// log.error(e.getMessage());
-		// } finally {
-		// try {
-		// tempFileType.delete();
-		// } catch (Exception e) {
-		// // NO-OP
-		// }
-		// }
-		//
-		// if (insertscount != (counts[0] + counts[1] + counts[2])) {
-		// log.warn("Warning, effective inserts are different than the elements in the stream: in {}, effective: {}",
-		// insertscount,
-		// counts[0] + counts[1] + counts[2]);
-		// }
-		// return counts[0] + counts[1] + counts[2];
-		// }
-		//
-		// private void appendStringToPropertyFile(BufferedWriter writer,
-		// String[] input) throws IOException {
-		// for (int i = 0; i < input.length; i++) {
-		// writer.append(input[i]);
-		// if (i != input.length - 1) {
-		// writer.append('\t');
-		// } else {
-		// writer.append('\n');
-		// }
-		// }
-
-		return 0;
-
-	}
-
-	//
-	class InsertionMonitor {
-
-		private int success = 0;
-		private Map<Predicate, Integer> failures = new HashMap<Predicate, Integer>();
-
-		void success() {
-			success++;
-		}
-
-		void fail(Predicate predicate) {
-			Integer counter = failures.get(predicate);
-			if (counter == null) {
-				counter = new Integer(0);
-			}
-			failures.put(predicate, counter + 1);
-		}
-
-		int getSuccessCount() {
-			return success;
-		}
-
-		Map<Predicate, Integer> getFailureCount() {
-			return failures;
-		}
-
-		public void printLog() {
-			log.debug("Total successful insertions: " + success + ".");
-			int totalFailures = 0;
-			for (Predicate predicate : failures.keySet()) {
-				int failure = failures.get(predicate);
-				log.warn("Failed to insert data for predicate {} ({} tuples).", predicate, failure);
-				totalFailures += failure;
-			}
-			if (totalFailures > 0) {
-				log.warn("Total failed insertions: " + totalFailures + ". (REASON: datatype mismatch between the ontology and database).");
-			}
-		}
-	}
-
-
-
-=======
->>>>>>> 6bdac6d8
 }