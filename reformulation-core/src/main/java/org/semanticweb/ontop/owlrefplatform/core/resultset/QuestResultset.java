--- conflicted
+++ resolved
@@ -36,10 +36,6 @@
 import org.semanticweb.ontop.model.TupleResultSet;
 import org.semanticweb.ontop.model.Predicate.COL_TYPE;
 import org.semanticweb.ontop.model.impl.OBDADataFactoryImpl;
-<<<<<<< HEAD
-import org.semanticweb.ontop.owlrefplatform.core.IQuest;
-=======
->>>>>>> 5ac2f53b
 import org.semanticweb.ontop.owlrefplatform.core.QuestStatement;
 import org.semanticweb.ontop.owlrefplatform.core.abox.SemanticIndexURIMap;
 
@@ -80,17 +76,11 @@
 	public QuestResultset(ResultSet set, List<String> signature, QuestStatement st) throws OBDAException {
 		this.set = set;
 		this.st = st;
-<<<<<<< HEAD
-        IQuest questInstance = st.getQuestInstance();
-		this.isSemIndex = questInstance.isSemIdx();
-		this.uriMap = questInstance.getUriMap();
-=======
 		this.isSemIndex = st.getQuestInstance().isSemIdx();
 		if (isSemIndex) 
 			uriMap = st.getQuestInstance().getSemanticIndexRepository().getUriMap();
 		else
 			uriMap = null;
->>>>>>> 5ac2f53b
 		this.signature = signature;
 		
 		columnMap = new HashMap<String, Integer>(signature.size() * 2);
