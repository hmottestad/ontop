--- conflicted
+++ resolved
@@ -21,23 +21,13 @@
  */
 
 import java.net.URISyntaxException;
-import java.sql.Date;
 import java.sql.ResultSet;
 import java.sql.SQLException;
 import java.sql.Time;
 import java.sql.Timestamp;
-import java.text.DateFormat;
-import java.text.DecimalFormat;
-import java.text.DecimalFormatSymbols;
-<<<<<<< HEAD
+import java.text.*;
 import java.util.HashMap;
-import java.util.List;
-import java.util.Map;
-=======
-import java.text.ParseException;
-import java.text.SimpleDateFormat;
 import java.util.*;
->>>>>>> e0bf67b1
 
 import org.semanticweb.ontop.model.Constant;
 import org.semanticweb.ontop.model.OBDADataFactory;
@@ -46,8 +36,6 @@
 import org.semanticweb.ontop.model.TupleResultSet;
 import org.semanticweb.ontop.model.Predicate.COL_TYPE;
 import org.semanticweb.ontop.model.impl.OBDADataFactoryImpl;
-import org.semanticweb.ontop.owlrefplatform.core.Quest;
-import org.semanticweb.ontop.owlrefplatform.core.QuestImpl;
 import org.semanticweb.ontop.owlrefplatform.core.QuestStatement;
 import org.semanticweb.ontop.owlrefplatform.core.abox.SemanticIndexURIMap;
 
@@ -315,7 +303,7 @@
 						
 					} 
                     else if (type == COL_TYPE.TIME) {
-						Time value = set.getTime(column);						
+						Time value = set.getTime(column);
 						result = fac.getConstantLiteral(value.toString().replace(' ', 'T'), COL_TYPE.TIME);
 					 
 					} else if (type == COL_TYPE.INTEGER) {
