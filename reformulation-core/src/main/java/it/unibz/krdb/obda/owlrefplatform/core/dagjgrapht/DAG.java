<<<<<<< HEAD
package it.unibz.krdb.obda.owlrefplatform.core.dagjgrapht;

import it.unibz.krdb.obda.ontology.Description;
import it.unibz.krdb.obda.ontology.OClass;
import it.unibz.krdb.obda.ontology.Property;

import java.util.Map;
import java.util.Set;


/** 
 * Interface to the DAG
 *  */
public interface DAG {



	//set the map of equivalences
	public void setMapEquivalences(Map<Description, Set<Description>> equivalences);

	//set the map of replacements
	public void setReplacements( Map<Description,Description> replacements);

	//return the map set of equivalences
	public Map<Description, Set<Description>> getMapEquivalences();

	//return the map set of replacements
	public Map<Description,Description> getReplacements();

	//set the graph is a dag
	public void setIsaDAG(boolean d);

	//check if the graph is a dag
	public boolean isaDAG();

	//return the named properties in the dag
	public Set<Property> getRoles();

	//return the named classed in the dag
	public Set<OClass> getClasses();

	//return the node considering replacements
	public Description getNode(Description node);







}
=======
/*
 * Copyright (C) 2009-2013, Free University of Bozen Bolzano
 * This source code is available under the terms of the Affero General Public
 * License v3.
 * 
 * Please see LICENSE.txt for full license terms, including the availability of
 * proprietary exceptions.
 */
package it.unibz.krdb.obda.owlrefplatform.core.dagjgrapht;

public interface DAG {


	public boolean isaDAG();


	//check if the graph is a named description dag
	public boolean isaNamedDAG();





}
>>>>>>> 53fe9067
<|MERGE_RESOLUTION|>--- conflicted
+++ resolved
@@ -1,78 +1,60 @@
-<<<<<<< HEAD
-package it.unibz.krdb.obda.owlrefplatform.core.dagjgrapht;
-
-import it.unibz.krdb.obda.ontology.Description;
-import it.unibz.krdb.obda.ontology.OClass;
-import it.unibz.krdb.obda.ontology.Property;
-
-import java.util.Map;
-import java.util.Set;
-
-
-/** 
- * Interface to the DAG
- *  */
-public interface DAG {
-
-
-
-	//set the map of equivalences
-	public void setMapEquivalences(Map<Description, Set<Description>> equivalences);
-
-	//set the map of replacements
-	public void setReplacements( Map<Description,Description> replacements);
-
-	//return the map set of equivalences
-	public Map<Description, Set<Description>> getMapEquivalences();
-
-	//return the map set of replacements
-	public Map<Description,Description> getReplacements();
-
-	//set the graph is a dag
-	public void setIsaDAG(boolean d);
-
-	//check if the graph is a dag
-	public boolean isaDAG();
-
-	//return the named properties in the dag
-	public Set<Property> getRoles();
-
-	//return the named classed in the dag
-	public Set<OClass> getClasses();
-
-	//return the node considering replacements
-	public Description getNode(Description node);
-
-
-
-
-
-
-
-}
-=======
-/*
- * Copyright (C) 2009-2013, Free University of Bozen Bolzano
- * This source code is available under the terms of the Affero General Public
- * License v3.
- * 
- * Please see LICENSE.txt for full license terms, including the availability of
- * proprietary exceptions.
- */
-package it.unibz.krdb.obda.owlrefplatform.core.dagjgrapht;
-
-public interface DAG {
-
-
-	public boolean isaDAG();
-
-
-	//check if the graph is a named description dag
-	public boolean isaNamedDAG();
-
-
-
-
-
-}
->>>>>>> 53fe9067
+/*
+ * Copyright (C) 2009-2013, Free University of Bozen Bolzano
+ * This source code is available under the terms of the Affero General Public
+ * License v3.
+ * 
+ * Please see LICENSE.txt for full license terms, including the availability of
+ * proprietary exceptions.
+ */
+
+package it.unibz.krdb.obda.owlrefplatform.core.dagjgrapht;
+
+import it.unibz.krdb.obda.ontology.Description;
+import it.unibz.krdb.obda.ontology.OClass;
+import it.unibz.krdb.obda.ontology.Property;
+
+import java.util.Map;
+import java.util.Set;
+
+
+/** 
+ * Interface to the DAG
+ *  */
+public interface DAG {
+
+
+
+	//set the map of equivalences
+	public void setMapEquivalences(Map<Description, Set<Description>> equivalences);
+
+	//set the map of replacements
+	public void setReplacements( Map<Description,Description> replacements);
+
+	//return the map set of equivalences
+	public Map<Description, Set<Description>> getMapEquivalences();
+
+	//return the map set of replacements
+	public Map<Description,Description> getReplacements();
+
+	//set the graph is a dag
+	public void setIsaDAG(boolean d);
+
+	//check if the graph is a dag
+	public boolean isaDAG();
+
+	//return the named properties in the dag
+	public Set<Property> getRoles();
+
+	//return the named classed in the dag
+	public Set<OClass> getClasses();
+
+	//return the node considering replacements
+	public Description getNode(Description node);
+
+
+
+
+
+
+
+}