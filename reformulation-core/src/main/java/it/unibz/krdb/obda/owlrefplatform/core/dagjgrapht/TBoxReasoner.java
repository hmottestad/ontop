--- conflicted
+++ resolved
@@ -1,12 +1,12 @@
-/*
- * Copyright (C) 2009-2013, Free University of Bozen Bolzano
- * This source code is available under the terms of the Affero General Public
- * License v3.
- * 
- * Please see LICENSE.txt for full license terms, including the availability of
- * proprietary exceptions.
- */
-
+/*
+ * Copyright (C) 2009-2013, Free University of Bozen Bolzano
+ * This source code is available under the terms of the Affero General Public
+ * License v3.
+ * 
+ * Please see LICENSE.txt for full license terms, including the availability of
+ * proprietary exceptions.
+ */
+
 package it.unibz.krdb.obda.owlrefplatform.core.dagjgrapht;
 
 /*
@@ -29,36 +29,30 @@
  * #L%
  */
 
+
+import it.unibz.krdb.obda.ontology.BasicClassDescription;
+import it.unibz.krdb.obda.ontology.Property;
 
-<<<<<<< HEAD
-import it.unibz.krdb.obda.ontology.BasicClassDescription;
-import it.unibz.krdb.obda.ontology.Property;
-=======
-import it.unibz.krdb.obda.ontology.Description;
-import it.unibz.krdb.obda.ontology.Ontology;
-
-import java.util.Set;
->>>>>>> 719d0367
-
-
-/**
- *  This is the interface for the class TBoxReasoner where we are able to retrieve all the connection built in our DAG 
- */
-public interface TBoxReasoner {
-	
-	/**
-	 * Return the DAG of properties
-	 * 
-	 * @return DAG 
-	 */
-
-	public EquivalencesDAG<Property> getProperties();
-	
-	/**
-	 * Return the DAG of classes
-	 * 
-	 * @return DAG 
-	 */
-
-	public EquivalencesDAG<BasicClassDescription> getClasses();
-}
+
+
+/**
+ *  This is the interface for the class TBoxReasoner where we are able to retrieve all the connection built in our DAG 
+ */
+public interface TBoxReasoner {
+	
+	/**
+	 * Return the DAG of properties
+	 * 
+	 * @return DAG 
+	 */
+
+	public EquivalencesDAG<Property> getProperties();
+	
+	/**
+	 * Return the DAG of classes
+	 * 
+	 * @return DAG 
+	 */
+
+	public EquivalencesDAG<BasicClassDescription> getClasses();
+}