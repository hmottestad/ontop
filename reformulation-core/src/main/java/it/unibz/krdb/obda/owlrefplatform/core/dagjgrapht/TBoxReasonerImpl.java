<<<<<<< HEAD
package it.unibz.krdb.obda.owlrefplatform.core.dagjgrapht;

import it.unibz.krdb.obda.ontology.Axiom;
import it.unibz.krdb.obda.ontology.ClassDescription;
import it.unibz.krdb.obda.ontology.Description;
import it.unibz.krdb.obda.ontology.OClass;
import it.unibz.krdb.obda.ontology.Ontology;
import it.unibz.krdb.obda.ontology.OntologyFactory;
import it.unibz.krdb.obda.ontology.Property;
import it.unibz.krdb.obda.ontology.PropertySomeRestriction;
import it.unibz.krdb.obda.ontology.impl.OntologyFactoryImpl;
import it.unibz.krdb.obda.ontology.impl.SubClassAxiomImpl;

import java.util.Collection;
import java.util.Collections;
import java.util.HashSet;
import java.util.LinkedHashSet;
import java.util.List;
import java.util.Set;

import org.jgrapht.DirectedGraph;
import org.jgrapht.alg.StrongConnectivityInspector;
import org.jgrapht.graph.DefaultEdge;
import org.jgrapht.graph.EdgeReversedGraph;
import org.jgrapht.traverse.AbstractGraphIterator;
import org.jgrapht.traverse.BreadthFirstIterator;

/**
 * Retrieve all the connections built in DAG or graph
 * 
 * 
 */

public class TBoxReasonerImpl implements TBoxReasoner {

	DAGImpl dag;
	GraphImpl graph;
	AbstractGraphIterator<Description, DefaultEdge> iterator;

	private Set<OClass> namedClasses;
	private Set<Property> property;

	public TBoxReasonerImpl(Ontology ontology, boolean named) {

		// generate Graph
		GraphBuilderImpl change = new GraphBuilderImpl(ontology);

		graph = (GraphImpl) change.getGraph();

		// generate DAG
		DAGBuilderImpl change2 = new DAGBuilderImpl(graph);

		dag = (DAGImpl) change2.getDAG();

		if (named) // generate namedDAG
		{
			NamedDAGBuilderImpl transform = new NamedDAGBuilderImpl(dag);
			dag = transform.getDAG();
		}

		namedClasses = dag.getClasses();
		property = dag.getRoles();
	}

	public TBoxReasonerImpl(DAG dag) {
		this.dag = (DAGImpl) dag;
		namedClasses = dag.getClasses();
		property = dag.getRoles();

	}

	// reasoner on the graph (cycles admitted)
	public TBoxReasonerImpl(Graph graph) {
		this.graph = (GraphImpl) graph;
		namedClasses = graph.getClasses();
		property = graph.getRoles();

	}

	/**
	 * return the direct children starting from the given node of the dag
	 * 
	 * @param named
	 *            when it's true only the children that correspond to named
	 *            classes and property are returned
	 * @result we return a set of set of description to distinguish between
	 *         different nodes and equivalent nodes. equivalent nodes will be in
	 *         the same set of description
	 */
	@Override
	public Set<Set<Description>> getDirectChildren(Description desc,
			boolean named) {
		LinkedHashSet<Set<Description>> result = new LinkedHashSet<Set<Description>>();
		if (dag != null) { // direct children over a dag

			// take the representative node
			Description node = dag.getReplacements().get(desc);
			if (node == null)
				node = desc;

			Set<DefaultEdge> edges = dag.incomingEdgesOf(node);
			for (DefaultEdge edge : edges) {
				Description source = dag.getEdgeSource(edge);

				// get the child node and its equivalent nodes
				Set<Description> equivalences = getEquivalences(source, false);

				if (named) { // if true I search only for the named nodes

					Set<Description> namedEquivalences = getEquivalences(
							source, true);

					if (!namedEquivalences.isEmpty())
						result.add(namedEquivalences);
					else {

						result.addAll(getNamedChildren(source));
						// for (Description equivalent: equivalences){
						// //I search for the first named description
						// if(!namedEquivalences.contains(equivalent) ){
						//
						// result.addAll( getNamedChildren(equivalent));
						// }
						// }
					}
				}

				else {

					if (!equivalences.isEmpty())
						result.add(equivalences);
				}
			}

		} else // direct children over a graph
		{

			// get equivalences of the current node
			Set<Description> equivalenceSet = getEquivalences(desc, false);
			// I want to consider also the children of the equivalent nodes
			for (Description n : equivalenceSet) {
				Set<DefaultEdge> edges = graph.incomingEdgesOf(n);
				for (DefaultEdge edge : edges) {
					Description source = graph.getEdgeSource(edge);

					// I don't want to consider as children the equivalent node
					// of the current node desc
					if (equivalenceSet.contains(source)) {
						continue;
					}
					Set<Description> equivalences = getEquivalences(source,
							false);

					if (named) { // if true I search only for the named nodes

						Set<Description> namedEquivalences = getEquivalences(
								source, true);

						if (!namedEquivalences.isEmpty())
							result.add(namedEquivalences);
						else {
							for (Description node : equivalences) {
								// I search for the first named description
								if (!namedEquivalences.contains(node)) {

									result.addAll(getNamedChildren(node));
								}
							}
						}
					}

					else {

						if (!equivalences.isEmpty())
							result.add(equivalences);
					}
				}
			}
		}

		return Collections.unmodifiableSet(result);
	}

	// private method that searches for the first named children

	private Set<Set<Description>> getNamedChildren(Description desc) {
		if (dag != null) {
			LinkedHashSet<Set<Description>> result = new LinkedHashSet<Set<Description>>();

			// get equivalences of the current node
			Set<Description> equivalenceSet = getEquivalences(desc, false);
			// I want to consider also the children of the equivalent nodes
			if (!dag.containsVertex(desc)) {
				System.out.println(desc);
				System.out.println(equivalenceSet);
			}
			Set<DefaultEdge> edges = dag.incomingEdgesOf(desc);
			for (DefaultEdge edge : edges) {
				Description source = dag.getEdgeSource(edge);

				// I don't want to consider as children the equivalent node of
				// the current node desc
				if (equivalenceSet.contains(source)) {
					continue;
				}
				Set<Description> equivalences = getEquivalences(source, false);

				Set<Description> namedEquivalences = getEquivalences(source,
						true);

				if (!namedEquivalences.isEmpty())
					result.add(namedEquivalences);
				else {
					result.addAll(getNamedChildren(source));
					// for (Description node: equivalences){
					// //I search for the first named description
					// if(!namedEquivalences.contains(node) ){
					//
					// result.addAll( getNamedChildren(node));
					// }
					// }
				}
			}
			return result;
		} else {
			LinkedHashSet<Set<Description>> result = new LinkedHashSet<Set<Description>>();

			// get equivalences of the current node
			Set<Description> equivalenceSet = getEquivalences(desc, false);
			// I want to consider also the children of the equivalent nodes

			Set<DefaultEdge> edges = graph.incomingEdgesOf(desc);
			for (DefaultEdge edge : edges) {
				Description source = graph.getEdgeSource(edge);

				// I don't want to consider as children the equivalent node of
				// the current node desc
				if (equivalenceSet.contains(source)) {
					continue;
				}
				Set<Description> equivalences = getEquivalences(source, false);

				Set<Description> namedEquivalences = getEquivalences(source,
						true);

				if (!namedEquivalences.isEmpty())
					result.add(namedEquivalences);
				else {
					for (Description node : equivalences) {
						// I search for the first named description
						if (!namedEquivalences.contains(node)) {

							result.addAll(getNamedChildren(node));
						}
					}
				}
			}
			return result;
		}

	}

	/**
	 * return the direct parents starting from the given node of the dag
	 * 
	 * @param named
	 *            when it's true only the parents that correspond to named
	 *            classes or property are returned
	 * */

	@Override
	public Set<Set<Description>> getDirectParents(Description desc,
			boolean named) {

		LinkedHashSet<Set<Description>> result = new LinkedHashSet<Set<Description>>();
		if (dag != null) { // direct parents over a dag

			// take the representative node
			Description node = dag.getReplacements().get(desc);
			if (node == null)
				node = desc;

			Set<DefaultEdge> edges = dag.outgoingEdgesOf(node);
			for (DefaultEdge edge : edges) {
				Description target = dag.getEdgeTarget(edge);

				// get the child node and its equivalent nodes
				Set<Description> equivalences = getEquivalences(target, false);

				if (named) { // if true I search only for the named nodes

					Set<Description> namedEquivalences = getEquivalences(
							target, true);
					if (!namedEquivalences.isEmpty())
						result.add(namedEquivalences);
					else {
						result.addAll(getNamedParents(target));
						// for (Description equivalent: equivalences){
						// //I search for the first named description
						// if(!namedEquivalences.contains(equivalent) ){
						//
						// result.addAll(getNamedParents(equivalent));
						// }
						// }
					}

				} else {

					if (!equivalences.isEmpty())
						result.add(equivalences);
				}
			}

		} else // direct parents over a graph
		{

			// get equivalences of the current node
			Set<Description> equivalenceSet = getEquivalences(desc, false);

			// I want to consider also the parents of the equivalent nodes
			for (Description n : equivalenceSet) {
				Set<DefaultEdge> edges = graph.outgoingEdgesOf(n);
				for (DefaultEdge edge : edges) {
					Description target = graph.getEdgeTarget(edge);

					// I don't want to consider as parents the equivalent node
					// of the current node desc
					if (equivalenceSet.contains(target)) {
						continue;
					}
					Set<Description> equivalences = getEquivalences(target,
							false);

					if (named) { // if true I search only for the named nodes

						Set<Description> namedEquivalences = getEquivalences(
								target, true);
						if (!namedEquivalences.isEmpty())
							result.add(namedEquivalences);
						else {
							for (Description node : equivalences) {
								// I search for the first named description
								if (!namedEquivalences.contains(node)) {

									result.addAll(getNamedParents(node));
								}
							}
						}

					} else {

						if (!equivalences.isEmpty())
							result.add(equivalences);
					}
				}
			}
		}

		return Collections.unmodifiableSet(result);
	}

	// private method that search for the first named parents
	private Set<Set<Description>> getNamedParents(Description desc) {
		if (dag != null) {
			LinkedHashSet<Set<Description>> result = new LinkedHashSet<Set<Description>>();

			// get equivalences of the current node
			Set<Description> equivalenceSet = getEquivalences(desc, false);
			// I want to consider also the parents of the equivalent nodes

			Set<DefaultEdge> edges = dag.outgoingEdgesOf(desc);
			for (DefaultEdge edge : edges) {
				Description target = dag.getEdgeTarget(edge);

				// I don't want to consider as parents the equivalent node of
				// the current node desc
				if (equivalenceSet.contains(target)) {
					continue;
				}

				Set<Description> namedEquivalences = getEquivalences(target,
						true);

				if (!namedEquivalences.isEmpty())
					result.add(namedEquivalences);
				else {
					result.addAll(getNamedParents(target));
					// for (Description node: equivalences){
					// //I search for the first named description
					// if(!namedEquivalences.contains(node) ){
					//
					// result.addAll(getNamedParents(node));
					// }
					// }
				}
			}
			return result;
		} else {
			LinkedHashSet<Set<Description>> result = new LinkedHashSet<Set<Description>>();

			// get equivalences of the current node
			Set<Description> equivalenceSet = getEquivalences(desc, false);
			// I want to consider also the parents of the equivalent nodes

			Set<DefaultEdge> edges = graph.outgoingEdgesOf(desc);
			for (DefaultEdge edge : edges) {
				Description target = graph.getEdgeTarget(edge);

				// I don't want to consider as parents the equivalent node of
				// the current node desc
				if (equivalenceSet.contains(target)) {
					continue;
				}
				Set<Description> equivalences = getEquivalences(target, false);

				Set<Description> namedEquivalences = getEquivalences(target,
						true);

				if (!namedEquivalences.isEmpty())
					result.add(namedEquivalences);
				else {
					for (Description node : equivalences) {
						// I search for the first named description
						if (!namedEquivalences.contains(node)) {

							result.addAll(getNamedParents(node));
						}
					}
				}
			}
			return result;

		}
	}

	/**
	 * traverse the graph return the descendants starting from the given node of
	 * the dag
	 * 
	 * @param named
	 *            when it's true only the descendants that are named classes or
	 *            property are returned
	 */
	@Override
	public Set<Set<Description>> getDescendants(Description desc, boolean named) {
		LinkedHashSet<Set<Description>> result = new LinkedHashSet<Set<Description>>();
		if (dag != null) {

			Description node = dag.getReplacements().get(desc);
			if (node == null)
				node = desc;
			// reverse the dag
			DirectedGraph<Description, DefaultEdge> reversed = new EdgeReversedGraph<Description, DefaultEdge>(
					dag);

			iterator = new BreadthFirstIterator<Description, DefaultEdge>(
					reversed, node);

			// I don't want to consider the current node
			iterator.next();

			Description startNode = desc;
			Set<Description> sourcesStart = getEquivalences(startNode, named);
			Set<Description> sourcesStartnoNode = new HashSet<Description>();
			for (Description equivalent : sourcesStart) {
				if (equivalent.equals(startNode))
					continue;
				sourcesStartnoNode.add(equivalent);

			}

			if (!sourcesStartnoNode.isEmpty())
				result.add(sourcesStartnoNode);

			// iterate over the subsequent nodes, they are all descendant of
			// desc
			while (iterator.hasNext()) {
				Description child = iterator.next();

				// add the node and its equivalent nodes

				Set<Description> sources = getEquivalences(child, named);

				if (!sources.isEmpty())
					result.add(sources);

			}
		} else {
			// reverse the graph
			DirectedGraph<Description, DefaultEdge> reversed = new EdgeReversedGraph<Description, DefaultEdge>(
					graph);

			iterator = new BreadthFirstIterator<Description, DefaultEdge>(
					reversed, desc);

			// I don't want to consider the current node
			Description current = iterator.next();

			// get equivalences of the current node
			Set<Description> equivalenceSet = getEquivalences(current, named);
			// iterate over the subsequent nodes, they are all descendant of
			// desc
			while (iterator.hasNext()) {
				Description node = iterator.next();

				// I don't want to add between the descendants a node equivalent
				// to the starting node
				if (node.equals(current))
					continue;

				if (named) { // add only the named classes and property
					if (namedClasses.contains(node) | property.contains(node)) {
						Set<Description> sources = new HashSet<Description>();
						sources.add(node);

						result.add(sources);
					}
				} else {
					Set<Description> sources = new HashSet<Description>();
					sources.add(node);

					result.add(sources);
				}

			}

		}

		// add each of them to the result
		return Collections.unmodifiableSet(result);

	}

	/**
	 * traverse the graph return the ancestors starting from the given node of
	 * the dag
	 * 
	 * @param named
	 *            when it's true only the ancestors that are named classes or
	 *            property are returned
	 */
	@Override
	public Set<Set<Description>> getAncestors(Description desc, boolean named) {
		LinkedHashSet<Set<Description>> result = new LinkedHashSet<Set<Description>>();

		if (dag != null) {
			Description node = dag.getReplacements().get(desc);
			if (node == null)
				node = desc;

			iterator = new BreadthFirstIterator<Description, DefaultEdge>(dag,
					node);

			// I don't want to consider the current node
			Description start = iterator.next();

			Description startNode = desc;
			Set<Description> sourcesStart = getEquivalences(startNode, named);
			Set<Description> sourcesStartnoNode = new HashSet<Description>();
			for (Description equivalent : sourcesStart) {
				if (equivalent.equals(startNode))
					continue;
				sourcesStartnoNode.add(equivalent);

			}

			if (!sourcesStartnoNode.isEmpty())
				result.add(sourcesStartnoNode);

			// iterate over the subsequent nodes, they are all ancestor of desc
			while (iterator.hasNext()) {
				Description parent = iterator.next();

				// add the node and its equivalent nodes

				Set<Description> sources = getEquivalences(parent, named);

				if (!sources.isEmpty())
					result.add(sources);

			}
		} else {

			iterator = new BreadthFirstIterator<Description, DefaultEdge>(
					graph, desc);

			// I don't want to consider the current node
			Description current = iterator.next();

			// get equivalences of the current node
			Set<Description> equivalenceSet = getEquivalences(current, named);
			// iterate over the subsequent nodes, they are all ancestor of desc
			while (iterator.hasNext()) {
				Description node = iterator.next();

				// I don't want to add between the ancestors a node equivalent
				// to the starting node
				if (current.equals(node))
					continue;

				if (named) { // add only the named classes and property
					if (namedClasses.contains(node) | property.contains(node)) {
						Set<Description> sources = new HashSet<Description>();
						sources.add(node);

						result.add(sources);
					}
				} else {
					Set<Description> sources = new HashSet<Description>();
					sources.add(node);

					result.add(sources);
				}

			}

		}

		// add each of them to the result
		return Collections.unmodifiableSet(result);

	}

	/**
	 * return the equivalences starting from the given node of the dag
	 * 
	 * @param named
	 *            when it's true only the equivalences that are named classes or
	 *            property are returned
	 */
	@Override
	public Set<Description> getEquivalences(Description desc, boolean named) {
		// equivalences over a dag
		if (dag != null) {
			Set<Description> equivalents = dag.getMapEquivalences().get(desc);

			// if there are no equivalent nodes return the node or nothing
			if (equivalents == null) {

				if (named) {
					if (namedClasses.contains(desc) | property.contains(desc)) {
						return Collections.unmodifiableSet(Collections
								.singleton(desc));
					} else { // return empty set if the node we are considering
								// (desc) is not a named class or propertu
						Set<Description> equivalences = Collections.emptySet();
						return equivalences;
					}
				}
				return Collections.unmodifiableSet(Collections.singleton(desc));
			}
			Set<Description> equivalences = new LinkedHashSet<Description>();
			if (named) {
				for (Description vertex : equivalents) {
					if (namedClasses.contains(vertex)
							| property.contains(vertex)) {
						equivalences.add(vertex);
					}
				}
			} else {
				equivalences = equivalents;
			}
			return Collections.unmodifiableSet(equivalences);
		}
		// if equivalences over a graph
		else {

			// search for cycles
			StrongConnectivityInspector<Description, DefaultEdge> inspector = new StrongConnectivityInspector<Description, DefaultEdge>(
					graph);

			// each set contains vertices which together form a strongly
			// connected component within the given graph
			List<Set<Description>> equivalenceSets = inspector
					.stronglyConnectedSets();

			Set<Description> equivalences = new LinkedHashSet<Description>();
			// I want to find the equivalent node of desc
			for (Set<Description> equivalenceSet : equivalenceSets) {
				if (equivalenceSet.size() >= 2) {
					if (equivalenceSet.contains(desc)) {
						if (named) {
							for (Description vertex : equivalenceSet) {
								if (namedClasses.contains(vertex)
										| property.contains(vertex)) {
									equivalences.add(vertex);
								}
							}
							return Collections.unmodifiableSet(equivalences);
						}

						return Collections.unmodifiableSet(equivalenceSet);
					}

				}

			}

			// if there are not equivalent node return the node or nothing
			if (named) {
				if (namedClasses.contains(desc) | property.contains(desc)) {
					return Collections.unmodifiableSet(Collections
							.singleton(desc));
				} else { // return empty set if the node we are considering
							// (desc) is not a named class or propertu
					equivalences = Collections.emptySet();
					return equivalences;
				}
			}
			return Collections.unmodifiableSet(Collections.singleton(desc));

		}
	}

	public Set<Set<Description>> getNodes(boolean named) {
		LinkedHashSet<Set<Description>> result = new LinkedHashSet<Set<Description>>();
		if (dag != null) {
			for (Description vertex : dag.vertexSet()) {
				result.add(getEquivalences(vertex, named));
			}
		} else {
			for (Description vertex : graph.vertexSet()) {
				result.add(getEquivalences(vertex, named));
			}
		}

		return result;

	}

	@Override
	public DAGImpl getDAG() {

		return dag;
	}

	public GraphImpl getGraph() {

		return graph;
	}

	
	/***
	 * Modifies the DAG so that \exists R = \exists R-, so that the reachability
	 * relation of the original DAG gets extended to the reachability relation
	 * of T and Sigma chains.
	 * 
	 * 
	 */
	
	public void getChainDAG() {
		if (dag != null) {
			// move everything to a graph that admits cycles
			GraphImpl modifiedGraph = new GraphImpl(DefaultEdge.class);

			// clone all the vertex and edges from dag

			for (Description v : dag.vertexSet()) {
				modifiedGraph.addVertex(v);

			}
			for (DefaultEdge e : dag.edgeSet()) {
				Description s = dag.getEdgeSource(e);
				Description t = dag.getEdgeTarget(e);

				modifiedGraph.addEdge(s, t, e);
			}

			Collection<Description> nodes = new HashSet<Description>(
					dag.vertexSet());
			OntologyFactory fac = OntologyFactoryImpl.getInstance();
			HashSet<Description> processedNodes = new HashSet<Description>();
			for (Description node : nodes) {
				if (!(node instanceof PropertySomeRestriction)
						|| processedNodes.contains(node)) {
					continue;
				}

				/*
				 * Adding a cycle between exists R and exists R- for each R.
				 */

				PropertySomeRestriction existsR = (PropertySomeRestriction) node;
				PropertySomeRestriction existsRin = fac
						.createPropertySomeRestriction(existsR.getPredicate(),
								!existsR.isInverse());
				Description existsNode = node;
				Description existsInvNode = dag.getNode(existsRin);
				Set<Set<Description>> childrenExist = new HashSet<Set<Description>>(
						getDirectChildren(existsNode, false));
				Set<Set<Description>> childrenExistInv = new HashSet<Set<Description>>(
						getDirectChildren(existsInvNode, false));

				for (Set<Description> children : childrenExist) {
					// for(Description child:children){
					// DAGOperations.addParentEdge(child, existsInvNode);
					Description firstChild = children.iterator().next();
					Description child = dag.getReplacements().get(firstChild);
					if (child == null)
						child = firstChild;
					if (!child.equals(existsInvNode))
						modifiedGraph.addEdge(child, existsInvNode);

					// }
				}
				for (Set<Description> children : childrenExistInv) {
					// for(Description child:children){
					// DAGOperations.addParentEdge(child, existsNode);
					Description firstChild = children.iterator().next();
					Description child = dag.getReplacements().get(firstChild);
					if (child == null)
						child = firstChild;
					if (!child.equals(existsNode))
						modifiedGraph.addEdge(child, existsNode);

					// }
				}

				Set<Set<Description>> parentExist = new HashSet<Set<Description>>(
						getDirectParents(existsNode, false));
				Set<Set<Description>> parentsExistInv = new HashSet<Set<Description>>(
						getDirectParents(existsInvNode, false));

				for (Set<Description> parents : parentExist) {
					Description firstParent = parents.iterator().next();
					Description parent = dag.getReplacements().get(firstParent);
					if (parent == null)
						parent = firstParent;
					if (!parent.equals(existsInvNode))
						modifiedGraph.addEdge(existsInvNode, parent);

					// }
				}

				for (Set<Description> parents : parentsExistInv) {
					Description firstParent = parents.iterator().next();
					Description parent = dag.getReplacements().get(firstParent);
					if (parent == null)
						parent = firstParent;
					if (!parent.equals(existsInvNode))
						modifiedGraph.addEdge(existsNode, parent);

					// }
				}

				processedNodes.add(existsInvNode);
				processedNodes.add(existsNode);
			}

			/* Collapsing the cycles */
			DAGBuilderImpl change2 = new DAGBuilderImpl(modifiedGraph,
					dag.getMapEquivalences(), dag.getReplacements());

			dag = (DAGImpl) change2.getDAG();

		} else // if graph
		{
			Collection<Description> nodes = new HashSet<Description>(
					graph.vertexSet());
			OntologyFactory fac = OntologyFactoryImpl.getInstance();
			HashSet<Description> processedNodes = new HashSet<Description>();
			for (Description node : nodes) {
				if (!(node instanceof PropertySomeRestriction)
						|| processedNodes.contains(node)) {
					continue;
				}

				/*
				 * Adding a cycle between exists R and exists R- for each R.
				 */

				PropertySomeRestriction existsR = (PropertySomeRestriction) node;
				PropertySomeRestriction existsRin = fac
						.createPropertySomeRestriction(existsR.getPredicate(),
								!existsR.isInverse());
				Description existsNode = node;
				Description existsInvNode = existsRin;
				Set<Set<Description>> childrenExist = new HashSet<Set<Description>>(
						getDirectChildren(existsNode, false));
				Set<Set<Description>> childrenExistInv = new HashSet<Set<Description>>(
						getDirectChildren(existsInvNode, false));

				for (Set<Description> children : childrenExist) {
					for (Description child : children) {
						// DAGOperations.addParentEdge(child, existsInvNode);
						graph.addEdge(child, existsInvNode);

					}
				}
				for (Set<Description> children : childrenExistInv) {
					for (Description child : children) {
						// DAGOperations.addParentEdge(child, existsNode);
						graph.addEdge(child, existsNode);

					}
				}

				Set<Set<Description>> parentExist = new HashSet<Set<Description>>(
						getDirectParents(existsNode, false));
				Set<Set<Description>> parentsExistInv = new HashSet<Set<Description>>(
						getDirectParents(existsInvNode, false));

				for (Set<Description> parents : parentExist) {
					for (Description parent : parents) {
						// DAGOperations.addParentEdge(existsInvNode, parent);
						graph.addEdge(existsInvNode, parent);

					}
				}

				for (Set<Description> parents : parentsExistInv) {
					for (Description parent : parents) {
						// DAGOperations.addParentEdge(existsNode,parent);
						graph.addEdge(existsNode, parent);

					}
				}

				processedNodes.add(existsInvNode);
				processedNodes.add(existsNode);
			}

			/* Collapsing the cycles */
			DAGBuilderImpl change2 = new DAGBuilderImpl(graph);

			dag = (DAGImpl) change2.getDAG();

		}

	}

	public Ontology getSigmaOntology() {
		OntologyFactory descFactory = new OntologyFactoryImpl();

		Ontology sigma = descFactory.createOntology("sigma");

		// DAGEdgeIterator edgeiterator = new DAGEdgeIterator(dag);
		OntologyFactory fac = OntologyFactoryImpl.getInstance();
		// for(DefaultEdge edge: dag.edgeSet()){
		// while (edgeiterator.hasNext()) {
		// Edge edge = edgeiterator.next();
		for (Description node : dag.vertexSet()) {
			for (Set<Description> descendants : getDescendants(node, false)) {
				Description firstDescendant = descendants.iterator().next();
				Description descendant = dag.getReplacements().get(
						firstDescendant);
				if (descendant == null)
					descendant = firstDescendant;
				Axiom axiom = null;
				/*
				 * Creating subClassOf or subPropertyOf axioms
				 */
				if (!descendant.equals(node)) {
					if (descendant instanceof ClassDescription) {
						ClassDescription sub = (ClassDescription) descendant;
						ClassDescription superp = (ClassDescription) node;
						if (superp instanceof PropertySomeRestriction)
							continue;

						Axiom ax = fac.createSubClassAxiom(sub, superp);
						sigma.addEntities(ax.getReferencedEntities());
						sigma.addAssertion(ax);
					} else {
						Property sub = (Property) descendant;
						Property superp = (Property) node;

						Axiom ax = fac.createSubPropertyAxiom(sub, superp);
						sigma.addEntities(ax.getReferencedEntities());

						sigma.addAssertion(ax);
					}

				}
			}
			for (Description equivalent : getEquivalences(node, false)) {
				if (!equivalent.equals(node)) {
					Axiom ax = null;
					if (node instanceof ClassDescription) {
						ClassDescription sub = (ClassDescription) node;
						ClassDescription superp = (ClassDescription) equivalent;
						if (!(superp instanceof PropertySomeRestriction)) {
							ax = fac.createSubClassAxiom(sub, superp);
							sigma.addEntities(ax.getReferencedEntities());
							sigma.addAssertion(ax);
						}

					} else {
						Property sub = (Property) node;
						Property superp = (Property) equivalent;

						ax = fac.createSubPropertyAxiom(sub, superp);
						sigma.addEntities(ax.getReferencedEntities());
						sigma.addAssertion(ax);

					}

					if (equivalent instanceof ClassDescription) {
						ClassDescription sub = (ClassDescription) equivalent;
						ClassDescription superp = (ClassDescription) node;
						if (!(superp instanceof PropertySomeRestriction)) {
							ax = fac.createSubClassAxiom(sub, superp);
							sigma.addEntities(ax.getReferencedEntities());
							sigma.addAssertion(ax);
						}

					} else {
						Property sub = (Property) equivalent;
						Property superp = (Property) node;

						ax = fac.createSubPropertyAxiom(sub, superp);
						sigma.addEntities(ax.getReferencedEntities());
						sigma.addAssertion(ax);

					}

				}

			}
		}
		// }

		return sigma;
	}

	public static Ontology getSigma(Ontology ontology) {
		OntologyFactory descFactory = new OntologyFactoryImpl();
		Ontology sigma = descFactory.createOntology("sigma");
		sigma.addConcepts(ontology.getConcepts());
		sigma.addRoles(ontology.getRoles());
		for (Axiom assertion : ontology.getAssertions()) {

			if (assertion instanceof SubClassAxiomImpl) {
				SubClassAxiomImpl inclusion = (SubClassAxiomImpl) assertion;
				Description parent = inclusion.getSuper();

				if (parent instanceof PropertySomeRestriction) {
					continue;
				}
			}

			sigma.addAssertion(assertion);
		}

		sigma.saturate();
		return sigma;
	}

}
=======
/*
 * Copyright (C) 2009-2013, Free University of Bozen Bolzano
 * This source code is available under the terms of the Affero General Public
 * License v3.
 * 
 * Please see LICENSE.txt for full license terms, including the availability of
 * proprietary exceptions.
 */
package it.unibz.krdb.obda.owlrefplatform.core.dagjgrapht;

import it.unibz.krdb.obda.ontology.Description;

import it.unibz.krdb.obda.ontology.Ontology;

import java.util.Set;

/**
 *  Retrieve all the connection built in our DAG 
 * 
 *
 */

public class TBoxReasonerImpl implements TBoxReasoner{


	public TBoxReasonerImpl(Ontology ontology){

	}

	@Override
	public Set<Set<Description>> getDirectChildren(Description desc) {
		// TODO Auto-generated method stub
		return null;
	}

	@Override
	public Set<Set<Description>> getDirectParents(Description desc) {
		// TODO Auto-generated method stub
		return null;
	}

	@Override
	public Set<Set<Description>> getDescendants(Description desc) {
		// TODO Auto-generated method stub
		return null;
	}

	@Override
	public Set<Set<Description>> getAncestors(Description desc) {
		// TODO Auto-generated method stub
		return null;
	}

	@Override
	public Set<Description> getEquivalences(Description description) {
		// TODO Auto-generated method stub
		return null;
	}

	@Override
	public void getNode() {
		// TODO Auto-generated method stub

	}

}
>>>>>>> 53fe9067
<|MERGE_RESOLUTION|>--- conflicted
+++ resolved
@@ -1,1117 +1,1056 @@
-<<<<<<< HEAD
-package it.unibz.krdb.obda.owlrefplatform.core.dagjgrapht;
-
-import it.unibz.krdb.obda.ontology.Axiom;
-import it.unibz.krdb.obda.ontology.ClassDescription;
-import it.unibz.krdb.obda.ontology.Description;
-import it.unibz.krdb.obda.ontology.OClass;
-import it.unibz.krdb.obda.ontology.Ontology;
-import it.unibz.krdb.obda.ontology.OntologyFactory;
-import it.unibz.krdb.obda.ontology.Property;
-import it.unibz.krdb.obda.ontology.PropertySomeRestriction;
-import it.unibz.krdb.obda.ontology.impl.OntologyFactoryImpl;
-import it.unibz.krdb.obda.ontology.impl.SubClassAxiomImpl;
-
-import java.util.Collection;
-import java.util.Collections;
-import java.util.HashSet;
-import java.util.LinkedHashSet;
-import java.util.List;
-import java.util.Set;
-
-import org.jgrapht.DirectedGraph;
-import org.jgrapht.alg.StrongConnectivityInspector;
-import org.jgrapht.graph.DefaultEdge;
-import org.jgrapht.graph.EdgeReversedGraph;
-import org.jgrapht.traverse.AbstractGraphIterator;
-import org.jgrapht.traverse.BreadthFirstIterator;
-
-/**
- * Retrieve all the connections built in DAG or graph
- * 
- * 
- */
-
-public class TBoxReasonerImpl implements TBoxReasoner {
-
-	DAGImpl dag;
-	GraphImpl graph;
-	AbstractGraphIterator<Description, DefaultEdge> iterator;
-
-	private Set<OClass> namedClasses;
-	private Set<Property> property;
-
-	public TBoxReasonerImpl(Ontology ontology, boolean named) {
-
-		// generate Graph
-		GraphBuilderImpl change = new GraphBuilderImpl(ontology);
-
-		graph = (GraphImpl) change.getGraph();
-
-		// generate DAG
-		DAGBuilderImpl change2 = new DAGBuilderImpl(graph);
-
-		dag = (DAGImpl) change2.getDAG();
-
-		if (named) // generate namedDAG
-		{
-			NamedDAGBuilderImpl transform = new NamedDAGBuilderImpl(dag);
-			dag = transform.getDAG();
-		}
-
-		namedClasses = dag.getClasses();
-		property = dag.getRoles();
-	}
-
-	public TBoxReasonerImpl(DAG dag) {
-		this.dag = (DAGImpl) dag;
-		namedClasses = dag.getClasses();
-		property = dag.getRoles();
-
-	}
-
-	// reasoner on the graph (cycles admitted)
-	public TBoxReasonerImpl(Graph graph) {
-		this.graph = (GraphImpl) graph;
-		namedClasses = graph.getClasses();
-		property = graph.getRoles();
-
-	}
-
-	/**
-	 * return the direct children starting from the given node of the dag
-	 * 
-	 * @param named
-	 *            when it's true only the children that correspond to named
-	 *            classes and property are returned
-	 * @result we return a set of set of description to distinguish between
-	 *         different nodes and equivalent nodes. equivalent nodes will be in
-	 *         the same set of description
-	 */
-	@Override
-	public Set<Set<Description>> getDirectChildren(Description desc,
-			boolean named) {
-		LinkedHashSet<Set<Description>> result = new LinkedHashSet<Set<Description>>();
-		if (dag != null) { // direct children over a dag
-
-			// take the representative node
-			Description node = dag.getReplacements().get(desc);
-			if (node == null)
-				node = desc;
-
-			Set<DefaultEdge> edges = dag.incomingEdgesOf(node);
-			for (DefaultEdge edge : edges) {
-				Description source = dag.getEdgeSource(edge);
-
-				// get the child node and its equivalent nodes
-				Set<Description> equivalences = getEquivalences(source, false);
-
-				if (named) { // if true I search only for the named nodes
-
-					Set<Description> namedEquivalences = getEquivalences(
-							source, true);
-
-					if (!namedEquivalences.isEmpty())
-						result.add(namedEquivalences);
-					else {
-
-						result.addAll(getNamedChildren(source));
-						// for (Description equivalent: equivalences){
-						// //I search for the first named description
-						// if(!namedEquivalences.contains(equivalent) ){
-						//
-						// result.addAll( getNamedChildren(equivalent));
-						// }
-						// }
-					}
-				}
-
-				else {
-
-					if (!equivalences.isEmpty())
-						result.add(equivalences);
-				}
-			}
-
-		} else // direct children over a graph
-		{
-
-			// get equivalences of the current node
-			Set<Description> equivalenceSet = getEquivalences(desc, false);
-			// I want to consider also the children of the equivalent nodes
-			for (Description n : equivalenceSet) {
-				Set<DefaultEdge> edges = graph.incomingEdgesOf(n);
-				for (DefaultEdge edge : edges) {
-					Description source = graph.getEdgeSource(edge);
-
-					// I don't want to consider as children the equivalent node
-					// of the current node desc
-					if (equivalenceSet.contains(source)) {
-						continue;
-					}
-					Set<Description> equivalences = getEquivalences(source,
-							false);
-
-					if (named) { // if true I search only for the named nodes
-
-						Set<Description> namedEquivalences = getEquivalences(
-								source, true);
-
-						if (!namedEquivalences.isEmpty())
-							result.add(namedEquivalences);
-						else {
-							for (Description node : equivalences) {
-								// I search for the first named description
-								if (!namedEquivalences.contains(node)) {
-
-									result.addAll(getNamedChildren(node));
-								}
-							}
-						}
-					}
-
-					else {
-
-						if (!equivalences.isEmpty())
-							result.add(equivalences);
-					}
-				}
-			}
-		}
-
-		return Collections.unmodifiableSet(result);
-	}
-
-	// private method that searches for the first named children
-
-	private Set<Set<Description>> getNamedChildren(Description desc) {
-		if (dag != null) {
-			LinkedHashSet<Set<Description>> result = new LinkedHashSet<Set<Description>>();
-
-			// get equivalences of the current node
-			Set<Description> equivalenceSet = getEquivalences(desc, false);
-			// I want to consider also the children of the equivalent nodes
-			if (!dag.containsVertex(desc)) {
-				System.out.println(desc);
-				System.out.println(equivalenceSet);
-			}
-			Set<DefaultEdge> edges = dag.incomingEdgesOf(desc);
-			for (DefaultEdge edge : edges) {
-				Description source = dag.getEdgeSource(edge);
-
-				// I don't want to consider as children the equivalent node of
-				// the current node desc
-				if (equivalenceSet.contains(source)) {
-					continue;
-				}
-				Set<Description> equivalences = getEquivalences(source, false);
-
-				Set<Description> namedEquivalences = getEquivalences(source,
-						true);
-
-				if (!namedEquivalences.isEmpty())
-					result.add(namedEquivalences);
-				else {
-					result.addAll(getNamedChildren(source));
-					// for (Description node: equivalences){
-					// //I search for the first named description
-					// if(!namedEquivalences.contains(node) ){
-					//
-					// result.addAll( getNamedChildren(node));
-					// }
-					// }
-				}
-			}
-			return result;
-		} else {
-			LinkedHashSet<Set<Description>> result = new LinkedHashSet<Set<Description>>();
-
-			// get equivalences of the current node
-			Set<Description> equivalenceSet = getEquivalences(desc, false);
-			// I want to consider also the children of the equivalent nodes
-
-			Set<DefaultEdge> edges = graph.incomingEdgesOf(desc);
-			for (DefaultEdge edge : edges) {
-				Description source = graph.getEdgeSource(edge);
-
-				// I don't want to consider as children the equivalent node of
-				// the current node desc
-				if (equivalenceSet.contains(source)) {
-					continue;
-				}
-				Set<Description> equivalences = getEquivalences(source, false);
-
-				Set<Description> namedEquivalences = getEquivalences(source,
-						true);
-
-				if (!namedEquivalences.isEmpty())
-					result.add(namedEquivalences);
-				else {
-					for (Description node : equivalences) {
-						// I search for the first named description
-						if (!namedEquivalences.contains(node)) {
-
-							result.addAll(getNamedChildren(node));
-						}
-					}
-				}
-			}
-			return result;
-		}
-
-	}
-
-	/**
-	 * return the direct parents starting from the given node of the dag
-	 * 
-	 * @param named
-	 *            when it's true only the parents that correspond to named
-	 *            classes or property are returned
-	 * */
-
-	@Override
-	public Set<Set<Description>> getDirectParents(Description desc,
-			boolean named) {
-
-		LinkedHashSet<Set<Description>> result = new LinkedHashSet<Set<Description>>();
-		if (dag != null) { // direct parents over a dag
-
-			// take the representative node
-			Description node = dag.getReplacements().get(desc);
-			if (node == null)
-				node = desc;
-
-			Set<DefaultEdge> edges = dag.outgoingEdgesOf(node);
-			for (DefaultEdge edge : edges) {
-				Description target = dag.getEdgeTarget(edge);
-
-				// get the child node and its equivalent nodes
-				Set<Description> equivalences = getEquivalences(target, false);
-
-				if (named) { // if true I search only for the named nodes
-
-					Set<Description> namedEquivalences = getEquivalences(
-							target, true);
-					if (!namedEquivalences.isEmpty())
-						result.add(namedEquivalences);
-					else {
-						result.addAll(getNamedParents(target));
-						// for (Description equivalent: equivalences){
-						// //I search for the first named description
-						// if(!namedEquivalences.contains(equivalent) ){
-						//
-						// result.addAll(getNamedParents(equivalent));
-						// }
-						// }
-					}
-
-				} else {
-
-					if (!equivalences.isEmpty())
-						result.add(equivalences);
-				}
-			}
-
-		} else // direct parents over a graph
-		{
-
-			// get equivalences of the current node
-			Set<Description> equivalenceSet = getEquivalences(desc, false);
-
-			// I want to consider also the parents of the equivalent nodes
-			for (Description n : equivalenceSet) {
-				Set<DefaultEdge> edges = graph.outgoingEdgesOf(n);
-				for (DefaultEdge edge : edges) {
-					Description target = graph.getEdgeTarget(edge);
-
-					// I don't want to consider as parents the equivalent node
-					// of the current node desc
-					if (equivalenceSet.contains(target)) {
-						continue;
-					}
-					Set<Description> equivalences = getEquivalences(target,
-							false);
-
-					if (named) { // if true I search only for the named nodes
-
-						Set<Description> namedEquivalences = getEquivalences(
-								target, true);
-						if (!namedEquivalences.isEmpty())
-							result.add(namedEquivalences);
-						else {
-							for (Description node : equivalences) {
-								// I search for the first named description
-								if (!namedEquivalences.contains(node)) {
-
-									result.addAll(getNamedParents(node));
-								}
-							}
-						}
-
-					} else {
-
-						if (!equivalences.isEmpty())
-							result.add(equivalences);
-					}
-				}
-			}
-		}
-
-		return Collections.unmodifiableSet(result);
-	}
-
-	// private method that search for the first named parents
-	private Set<Set<Description>> getNamedParents(Description desc) {
-		if (dag != null) {
-			LinkedHashSet<Set<Description>> result = new LinkedHashSet<Set<Description>>();
-
-			// get equivalences of the current node
-			Set<Description> equivalenceSet = getEquivalences(desc, false);
-			// I want to consider also the parents of the equivalent nodes
-
-			Set<DefaultEdge> edges = dag.outgoingEdgesOf(desc);
-			for (DefaultEdge edge : edges) {
-				Description target = dag.getEdgeTarget(edge);
-
-				// I don't want to consider as parents the equivalent node of
-				// the current node desc
-				if (equivalenceSet.contains(target)) {
-					continue;
-				}
-
-				Set<Description> namedEquivalences = getEquivalences(target,
-						true);
-
-				if (!namedEquivalences.isEmpty())
-					result.add(namedEquivalences);
-				else {
-					result.addAll(getNamedParents(target));
-					// for (Description node: equivalences){
-					// //I search for the first named description
-					// if(!namedEquivalences.contains(node) ){
-					//
-					// result.addAll(getNamedParents(node));
-					// }
-					// }
-				}
-			}
-			return result;
-		} else {
-			LinkedHashSet<Set<Description>> result = new LinkedHashSet<Set<Description>>();
-
-			// get equivalences of the current node
-			Set<Description> equivalenceSet = getEquivalences(desc, false);
-			// I want to consider also the parents of the equivalent nodes
-
-			Set<DefaultEdge> edges = graph.outgoingEdgesOf(desc);
-			for (DefaultEdge edge : edges) {
-				Description target = graph.getEdgeTarget(edge);
-
-				// I don't want to consider as parents the equivalent node of
-				// the current node desc
-				if (equivalenceSet.contains(target)) {
-					continue;
-				}
-				Set<Description> equivalences = getEquivalences(target, false);
-
-				Set<Description> namedEquivalences = getEquivalences(target,
-						true);
-
-				if (!namedEquivalences.isEmpty())
-					result.add(namedEquivalences);
-				else {
-					for (Description node : equivalences) {
-						// I search for the first named description
-						if (!namedEquivalences.contains(node)) {
-
-							result.addAll(getNamedParents(node));
-						}
-					}
-				}
-			}
-			return result;
-
-		}
-	}
-
-	/**
-	 * traverse the graph return the descendants starting from the given node of
-	 * the dag
-	 * 
-	 * @param named
-	 *            when it's true only the descendants that are named classes or
-	 *            property are returned
-	 */
-	@Override
-	public Set<Set<Description>> getDescendants(Description desc, boolean named) {
-		LinkedHashSet<Set<Description>> result = new LinkedHashSet<Set<Description>>();
-		if (dag != null) {
-
-			Description node = dag.getReplacements().get(desc);
-			if (node == null)
-				node = desc;
-			// reverse the dag
-			DirectedGraph<Description, DefaultEdge> reversed = new EdgeReversedGraph<Description, DefaultEdge>(
-					dag);
-
-			iterator = new BreadthFirstIterator<Description, DefaultEdge>(
-					reversed, node);
-
-			// I don't want to consider the current node
-			iterator.next();
-
-			Description startNode = desc;
-			Set<Description> sourcesStart = getEquivalences(startNode, named);
-			Set<Description> sourcesStartnoNode = new HashSet<Description>();
-			for (Description equivalent : sourcesStart) {
-				if (equivalent.equals(startNode))
-					continue;
-				sourcesStartnoNode.add(equivalent);
-
-			}
-
-			if (!sourcesStartnoNode.isEmpty())
-				result.add(sourcesStartnoNode);
-
-			// iterate over the subsequent nodes, they are all descendant of
-			// desc
-			while (iterator.hasNext()) {
-				Description child = iterator.next();
-
-				// add the node and its equivalent nodes
-
-				Set<Description> sources = getEquivalences(child, named);
-
-				if (!sources.isEmpty())
-					result.add(sources);
-
-			}
-		} else {
-			// reverse the graph
-			DirectedGraph<Description, DefaultEdge> reversed = new EdgeReversedGraph<Description, DefaultEdge>(
-					graph);
-
-			iterator = new BreadthFirstIterator<Description, DefaultEdge>(
-					reversed, desc);
-
-			// I don't want to consider the current node
-			Description current = iterator.next();
-
-			// get equivalences of the current node
-			Set<Description> equivalenceSet = getEquivalences(current, named);
-			// iterate over the subsequent nodes, they are all descendant of
-			// desc
-			while (iterator.hasNext()) {
-				Description node = iterator.next();
-
-				// I don't want to add between the descendants a node equivalent
-				// to the starting node
-				if (node.equals(current))
-					continue;
-
-				if (named) { // add only the named classes and property
-					if (namedClasses.contains(node) | property.contains(node)) {
-						Set<Description> sources = new HashSet<Description>();
-						sources.add(node);
-
-						result.add(sources);
-					}
-				} else {
-					Set<Description> sources = new HashSet<Description>();
-					sources.add(node);
-
-					result.add(sources);
-				}
-
-			}
-
-		}
-
-		// add each of them to the result
-		return Collections.unmodifiableSet(result);
-
-	}
-
-	/**
-	 * traverse the graph return the ancestors starting from the given node of
-	 * the dag
-	 * 
-	 * @param named
-	 *            when it's true only the ancestors that are named classes or
-	 *            property are returned
-	 */
-	@Override
-	public Set<Set<Description>> getAncestors(Description desc, boolean named) {
-		LinkedHashSet<Set<Description>> result = new LinkedHashSet<Set<Description>>();
-
-		if (dag != null) {
-			Description node = dag.getReplacements().get(desc);
-			if (node == null)
-				node = desc;
-
-			iterator = new BreadthFirstIterator<Description, DefaultEdge>(dag,
-					node);
-
-			// I don't want to consider the current node
-			Description start = iterator.next();
-
-			Description startNode = desc;
-			Set<Description> sourcesStart = getEquivalences(startNode, named);
-			Set<Description> sourcesStartnoNode = new HashSet<Description>();
-			for (Description equivalent : sourcesStart) {
-				if (equivalent.equals(startNode))
-					continue;
-				sourcesStartnoNode.add(equivalent);
-
-			}
-
-			if (!sourcesStartnoNode.isEmpty())
-				result.add(sourcesStartnoNode);
-
-			// iterate over the subsequent nodes, they are all ancestor of desc
-			while (iterator.hasNext()) {
-				Description parent = iterator.next();
-
-				// add the node and its equivalent nodes
-
-				Set<Description> sources = getEquivalences(parent, named);
-
-				if (!sources.isEmpty())
-					result.add(sources);
-
-			}
-		} else {
-
-			iterator = new BreadthFirstIterator<Description, DefaultEdge>(
-					graph, desc);
-
-			// I don't want to consider the current node
-			Description current = iterator.next();
-
-			// get equivalences of the current node
-			Set<Description> equivalenceSet = getEquivalences(current, named);
-			// iterate over the subsequent nodes, they are all ancestor of desc
-			while (iterator.hasNext()) {
-				Description node = iterator.next();
-
-				// I don't want to add between the ancestors a node equivalent
-				// to the starting node
-				if (current.equals(node))
-					continue;
-
-				if (named) { // add only the named classes and property
-					if (namedClasses.contains(node) | property.contains(node)) {
-						Set<Description> sources = new HashSet<Description>();
-						sources.add(node);
-
-						result.add(sources);
-					}
-				} else {
-					Set<Description> sources = new HashSet<Description>();
-					sources.add(node);
-
-					result.add(sources);
-				}
-
-			}
-
-		}
-
-		// add each of them to the result
-		return Collections.unmodifiableSet(result);
-
-	}
-
-	/**
-	 * return the equivalences starting from the given node of the dag
-	 * 
-	 * @param named
-	 *            when it's true only the equivalences that are named classes or
-	 *            property are returned
-	 */
-	@Override
-	public Set<Description> getEquivalences(Description desc, boolean named) {
-		// equivalences over a dag
-		if (dag != null) {
-			Set<Description> equivalents = dag.getMapEquivalences().get(desc);
-
-			// if there are no equivalent nodes return the node or nothing
-			if (equivalents == null) {
-
-				if (named) {
-					if (namedClasses.contains(desc) | property.contains(desc)) {
-						return Collections.unmodifiableSet(Collections
-								.singleton(desc));
-					} else { // return empty set if the node we are considering
-								// (desc) is not a named class or propertu
-						Set<Description> equivalences = Collections.emptySet();
-						return equivalences;
-					}
-				}
-				return Collections.unmodifiableSet(Collections.singleton(desc));
-			}
-			Set<Description> equivalences = new LinkedHashSet<Description>();
-			if (named) {
-				for (Description vertex : equivalents) {
-					if (namedClasses.contains(vertex)
-							| property.contains(vertex)) {
-						equivalences.add(vertex);
-					}
-				}
-			} else {
-				equivalences = equivalents;
-			}
-			return Collections.unmodifiableSet(equivalences);
-		}
-		// if equivalences over a graph
-		else {
-
-			// search for cycles
-			StrongConnectivityInspector<Description, DefaultEdge> inspector = new StrongConnectivityInspector<Description, DefaultEdge>(
-					graph);
-
-			// each set contains vertices which together form a strongly
-			// connected component within the given graph
-			List<Set<Description>> equivalenceSets = inspector
-					.stronglyConnectedSets();
-
-			Set<Description> equivalences = new LinkedHashSet<Description>();
-			// I want to find the equivalent node of desc
-			for (Set<Description> equivalenceSet : equivalenceSets) {
-				if (equivalenceSet.size() >= 2) {
-					if (equivalenceSet.contains(desc)) {
-						if (named) {
-							for (Description vertex : equivalenceSet) {
-								if (namedClasses.contains(vertex)
-										| property.contains(vertex)) {
-									equivalences.add(vertex);
-								}
-							}
-							return Collections.unmodifiableSet(equivalences);
-						}
-
-						return Collections.unmodifiableSet(equivalenceSet);
-					}
-
-				}
-
-			}
-
-			// if there are not equivalent node return the node or nothing
-			if (named) {
-				if (namedClasses.contains(desc) | property.contains(desc)) {
-					return Collections.unmodifiableSet(Collections
-							.singleton(desc));
-				} else { // return empty set if the node we are considering
-							// (desc) is not a named class or propertu
-					equivalences = Collections.emptySet();
-					return equivalences;
-				}
-			}
-			return Collections.unmodifiableSet(Collections.singleton(desc));
-
-		}
-	}
-
-	public Set<Set<Description>> getNodes(boolean named) {
-		LinkedHashSet<Set<Description>> result = new LinkedHashSet<Set<Description>>();
-		if (dag != null) {
-			for (Description vertex : dag.vertexSet()) {
-				result.add(getEquivalences(vertex, named));
-			}
-		} else {
-			for (Description vertex : graph.vertexSet()) {
-				result.add(getEquivalences(vertex, named));
-			}
-		}
-
-		return result;
-
-	}
-
-	@Override
-	public DAGImpl getDAG() {
-
-		return dag;
-	}
-
-	public GraphImpl getGraph() {
-
-		return graph;
-	}
-
-	
-	/***
-	 * Modifies the DAG so that \exists R = \exists R-, so that the reachability
-	 * relation of the original DAG gets extended to the reachability relation
-	 * of T and Sigma chains.
-	 * 
-	 * 
-	 */
-	
-	public void getChainDAG() {
-		if (dag != null) {
-			// move everything to a graph that admits cycles
-			GraphImpl modifiedGraph = new GraphImpl(DefaultEdge.class);
-
-			// clone all the vertex and edges from dag
-
-			for (Description v : dag.vertexSet()) {
-				modifiedGraph.addVertex(v);
-
-			}
-			for (DefaultEdge e : dag.edgeSet()) {
-				Description s = dag.getEdgeSource(e);
-				Description t = dag.getEdgeTarget(e);
-
-				modifiedGraph.addEdge(s, t, e);
-			}
-
-			Collection<Description> nodes = new HashSet<Description>(
-					dag.vertexSet());
-			OntologyFactory fac = OntologyFactoryImpl.getInstance();
-			HashSet<Description> processedNodes = new HashSet<Description>();
-			for (Description node : nodes) {
-				if (!(node instanceof PropertySomeRestriction)
-						|| processedNodes.contains(node)) {
-					continue;
-				}
-
-				/*
-				 * Adding a cycle between exists R and exists R- for each R.
-				 */
-
-				PropertySomeRestriction existsR = (PropertySomeRestriction) node;
-				PropertySomeRestriction existsRin = fac
-						.createPropertySomeRestriction(existsR.getPredicate(),
-								!existsR.isInverse());
-				Description existsNode = node;
-				Description existsInvNode = dag.getNode(existsRin);
-				Set<Set<Description>> childrenExist = new HashSet<Set<Description>>(
-						getDirectChildren(existsNode, false));
-				Set<Set<Description>> childrenExistInv = new HashSet<Set<Description>>(
-						getDirectChildren(existsInvNode, false));
-
-				for (Set<Description> children : childrenExist) {
-					// for(Description child:children){
-					// DAGOperations.addParentEdge(child, existsInvNode);
-					Description firstChild = children.iterator().next();
-					Description child = dag.getReplacements().get(firstChild);
-					if (child == null)
-						child = firstChild;
-					if (!child.equals(existsInvNode))
-						modifiedGraph.addEdge(child, existsInvNode);
-
-					// }
-				}
-				for (Set<Description> children : childrenExistInv) {
-					// for(Description child:children){
-					// DAGOperations.addParentEdge(child, existsNode);
-					Description firstChild = children.iterator().next();
-					Description child = dag.getReplacements().get(firstChild);
-					if (child == null)
-						child = firstChild;
-					if (!child.equals(existsNode))
-						modifiedGraph.addEdge(child, existsNode);
-
-					// }
-				}
-
-				Set<Set<Description>> parentExist = new HashSet<Set<Description>>(
-						getDirectParents(existsNode, false));
-				Set<Set<Description>> parentsExistInv = new HashSet<Set<Description>>(
-						getDirectParents(existsInvNode, false));
-
-				for (Set<Description> parents : parentExist) {
-					Description firstParent = parents.iterator().next();
-					Description parent = dag.getReplacements().get(firstParent);
-					if (parent == null)
-						parent = firstParent;
-					if (!parent.equals(existsInvNode))
-						modifiedGraph.addEdge(existsInvNode, parent);
-
-					// }
-				}
-
-				for (Set<Description> parents : parentsExistInv) {
-					Description firstParent = parents.iterator().next();
-					Description parent = dag.getReplacements().get(firstParent);
-					if (parent == null)
-						parent = firstParent;
-					if (!parent.equals(existsInvNode))
-						modifiedGraph.addEdge(existsNode, parent);
-
-					// }
-				}
-
-				processedNodes.add(existsInvNode);
-				processedNodes.add(existsNode);
-			}
-
-			/* Collapsing the cycles */
-			DAGBuilderImpl change2 = new DAGBuilderImpl(modifiedGraph,
-					dag.getMapEquivalences(), dag.getReplacements());
-
-			dag = (DAGImpl) change2.getDAG();
-
-		} else // if graph
-		{
-			Collection<Description> nodes = new HashSet<Description>(
-					graph.vertexSet());
-			OntologyFactory fac = OntologyFactoryImpl.getInstance();
-			HashSet<Description> processedNodes = new HashSet<Description>();
-			for (Description node : nodes) {
-				if (!(node instanceof PropertySomeRestriction)
-						|| processedNodes.contains(node)) {
-					continue;
-				}
-
-				/*
-				 * Adding a cycle between exists R and exists R- for each R.
-				 */
-
-				PropertySomeRestriction existsR = (PropertySomeRestriction) node;
-				PropertySomeRestriction existsRin = fac
-						.createPropertySomeRestriction(existsR.getPredicate(),
-								!existsR.isInverse());
-				Description existsNode = node;
-				Description existsInvNode = existsRin;
-				Set<Set<Description>> childrenExist = new HashSet<Set<Description>>(
-						getDirectChildren(existsNode, false));
-				Set<Set<Description>> childrenExistInv = new HashSet<Set<Description>>(
-						getDirectChildren(existsInvNode, false));
-
-				for (Set<Description> children : childrenExist) {
-					for (Description child : children) {
-						// DAGOperations.addParentEdge(child, existsInvNode);
-						graph.addEdge(child, existsInvNode);
-
-					}
-				}
-				for (Set<Description> children : childrenExistInv) {
-					for (Description child : children) {
-						// DAGOperations.addParentEdge(child, existsNode);
-						graph.addEdge(child, existsNode);
-
-					}
-				}
-
-				Set<Set<Description>> parentExist = new HashSet<Set<Description>>(
-						getDirectParents(existsNode, false));
-				Set<Set<Description>> parentsExistInv = new HashSet<Set<Description>>(
-						getDirectParents(existsInvNode, false));
-
-				for (Set<Description> parents : parentExist) {
-					for (Description parent : parents) {
-						// DAGOperations.addParentEdge(existsInvNode, parent);
-						graph.addEdge(existsInvNode, parent);
-
-					}
-				}
-
-				for (Set<Description> parents : parentsExistInv) {
-					for (Description parent : parents) {
-						// DAGOperations.addParentEdge(existsNode,parent);
-						graph.addEdge(existsNode, parent);
-
-					}
-				}
-
-				processedNodes.add(existsInvNode);
-				processedNodes.add(existsNode);
-			}
-
-			/* Collapsing the cycles */
-			DAGBuilderImpl change2 = new DAGBuilderImpl(graph);
-
-			dag = (DAGImpl) change2.getDAG();
-
-		}
-
-	}
-
-	public Ontology getSigmaOntology() {
-		OntologyFactory descFactory = new OntologyFactoryImpl();
-
-		Ontology sigma = descFactory.createOntology("sigma");
-
-		// DAGEdgeIterator edgeiterator = new DAGEdgeIterator(dag);
-		OntologyFactory fac = OntologyFactoryImpl.getInstance();
-		// for(DefaultEdge edge: dag.edgeSet()){
-		// while (edgeiterator.hasNext()) {
-		// Edge edge = edgeiterator.next();
-		for (Description node : dag.vertexSet()) {
-			for (Set<Description> descendants : getDescendants(node, false)) {
-				Description firstDescendant = descendants.iterator().next();
-				Description descendant = dag.getReplacements().get(
-						firstDescendant);
-				if (descendant == null)
-					descendant = firstDescendant;
-				Axiom axiom = null;
-				/*
-				 * Creating subClassOf or subPropertyOf axioms
-				 */
-				if (!descendant.equals(node)) {
-					if (descendant instanceof ClassDescription) {
-						ClassDescription sub = (ClassDescription) descendant;
-						ClassDescription superp = (ClassDescription) node;
-						if (superp instanceof PropertySomeRestriction)
-							continue;
-
-						Axiom ax = fac.createSubClassAxiom(sub, superp);
-						sigma.addEntities(ax.getReferencedEntities());
-						sigma.addAssertion(ax);
-					} else {
-						Property sub = (Property) descendant;
-						Property superp = (Property) node;
-
-						Axiom ax = fac.createSubPropertyAxiom(sub, superp);
-						sigma.addEntities(ax.getReferencedEntities());
-
-						sigma.addAssertion(ax);
-					}
-
-				}
-			}
-			for (Description equivalent : getEquivalences(node, false)) {
-				if (!equivalent.equals(node)) {
-					Axiom ax = null;
-					if (node instanceof ClassDescription) {
-						ClassDescription sub = (ClassDescription) node;
-						ClassDescription superp = (ClassDescription) equivalent;
-						if (!(superp instanceof PropertySomeRestriction)) {
-							ax = fac.createSubClassAxiom(sub, superp);
-							sigma.addEntities(ax.getReferencedEntities());
-							sigma.addAssertion(ax);
-						}
-
-					} else {
-						Property sub = (Property) node;
-						Property superp = (Property) equivalent;
-
-						ax = fac.createSubPropertyAxiom(sub, superp);
-						sigma.addEntities(ax.getReferencedEntities());
-						sigma.addAssertion(ax);
-
-					}
-
-					if (equivalent instanceof ClassDescription) {
-						ClassDescription sub = (ClassDescription) equivalent;
-						ClassDescription superp = (ClassDescription) node;
-						if (!(superp instanceof PropertySomeRestriction)) {
-							ax = fac.createSubClassAxiom(sub, superp);
-							sigma.addEntities(ax.getReferencedEntities());
-							sigma.addAssertion(ax);
-						}
-
-					} else {
-						Property sub = (Property) equivalent;
-						Property superp = (Property) node;
-
-						ax = fac.createSubPropertyAxiom(sub, superp);
-						sigma.addEntities(ax.getReferencedEntities());
-						sigma.addAssertion(ax);
-
-					}
-
-				}
-
-			}
-		}
-		// }
-
-		return sigma;
-	}
-
-	public static Ontology getSigma(Ontology ontology) {
-		OntologyFactory descFactory = new OntologyFactoryImpl();
-		Ontology sigma = descFactory.createOntology("sigma");
-		sigma.addConcepts(ontology.getConcepts());
-		sigma.addRoles(ontology.getRoles());
-		for (Axiom assertion : ontology.getAssertions()) {
-
-			if (assertion instanceof SubClassAxiomImpl) {
-				SubClassAxiomImpl inclusion = (SubClassAxiomImpl) assertion;
-				Description parent = inclusion.getSuper();
-
-				if (parent instanceof PropertySomeRestriction) {
-					continue;
-				}
-			}
-
-			sigma.addAssertion(assertion);
-		}
-
-		sigma.saturate();
-		return sigma;
-	}
-
-}
-=======
-/*
- * Copyright (C) 2009-2013, Free University of Bozen Bolzano
- * This source code is available under the terms of the Affero General Public
- * License v3.
- * 
- * Please see LICENSE.txt for full license terms, including the availability of
- * proprietary exceptions.
- */
-package it.unibz.krdb.obda.owlrefplatform.core.dagjgrapht;
-
-import it.unibz.krdb.obda.ontology.Description;
-
-import it.unibz.krdb.obda.ontology.Ontology;
-
-import java.util.Set;
-
-/**
- *  Retrieve all the connection built in our DAG 
- * 
- *
- */
-
-public class TBoxReasonerImpl implements TBoxReasoner{
-
-
-	public TBoxReasonerImpl(Ontology ontology){
-
-	}
-
-	@Override
-	public Set<Set<Description>> getDirectChildren(Description desc) {
-		// TODO Auto-generated method stub
-		return null;
-	}
-
-	@Override
-	public Set<Set<Description>> getDirectParents(Description desc) {
-		// TODO Auto-generated method stub
-		return null;
-	}
-
-	@Override
-	public Set<Set<Description>> getDescendants(Description desc) {
-		// TODO Auto-generated method stub
-		return null;
-	}
-
-	@Override
-	public Set<Set<Description>> getAncestors(Description desc) {
-		// TODO Auto-generated method stub
-		return null;
-	}
-
-	@Override
-	public Set<Description> getEquivalences(Description description) {
-		// TODO Auto-generated method stub
-		return null;
-	}
-
-	@Override
-	public void getNode() {
-		// TODO Auto-generated method stub
-
-	}
-
-}
->>>>>>> 53fe9067
+/*
+ * Copyright (C) 2009-2013, Free University of Bozen Bolzano
+ * This source code is available under the terms of the Affero General Public
+ * License v3.
+ * 
+ * Please see LICENSE.txt for full license terms, including the availability of
+ * proprietary exceptions.
+ */
+package it.unibz.krdb.obda.owlrefplatform.core.dagjgrapht;
+
+import it.unibz.krdb.obda.ontology.Axiom;
+import it.unibz.krdb.obda.ontology.ClassDescription;
+import it.unibz.krdb.obda.ontology.Description;
+import it.unibz.krdb.obda.ontology.OClass;
+import it.unibz.krdb.obda.ontology.Ontology;
+import it.unibz.krdb.obda.ontology.OntologyFactory;
+import it.unibz.krdb.obda.ontology.Property;
+import it.unibz.krdb.obda.ontology.PropertySomeRestriction;
+import it.unibz.krdb.obda.ontology.impl.OntologyFactoryImpl;
+import it.unibz.krdb.obda.ontology.impl.SubClassAxiomImpl;
+
+import java.util.Collection;
+import java.util.Collections;
+import java.util.HashSet;
+import java.util.LinkedHashSet;
+import java.util.List;
+import java.util.Set;
+
+import org.jgrapht.DirectedGraph;
+import org.jgrapht.alg.StrongConnectivityInspector;
+import org.jgrapht.graph.DefaultEdge;
+import org.jgrapht.graph.EdgeReversedGraph;
+import org.jgrapht.traverse.AbstractGraphIterator;
+import org.jgrapht.traverse.BreadthFirstIterator;
+
+/**
+ * Retrieve all the connections built in DAG or graph
+ * 
+ * 
+ */
+
+public class TBoxReasonerImpl implements TBoxReasoner {
+
+	DAGImpl dag;
+	GraphImpl graph;
+	AbstractGraphIterator<Description, DefaultEdge> iterator;
+
+	private Set<OClass> namedClasses;
+	private Set<Property> property;
+
+	public TBoxReasonerImpl(Ontology ontology, boolean named) {
+
+		// generate Graph
+		GraphBuilderImpl change = new GraphBuilderImpl(ontology);
+
+		graph = (GraphImpl) change.getGraph();
+
+		// generate DAG
+		DAGBuilderImpl change2 = new DAGBuilderImpl(graph);
+
+		dag = (DAGImpl) change2.getDAG();
+
+		if (named) // generate namedDAG
+		{
+			NamedDAGBuilderImpl transform = new NamedDAGBuilderImpl(dag);
+			dag = transform.getDAG();
+		}
+
+		namedClasses = dag.getClasses();
+		property = dag.getRoles();
+	}
+
+	public TBoxReasonerImpl(DAG dag) {
+		this.dag = (DAGImpl) dag;
+		namedClasses = dag.getClasses();
+		property = dag.getRoles();
+
+	}
+
+	// reasoner on the graph (cycles admitted)
+	public TBoxReasonerImpl(Graph graph) {
+		this.graph = (GraphImpl) graph;
+		namedClasses = graph.getClasses();
+		property = graph.getRoles();
+
+	}
+
+	/**
+	 * return the direct children starting from the given node of the dag
+	 * 
+	 * @param named
+	 *            when it's true only the children that correspond to named
+	 *            classes and property are returned
+	 * @result we return a set of set of description to distinguish between
+	 *         different nodes and equivalent nodes. equivalent nodes will be in
+	 *         the same set of description
+	 */
+	@Override
+	public Set<Set<Description>> getDirectChildren(Description desc,
+			boolean named) {
+		LinkedHashSet<Set<Description>> result = new LinkedHashSet<Set<Description>>();
+		if (dag != null) { // direct children over a dag
+
+			// take the representative node
+			Description node = dag.getReplacements().get(desc);
+			if (node == null)
+				node = desc;
+
+			Set<DefaultEdge> edges = dag.incomingEdgesOf(node);
+			for (DefaultEdge edge : edges) {
+				Description source = dag.getEdgeSource(edge);
+
+				// get the child node and its equivalent nodes
+				Set<Description> equivalences = getEquivalences(source, false);
+
+				if (named) { // if true I search only for the named nodes
+
+					Set<Description> namedEquivalences = getEquivalences(
+							source, true);
+
+					if (!namedEquivalences.isEmpty())
+						result.add(namedEquivalences);
+					else {
+
+						result.addAll(getNamedChildren(source));
+						// for (Description equivalent: equivalences){
+						// //I search for the first named description
+						// if(!namedEquivalences.contains(equivalent) ){
+						//
+						// result.addAll( getNamedChildren(equivalent));
+						// }
+						// }
+					}
+				}
+
+				else {
+
+					if (!equivalences.isEmpty())
+						result.add(equivalences);
+				}
+			}
+
+		} else // direct children over a graph
+		{
+
+			// get equivalences of the current node
+			Set<Description> equivalenceSet = getEquivalences(desc, false);
+			// I want to consider also the children of the equivalent nodes
+			for (Description n : equivalenceSet) {
+				Set<DefaultEdge> edges = graph.incomingEdgesOf(n);
+				for (DefaultEdge edge : edges) {
+					Description source = graph.getEdgeSource(edge);
+
+					// I don't want to consider as children the equivalent node
+					// of the current node desc
+					if (equivalenceSet.contains(source)) {
+						continue;
+					}
+					Set<Description> equivalences = getEquivalences(source,
+							false);
+
+					if (named) { // if true I search only for the named nodes
+
+						Set<Description> namedEquivalences = getEquivalences(
+								source, true);
+
+						if (!namedEquivalences.isEmpty())
+							result.add(namedEquivalences);
+						else {
+							for (Description node : equivalences) {
+								// I search for the first named description
+								if (!namedEquivalences.contains(node)) {
+
+									result.addAll(getNamedChildren(node));
+								}
+							}
+						}
+					}
+
+					else {
+
+						if (!equivalences.isEmpty())
+							result.add(equivalences);
+					}
+				}
+			}
+		}
+
+		return Collections.unmodifiableSet(result);
+	}
+
+	// private method that searches for the first named children
+
+	private Set<Set<Description>> getNamedChildren(Description desc) {
+		if (dag != null) {
+			LinkedHashSet<Set<Description>> result = new LinkedHashSet<Set<Description>>();
+
+			// get equivalences of the current node
+			Set<Description> equivalenceSet = getEquivalences(desc, false);
+			// I want to consider also the children of the equivalent nodes
+			if (!dag.containsVertex(desc)) {
+				System.out.println(desc);
+				System.out.println(equivalenceSet);
+			}
+			Set<DefaultEdge> edges = dag.incomingEdgesOf(desc);
+			for (DefaultEdge edge : edges) {
+				Description source = dag.getEdgeSource(edge);
+
+				// I don't want to consider as children the equivalent node of
+				// the current node desc
+				if (equivalenceSet.contains(source)) {
+					continue;
+				}
+				Set<Description> equivalences = getEquivalences(source, false);
+
+				Set<Description> namedEquivalences = getEquivalences(source,
+						true);
+
+				if (!namedEquivalences.isEmpty())
+					result.add(namedEquivalences);
+				else {
+					result.addAll(getNamedChildren(source));
+					// for (Description node: equivalences){
+					// //I search for the first named description
+					// if(!namedEquivalences.contains(node) ){
+					//
+					// result.addAll( getNamedChildren(node));
+					// }
+					// }
+				}
+			}
+			return result;
+		} else {
+			LinkedHashSet<Set<Description>> result = new LinkedHashSet<Set<Description>>();
+
+			// get equivalences of the current node
+			Set<Description> equivalenceSet = getEquivalences(desc, false);
+			// I want to consider also the children of the equivalent nodes
+
+			Set<DefaultEdge> edges = graph.incomingEdgesOf(desc);
+			for (DefaultEdge edge : edges) {
+				Description source = graph.getEdgeSource(edge);
+
+				// I don't want to consider as children the equivalent node of
+				// the current node desc
+				if (equivalenceSet.contains(source)) {
+					continue;
+				}
+				Set<Description> equivalences = getEquivalences(source, false);
+
+				Set<Description> namedEquivalences = getEquivalences(source,
+						true);
+
+				if (!namedEquivalences.isEmpty())
+					result.add(namedEquivalences);
+				else {
+					for (Description node : equivalences) {
+						// I search for the first named description
+						if (!namedEquivalences.contains(node)) {
+
+							result.addAll(getNamedChildren(node));
+						}
+					}
+				}
+			}
+			return result;
+		}
+
+	}
+
+	/**
+	 * return the direct parents starting from the given node of the dag
+	 * 
+	 * @param named
+	 *            when it's true only the parents that correspond to named
+	 *            classes or property are returned
+	 * */
+
+	@Override
+	public Set<Set<Description>> getDirectParents(Description desc,
+			boolean named) {
+
+		LinkedHashSet<Set<Description>> result = new LinkedHashSet<Set<Description>>();
+		if (dag != null) { // direct parents over a dag
+
+			// take the representative node
+			Description node = dag.getReplacements().get(desc);
+			if (node == null)
+				node = desc;
+
+			Set<DefaultEdge> edges = dag.outgoingEdgesOf(node);
+			for (DefaultEdge edge : edges) {
+				Description target = dag.getEdgeTarget(edge);
+
+				// get the child node and its equivalent nodes
+				Set<Description> equivalences = getEquivalences(target, false);
+
+				if (named) { // if true I search only for the named nodes
+
+					Set<Description> namedEquivalences = getEquivalences(
+							target, true);
+					if (!namedEquivalences.isEmpty())
+						result.add(namedEquivalences);
+					else {
+						result.addAll(getNamedParents(target));
+						// for (Description equivalent: equivalences){
+						// //I search for the first named description
+						// if(!namedEquivalences.contains(equivalent) ){
+						//
+						// result.addAll(getNamedParents(equivalent));
+						// }
+						// }
+					}
+
+				} else {
+
+					if (!equivalences.isEmpty())
+						result.add(equivalences);
+				}
+			}
+
+		} else // direct parents over a graph
+		{
+
+			// get equivalences of the current node
+			Set<Description> equivalenceSet = getEquivalences(desc, false);
+
+			// I want to consider also the parents of the equivalent nodes
+			for (Description n : equivalenceSet) {
+				Set<DefaultEdge> edges = graph.outgoingEdgesOf(n);
+				for (DefaultEdge edge : edges) {
+					Description target = graph.getEdgeTarget(edge);
+
+					// I don't want to consider as parents the equivalent node
+					// of the current node desc
+					if (equivalenceSet.contains(target)) {
+						continue;
+					}
+					Set<Description> equivalences = getEquivalences(target,
+							false);
+
+					if (named) { // if true I search only for the named nodes
+
+						Set<Description> namedEquivalences = getEquivalences(
+								target, true);
+						if (!namedEquivalences.isEmpty())
+							result.add(namedEquivalences);
+						else {
+							for (Description node : equivalences) {
+								// I search for the first named description
+								if (!namedEquivalences.contains(node)) {
+
+									result.addAll(getNamedParents(node));
+								}
+							}
+						}
+
+					} else {
+
+						if (!equivalences.isEmpty())
+							result.add(equivalences);
+					}
+				}
+			}
+		}
+
+		return Collections.unmodifiableSet(result);
+	}
+
+	// private method that search for the first named parents
+	private Set<Set<Description>> getNamedParents(Description desc) {
+		if (dag != null) {
+			LinkedHashSet<Set<Description>> result = new LinkedHashSet<Set<Description>>();
+
+			// get equivalences of the current node
+			Set<Description> equivalenceSet = getEquivalences(desc, false);
+			// I want to consider also the parents of the equivalent nodes
+
+			Set<DefaultEdge> edges = dag.outgoingEdgesOf(desc);
+			for (DefaultEdge edge : edges) {
+				Description target = dag.getEdgeTarget(edge);
+
+				// I don't want to consider as parents the equivalent node of
+				// the current node desc
+				if (equivalenceSet.contains(target)) {
+					continue;
+				}
+
+				Set<Description> namedEquivalences = getEquivalences(target,
+						true);
+
+				if (!namedEquivalences.isEmpty())
+					result.add(namedEquivalences);
+				else {
+					result.addAll(getNamedParents(target));
+					// for (Description node: equivalences){
+					// //I search for the first named description
+					// if(!namedEquivalences.contains(node) ){
+					//
+					// result.addAll(getNamedParents(node));
+					// }
+					// }
+				}
+			}
+			return result;
+		} else {
+			LinkedHashSet<Set<Description>> result = new LinkedHashSet<Set<Description>>();
+
+			// get equivalences of the current node
+			Set<Description> equivalenceSet = getEquivalences(desc, false);
+			// I want to consider also the parents of the equivalent nodes
+
+			Set<DefaultEdge> edges = graph.outgoingEdgesOf(desc);
+			for (DefaultEdge edge : edges) {
+				Description target = graph.getEdgeTarget(edge);
+
+				// I don't want to consider as parents the equivalent node of
+				// the current node desc
+				if (equivalenceSet.contains(target)) {
+					continue;
+				}
+				Set<Description> equivalences = getEquivalences(target, false);
+
+				Set<Description> namedEquivalences = getEquivalences(target,
+						true);
+
+				if (!namedEquivalences.isEmpty())
+					result.add(namedEquivalences);
+				else {
+					for (Description node : equivalences) {
+						// I search for the first named description
+						if (!namedEquivalences.contains(node)) {
+
+							result.addAll(getNamedParents(node));
+						}
+					}
+				}
+			}
+			return result;
+
+		}
+	}
+
+	/**
+	 * traverse the graph return the descendants starting from the given node of
+	 * the dag
+	 * 
+	 * @param named
+	 *            when it's true only the descendants that are named classes or
+	 *            property are returned
+	 */
+	@Override
+	public Set<Set<Description>> getDescendants(Description desc, boolean named) {
+		LinkedHashSet<Set<Description>> result = new LinkedHashSet<Set<Description>>();
+		if (dag != null) {
+
+			Description node = dag.getReplacements().get(desc);
+			if (node == null)
+				node = desc;
+			// reverse the dag
+			DirectedGraph<Description, DefaultEdge> reversed = new EdgeReversedGraph<Description, DefaultEdge>(
+					dag);
+
+			iterator = new BreadthFirstIterator<Description, DefaultEdge>(
+					reversed, node);
+
+			// I don't want to consider the current node
+			iterator.next();
+
+			Description startNode = desc;
+			Set<Description> sourcesStart = getEquivalences(startNode, named);
+			Set<Description> sourcesStartnoNode = new HashSet<Description>();
+			for (Description equivalent : sourcesStart) {
+				if (equivalent.equals(startNode))
+					continue;
+				sourcesStartnoNode.add(equivalent);
+
+			}
+
+			if (!sourcesStartnoNode.isEmpty())
+				result.add(sourcesStartnoNode);
+
+			// iterate over the subsequent nodes, they are all descendant of
+			// desc
+			while (iterator.hasNext()) {
+				Description child = iterator.next();
+
+				// add the node and its equivalent nodes
+
+				Set<Description> sources = getEquivalences(child, named);
+
+				if (!sources.isEmpty())
+					result.add(sources);
+
+			}
+		} else {
+			// reverse the graph
+			DirectedGraph<Description, DefaultEdge> reversed = new EdgeReversedGraph<Description, DefaultEdge>(
+					graph);
+
+			iterator = new BreadthFirstIterator<Description, DefaultEdge>(
+					reversed, desc);
+
+			// I don't want to consider the current node
+			Description current = iterator.next();
+
+			// get equivalences of the current node
+			Set<Description> equivalenceSet = getEquivalences(current, named);
+			// iterate over the subsequent nodes, they are all descendant of
+			// desc
+			while (iterator.hasNext()) {
+				Description node = iterator.next();
+
+				// I don't want to add between the descendants a node equivalent
+				// to the starting node
+				if (node.equals(current))
+					continue;
+
+				if (named) { // add only the named classes and property
+					if (namedClasses.contains(node) | property.contains(node)) {
+						Set<Description> sources = new HashSet<Description>();
+						sources.add(node);
+
+						result.add(sources);
+					}
+				} else {
+					Set<Description> sources = new HashSet<Description>();
+					sources.add(node);
+
+					result.add(sources);
+				}
+
+			}
+
+		}
+
+		// add each of them to the result
+		return Collections.unmodifiableSet(result);
+
+	}
+
+	/**
+	 * traverse the graph return the ancestors starting from the given node of
+	 * the dag
+	 * 
+	 * @param named
+	 *            when it's true only the ancestors that are named classes or
+	 *            property are returned
+	 */
+	@Override
+	public Set<Set<Description>> getAncestors(Description desc, boolean named) {
+		LinkedHashSet<Set<Description>> result = new LinkedHashSet<Set<Description>>();
+
+		if (dag != null) {
+			Description node = dag.getReplacements().get(desc);
+			if (node == null)
+				node = desc;
+
+			iterator = new BreadthFirstIterator<Description, DefaultEdge>(dag,
+					node);
+
+			// I don't want to consider the current node
+			Description start = iterator.next();
+
+			Description startNode = desc;
+			Set<Description> sourcesStart = getEquivalences(startNode, named);
+			Set<Description> sourcesStartnoNode = new HashSet<Description>();
+			for (Description equivalent : sourcesStart) {
+				if (equivalent.equals(startNode))
+					continue;
+				sourcesStartnoNode.add(equivalent);
+
+			}
+
+			if (!sourcesStartnoNode.isEmpty())
+				result.add(sourcesStartnoNode);
+
+			// iterate over the subsequent nodes, they are all ancestor of desc
+			while (iterator.hasNext()) {
+				Description parent = iterator.next();
+
+				// add the node and its equivalent nodes
+
+				Set<Description> sources = getEquivalences(parent, named);
+
+				if (!sources.isEmpty())
+					result.add(sources);
+
+			}
+		} else {
+
+			iterator = new BreadthFirstIterator<Description, DefaultEdge>(
+					graph, desc);
+
+			// I don't want to consider the current node
+			Description current = iterator.next();
+
+			// get equivalences of the current node
+			Set<Description> equivalenceSet = getEquivalences(current, named);
+			// iterate over the subsequent nodes, they are all ancestor of desc
+			while (iterator.hasNext()) {
+				Description node = iterator.next();
+
+				// I don't want to add between the ancestors a node equivalent
+				// to the starting node
+				if (current.equals(node))
+					continue;
+
+				if (named) { // add only the named classes and property
+					if (namedClasses.contains(node) | property.contains(node)) {
+						Set<Description> sources = new HashSet<Description>();
+						sources.add(node);
+
+						result.add(sources);
+					}
+				} else {
+					Set<Description> sources = new HashSet<Description>();
+					sources.add(node);
+
+					result.add(sources);
+				}
+
+			}
+
+		}
+
+		// add each of them to the result
+		return Collections.unmodifiableSet(result);
+
+	}
+
+	/**
+	 * return the equivalences starting from the given node of the dag
+	 * 
+	 * @param named
+	 *            when it's true only the equivalences that are named classes or
+	 *            property are returned
+	 */
+	@Override
+	public Set<Description> getEquivalences(Description desc, boolean named) {
+		// equivalences over a dag
+		if (dag != null) {
+			Set<Description> equivalents = dag.getMapEquivalences().get(desc);
+
+			// if there are no equivalent nodes return the node or nothing
+			if (equivalents == null) {
+
+				if (named) {
+					if (namedClasses.contains(desc) | property.contains(desc)) {
+						return Collections.unmodifiableSet(Collections
+								.singleton(desc));
+					} else { // return empty set if the node we are considering
+								// (desc) is not a named class or propertu
+						Set<Description> equivalences = Collections.emptySet();
+						return equivalences;
+					}
+				}
+				return Collections.unmodifiableSet(Collections.singleton(desc));
+			}
+			Set<Description> equivalences = new LinkedHashSet<Description>();
+			if (named) {
+				for (Description vertex : equivalents) {
+					if (namedClasses.contains(vertex)
+							| property.contains(vertex)) {
+						equivalences.add(vertex);
+					}
+				}
+			} else {
+				equivalences = equivalents;
+			}
+			return Collections.unmodifiableSet(equivalences);
+		}
+		// if equivalences over a graph
+		else {
+
+			// search for cycles
+			StrongConnectivityInspector<Description, DefaultEdge> inspector = new StrongConnectivityInspector<Description, DefaultEdge>(
+					graph);
+
+			// each set contains vertices which together form a strongly
+			// connected component within the given graph
+			List<Set<Description>> equivalenceSets = inspector
+					.stronglyConnectedSets();
+
+			Set<Description> equivalences = new LinkedHashSet<Description>();
+			// I want to find the equivalent node of desc
+			for (Set<Description> equivalenceSet : equivalenceSets) {
+				if (equivalenceSet.size() >= 2) {
+					if (equivalenceSet.contains(desc)) {
+						if (named) {
+							for (Description vertex : equivalenceSet) {
+								if (namedClasses.contains(vertex)
+										| property.contains(vertex)) {
+									equivalences.add(vertex);
+								}
+							}
+							return Collections.unmodifiableSet(equivalences);
+						}
+
+						return Collections.unmodifiableSet(equivalenceSet);
+					}
+
+				}
+
+			}
+
+			// if there are not equivalent node return the node or nothing
+			if (named) {
+				if (namedClasses.contains(desc) | property.contains(desc)) {
+					return Collections.unmodifiableSet(Collections
+							.singleton(desc));
+				} else { // return empty set if the node we are considering
+							// (desc) is not a named class or propertu
+					equivalences = Collections.emptySet();
+					return equivalences;
+				}
+			}
+			return Collections.unmodifiableSet(Collections.singleton(desc));
+
+		}
+	}
+
+	public Set<Set<Description>> getNodes(boolean named) {
+		LinkedHashSet<Set<Description>> result = new LinkedHashSet<Set<Description>>();
+		if (dag != null) {
+			for (Description vertex : dag.vertexSet()) {
+				result.add(getEquivalences(vertex, named));
+			}
+		} else {
+			for (Description vertex : graph.vertexSet()) {
+				result.add(getEquivalences(vertex, named));
+			}
+		}
+
+		return result;
+
+	}
+
+	@Override
+	public DAGImpl getDAG() {
+
+		return dag;
+	}
+
+	public GraphImpl getGraph() {
+
+		return graph;
+	}
+
+	
+	/***
+	 * Modifies the DAG so that \exists R = \exists R-, so that the reachability
+	 * relation of the original DAG gets extended to the reachability relation
+	 * of T and Sigma chains.
+	 * 
+	 * 
+	 */
+	
+	public void getChainDAG() {
+		if (dag != null) {
+			// move everything to a graph that admits cycles
+			GraphImpl modifiedGraph = new GraphImpl(DefaultEdge.class);
+
+			// clone all the vertex and edges from dag
+
+			for (Description v : dag.vertexSet()) {
+				modifiedGraph.addVertex(v);
+
+			}
+			for (DefaultEdge e : dag.edgeSet()) {
+				Description s = dag.getEdgeSource(e);
+				Description t = dag.getEdgeTarget(e);
+
+				modifiedGraph.addEdge(s, t, e);
+			}
+
+			Collection<Description> nodes = new HashSet<Description>(
+					dag.vertexSet());
+			OntologyFactory fac = OntologyFactoryImpl.getInstance();
+			HashSet<Description> processedNodes = new HashSet<Description>();
+			for (Description node : nodes) {
+				if (!(node instanceof PropertySomeRestriction)
+						|| processedNodes.contains(node)) {
+					continue;
+				}
+
+				/*
+				 * Adding a cycle between exists R and exists R- for each R.
+				 */
+
+				PropertySomeRestriction existsR = (PropertySomeRestriction) node;
+				PropertySomeRestriction existsRin = fac
+						.createPropertySomeRestriction(existsR.getPredicate(),
+								!existsR.isInverse());
+				Description existsNode = node;
+				Description existsInvNode = dag.getNode(existsRin);
+				Set<Set<Description>> childrenExist = new HashSet<Set<Description>>(
+						getDirectChildren(existsNode, false));
+				Set<Set<Description>> childrenExistInv = new HashSet<Set<Description>>(
+						getDirectChildren(existsInvNode, false));
+
+				for (Set<Description> children : childrenExist) {
+					// for(Description child:children){
+					// DAGOperations.addParentEdge(child, existsInvNode);
+					Description firstChild = children.iterator().next();
+					Description child = dag.getReplacements().get(firstChild);
+					if (child == null)
+						child = firstChild;
+					if (!child.equals(existsInvNode))
+						modifiedGraph.addEdge(child, existsInvNode);
+
+					// }
+				}
+				for (Set<Description> children : childrenExistInv) {
+					// for(Description child:children){
+					// DAGOperations.addParentEdge(child, existsNode);
+					Description firstChild = children.iterator().next();
+					Description child = dag.getReplacements().get(firstChild);
+					if (child == null)
+						child = firstChild;
+					if (!child.equals(existsNode))
+						modifiedGraph.addEdge(child, existsNode);
+
+					// }
+				}
+
+				Set<Set<Description>> parentExist = new HashSet<Set<Description>>(
+						getDirectParents(existsNode, false));
+				Set<Set<Description>> parentsExistInv = new HashSet<Set<Description>>(
+						getDirectParents(existsInvNode, false));
+
+				for (Set<Description> parents : parentExist) {
+					Description firstParent = parents.iterator().next();
+					Description parent = dag.getReplacements().get(firstParent);
+					if (parent == null)
+						parent = firstParent;
+					if (!parent.equals(existsInvNode))
+						modifiedGraph.addEdge(existsInvNode, parent);
+
+					// }
+				}
+
+				for (Set<Description> parents : parentsExistInv) {
+					Description firstParent = parents.iterator().next();
+					Description parent = dag.getReplacements().get(firstParent);
+					if (parent == null)
+						parent = firstParent;
+					if (!parent.equals(existsInvNode))
+						modifiedGraph.addEdge(existsNode, parent);
+
+					// }
+				}
+
+				processedNodes.add(existsInvNode);
+				processedNodes.add(existsNode);
+			}
+
+			/* Collapsing the cycles */
+			DAGBuilderImpl change2 = new DAGBuilderImpl(modifiedGraph,
+					dag.getMapEquivalences(), dag.getReplacements());
+
+			dag = (DAGImpl) change2.getDAG();
+
+		} else // if graph
+		{
+			Collection<Description> nodes = new HashSet<Description>(
+					graph.vertexSet());
+			OntologyFactory fac = OntologyFactoryImpl.getInstance();
+			HashSet<Description> processedNodes = new HashSet<Description>();
+			for (Description node : nodes) {
+				if (!(node instanceof PropertySomeRestriction)
+						|| processedNodes.contains(node)) {
+					continue;
+				}
+
+				/*
+				 * Adding a cycle between exists R and exists R- for each R.
+				 */
+
+				PropertySomeRestriction existsR = (PropertySomeRestriction) node;
+				PropertySomeRestriction existsRin = fac
+						.createPropertySomeRestriction(existsR.getPredicate(),
+								!existsR.isInverse());
+				Description existsNode = node;
+				Description existsInvNode = existsRin;
+				Set<Set<Description>> childrenExist = new HashSet<Set<Description>>(
+						getDirectChildren(existsNode, false));
+				Set<Set<Description>> childrenExistInv = new HashSet<Set<Description>>(
+						getDirectChildren(existsInvNode, false));
+
+				for (Set<Description> children : childrenExist) {
+					for (Description child : children) {
+						// DAGOperations.addParentEdge(child, existsInvNode);
+						graph.addEdge(child, existsInvNode);
+
+					}
+				}
+				for (Set<Description> children : childrenExistInv) {
+					for (Description child : children) {
+						// DAGOperations.addParentEdge(child, existsNode);
+						graph.addEdge(child, existsNode);
+
+					}
+				}
+
+				Set<Set<Description>> parentExist = new HashSet<Set<Description>>(
+						getDirectParents(existsNode, false));
+				Set<Set<Description>> parentsExistInv = new HashSet<Set<Description>>(
+						getDirectParents(existsInvNode, false));
+
+				for (Set<Description> parents : parentExist) {
+					for (Description parent : parents) {
+						// DAGOperations.addParentEdge(existsInvNode, parent);
+						graph.addEdge(existsInvNode, parent);
+
+					}
+				}
+
+				for (Set<Description> parents : parentsExistInv) {
+					for (Description parent : parents) {
+						// DAGOperations.addParentEdge(existsNode,parent);
+						graph.addEdge(existsNode, parent);
+
+					}
+				}
+
+				processedNodes.add(existsInvNode);
+				processedNodes.add(existsNode);
+			}
+
+			/* Collapsing the cycles */
+			DAGBuilderImpl change2 = new DAGBuilderImpl(graph);
+
+			dag = (DAGImpl) change2.getDAG();
+
+		}
+
+	}
+
+	public Ontology getSigmaOntology() {
+		OntologyFactory descFactory = new OntologyFactoryImpl();
+
+		Ontology sigma = descFactory.createOntology("sigma");
+
+		// DAGEdgeIterator edgeiterator = new DAGEdgeIterator(dag);
+		OntologyFactory fac = OntologyFactoryImpl.getInstance();
+		// for(DefaultEdge edge: dag.edgeSet()){
+		// while (edgeiterator.hasNext()) {
+		// Edge edge = edgeiterator.next();
+		for (Description node : dag.vertexSet()) {
+			for (Set<Description> descendants : getDescendants(node, false)) {
+				Description firstDescendant = descendants.iterator().next();
+				Description descendant = dag.getReplacements().get(
+						firstDescendant);
+				if (descendant == null)
+					descendant = firstDescendant;
+				Axiom axiom = null;
+				/*
+				 * Creating subClassOf or subPropertyOf axioms
+				 */
+				if (!descendant.equals(node)) {
+					if (descendant instanceof ClassDescription) {
+						ClassDescription sub = (ClassDescription) descendant;
+						ClassDescription superp = (ClassDescription) node;
+						if (superp instanceof PropertySomeRestriction)
+							continue;
+
+						Axiom ax = fac.createSubClassAxiom(sub, superp);
+						sigma.addEntities(ax.getReferencedEntities());
+						sigma.addAssertion(ax);
+					} else {
+						Property sub = (Property) descendant;
+						Property superp = (Property) node;
+
+						Axiom ax = fac.createSubPropertyAxiom(sub, superp);
+						sigma.addEntities(ax.getReferencedEntities());
+
+						sigma.addAssertion(ax);
+					}
+
+				}
+			}
+			for (Description equivalent : getEquivalences(node, false)) {
+				if (!equivalent.equals(node)) {
+					Axiom ax = null;
+					if (node instanceof ClassDescription) {
+						ClassDescription sub = (ClassDescription) node;
+						ClassDescription superp = (ClassDescription) equivalent;
+						if (!(superp instanceof PropertySomeRestriction)) {
+							ax = fac.createSubClassAxiom(sub, superp);
+							sigma.addEntities(ax.getReferencedEntities());
+							sigma.addAssertion(ax);
+						}
+
+					} else {
+						Property sub = (Property) node;
+						Property superp = (Property) equivalent;
+
+						ax = fac.createSubPropertyAxiom(sub, superp);
+						sigma.addEntities(ax.getReferencedEntities());
+						sigma.addAssertion(ax);
+
+					}
+
+					if (equivalent instanceof ClassDescription) {
+						ClassDescription sub = (ClassDescription) equivalent;
+						ClassDescription superp = (ClassDescription) node;
+						if (!(superp instanceof PropertySomeRestriction)) {
+							ax = fac.createSubClassAxiom(sub, superp);
+							sigma.addEntities(ax.getReferencedEntities());
+							sigma.addAssertion(ax);
+						}
+
+					} else {
+						Property sub = (Property) equivalent;
+						Property superp = (Property) node;
+
+						ax = fac.createSubPropertyAxiom(sub, superp);
+						sigma.addEntities(ax.getReferencedEntities());
+						sigma.addAssertion(ax);
+
+					}
+
+				}
+
+			}
+		}
+		// }
+
+		return sigma;
+	}
+
+	public static Ontology getSigma(Ontology ontology) {
+		OntologyFactory descFactory = new OntologyFactoryImpl();
+		Ontology sigma = descFactory.createOntology("sigma");
+		sigma.addConcepts(ontology.getConcepts());
+		sigma.addRoles(ontology.getRoles());
+		for (Axiom assertion : ontology.getAssertions()) {
+
+			if (assertion instanceof SubClassAxiomImpl) {
+				SubClassAxiomImpl inclusion = (SubClassAxiomImpl) assertion;
+				Description parent = inclusion.getSuper();
+
+				if (parent instanceof PropertySomeRestriction) {
+					continue;
+				}
+			}
+
+			sigma.addAssertion(assertion);
+		}
+
+		sigma.saturate();
+		return sigma;
+	}
+
+}