--- conflicted
+++ resolved
@@ -634,7 +634,7 @@
 				if (sources.size() > 1)
 					throw new Exception(
 							"Quest in virtual ABox mode only supports OBDA models with 1 single data source. Your OBDA model contains "
-									+ sources.size() + " data sources. Please remove the additional sources.");
+									+ sources.size() + " data sources. Please remove the aditional sources.");
 
 				/* Setting up the OBDA model */
 
@@ -787,14 +787,6 @@
 				 // Normalizing equalities
 				unfolder.normalizeEqualities();
 				
-<<<<<<< HEAD
-				/*
-				 * Adding ontology assertions (ABox) as rules (facts, head with no body).
-				 */
-				ABoxToFactRuleConverter.addFacts(inputTBox.getABox().iterator(), unfoldingProgram, equivalenceMaps);
-
-                //TODO check datatype in ontology for the predicate used in mappings
-=======
 				 // Adding ontology assertions (ABox) as rules (facts, head with no body).
 				unfolder.addABoxAssertionsAsFacts(inputTBox.getABox());
 				
@@ -803,7 +795,6 @@
 				Ontology aboxDependencies =  SigmaTBoxOptimizer.getSigmaOntology(reformulationReasoner);	
 				sigma.addEntities(aboxDependencies.getVocabulary());
 				sigma.addAssertions(aboxDependencies.getAssertions());
->>>>>>> 58c48937
 
 
 				// Adding data typing on the mapping axioms.
