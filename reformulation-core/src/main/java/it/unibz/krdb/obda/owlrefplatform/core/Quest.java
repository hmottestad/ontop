--- conflicted
+++ resolved
@@ -21,6 +21,8 @@
  */
 
 
+import com.google.common.collect.Lists;
+import it.unibz.krdb.obda.owlrefplatform.core.mappingprocessing.TMappingExclusionConfig;
 import it.unibz.krdb.obda.exception.DuplicateMappingException;
 import it.unibz.krdb.obda.model.*;
 import it.unibz.krdb.obda.model.impl.OBDADataFactoryImpl;
@@ -74,7 +76,6 @@
 import java.util.Properties;
 import java.util.concurrent.ConcurrentHashMap;
 
-<<<<<<< HEAD
 enum ConnClasses{
 
 	MYSQL("com.mysql.jdbc.JDBC4Connection"),
@@ -114,8 +115,6 @@
 	}
 
 }
-=======
->>>>>>> 76816e84
 
 public class Quest implements Serializable, RepositoryChangedListener {
 
@@ -735,7 +734,7 @@
 			SQLDialectAdapter sqladapter = SQLAdapterFactory
 					.getSQLDialectAdapter(datasource
 							.getParameter(RDBMSourceParameterConstants.DATABASE_DRIVER), metadata.getDatabaseVersion());
-			
+
 			//Adds keys from the text file
 			if (applyUserConstraints) {
 				userConstraints.addConstraints(metadata);
@@ -823,13 +822,13 @@
 			/* The active ABox dependencies */
 			sigma = LinearInclusionDependencies.getABoxDependencies(reformulationReasoner, true);
 			
-			
+
 			// Setting up the TBox we will use for the reformulation
 			//TBoxReasoner reasoner = reformulationReasoner;
 			//if (bOptimizeTBoxSigma) {
 			//	SigmaTBoxOptimizer reducer = new SigmaTBoxOptimizer(reformulationReasoner);
 			//	reasoner = TBoxReasonerImpl.create(reducer.getReducedOntology());
-			//} 
+			//}
 
 			// Setting up the reformulation engine
 			if (reformulate == false) {
