package it.unibz.krdb.obda.owlrefplatform.core;

/*
 * #%L
 * ontop-reformulation-core
 * %%
 * Copyright (C) 2009 - 2014 Free University of Bozen-Bolzano
 * %%
 * Licensed under the Apache License, Version 2.0 (the "License");
 * you may not use this file except in compliance with the License.
 * You may obtain a copy of the License at
 * 
 *      http://www.apache.org/licenses/LICENSE-2.0
 * 
 * Unless required by applicable law or agreed to in writing, software
 * distributed under the License is distributed on an "AS IS" BASIS,
 * WITHOUT WARRANTIES OR CONDITIONS OF ANY KIND, either express or implied.
 * See the License for the specific language governing permissions and
 * limitations under the License.
 * #L%
 */


<<<<<<< HEAD
import com.google.common.collect.Lists;
import it.unibz.krdb.obda.exception.DuplicateMappingException;
=======
>>>>>>> 2589d602
import it.unibz.krdb.obda.model.*;
import it.unibz.krdb.obda.model.impl.OBDADataFactoryImpl;
import it.unibz.krdb.obda.model.impl.RDBMSourceParameterConstants;
import it.unibz.krdb.obda.ontology.ImmutableOntologyVocabulary;
import it.unibz.krdb.obda.ontology.Ontology;
import it.unibz.krdb.obda.owlrefplatform.core.abox.RDBMSSIRepositoryManager;
import it.unibz.krdb.obda.owlrefplatform.core.abox.RepositoryChangedListener;
import it.unibz.krdb.obda.owlrefplatform.core.abox.SemanticIndexURIMap;
import it.unibz.krdb.obda.owlrefplatform.core.basicoperations.CQCUtilities;
import it.unibz.krdb.obda.owlrefplatform.core.basicoperations.LinearInclusionDependencies;
import it.unibz.krdb.obda.owlrefplatform.core.basicoperations.VocabularyValidator;
import it.unibz.krdb.obda.owlrefplatform.core.dagjgrapht.TBoxReasoner;
import it.unibz.krdb.obda.owlrefplatform.core.dagjgrapht.TBoxReasonerImpl;
import it.unibz.krdb.obda.owlrefplatform.core.mappingprocessing.TMappingExclusionConfig;
import it.unibz.krdb.obda.owlrefplatform.core.queryevaluation.EvaluationEngine;
import it.unibz.krdb.obda.owlrefplatform.core.queryevaluation.SQLAdapterFactory;
import it.unibz.krdb.obda.owlrefplatform.core.queryevaluation.SQLDialectAdapter;
import it.unibz.krdb.obda.owlrefplatform.core.reformulation.DummyReformulator;
import it.unibz.krdb.obda.owlrefplatform.core.reformulation.QueryRewriter;
import it.unibz.krdb.obda.owlrefplatform.core.reformulation.TreeWitnessRewriter;
import it.unibz.krdb.obda.owlrefplatform.core.sql.SQLGenerator;
import it.unibz.krdb.obda.owlrefplatform.core.srcquerygeneration.SQLQueryGenerator;
import it.unibz.krdb.obda.owlrefplatform.core.translator.MappingVocabularyRepair;
import it.unibz.krdb.obda.owlrefplatform.core.translator.SparqlAlgebraToDatalogTranslator;
import it.unibz.krdb.obda.owlrefplatform.core.unfolding.ExpressionEvaluator;
import it.unibz.krdb.obda.utils.MappingParser;
import it.unibz.krdb.sql.Attribute;
import it.unibz.krdb.sql.DBMetadata;
import it.unibz.krdb.sql.DBMetadataExtractor;
import it.unibz.krdb.sql.ForeignKeyConstraint;
import it.unibz.krdb.sql.ImplicitDBConstraintsReader;
import it.unibz.krdb.sql.RelationID;
import it.unibz.krdb.sql.DatabaseRelationDefinition;
import it.unibz.krdb.sql.UniqueConstraint;
import net.sf.jsqlparser.JSQLParserException;
import org.apache.tomcat.jdbc.pool.DataSource;
import org.apache.tomcat.jdbc.pool.PoolProperties;
import org.openrdf.query.parser.ParsedQuery;
import org.slf4j.Logger;
import org.slf4j.LoggerFactory;

import java.io.Serializable;
import java.net.URI;
import java.security.InvalidParameterException;
import java.sql.Connection;
import java.sql.DriverManager;
import java.sql.SQLException;
import java.sql.Statement;
import java.util.Collection;
import java.util.List;
import java.util.Map;
import java.util.Properties;
import java.util.Set;
import java.util.concurrent.ConcurrentHashMap;

enum ConnClasses{

	MYSQL("com.mysql.jdbc.JDBC4Connection"),
	POSTGRES("org.postgresql.jdbc4.Jdbc4Connection"),
    DB2("com.ibm.db2.jcc.DB2Connection", "com.ibm.db2.jcc.t4.b");

	private final List<String> connClasses;

	ConnClasses(String... connClasses){
		this.connClasses = Lists.newArrayList(connClasses);
	}

	public static ConnClasses fromString(String connectionClassName) {

		ConnClasses result = null;

	    if (connectionClassName != null) {
	      for (ConnClasses b : ConnClasses.values()) {

              if(b.connClasses.indexOf(connectionClassName) != -1){
                  result = b;
              }

//	        if (connectionClassName.equals(b.connClass)) {
//	          result = b;
//	        }
	      }
	    }
	    else
            throw new IllegalArgumentException("No constant with text " + connectionClassName + " found");
	    return result;
	}

	@Override
	public String toString(){
		return this.connClasses.toString();
	}

}

public class Quest implements Serializable, RepositoryChangedListener {

	private static final long serialVersionUID = -6074403119825754295L;

	private PoolProperties poolProperties = null;
	private DataSource tomcatPool = null;
	// Tomcat pool default properties
	// These can be changed in the properties file
	protected int maxPoolSize = 20;
	protected int startPoolSize = 2;
	protected boolean removeAbandoned = true;
	protected boolean logAbandoned = false;
	protected int abandonedTimeout = 60; // 60 seconds
	protected boolean keepAlive = true;
	
	// Whether to print primary and foreign keys to stdout.
	private boolean printKeys;

	/***
	 * Internal components
	 */

	/* The active ABox repository (is null if there is no Semantic Index, i.e., in Virtual Mode) */
	private RDBMSSIRepositoryManager dataRepository = null;

	private VocabularyValidator vocabularyValidator;

	/* The active connection used to get metadata from the DBMS */
	private transient Connection localConnection = null;

	/* The active query rewriter */
	private QueryRewriter rewriter;

	/* The active SQL generator */
	private SQLQueryGenerator datasourceQueryGenerator = null;

	/* The active query evaluation engine */
	protected EvaluationEngine evaluationEngine = null;

	/* The TBox used for query reformulation (ROMAN: not really, it can be reduced by Sigma) */
	private TBoxReasoner reformulationReasoner;

	private LinearInclusionDependencies sigma;
	
	/* The merge and translation of all loaded ontologies */
	private final Ontology inputOntology;

	/* The input OBDA model */
	private OBDAModel inputOBDAModel = null;

	private QuestUnfolder unfolder;
		
	/**
	 * This represents user-supplied constraints, i.e. primary
	 * and foreign keys not present in the database metadata
	 */
	private ImplicitDBConstraintsReader userConstraints = null;
	
	/*
	 * Whether to apply the user-supplied database constraints given above
	 * userConstraints must be initialized and non-null whenever this is true
	 */
	private boolean applyUserConstraints;

	/** Davide> Exclude specific predicates from T-Mapping approach **/
	private TMappingExclusionConfig excludeFromTMappings = TMappingExclusionConfig.empty();
	
	/** Davide> Whether to exclude the user-supplied predicates from the
	 *          TMapping procedure (that is, the mapping assertions for 
	 *          those predicates should not be extended according to the 
	 *          TBox hierarchies
	 */
	//private boolean applyExcludeFromTMappings;
	
	/***
	 * General flags and fields
	 */

	private final Logger log = LoggerFactory.getLogger(Quest.class);

	/***
	 * Configuration
	 */

	public boolean reformulate = false;

	private String reformulationTechnique = QuestConstants.UCQBASED;

	private boolean bOptimizeEquivalences = true;

	private boolean bObtainFromOntology = true;

	private boolean bObtainFromMappings = true;
	
	private boolean obtainFullMetadata = false;

    private boolean sqlGenerateReplace = true;

	private boolean distinctResultSet = false;

	private String aboxMode = QuestConstants.CLASSIC;

	private String aboxSchemaType = QuestConstants.SEMANTIC_INDEX;

	private OBDADataSource obdaSource;

	private Properties preferences;

	private boolean inmemory;

	private String aboxJdbcURL;

	private String aboxJdbcUser;

	private String aboxJdbcPassword;

	private String aboxJdbcDriver;
				
	/*
	 * The following are caches to queries that Quest has seen in the past. They
	 * are used by the statements
	 */

	private final Map<String, String> querycache = new ConcurrentHashMap<String, String>();

	private final Map<String, List<String>> signaturecache = new ConcurrentHashMap<String, List<String>>();

	private final Map<String, ParsedQuery> sesameQueryCache = new ConcurrentHashMap<String, ParsedQuery>();

//	private final Map<String, Boolean> isbooleancache = new ConcurrentHashMap<String, Boolean>();
//	private final Map<String, Boolean> isconstructcache = new ConcurrentHashMap<String, Boolean>();
//	private final Map<String, Boolean> isdescribecache = new ConcurrentHashMap<String, Boolean>();

	private DBMetadata metadata;

	// TODO Remove this
	private static boolean timeoutSet = false;

    /***
	 * Will prepare an instance of Quest in "classic ABox mode", that is, to
	 * work as a triple store. The property
	 * "org.obda.owlreformulationplatform.aboxmode" must be set to "classic".
	 * 
	 * <p>
	 * You must still call setupRepository() after creating the instance.
	 * 
	 * 
	 * @param tbox
	 * @param config
	 */
	public Quest(Ontology tbox, Properties config) {
		this(tbox, null, null, config);
	}

	public Quest(Ontology tbox, OBDAModel mappings, Properties config) {
		this(tbox, mappings, null, config);
	}

	
	/***
	 * Will prepare an instance of quest in classic or virtual ABox mode. If the
	 * mappings are not null, then org.obda.owlreformulationplatform.aboxmode
	 * must be set to "virtual", if they are null it must be set to "classic".
	 * 
	 * <p>
	 * You must still call setupRepository() after creating the instance.
	 * 
	 * @param tbox
	 *            . The TBox must not be null, even if its empty. At least, the
	 *            TBox must define all the vocabulary of the system.
	 * @param obdaModel
	 *            . The mappings of the system. The vocabulary of the mappings
	 *            must be subset or equal to the vocabulary of the ontology.
	 * @param config
	 *            . The configuration parameters for quest. See
	 *            QuestDefaults.properties for a description (in
	 *            src/main/resources)
	 */
	public Quest(Ontology tbox, OBDAModel obdaModel, DBMetadata metadata, Properties config) {
		if (tbox == null)
			throw new InvalidParameterException("TBox cannot be null");
		
		inputOntology = tbox;
		this.metadata = metadata;

		setPreferences(config);

		if (obdaModel == null && !aboxMode.equals(QuestConstants.CLASSIC)) {
			throw new IllegalArgumentException(
					"When working without mappings, you must set the ABox mode to \""
							+ QuestConstants.CLASSIC
							+ "\". If you want to work with no mappings in virtual ABox mode you must at least provide an empty but not null OBDAModel");
		}
		if (obdaModel != null && !aboxMode.equals(QuestConstants.VIRTUAL)) {
			throw new IllegalArgumentException(
					"When working with mappings, you must set the ABox mode to \""
							+ QuestConstants.VIRTUAL
							+ "\". If you want to work in \"classic abox\" mode, that is, as a triple store, you may not provide mappings (quest will take care of setting up the mappings and the database), set them to null.");
		}

		loadOBDAModel(obdaModel);
	}
	
	

	/** Davide> Exclude specific predicates from T-Mapping approach **/
	public void setExcludeFromTMappings(TMappingExclusionConfig excludeFromTMappings){
		assert(excludeFromTMappings != null);
		this.excludeFromTMappings = excludeFromTMappings;
	}

	/**
	 * Supply user constraints: that is primary and foreign keys not in the database
	 * Can be useful for eliminating self-joins
	 *
	 * @param userConstraints User supplied primary and foreign keys (only useful if these are not in the metadata)
	 * 						May be used by ontop to eliminate self-joins
	 */
	public void setImplicitDBConstraints(ImplicitDBConstraintsReader userConstraints) {
		assert(userConstraints != null);
		this.userConstraints = userConstraints;
		this.applyUserConstraints = true;
	}

	protected String getCachedSQL(String query) {
		return querycache.get(query);
	}
	
	protected boolean hasCachedSQL(String query) {
		return querycache.containsKey(query);
	}

	protected void cacheSQL(String strquery, String sql) {
		querycache.put(strquery, sql);
	}
	
	// TODO: replace by a couple of methods to get/set values
	protected Map<String, List<String>> getSignatureCache() {
		return signaturecache;
	}
	// TODO: replace by a couple of methods to get/set value 
	// Note, however, that this one is never read (only put in QuestStatement)
	protected Map<String, ParsedQuery> getSesameQueryCache() {
		return sesameQueryCache;
	}
	
	
	public TBoxReasoner getReasoner() {
		return reformulationReasoner;
	}
	
	public DatalogProgram getRewriting(DatalogProgram cqie) throws OBDAException {
		return rewriter.rewrite(cqie);
	}

	public DatalogProgram getOptimizedRewriting(DatalogProgram cqie) throws OBDAException {
		// Query optimization w.r.t Sigma rules
		for (CQIE cq : cqie.getRules())
			CQCUtilities.optimizeQueryWithSigmaRules(cq.getBody(), sigma);
		cqie = rewriter.rewrite(cqie);
		for (CQIE cq : cqie.getRules())
			CQCUtilities.optimizeQueryWithSigmaRules(cq.getBody(), sigma);
		return cqie;
	}
	
	public QuestUnfolder getUnfolder() {
		return unfolder;
	}

	public ExpressionEvaluator getExpressionEvaluator() {
		ExpressionEvaluator evaluator = new ExpressionEvaluator();
		evaluator.setUriTemplateMatcher(unfolder.getUriTemplateMatcher());		
		return evaluator;
	}
	
	public SparqlAlgebraToDatalogTranslator getSparqlAlgebraToDatalogTranslator() {
		SparqlAlgebraToDatalogTranslator translator = new SparqlAlgebraToDatalogTranslator(unfolder.getUriTemplateMatcher(), getUriMap(), unfolder.getSameAsDataPredicatesAndClasses(), unfolder.getSameAsObjectPredicates());
		return translator;
	}
	
	// used only once
	public VocabularyValidator getVocabularyValidator() {
		return vocabularyValidator;
	}

//	protected Map<String, Query> getJenaQueryCache() {
//		return jenaQueryCache;
//	}
//	protected Map<String, Boolean> getIsBooleanCache() {
//		return isbooleancache;
//	}
//	protected Map<String, Boolean> getIsConstructCache() {
//		return isconstructcache;
//	}
//	public Map<String, Boolean> getIsDescribeCache() {
//		return isdescribecache;
//	}

	private void loadOBDAModel(OBDAModel model) {

		if (model == null) {
			model = OBDADataFactoryImpl.getInstance().getOBDAModel();
		}
		inputOBDAModel = (OBDAModel) model.clone();
	}

	public OBDAModel getOBDAModel() {
		return inputOBDAModel;
	}



	public void dispose() {
		try {
			if (evaluationEngine != null)
				this.evaluationEngine.dispose();
		} catch (Exception e) {
			log.debug("Error during disconnect: " + e.getMessage());
		}

		try {
			if (localConnection != null && !localConnection.isClosed())
				disconnect();
		} catch (Exception e) {
			log.debug("Error during disconnect: " + e.getMessage());
		}
	}

	public Properties getPreferences() {
		return preferences;
	}

	private void setPreferences(Properties preferences) {
		this.preferences = preferences;

		keepAlive = Boolean.valueOf((String) preferences.get(QuestPreferences.KEEP_ALIVE));
		removeAbandoned = Boolean.valueOf((String) preferences.get(QuestPreferences.REMOVE_ABANDONED));
		abandonedTimeout = Integer.valueOf((String) preferences.get(QuestPreferences.ABANDONED_TIMEOUT));
		startPoolSize = Integer.valueOf((String) preferences.get(QuestPreferences.INIT_POOL_SIZE));
		maxPoolSize = Integer.valueOf((String) preferences.get(QuestPreferences.MAX_POOL_SIZE));

		reformulate = Boolean.valueOf((String) preferences.get(QuestPreferences.REWRITE));
		reformulationTechnique = (String) preferences.get(QuestPreferences.REFORMULATION_TECHNIQUE);
		bOptimizeEquivalences = Boolean.valueOf((String) preferences.get(QuestPreferences.OPTIMIZE_EQUIVALENCES));
		bObtainFromOntology = Boolean.valueOf((String) preferences.get(QuestPreferences.OBTAIN_FROM_ONTOLOGY));
		bObtainFromMappings = Boolean.valueOf((String) preferences.get(QuestPreferences.OBTAIN_FROM_MAPPINGS));
		aboxMode = (String) preferences.get(QuestPreferences.ABOX_MODE);
		aboxSchemaType = (String) preferences.get(QuestPreferences.DBTYPE);
		inmemory = preferences.getProperty(QuestPreferences.STORAGE_LOCATION).equals(QuestConstants.INMEMORY);
		
		obtainFullMetadata = Boolean.valueOf((String) preferences.get(QuestPreferences.OBTAIN_FULL_METADATA));	
		printKeys = Boolean.valueOf((String) preferences.get(QuestPreferences.PRINT_KEYS));
		distinctResultSet = Boolean.valueOf((String) preferences.get(QuestPreferences.DISTINCT_RESULTSET));
        sqlGenerateReplace = Boolean.valueOf((String) preferences.get(QuestPreferences.SQL_GENERATE_REPLACE));
                
		if (!inmemory) {
			aboxJdbcURL = preferences.getProperty(QuestPreferences.JDBC_URL);
			aboxJdbcUser = preferences.getProperty(QuestPreferences.DBUSER);
			aboxJdbcPassword = preferences.getProperty(QuestPreferences.DBPASSWORD);
			aboxJdbcDriver = preferences.getProperty(QuestPreferences.JDBC_DRIVER);
		}

		log.debug("Quest configuration:");

		log.debug("Extensional query rewriting enabled: {}", reformulate);
		//log.debug("Reformulation technique: {}", reformulationTechnique);
		if(reformulate){
			log.debug("Extensional query rewriting technique: {}", reformulationTechnique);
		}
		log.debug("Optimize TBox using class/property equivalences: {}", bOptimizeEquivalences);
		log.debug("ABox mode: {}", aboxMode);
		if (!aboxMode.equals("virtual")) {
			log.debug("Use in-memory database: {}", inmemory);
			log.debug("Schema configuration: {}", aboxSchemaType);
			log.debug("Get ABox assertions from OBDA models: {}", bObtainFromMappings);
			log.debug("Get ABox assertions from ontology: {}", bObtainFromOntology);
		}

	}

	/***
	 * Starts the local connection that Quest maintains to the DBMS. This
	 * connection belongs only to Quest and is used to get information from the
	 * DBMS. At the moment this connection is mainly used during initialization,
	 * to get metadata about the DBMS or to create repositories in classic mode.
	 * 
	 * @return
	 * @throws SQLException
	 */
	private boolean connect() throws SQLException {
		if (localConnection != null && !localConnection.isClosed()) {
			return true;
		}
		String url = obdaSource.getParameter(RDBMSourceParameterConstants.DATABASE_URL);
		String username = obdaSource.getParameter(RDBMSourceParameterConstants.DATABASE_USERNAME);
		String password = obdaSource.getParameter(RDBMSourceParameterConstants.DATABASE_PASSWORD);
		String driver = obdaSource.getParameter(RDBMSourceParameterConstants.DATABASE_DRIVER);

		localConnection = DriverManager.getConnection(url, username, password);

		if (localConnection != null) {
			return true;
		}
		return false;
	}

	public void disconnect() throws SQLException {
		try {
			localConnection.close();
		} catch (Exception e) {
			log.debug(e.getMessage());
		}
	}

	/***
	 * Method that starts all components of a Quest instance. Call this after
	 * creating the instance.
	 * 
	 * @throws Exception
	 */
	public void setupRepository() throws Exception {

		OBDADataFactory fac = OBDADataFactoryImpl.getInstance();

		log.debug("Initializing Quest...");

		/*
		 * Input checking (we need to extend this)
		 */

		if (aboxMode.equals(QuestConstants.VIRTUAL) && inputOBDAModel == null) {
			throw new Exception("ERROR: Working in virtual mode but no OBDA model has been defined.");
		}

		//TODO: check and remove this block
		/*
		 * Fixing the typing of predicates, in case they are not properly given.
		 */
		if (inputOBDAModel != null && !inputOntology.getVocabulary().isEmpty()) {
			MappingVocabularyRepair.fixOBDAModel(inputOBDAModel, inputOntology.getVocabulary());
		}


		/*
		 * Simplifying the vocabulary of the TBox
		 */

		reformulationReasoner = TBoxReasonerImpl.create(inputOntology, bOptimizeEquivalences);
		vocabularyValidator = new VocabularyValidator(reformulationReasoner, inputOntology.getVocabulary());

		try {

			Collection<OBDAMappingAxiom> mappings = null;
			
			/*
			 * Preparing the data source
			 */

			if (aboxMode.equals(QuestConstants.CLASSIC)) {
				if (inmemory) {
					String driver = "org.h2.Driver";
					String url = "jdbc:h2:mem:questrepository:" + System.currentTimeMillis()
							+ ";LOG=0;CACHE_SIZE=65536;LOCK_MODE=0;UNDO_LOG=0";
					String username = "sa";
					String password = "";

					obdaSource = fac.getDataSource(URI.create("http://www.obda.org/ABOXDUMP" + System.currentTimeMillis()));
					obdaSource.setParameter(RDBMSourceParameterConstants.DATABASE_DRIVER, driver);
					obdaSource.setParameter(RDBMSourceParameterConstants.DATABASE_PASSWORD, password);
					obdaSource.setParameter(RDBMSourceParameterConstants.DATABASE_URL, url);
					obdaSource.setParameter(RDBMSourceParameterConstants.DATABASE_USERNAME, username);
					obdaSource.setParameter(RDBMSourceParameterConstants.IS_IN_MEMORY, "true");
					obdaSource.setParameter(RDBMSourceParameterConstants.USE_DATASOURCE_FOR_ABOXDUMP, "true");
				} 
				else {
					obdaSource = fac.getDataSource(URI.create("http://www.obda.org/ABOXDUMP" + System.currentTimeMillis()));

					if (aboxJdbcURL.trim().equals(""))
						throw new OBDAException("Found empty JDBC_URL parametery. Quest in CLASSIC/JDBC mode requires a JDBC_URL value.");

					if (aboxJdbcDriver.trim().equals(""))
						throw new OBDAException(
								"Found empty JDBC_DRIVER parametery. Quest in CLASSIC/JDBC mode requires a JDBC_DRIVER value.");

					obdaSource.setParameter(RDBMSourceParameterConstants.DATABASE_DRIVER, aboxJdbcDriver.trim());
					obdaSource.setParameter(RDBMSourceParameterConstants.DATABASE_PASSWORD, aboxJdbcPassword);
					obdaSource.setParameter(RDBMSourceParameterConstants.DATABASE_URL, aboxJdbcURL.trim());
					obdaSource.setParameter(RDBMSourceParameterConstants.DATABASE_USERNAME, aboxJdbcUser.trim());
					obdaSource.setParameter(RDBMSourceParameterConstants.IS_IN_MEMORY, "false");
					obdaSource.setParameter(RDBMSourceParameterConstants.USE_DATASOURCE_FOR_ABOXDUMP, "true");
				}

				if (!aboxSchemaType.equals(QuestConstants.SEMANTIC_INDEX)) {
					throw new Exception(aboxSchemaType
							+ " is unknown or not yet supported Data Base type. Currently only the direct db type is supported");
				}

				// TODO one of these is redundant??? check
				connect();
				// setup connection pool
				setupConnectionPool();

				dataRepository = new RDBMSSIRepositoryManager(reformulationReasoner, inputOntology.getVocabulary());
				dataRepository.addRepositoryChangedListener(this);

				if (inmemory) {

					/*
					 * in this case we we work in memory (with H2), the database
					 * is clean and Quest will insert new Abox assertions into
					 * the database.
					 */
					dataRepository.generateMetadata();
					
					/* Creating the ABox repository */
					dataRepository.createDBSchemaAndInsertMetadata(localConnection);
				} 
				else {
					/*
					 * Here we expect the repository to be already created in
					 * the database, we will restore the repository and we will
					 * NOT insert any data in the repo, it should have been
					 * inserted already.
					 */
					dataRepository.loadMetadata(localConnection);

					// TODO add code to verify that the existing semantic index
					// repository can be used
					// with the current ontology, e.g., checking the vocabulary
					// of URIs, checking the
					// ranges w.r.t. to the ontology entailments, etc.

				}

				// getting OBDA mapping axioms
				mappings = dataRepository.getMappings();
			} 
			else if (aboxMode.equals(QuestConstants.VIRTUAL)) {
				// log.debug("Working in virtual mode");

				Collection<OBDADataSource> sources = this.inputOBDAModel.getSources();
				if (sources == null || sources.size() == 0)
					throw new Exception(
							"No datasource has been defined. Virtual ABox mode requires exactly 1 data source in your OBDA model.");
				if (sources.size() > 1)
					throw new Exception(
							"Quest in virtual ABox mode only supports OBDA models with 1 single data source. Your OBDA model contains "
									+ sources.size() + " data sources. Please remove the aditional sources.");

				/* Setting up the OBDA model */

				obdaSource = sources.iterator().next();

				log.debug("Testing DB connection...");
				connect();

				// setup connection pool
				setupConnectionPool();

				// obtain mappings by replace equivalences in the source mappings
				mappings = vocabularyValidator.replaceEquivalences(inputOBDAModel.getMappings(obdaSource.getSourceID()));
			}

			
			//if the metadata was not already set
			if (metadata == null) {
				metadata = DBMetadataExtractor.createMetadata(localConnection);
				// if we have to parse the full metadata or just the table list in the mappings
				if (obtainFullMetadata) {
					DBMetadataExtractor.loadMetadata(metadata, localConnection, null);
				} 
				else {
					try {
						// This is the NEW way of obtaining part of the metadata
						// (the schema.table names) by parsing the mappings
						
						// Parse mappings. Just to get the table names in use
						Set<RelationID> realTables = MappingParser.getRealTables(metadata.getQuotedIDFactory(), mappings);
						
						if (applyUserConstraints) {
							// Add the tables referred to by user-supplied foreign keys
							Set<RelationID> referredTables = userConstraints.getReferredTables(metadata.getQuotedIDFactory());
							realTables.addAll(referredTables);
						}

						DBMetadataExtractor.loadMetadata(metadata, localConnection, realTables);
					}
					catch (JSQLParserException e) {
						System.out.println("Error obtaining the tables" + e);
					}
					catch (SQLException e) {
						System.out.println("Error obtaining the metadata " + e);
					}
				}
			}

<<<<<<< HEAD
			SQLDialectAdapter sqladapter = SQLAdapterFactory
					.getSQLDialectAdapter(datasource
							.getParameter(RDBMSourceParameterConstants.DATABASE_DRIVER), metadata.getDatabaseVersion());

=======
>>>>>>> 2589d602
			//Adds keys from the text file
			if (applyUserConstraints) {
				userConstraints.insertUniqueConstraints(metadata);
				userConstraints.insertForeignKeyConstraints(metadata);
			}
			
			// This is true if the QuestDefaults.properties contains PRINT_KEYS=true
			// Very useful for debugging of User Constraints (also for the end user)
			if (printKeys) { 
				Collection<DatabaseRelationDefinition> table_list = metadata.getDatabaseRelations();
				// Prints all primary keys
				System.out.println("\n====== Unique constraints ==========");
				for (DatabaseRelationDefinition dd : table_list) {
					System.out.println(dd + ";");
					for (UniqueConstraint uc : dd.getUniqueConstraints()) 
						System.out.println(uc + ";");
					System.out.println("");
				}
				// Prints all foreign keys
				System.out.println("====== Foreign key constraints ==========");
				for(DatabaseRelationDefinition dd : table_list) {
					for (ForeignKeyConstraint fk : dd.getForeignKeys()) 
						System.out.println(fk + ";");
				}		
			}
			else
				log.debug("DB Metadata: \n{}", metadata);

            SQLDialectAdapter sqladapter = SQLAdapterFactory
                   .getSQLDialectAdapter(obdaSource
                          .getParameter(RDBMSourceParameterConstants.DATABASE_DRIVER), metadata.getDbmsVersion());
			
			datasourceQueryGenerator = new SQLGenerator(metadata, sqladapter, sqlGenerateReplace, distinctResultSet, getUriMap());


<<<<<<< HEAD


			unfolder = new QuestUnfolder(unfoldingOBDAModel, metadata, localConnection, sourceId);
=======
			unfolder = new QuestUnfolder(mappings, metadata, localConnection);
>>>>>>> 2589d602

			/*
			 * T-Mappings and Fact mappings
			 */
			if (aboxMode.equals(QuestConstants.VIRTUAL)) {
				log.debug("Original mapping size: {}", unfolder.getRulesSize());

				 // Normalizing language tags and equalities
				unfolder.normalizeMappings();

				// Apply TMappings
				unfolder.applyTMappings(reformulationReasoner, true, excludeFromTMappings);
				
                // Adding ontology assertions (ABox) as rules (facts, head with no body).
                unfolder.addClassAssertionsAsFacts(inputOntology.getClassAssertions());
                unfolder.addObjectPropertyAssertionsAsFacts(inputOntology.getObjectPropertyAssertions());
                unfolder.addDataPropertyAssertionsAsFacts(inputOntology.getDataPropertyAssertions());

				// Adding data typing on the mapping axioms.
				unfolder.extendTypesWithMetadata(reformulationReasoner, vocabularyValidator, metadata);

                unfolder.addSameAsMapping();


                // Adding NOT NULL conditions to the variables used in the head
				 // of all mappings to preserve SQL-RDF semantics
				unfolder.addNOTNULLToMappings();
			}
			
			unfolder.setupUnfolder();

			/* The active ABox dependencies */
			sigma = LinearInclusionDependencies.getABoxDependencies(reformulationReasoner, true);
			

			// Setting up the TBox we will use for the reformulation
			//TBoxReasoner reasoner = reformulationReasoner;
			//if (bOptimizeTBoxSigma) {
			//	SigmaTBoxOptimizer reducer = new SigmaTBoxOptimizer(reformulationReasoner);
			//	reasoner = TBoxReasonerImpl.create(reducer.getReducedOntology());
			//}

			// Setting up the reformulation engine
			if (reformulate == false) {
				rewriter = new DummyReformulator();
			} 
			else if (QuestConstants.TW.equals(reformulationTechnique)) {
				rewriter = new TreeWitnessRewriter();
			} 
			else {
				throw new IllegalArgumentException("Invalid value for argument: " + QuestPreferences.REFORMULATION_TECHNIQUE);
			}

			rewriter.setTBox(reformulationReasoner, inputOntology.getVocabulary(), sigma);

			/*
			 * Done, sending a new reasoner with the modules we just configured
			 */

			log.debug("... Quest has been initialized.");
		} 
		catch (Exception e) {
			OBDAException ex = new OBDAException(e);
			if (e instanceof SQLException) {
				SQLException sqle = (SQLException) e;
				SQLException e1 = sqle.getNextException();
				while (e1 != null) {
					log.error("NEXT EXCEPTION");
					log.error(e1.getMessage());
					e1 = e1.getNextException();
				}
			}
			throw ex;
		} 
		finally {
			if (!(aboxMode.equals(QuestConstants.CLASSIC) && (inmemory))) {
				/*
				 * If we are not in classic + inmemory mode we can disconnect
				 * the house-keeping connection, it has already been used.
				 */
				disconnect();
			}
		}
	}

	public ImmutableOntologyVocabulary getVocabulary() {
		return inputOntology.getVocabulary();
	}


	public void updateSemanticIndexMappings() throws OBDAException {
		/* Setting up the OBDA model */
		unfolder.updateSemanticIndexMappings(dataRepository.getMappings(), reformulationReasoner);
	}



	// Davide> TODO: Test
	public void setQueryTimeout(Statement st) throws SQLException {

		int timeout = 1200;
		//int timeout = 30;

		ConnClasses connClass = ConnClasses.fromString(localConnection.getClass().getName());

		if(connClass == null){
//			st.setQueryTimeout(timeout);
			return;
		}


		switch(connClass){
			case DB2:
			case MYSQL:
				st.setQueryTimeout(timeout);
				break;
			case POSTGRES:
			{
				if( !timeoutSet ){
					String query = String.format("SET statement_timeout TO %d", timeout*1000); // 1000ms = one second
					st.execute(query);
					timeoutSet = true;
				}
				break;
			}

			default:
				st.setQueryTimeout(timeout);
				break;
		}
	}

	public void resetTimeouts(Statement st) throws SQLException {
		ConnClasses connClass = ConnClasses.fromString(localConnection.getClass().toString());

		if(connClass == null){
			// TODO: check
			return;
		}

		switch(connClass){
			case MYSQL:
			case DB2:
				// Do nothing
				break;
			case POSTGRES:
			{
				String query = "RESET statement_timeout;";
				st.execute(query);
				break;
			}
		}
	}

	private void setupConnectionPool() {
		String url = obdaSource.getParameter(RDBMSourceParameterConstants.DATABASE_URL);
		String username = obdaSource.getParameter(RDBMSourceParameterConstants.DATABASE_USERNAME);
		String password = obdaSource.getParameter(RDBMSourceParameterConstants.DATABASE_PASSWORD);
		String driver = obdaSource.getParameter(RDBMSourceParameterConstants.DATABASE_DRIVER);

		poolProperties = new PoolProperties();
		poolProperties.setUrl(url);
		poolProperties.setDriverClassName(driver);
		poolProperties.setUsername(username);
		poolProperties.setPassword(password);
		poolProperties.setJmxEnabled(true);

		// TEST connection before using it
		poolProperties.setTestOnBorrow(keepAlive);
		if (keepAlive) {
			if (driver.contains("oracle"))
				poolProperties.setValidationQuery("select 1 from dual");
			else if (driver.contains("db2"))
				poolProperties.setValidationQuery("select 1 from sysibm.sysdummy1");
			else
				poolProperties.setValidationQuery("select 1");
		}

		poolProperties.setTestOnReturn(false);
		poolProperties.setMaxActive(maxPoolSize);
		poolProperties.setMaxIdle(maxPoolSize);
		poolProperties.setInitialSize(startPoolSize);
		poolProperties.setMaxWait(30000);
		poolProperties.setRemoveAbandonedTimeout(abandonedTimeout);
		poolProperties.setMinEvictableIdleTimeMillis(30000);
		poolProperties.setLogAbandoned(logAbandoned);
		poolProperties.setRemoveAbandoned(removeAbandoned);
		poolProperties.setJdbcInterceptors("org.apache.tomcat.jdbc.pool.interceptor.ConnectionState;"
				+ "org.apache.tomcat.jdbc.pool.interceptor.StatementFinalizer");
		tomcatPool = new DataSource();
		tomcatPool.setPoolProperties(poolProperties);

		log.debug("Connection Pool Properties:");
		log.debug("Start size: " + startPoolSize);
		log.debug("Max size: " + maxPoolSize);
		log.debug("Remove abandoned connections: " + removeAbandoned);

	}

	public void close() {
		tomcatPool.close();
	}

	public void releaseSQLPoolConnection(Connection co) {
		try {
			co.close();
		} catch (SQLException e) {
			e.printStackTrace();
		}
	}

	public synchronized Connection getSQLPoolConnection() throws OBDAException {
		Connection conn = null;
		try {
			conn = tomcatPool.getConnection();
		} catch (SQLException e) {
			throw new OBDAException(e);
		}
		return conn;
	}

	/***
	 * Establishes a new connection to the data source. This is a normal JDBC
	 * connection. Used only internally to get metadata at the moment.
	 * 
	 * @return
	 * @throws OBDAException
	 */
	private Connection getSQLConnection() throws OBDAException {
		Connection conn;

		String url = obdaSource.getParameter(RDBMSourceParameterConstants.DATABASE_URL);
		String username = obdaSource.getParameter(RDBMSourceParameterConstants.DATABASE_USERNAME);
		String password = obdaSource.getParameter(RDBMSourceParameterConstants.DATABASE_PASSWORD);
		String driver = obdaSource.getParameter(RDBMSourceParameterConstants.DATABASE_DRIVER);

		try {
			conn = DriverManager.getConnection(url, username, password);
		} catch (SQLException e) {
			throw new OBDAException(e.getMessage());
		} catch (Exception e) {
			throw new OBDAException(e.getMessage());
		}
		return conn;
	}

	// get a real (non pool) connection - used for protege plugin
	public QuestConnection getNonPoolConnection() throws OBDAException {

		return new QuestConnection(this, getSQLConnection());
	}

	/***
	 * Returns a QuestConnection, the main object that a client should use to
	 * access the query answering services of Quest. With the QuestConnection
	 * you can get a QuestStatement to execute queries.
	 * 
	 * <p>
	 * Note, the QuestConnection is not a normal JDBC connection. It is a
	 * wrapper of one of the N JDBC connections that quest's connection pool
	 * starts on initialization. Calling .close() will not actually close the
	 * connection, with will just release it back to the pool.
	 * <p>
	 * to close all connections you must call Quest.close().
	 * 
	 * @return
	 * @throws OBDAException
	 */
	public QuestConnection getConnection() throws OBDAException {

		return new QuestConnection(this, getSQLPoolConnection());
	}
	
	public DBMetadata getMetaData() {
		return metadata;
	}

	public void repositoryChanged() {
		// clear cache
		this.querycache.clear();
	}

	public SemanticIndexURIMap getUriMap() {
		if (dataRepository != null)
			return dataRepository.getUriMap();
		else
			return null;
	}

	public RDBMSSIRepositoryManager getSemanticIndexRepository() {
		return dataRepository;
	}
	
	public SQLQueryGenerator getDatasourceQueryGenerator() {
		return datasourceQueryGenerator;		
	}

}<|MERGE_RESOLUTION|>--- conflicted
+++ resolved
@@ -21,11 +21,8 @@
  */
 
 
-<<<<<<< HEAD
 import com.google.common.collect.Lists;
 import it.unibz.krdb.obda.exception.DuplicateMappingException;
-=======
->>>>>>> 2589d602
 import it.unibz.krdb.obda.model.*;
 import it.unibz.krdb.obda.model.impl.OBDADataFactoryImpl;
 import it.unibz.krdb.obda.model.impl.RDBMSourceParameterConstants;
@@ -574,7 +571,7 @@
 		try {
 
 			Collection<OBDAMappingAxiom> mappings = null;
-			
+
 			/*
 			 * Preparing the data source
 			 */
@@ -594,7 +591,7 @@
 					obdaSource.setParameter(RDBMSourceParameterConstants.DATABASE_USERNAME, username);
 					obdaSource.setParameter(RDBMSourceParameterConstants.IS_IN_MEMORY, "true");
 					obdaSource.setParameter(RDBMSourceParameterConstants.USE_DATASOURCE_FOR_ABOXDUMP, "true");
-				} 
+				}
 				else {
 					obdaSource = fac.getDataSource(URI.create("http://www.obda.org/ABOXDUMP" + System.currentTimeMillis()));
 
@@ -691,12 +688,12 @@
 				// if we have to parse the full metadata or just the table list in the mappings
 				if (obtainFullMetadata) {
 					DBMetadataExtractor.loadMetadata(metadata, localConnection, null);
-				} 
+				}
 				else {
 					try {
 						// This is the NEW way of obtaining part of the metadata
 						// (the schema.table names) by parsing the mappings
-						
+
 						// Parse mappings. Just to get the table names in use
 						Set<RelationID> realTables = MappingParser.getRealTables(metadata.getQuotedIDFactory(), mappings);
 						
@@ -717,13 +714,6 @@
 				}
 			}
 
-<<<<<<< HEAD
-			SQLDialectAdapter sqladapter = SQLAdapterFactory
-					.getSQLDialectAdapter(datasource
-							.getParameter(RDBMSourceParameterConstants.DATABASE_DRIVER), metadata.getDatabaseVersion());
-
-=======
->>>>>>> 2589d602
 			//Adds keys from the text file
 			if (applyUserConstraints) {
 				userConstraints.insertUniqueConstraints(metadata);
@@ -738,14 +728,14 @@
 				System.out.println("\n====== Unique constraints ==========");
 				for (DatabaseRelationDefinition dd : table_list) {
 					System.out.println(dd + ";");
-					for (UniqueConstraint uc : dd.getUniqueConstraints()) 
+					for (UniqueConstraint uc : dd.getUniqueConstraints())
 						System.out.println(uc + ";");
 					System.out.println("");
 				}
 				// Prints all foreign keys
 				System.out.println("====== Foreign key constraints ==========");
 				for(DatabaseRelationDefinition dd : table_list) {
-					for (ForeignKeyConstraint fk : dd.getForeignKeys()) 
+					for (ForeignKeyConstraint fk : dd.getForeignKeys())
 						System.out.println(fk + ";");
 				}		
 			}
@@ -755,17 +745,11 @@
             SQLDialectAdapter sqladapter = SQLAdapterFactory
                    .getSQLDialectAdapter(obdaSource
                           .getParameter(RDBMSourceParameterConstants.DATABASE_DRIVER), metadata.getDbmsVersion());
-			
+
 			datasourceQueryGenerator = new SQLGenerator(metadata, sqladapter, sqlGenerateReplace, distinctResultSet, getUriMap());
 
 
-<<<<<<< HEAD
-
-
-			unfolder = new QuestUnfolder(unfoldingOBDAModel, metadata, localConnection, sourceId);
-=======
 			unfolder = new QuestUnfolder(mappings, metadata, localConnection);
->>>>>>> 2589d602
 
 			/*
 			 * T-Mappings and Fact mappings
@@ -800,13 +784,13 @@
 			/* The active ABox dependencies */
 			sigma = LinearInclusionDependencies.getABoxDependencies(reformulationReasoner, true);
 			
-
+			
 			// Setting up the TBox we will use for the reformulation
 			//TBoxReasoner reasoner = reformulationReasoner;
 			//if (bOptimizeTBoxSigma) {
 			//	SigmaTBoxOptimizer reducer = new SigmaTBoxOptimizer(reformulationReasoner);
 			//	reasoner = TBoxReasonerImpl.create(reducer.getReducedOntology());
-			//}
+			//} 
 
 			// Setting up the reformulation engine
 			if (reformulate == false) {
@@ -826,7 +810,7 @@
 			 */
 
 			log.debug("... Quest has been initialized.");
-		} 
+		}
 		catch (Exception e) {
 			OBDAException ex = new OBDAException(e);
 			if (e instanceof SQLException) {
@@ -839,7 +823,7 @@
 				}
 			}
 			throw ex;
-		} 
+		}
 		finally {
 			if (!(aboxMode.equals(QuestConstants.CLASSIC) && (inmemory))) {
 				/*
