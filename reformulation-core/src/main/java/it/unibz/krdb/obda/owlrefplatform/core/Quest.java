package it.unibz.krdb.obda.owlrefplatform.core;

/*
 * #%L
 * ontop-reformulation-core
 * %%
 * Copyright (C) 2009 - 2014 Free University of Bozen-Bolzano
 * %%
 * Licensed under the Apache License, Version 2.0 (the "License");
 * you may not use this file except in compliance with the License.
 * You may obtain a copy of the License at
 * 
 *      http://www.apache.org/licenses/LICENSE-2.0
 * 
 * Unless required by applicable law or agreed to in writing, software
 * distributed under the License is distributed on an "AS IS" BASIS,
 * WITHOUT WARRANTIES OR CONDITIONS OF ANY KIND, either express or implied.
 * See the License for the specific language governing permissions and
 * limitations under the License.
 * #L%
 */


import com.google.common.collect.Lists;
import it.unibz.krdb.obda.model.*;
import it.unibz.krdb.obda.model.impl.OBDADataFactoryImpl;
import it.unibz.krdb.obda.model.impl.RDBMSourceParameterConstants;
import it.unibz.krdb.obda.ontology.ImmutableOntologyVocabulary;
import it.unibz.krdb.obda.ontology.Ontology;
import it.unibz.krdb.obda.owlrefplatform.core.abox.RDBMSSIRepositoryManager;
import it.unibz.krdb.obda.owlrefplatform.core.abox.RepositoryChangedListener;
import it.unibz.krdb.obda.owlrefplatform.core.abox.SemanticIndexURIMap;
import it.unibz.krdb.obda.owlrefplatform.core.basicoperations.LinearInclusionDependencies;
import it.unibz.krdb.obda.owlrefplatform.core.basicoperations.VocabularyValidator;
import it.unibz.krdb.obda.owlrefplatform.core.dagjgrapht.TBoxReasoner;
import it.unibz.krdb.obda.owlrefplatform.core.dagjgrapht.TBoxReasonerImpl;
import it.unibz.krdb.obda.owlrefplatform.core.mappingprocessing.TMappingExclusionConfig;
import it.unibz.krdb.obda.owlrefplatform.core.queryevaluation.EvaluationEngine;
import it.unibz.krdb.obda.owlrefplatform.core.queryevaluation.SQLAdapterFactory;
import it.unibz.krdb.obda.owlrefplatform.core.queryevaluation.SQLDialectAdapter;
import it.unibz.krdb.obda.owlrefplatform.core.reformulation.DummyReformulator;
import it.unibz.krdb.obda.owlrefplatform.core.reformulation.QueryRewriter;
import it.unibz.krdb.obda.owlrefplatform.core.reformulation.TreeWitnessRewriter;
import it.unibz.krdb.obda.owlrefplatform.core.sql.SQLGenerator;
import it.unibz.krdb.obda.owlrefplatform.core.srcquerygeneration.SQLQueryGenerator;
import it.unibz.krdb.obda.owlrefplatform.core.translator.MappingVocabularyRepair;
import it.unibz.krdb.obda.utils.MappingParser;
<<<<<<< HEAD
import it.unibz.krdb.sql.*;
=======
import it.unibz.krdb.sql.DBMetadata;
import it.unibz.krdb.sql.DBMetadataExtractor;
import it.unibz.krdb.sql.ForeignKeyConstraint;
import it.unibz.krdb.sql.ImplicitDBConstraintsReader;
import it.unibz.krdb.sql.RelationID;
import it.unibz.krdb.sql.DatabaseRelationDefinition;
import it.unibz.krdb.sql.UniqueConstraint;
>>>>>>> 7a0e1119
import net.sf.jsqlparser.JSQLParserException;

import org.apache.tomcat.jdbc.pool.DataSource;
import org.apache.tomcat.jdbc.pool.PoolProperties;
import org.slf4j.Logger;
import org.slf4j.LoggerFactory;

import java.io.Serializable;
import java.net.URI;
import java.security.InvalidParameterException;
import java.sql.Connection;
import java.sql.DriverManager;
import java.sql.SQLException;
<<<<<<< HEAD
import java.sql.Statement;
import java.util.*;
import java.util.concurrent.ConcurrentHashMap;
=======
import java.util.Collection;
import java.util.List;
import java.util.Properties;
import java.util.Set;
>>>>>>> 7a0e1119

enum ConnClasses{

	MYSQL("com.mysql.jdbc.JDBC4Connection"),
	POSTGRES("org.postgresql.jdbc4.Jdbc4Connection"),
    DB2("com.ibm.db2.jcc.DB2Connection", "com.ibm.db2.jcc.t4.b");

	private final List<String> connClasses;

	ConnClasses(String... connClasses){
		this.connClasses = Lists.newArrayList(connClasses);
	}

	public static ConnClasses fromString(String connectionClassName) {

		ConnClasses result = null;

	    if (connectionClassName != null) {
	      for (ConnClasses b : ConnClasses.values()) {

              if(b.connClasses.indexOf(connectionClassName) != -1){
                  result = b;
              }

//	        if (connectionClassName.equals(b.connClass)) {
//	          result = b;
//	        }
	      }
	    }
	    else
            throw new IllegalArgumentException("No constant with text " + connectionClassName + " found");
	    return result;
	}

	@Override
	public String toString(){
		return this.connClasses.toString();
	}

}

public class Quest implements Serializable {

	private static final long serialVersionUID = -6074403119825754295L;

	private PoolProperties poolProperties = null;
	private DataSource tomcatPool = null;
	// Tomcat pool default properties
	// These can be changed in the properties file
	protected int maxPoolSize = 20;
	protected int startPoolSize = 2;
	protected boolean removeAbandoned = true;
	protected boolean logAbandoned = false;
	protected int abandonedTimeout = 60; // 60 seconds
	protected boolean keepAlive = true;
	
	// Whether to print primary and foreign keys to stdout.
	private boolean printKeys;

	/***
	 * Internal components
	 */

	/* The active ABox repository (is null if there is no Semantic Index, i.e., in Virtual Mode) */
	private RDBMSSIRepositoryManager dataRepository = null;

	/* The active connection used to get metadata from the DBMS */
	private transient Connection localConnection = null;

	/* The active query evaluation engine */
	protected EvaluationEngine evaluationEngine = null;

	/* The merge and translation of all loaded ontologies */
	private final Ontology inputOntology;

	/* The input OBDA model */
	private OBDAModel inputOBDAModel = null;

	private QuestQueryProcessor engine;
		
	/**
	 * This represents user-supplied constraints, i.e. primary
	 * and foreign keys not present in the database metadata
	 */
	private ImplicitDBConstraintsReader userConstraints = null;
	
	/*
	 * Whether to apply the user-supplied database constraints given above
	 * userConstraints must be initialized and non-null whenever this is true
	 */
	private boolean applyUserConstraints;

	/** Davide> Exclude specific predicates from T-Mapping approach **/
	private TMappingExclusionConfig excludeFromTMappings = TMappingExclusionConfig.empty();
	
	/** Davide> Whether to exclude the user-supplied predicates from the
	 *          TMapping procedure (that is, the mapping assertions for 
	 *          those predicates should not be extended according to the 
	 *          TBox hierarchies
	 */
	//private boolean applyExcludeFromTMappings;
	
	/***
	 * General flags and fields
	 */

	private final Logger log = LoggerFactory.getLogger(Quest.class);

	/***
	 * Configuration
	 */

	public boolean reformulate = false;

	private String reformulationTechnique = QuestConstants.UCQBASED;

	private boolean bOptimizeEquivalences = true;

	private boolean bObtainFromOntology = true;

	private boolean bObtainFromMappings = true;
	
	private boolean obtainFullMetadata = false;

    private boolean sqlGenerateReplace = true;

	private boolean distinctResultSet = false;

	private String aboxMode = QuestConstants.CLASSIC;

	private String aboxSchemaType = QuestConstants.SEMANTIC_INDEX;

	private OBDADataSource obdaSource;

	private Properties preferences;

	private boolean inmemory;

	private String aboxJdbcURL;

	private String aboxJdbcUser;

	private String aboxJdbcPassword;

	private String aboxJdbcDriver;
				
	
	
	private DBMetadata metadata;

	// TODO Remove this
	private static boolean timeoutSet = false;

    /***
	 * Will prepare an instance of Quest in "classic ABox mode", that is, to
	 * work as a triple store. The property
	 * "org.obda.owlreformulationplatform.aboxmode" must be set to "classic".
	 * 
	 * <p>
	 * You must still call setupRepository() after creating the instance.
	 * 
	 * 
	 * @param tbox
	 * @param config
	 */
	public Quest(Ontology tbox, Properties config) {
		this(tbox, null, null, config);
	}

	public Quest(Ontology tbox, OBDAModel mappings, Properties config) {
		this(tbox, mappings, null, config);
	}

	
	/***
	 * Will prepare an instance of quest in classic or virtual ABox mode. If the
	 * mappings are not null, then org.obda.owlreformulationplatform.aboxmode
	 * must be set to "virtual", if they are null it must be set to "classic".
	 * 
	 * <p>
	 * You must still call setupRepository() after creating the instance.
	 * 
	 * @param tbox
	 *            . The TBox must not be null, even if its empty. At least, the
	 *            TBox must define all the vocabulary of the system.
	 * @param obdaModel
	 *            . The mappings of the system. The vocabulary of the mappings
	 *            must be subset or equal to the vocabulary of the ontology.
	 * @param config
	 *            . The configuration parameters for quest. See
	 *            QuestDefaults.properties for a description (in
	 *            src/main/resources)
	 */
	public Quest(Ontology tbox, OBDAModel obdaModel, DBMetadata metadata, Properties config) {
		if (tbox == null)
			throw new InvalidParameterException("TBox cannot be null");
		
		inputOntology = tbox;
		this.metadata = metadata;

		setPreferences(config);

		if (obdaModel == null && !aboxMode.equals(QuestConstants.CLASSIC)) {
			throw new IllegalArgumentException(
					"When working without mappings, you must set the ABox mode to \""
							+ QuestConstants.CLASSIC
							+ "\". If you want to work with no mappings in virtual ABox mode you must at least provide an empty but not null OBDAModel");
		}
		if (obdaModel != null && !aboxMode.equals(QuestConstants.VIRTUAL)) {
			throw new IllegalArgumentException(
					"When working with mappings, you must set the ABox mode to \""
							+ QuestConstants.VIRTUAL
							+ "\". If you want to work in \"classic abox\" mode, that is, as a triple store, you may not provide mappings (quest will take care of setting up the mappings and the database), set them to null.");
		}

		loadOBDAModel(obdaModel);
	}
	
	

	/** Davide> Exclude specific predicates from T-Mapping approach **/
	public void setExcludeFromTMappings(TMappingExclusionConfig excludeFromTMappings){
		assert(excludeFromTMappings != null);
		this.excludeFromTMappings = excludeFromTMappings;
	}

	/**
	 * Supply user constraints: that is primary and foreign keys not in the database
	 * Can be useful for eliminating self-joins
	 *
	 * @param userConstraints User supplied primary and foreign keys (only useful if these are not in the metadata)
	 * 						May be used by ontop to eliminate self-joins
	 */
	public void setImplicitDBConstraints(ImplicitDBConstraintsReader userConstraints) {
		assert(userConstraints != null);
		this.userConstraints = userConstraints;
		this.applyUserConstraints = true;
	}

	
	// TEST ONLY
	public List<CQIE> getUnfolderRules() {
		return engine.unfolder.ufp;
	}

<<<<<<< HEAD
	protected void cacheSQL(String strquery, String sql) {
		querycache.put(strquery, sql);
	}
	
	// TODO: replace by a couple of methods to get/set values
	protected Map<String, List<String>> getSignatureCache() {
		return signaturecache;
	}
	// TODO: replace by a couple of methods to get/set value 
	// Note, however, that this one is never read (only put in QuestStatement)
	protected Map<String, ParsedQuery> getSesameQueryCache() {
		return sesameQueryCache;
	}
	
	
	public TBoxReasoner getReasoner() {
		return reformulationReasoner;
	}
	
	public DatalogProgram getRewriting(DatalogProgram cqie) throws OBDAException {
		return rewriter.rewrite(cqie);
	}

	public DatalogProgram getOptimizedRewriting(DatalogProgram cqie) throws OBDAException {
		// Query optimization w.r.t Sigma rules
		for (CQIE cq : cqie.getRules())
			CQCUtilities.optimizeQueryWithSigmaRules(cq.getBody(), sigma);
		cqie = rewriter.rewrite(cqie);
		for (CQIE cq : cqie.getRules())
			CQCUtilities.optimizeQueryWithSigmaRules(cq.getBody(), sigma);
		return cqie;
	}
	
	public QuestUnfolder getUnfolder() {
		return unfolder;
	}

	public ExpressionEvaluator getExpressionEvaluator() {
		ExpressionEvaluator evaluator = new ExpressionEvaluator();
		evaluator.setUriTemplateMatcher(unfolder.getUriTemplateMatcher());		
		return evaluator;
	}
	
	public SparqlAlgebraToDatalogTranslator getSparqlAlgebraToDatalogTranslator() {
		SparqlAlgebraToDatalogTranslator translator = new SparqlAlgebraToDatalogTranslator(unfolder.getUriTemplateMatcher(), getUriMap(), unfolder.getSameAsDataPredicatesAndClasses(), unfolder.getSameAsObjectPredicates());
		return translator;
	}
	
	// used only once
	public VocabularyValidator getVocabularyValidator() {
		return vocabularyValidator;
	}

//	protected Map<String, Query> getJenaQueryCache() {
//		return jenaQueryCache;
//	}
//	protected Map<String, Boolean> getIsBooleanCache() {
//		return isbooleancache;
//	}
//	protected Map<String, Boolean> getIsConstructCache() {
//		return isconstructcache;
//	}
//	public Map<String, Boolean> getIsDescribeCache() {
//		return isdescribecache;
//	}

=======
>>>>>>> 7a0e1119
	private void loadOBDAModel(OBDAModel model) {

		if (model == null) {
			model = OBDADataFactoryImpl.getInstance().getOBDAModel();
		}
		inputOBDAModel = (OBDAModel) model.clone();
	}

	public OBDAModel getOBDAModel() {
		return inputOBDAModel;
	}



	public void dispose() {
		try {
			if (evaluationEngine != null)
				this.evaluationEngine.dispose();
		} catch (Exception e) {
			log.debug("Error during disconnect: " + e.getMessage());
		}

		try {
			if (localConnection != null && !localConnection.isClosed())
				disconnect();
		} catch (Exception e) {
			log.debug("Error during disconnect: " + e.getMessage());
		}
	}

	public Properties getPreferences() {
		return preferences;
	}

	private void setPreferences(Properties preferences) {
		this.preferences = preferences;

		keepAlive = Boolean.valueOf((String) preferences.get(QuestPreferences.KEEP_ALIVE));
		removeAbandoned = Boolean.valueOf((String) preferences.get(QuestPreferences.REMOVE_ABANDONED));
		abandonedTimeout = Integer.valueOf((String) preferences.get(QuestPreferences.ABANDONED_TIMEOUT));
		startPoolSize = Integer.valueOf((String) preferences.get(QuestPreferences.INIT_POOL_SIZE));
		maxPoolSize = Integer.valueOf((String) preferences.get(QuestPreferences.MAX_POOL_SIZE));

		reformulate = Boolean.valueOf((String) preferences.get(QuestPreferences.REWRITE));
		reformulationTechnique = (String) preferences.get(QuestPreferences.REFORMULATION_TECHNIQUE);
		bOptimizeEquivalences = Boolean.valueOf((String) preferences.get(QuestPreferences.OPTIMIZE_EQUIVALENCES));
		bObtainFromOntology = Boolean.valueOf((String) preferences.get(QuestPreferences.OBTAIN_FROM_ONTOLOGY));
		bObtainFromMappings = Boolean.valueOf((String) preferences.get(QuestPreferences.OBTAIN_FROM_MAPPINGS));
		aboxMode = (String) preferences.get(QuestPreferences.ABOX_MODE);
		aboxSchemaType = (String) preferences.get(QuestPreferences.DBTYPE);
		inmemory = preferences.getProperty(QuestPreferences.STORAGE_LOCATION).equals(QuestConstants.INMEMORY);
		
		obtainFullMetadata = Boolean.valueOf((String) preferences.get(QuestPreferences.OBTAIN_FULL_METADATA));	
		printKeys = Boolean.valueOf((String) preferences.get(QuestPreferences.PRINT_KEYS));
		distinctResultSet = Boolean.valueOf((String) preferences.get(QuestPreferences.DISTINCT_RESULTSET));
        sqlGenerateReplace = Boolean.valueOf((String) preferences.get(QuestPreferences.SQL_GENERATE_REPLACE));
                
		if (!inmemory) {
			aboxJdbcURL = preferences.getProperty(QuestPreferences.JDBC_URL);
			aboxJdbcUser = preferences.getProperty(QuestPreferences.DBUSER);
			aboxJdbcPassword = preferences.getProperty(QuestPreferences.DBPASSWORD);
			aboxJdbcDriver = preferences.getProperty(QuestPreferences.JDBC_DRIVER);
		}

		log.debug("Quest configuration:");

		log.debug("Extensional query rewriting enabled: {}", reformulate);
		//log.debug("Reformulation technique: {}", reformulationTechnique);
		if(reformulate){
			log.debug("Extensional query rewriting technique: {}", reformulationTechnique);
		}
		log.debug("Optimize TBox using class/property equivalences: {}", bOptimizeEquivalences);
		log.debug("ABox mode: {}", aboxMode);
		if (!aboxMode.equals("virtual")) {
			log.debug("Use in-memory database: {}", inmemory);
			log.debug("Schema configuration: {}", aboxSchemaType);
			log.debug("Get ABox assertions from OBDA models: {}", bObtainFromMappings);
			log.debug("Get ABox assertions from ontology: {}", bObtainFromOntology);
		}

	}

	/***
	 * Starts the local connection that Quest maintains to the DBMS. This
	 * connection belongs only to Quest and is used to get information from the
	 * DBMS. At the moment this connection is mainly used during initialization,
	 * to get metadata about the DBMS or to create repositories in classic mode.
	 * 
	 * @return
	 * @throws SQLException
	 */
	private boolean connect() throws SQLException {
		if (localConnection != null && !localConnection.isClosed()) {
			return true;
		}
		String url = obdaSource.getParameter(RDBMSourceParameterConstants.DATABASE_URL);
		String username = obdaSource.getParameter(RDBMSourceParameterConstants.DATABASE_USERNAME);
		String password = obdaSource.getParameter(RDBMSourceParameterConstants.DATABASE_PASSWORD);
		String driver = obdaSource.getParameter(RDBMSourceParameterConstants.DATABASE_DRIVER);

		localConnection = DriverManager.getConnection(url, username, password);

		if (localConnection != null) {
			return true;
		}
		return false;
	}

	public void disconnect() throws SQLException {
		try {
			localConnection.close();
		} catch (Exception e) {
			log.debug(e.getMessage());
		}
	}

	/***
	 * Method that starts all components of a Quest instance. Call this after
	 * creating the instance.
	 * 
	 * @throws Exception
	 */
	public void setupRepository() throws Exception {

		OBDADataFactory fac = OBDADataFactoryImpl.getInstance();

		log.debug("Initializing Quest...");

		/*
		 * Input checking (we need to extend this)
		 */

		if (aboxMode.equals(QuestConstants.VIRTUAL) && inputOBDAModel == null) {
			throw new Exception("ERROR: Working in virtual mode but no OBDA model has been defined.");
		}

		//TODO: check and remove this block
		/*
		 * Fixing the typing of predicates, in case they are not properly given.
		 */
		if (inputOBDAModel != null && !inputOntology.getVocabulary().isEmpty()) {
			MappingVocabularyRepair.fixOBDAModel(inputOBDAModel, inputOntology.getVocabulary());
		}


		/*
		 * Simplifying the vocabulary of the TBox
		 */

		final TBoxReasoner reformulationReasoner = TBoxReasonerImpl.create(inputOntology, bOptimizeEquivalences);

		try {

			Collection<OBDAMappingAxiom> mappings = null;

			/*
			 * Preparing the data source
			 */

			if (aboxMode.equals(QuestConstants.CLASSIC)) {
				if (!aboxSchemaType.equals(QuestConstants.SEMANTIC_INDEX)) {
					throw new Exception(aboxSchemaType
							+ " is unknown or not yet supported Data Base type. Currently only the direct db type is supported");
				}

				if (inmemory) {
					String url = "jdbc:h2:mem:questrepository:" + System.currentTimeMillis()
							+ ";LOG=0;CACHE_SIZE=65536;LOCK_MODE=0;UNDO_LOG=0";

					obdaSource = fac.getDataSource(URI.create("http://www.obda.org/ABOXDUMP" + System.currentTimeMillis()));
					obdaSource.setParameter(RDBMSourceParameterConstants.DATABASE_DRIVER, "org.h2.Driver");
					obdaSource.setParameter(RDBMSourceParameterConstants.DATABASE_PASSWORD, "");
					obdaSource.setParameter(RDBMSourceParameterConstants.DATABASE_URL, url);
					obdaSource.setParameter(RDBMSourceParameterConstants.DATABASE_USERNAME, "sa");
					obdaSource.setParameter(RDBMSourceParameterConstants.IS_IN_MEMORY, "true");
					obdaSource.setParameter(RDBMSourceParameterConstants.USE_DATASOURCE_FOR_ABOXDUMP, "true");
				}
				else {
					if (aboxJdbcURL.trim().equals(""))
						throw new OBDAException("Found empty JDBC_URL parametery. Quest in CLASSIC/JDBC mode requires a JDBC_URL value.");

					if (aboxJdbcDriver.trim().equals(""))
						throw new OBDAException(
								"Found empty JDBC_DRIVER parametery. Quest in CLASSIC/JDBC mode requires a JDBC_DRIVER value.");

					obdaSource = fac.getDataSource(URI.create("http://www.obda.org/ABOXDUMP" + System.currentTimeMillis()));
					obdaSource.setParameter(RDBMSourceParameterConstants.DATABASE_DRIVER, aboxJdbcDriver.trim());
					obdaSource.setParameter(RDBMSourceParameterConstants.DATABASE_PASSWORD, aboxJdbcPassword);
					obdaSource.setParameter(RDBMSourceParameterConstants.DATABASE_URL, aboxJdbcURL.trim());
					obdaSource.setParameter(RDBMSourceParameterConstants.DATABASE_USERNAME, aboxJdbcUser.trim());
					obdaSource.setParameter(RDBMSourceParameterConstants.IS_IN_MEMORY, "false");
					obdaSource.setParameter(RDBMSourceParameterConstants.USE_DATASOURCE_FOR_ABOXDUMP, "true");
				}

				// TODO one of these is redundant??? check
				connect();
				
				setupConnectionPool();

				dataRepository = new RDBMSSIRepositoryManager(reformulationReasoner, inputOntology.getVocabulary());

				if (inmemory) {
					// we work in memory (with H2), the database is clean and 
					// Quest will insert new Abox assertions into the database.
					dataRepository.generateMetadata();
					
					// Creating the ABox repository 
					dataRepository.createDBSchemaAndInsertMetadata(localConnection);
				} 
				else {
					// the repository has already been created in the database, 
					// restore the repository and do NOT insert any data in the repo, 
					// it should have been inserted already.
					dataRepository.loadMetadata(localConnection);

					// TODO add code to verify that the existing semantic index
					// repository can be used with the current ontology, e.g., 
					// checking the vocabulary of URIs, ranges wrt the ontology entailments
				}

				// getting OBDA mapping axioms
				mappings = dataRepository.getMappings();
			} 
			else if (aboxMode.equals(QuestConstants.VIRTUAL)) {
				// log.debug("Working in virtual mode");

				Collection<OBDADataSource> sources = this.inputOBDAModel.getSources();
				if (sources == null || sources.size() == 0)
					throw new Exception(
							"No datasource has been defined. Virtual ABox mode requires exactly 1 data source in your OBDA model.");
				if (sources.size() > 1)
					throw new Exception(
							"Quest in virtual ABox mode only supports OBDA models with 1 single data source. Your OBDA model contains "
									+ sources.size() + " data sources. Please remove the aditional sources.");

				// Setting up the OBDA model 

				obdaSource = sources.iterator().next();

				log.debug("Testing DB connection...");
				connect();

				setupConnectionPool();

				mappings = inputOBDAModel.getMappings(obdaSource.getSourceID());
			}

			
			//if the metadata was not already set
			if (metadata == null) {
				metadata = DBMetadataExtractor.createMetadata(localConnection);
				// if we have to parse the full metadata or just the table list in the mappings
				if (obtainFullMetadata) {
					DBMetadataExtractor.loadMetadata(metadata, localConnection, null);
				}
				else {
					try {
						// This is the NEW way of obtaining part of the metadata
						// (the schema.table names) by parsing the mappings

						// Parse mappings. Just to get the table names in use
						Set<RelationID> realTables = MappingParser.getRealTables(metadata.getQuotedIDFactory(), mappings);
						
						if (applyUserConstraints) {
							// Add the tables referred to by user-supplied foreign keys
							Set<RelationID> referredTables = userConstraints.getReferredTables(metadata.getQuotedIDFactory());
							realTables.addAll(referredTables);
						}

						DBMetadataExtractor.loadMetadata(metadata, localConnection, realTables);
					}
					catch (JSQLParserException e) {
						System.out.println("Error obtaining the tables" + e);
					}
					catch (SQLException e) {
						System.out.println("Error obtaining the metadata " + e);
					}
				}
			}

			//Adds keys from the text file
			if (applyUserConstraints) {
				userConstraints.insertUniqueConstraints(metadata);
				userConstraints.insertForeignKeyConstraints(metadata);
			}
			
			// This is true if the QuestDefaults.properties contains PRINT_KEYS=true
			// Very useful for debugging of User Constraints (also for the end user)
			if (printKeys) { 
				Collection<DatabaseRelationDefinition> table_list = metadata.getDatabaseRelations();
				// Prints all primary keys
				System.out.println("\n====== Unique constraints ==========");
				for (DatabaseRelationDefinition dd : table_list) {
					System.out.println(dd + ";");
					for (UniqueConstraint uc : dd.getUniqueConstraints())
						System.out.println(uc + ";");
					System.out.println("");
				}
				// Prints all foreign keys
				System.out.println("====== Foreign key constraints ==========");
				for(DatabaseRelationDefinition dd : table_list) {
					for (ForeignKeyConstraint fk : dd.getForeignKeys())
						System.out.println(fk + ";");
				}		
			}
			else
				log.debug("DB Metadata: \n{}", metadata);

            SQLDialectAdapter sqladapter = SQLAdapterFactory
                   .getSQLDialectAdapter(obdaSource
                          .getParameter(RDBMSourceParameterConstants.DATABASE_DRIVER), metadata.getDbmsVersion());
<<<<<<< HEAD

			datasourceQueryGenerator = new SQLGenerator(metadata, sqladapter, sqlGenerateReplace, distinctResultSet, getUriMap());

=======
			
            SQLQueryGenerator datasourceQueryGenerator = new SQLGenerator(metadata, sqladapter, sqlGenerateReplace, distinctResultSet, getUriMap());
>>>>>>> 7a0e1119

    		VocabularyValidator vocabularyValidator = new VocabularyValidator(reformulationReasoner, inputOntology.getVocabulary());
            
            final QuestUnfolder unfolder = new QuestUnfolder(metadata);

			/*
			 * T-Mappings and Fact mappings
			 */
<<<<<<< HEAD
			if (aboxMode.equals(QuestConstants.VIRTUAL)) {
				log.debug("Original mapping size: {}", unfolder.getRulesSize());

				 // Normalizing language tags and equalities
				unfolder.normalizeMappings();

				// Apply TMappings
				unfolder.applyTMappings(reformulationReasoner, true, excludeFromTMappings);
				
                // Adding ontology assertions (ABox) as rules (facts, head with no body).
                unfolder.addClassAssertionsAsFacts(inputOntology.getClassAssertions());
                unfolder.addObjectPropertyAssertionsAsFacts(inputOntology.getObjectPropertyAssertions());
                unfolder.addDataPropertyAssertionsAsFacts(inputOntology.getDataPropertyAssertions());

				// Adding data typing on the mapping axioms.
				unfolder.extendTypesWithMetadata(reformulationReasoner, vocabularyValidator, metadata);

                unfolder.addSameAsMapping();


                // Adding NOT NULL conditions to the variables used in the head
				 // of all mappings to preserve SQL-RDF semantics
				unfolder.addNOTNULLToMappings();
			}
=======
			if (aboxMode.equals(QuestConstants.VIRTUAL)) 
				unfolder.setupInVirtualMode(mappings, localConnection, vocabularyValidator, reformulationReasoner, inputOntology, excludeFromTMappings);
			else
				unfolder.setupInSemanticIndexMode(mappings, reformulationReasoner);

			if (dataRepository != null)
				dataRepository.addRepositoryChangedListener(new RepositoryChangedListener() {
					@Override
					public void repositoryChanged() {
						engine.clearSQLCache();
						try {
							// 
							unfolder.setupInSemanticIndexMode(dataRepository.getMappings(), reformulationReasoner);
							log.debug("Mappings and unfolder have been updated after inserts to the semantic index DB");
						} 
						catch (Exception e) {
							log.error("Error updating Semantic Index mappings", e);
						}
					}
				});
			
>>>>>>> 7a0e1119
			
			/* The active ABox dependencies */
			LinearInclusionDependencies sigma = LinearInclusionDependencies.getABoxDependencies(reformulationReasoner, true);
			
			
			// Setting up the TBox we will use for the reformulation
			//TBoxReasoner reasoner = reformulationReasoner;
			//if (bOptimizeTBoxSigma) {
			//	SigmaTBoxOptimizer reducer = new SigmaTBoxOptimizer(reformulationReasoner);
			//	reasoner = TBoxReasonerImpl.create(reducer.getReducedOntology());
			//} 

			QueryRewriter rewriter;
			// Setting up the reformulation engine
			if (reformulate == false) 
				rewriter = new DummyReformulator();
			else if (QuestConstants.TW.equals(reformulationTechnique)) 
				rewriter = new TreeWitnessRewriter();
			else 
				throw new IllegalArgumentException("Invalid value for argument: " + QuestPreferences.REFORMULATION_TECHNIQUE);

			rewriter.setTBox(reformulationReasoner, inputOntology.getVocabulary(), sigma);

			/*
			 * Done, sending a new reasoner with the modules we just configured
			 */
			engine = new QuestQueryProcessor(rewriter, sigma, unfolder, vocabularyValidator, getUriMap(), datasourceQueryGenerator);
			

			log.debug("... Quest has been initialized.");
		}
		catch (Exception e) {
			OBDAException ex = new OBDAException(e);
			if (e instanceof SQLException) {
				SQLException sqle = (SQLException) e;
				SQLException e1 = sqle.getNextException();
				while (e1 != null) {
					log.error("NEXT EXCEPTION");
					log.error(e1.getMessage());
					e1 = e1.getNextException();
				}
			}
			throw ex;
		}
		finally {
			if (!(aboxMode.equals(QuestConstants.CLASSIC) && (inmemory))) {
				/*
				 * If we are not in classic + inmemory mode we can disconnect
				 * the house-keeping connection, it has already been used.
				 */
				disconnect();
			}
		}
	}

	public ImmutableOntologyVocabulary getVocabulary() {
		return inputOntology.getVocabulary();
	}



	// Davide> TODO: Test
	public void setQueryTimeout(Statement st) throws SQLException {

		int timeout = 1200;
		//int timeout = 30;

		ConnClasses connClass = ConnClasses.fromString(localConnection.getClass().getName());

		if(connClass == null){
//			st.setQueryTimeout(timeout);
			return;
		}


		switch(connClass){
			case DB2:
			case MYSQL:
				st.setQueryTimeout(timeout);
				break;
			case POSTGRES:
			{
				if( !timeoutSet ){
					String query = String.format("SET statement_timeout TO %d", timeout*1000); // 1000ms = one second
					st.execute(query);
					timeoutSet = true;
				}
				break;
			}

			default:
				st.setQueryTimeout(timeout);
				break;
		}
	}

	public void resetTimeouts(Statement st) throws SQLException {
		ConnClasses connClass = ConnClasses.fromString(localConnection.getClass().toString());

		if(connClass == null){
			// TODO: check
			return;
		}

		switch(connClass){
			case MYSQL:
			case DB2:
				// Do nothing
				break;
			case POSTGRES:
			{
				String query = "RESET statement_timeout;";
				st.execute(query);
				break;
			}
		}
	}

	private void setupConnectionPool() {
		String url = obdaSource.getParameter(RDBMSourceParameterConstants.DATABASE_URL);
		String username = obdaSource.getParameter(RDBMSourceParameterConstants.DATABASE_USERNAME);
		String password = obdaSource.getParameter(RDBMSourceParameterConstants.DATABASE_PASSWORD);
		String driver = obdaSource.getParameter(RDBMSourceParameterConstants.DATABASE_DRIVER);

		poolProperties = new PoolProperties();
		poolProperties.setUrl(url);
		poolProperties.setDriverClassName(driver);
		poolProperties.setUsername(username);
		poolProperties.setPassword(password);
		poolProperties.setJmxEnabled(true);

		// TEST connection before using it
		poolProperties.setTestOnBorrow(keepAlive);
		if (keepAlive) {
			if (driver.contains("oracle"))
				poolProperties.setValidationQuery("select 1 from dual");
			else if (driver.contains("db2"))
				poolProperties.setValidationQuery("select 1 from sysibm.sysdummy1");
			else
				poolProperties.setValidationQuery("select 1");
		}

		poolProperties.setTestOnReturn(false);
		poolProperties.setMaxActive(maxPoolSize);
		poolProperties.setMaxIdle(maxPoolSize);
		poolProperties.setInitialSize(startPoolSize);
		poolProperties.setMaxWait(30000);
		poolProperties.setRemoveAbandonedTimeout(abandonedTimeout);
		poolProperties.setMinEvictableIdleTimeMillis(30000);
		poolProperties.setLogAbandoned(logAbandoned);
		poolProperties.setRemoveAbandoned(removeAbandoned);
		poolProperties.setJdbcInterceptors("org.apache.tomcat.jdbc.pool.interceptor.ConnectionState;"
				+ "org.apache.tomcat.jdbc.pool.interceptor.StatementFinalizer");
		tomcatPool = new DataSource();
		tomcatPool.setPoolProperties(poolProperties);

		log.debug("Connection Pool Properties:");
		log.debug("Start size: " + startPoolSize);
		log.debug("Max size: " + maxPoolSize);
		log.debug("Remove abandoned connections: " + removeAbandoned);

	}

	public void close() {
		tomcatPool.close();
	}

	public void releaseSQLPoolConnection(Connection co) {
		try {
			co.close();
		} catch (SQLException e) {
			e.printStackTrace();
		}
	}

	public synchronized Connection getSQLPoolConnection() throws OBDAException {
		Connection conn = null;
		try {
			conn = tomcatPool.getConnection();
		} catch (SQLException e) {
			throw new OBDAException(e);
		}
		return conn;
	}

	/***
	 * Establishes a new connection to the data source. This is a normal JDBC
	 * connection. Used only internally to get metadata at the moment.
	 * 
	 * @return
	 * @throws OBDAException
	 */
	private Connection getSQLConnection() throws OBDAException {
		Connection conn;

		String url = obdaSource.getParameter(RDBMSourceParameterConstants.DATABASE_URL);
		String username = obdaSource.getParameter(RDBMSourceParameterConstants.DATABASE_USERNAME);
		String password = obdaSource.getParameter(RDBMSourceParameterConstants.DATABASE_PASSWORD);
		String driver = obdaSource.getParameter(RDBMSourceParameterConstants.DATABASE_DRIVER);

		try {
			conn = DriverManager.getConnection(url, username, password);
		} catch (SQLException e) {
			throw new OBDAException(e.getMessage());
		} catch (Exception e) {
			throw new OBDAException(e.getMessage());
		}
		return conn;
	}

	// get a real (non pool) connection - used for protege plugin
	public QuestConnection getNonPoolConnection() throws OBDAException {

		return new QuestConnection(this, getSQLConnection());
	}

	/***
	 * Returns a QuestConnection, the main object that a client should use to
	 * access the query answering services of Quest. With the QuestConnection
	 * you can get a QuestStatement to execute queries.
	 * 
	 * <p>
	 * Note, the QuestConnection is not a normal JDBC connection. It is a
	 * wrapper of one of the N JDBC connections that quest's connection pool
	 * starts on initialization. Calling .close() will not actually close the
	 * connection, with will just release it back to the pool.
	 * <p>
	 * to close all connections you must call Quest.close().
	 * 
	 * @return
	 * @throws OBDAException
	 */
	public QuestConnection getConnection() throws OBDAException {

		return new QuestConnection(this, getSQLPoolConnection());
	}
	
	public DBMetadata getMetaData() {
		return metadata;
	}

	public SemanticIndexURIMap getUriMap() {
		if (dataRepository != null)
			return dataRepository.getUriMap();
		else
			return null;
	}

	public RDBMSSIRepositoryManager getSemanticIndexRepository() {
		return dataRepository;
	}
	
	public boolean hasDistinctResultSet() {
		return distinctResultSet;		
	}

	public QuestQueryProcessor getEngine() {
		return engine;
	}
	
}<|MERGE_RESOLUTION|>--- conflicted
+++ resolved
@@ -45,9 +45,6 @@
 import it.unibz.krdb.obda.owlrefplatform.core.srcquerygeneration.SQLQueryGenerator;
 import it.unibz.krdb.obda.owlrefplatform.core.translator.MappingVocabularyRepair;
 import it.unibz.krdb.obda.utils.MappingParser;
-<<<<<<< HEAD
-import it.unibz.krdb.sql.*;
-=======
 import it.unibz.krdb.sql.DBMetadata;
 import it.unibz.krdb.sql.DBMetadataExtractor;
 import it.unibz.krdb.sql.ForeignKeyConstraint;
@@ -55,9 +52,7 @@
 import it.unibz.krdb.sql.RelationID;
 import it.unibz.krdb.sql.DatabaseRelationDefinition;
 import it.unibz.krdb.sql.UniqueConstraint;
->>>>>>> 7a0e1119
 import net.sf.jsqlparser.JSQLParserException;
-
 import org.apache.tomcat.jdbc.pool.DataSource;
 import org.apache.tomcat.jdbc.pool.PoolProperties;
 import org.slf4j.Logger;
@@ -69,16 +64,10 @@
 import java.sql.Connection;
 import java.sql.DriverManager;
 import java.sql.SQLException;
-<<<<<<< HEAD
-import java.sql.Statement;
-import java.util.*;
-import java.util.concurrent.ConcurrentHashMap;
-=======
 import java.util.Collection;
 import java.util.List;
 import java.util.Properties;
 import java.util.Set;
->>>>>>> 7a0e1119
 
 enum ConnClasses{
 
@@ -225,8 +214,8 @@
 
 	private String aboxJdbcDriver;
 				
-	
-	
+
+
 	private DBMetadata metadata;
 
 	// TODO Remove this
@@ -324,75 +313,6 @@
 		return engine.unfolder.ufp;
 	}
 
-<<<<<<< HEAD
-	protected void cacheSQL(String strquery, String sql) {
-		querycache.put(strquery, sql);
-	}
-	
-	// TODO: replace by a couple of methods to get/set values
-	protected Map<String, List<String>> getSignatureCache() {
-		return signaturecache;
-	}
-	// TODO: replace by a couple of methods to get/set value 
-	// Note, however, that this one is never read (only put in QuestStatement)
-	protected Map<String, ParsedQuery> getSesameQueryCache() {
-		return sesameQueryCache;
-	}
-	
-	
-	public TBoxReasoner getReasoner() {
-		return reformulationReasoner;
-	}
-	
-	public DatalogProgram getRewriting(DatalogProgram cqie) throws OBDAException {
-		return rewriter.rewrite(cqie);
-	}
-
-	public DatalogProgram getOptimizedRewriting(DatalogProgram cqie) throws OBDAException {
-		// Query optimization w.r.t Sigma rules
-		for (CQIE cq : cqie.getRules())
-			CQCUtilities.optimizeQueryWithSigmaRules(cq.getBody(), sigma);
-		cqie = rewriter.rewrite(cqie);
-		for (CQIE cq : cqie.getRules())
-			CQCUtilities.optimizeQueryWithSigmaRules(cq.getBody(), sigma);
-		return cqie;
-	}
-	
-	public QuestUnfolder getUnfolder() {
-		return unfolder;
-	}
-
-	public ExpressionEvaluator getExpressionEvaluator() {
-		ExpressionEvaluator evaluator = new ExpressionEvaluator();
-		evaluator.setUriTemplateMatcher(unfolder.getUriTemplateMatcher());		
-		return evaluator;
-	}
-	
-	public SparqlAlgebraToDatalogTranslator getSparqlAlgebraToDatalogTranslator() {
-		SparqlAlgebraToDatalogTranslator translator = new SparqlAlgebraToDatalogTranslator(unfolder.getUriTemplateMatcher(), getUriMap(), unfolder.getSameAsDataPredicatesAndClasses(), unfolder.getSameAsObjectPredicates());
-		return translator;
-	}
-	
-	// used only once
-	public VocabularyValidator getVocabularyValidator() {
-		return vocabularyValidator;
-	}
-
-//	protected Map<String, Query> getJenaQueryCache() {
-//		return jenaQueryCache;
-//	}
-//	protected Map<String, Boolean> getIsBooleanCache() {
-//		return isbooleancache;
-//	}
-//	protected Map<String, Boolean> getIsConstructCache() {
-//		return isconstructcache;
-//	}
-//	public Map<String, Boolean> getIsDescribeCache() {
-//		return isdescribecache;
-//	}
-
-=======
->>>>>>> 7a0e1119
 	private void loadOBDAModel(OBDAModel model) {
 
 		if (model == null) {
@@ -547,7 +467,7 @@
 		try {
 
 			Collection<OBDAMappingAxiom> mappings = null;
-
+			
 			/*
 			 * Preparing the data source
 			 */
@@ -569,7 +489,7 @@
 					obdaSource.setParameter(RDBMSourceParameterConstants.DATABASE_USERNAME, "sa");
 					obdaSource.setParameter(RDBMSourceParameterConstants.IS_IN_MEMORY, "true");
 					obdaSource.setParameter(RDBMSourceParameterConstants.USE_DATASOURCE_FOR_ABOXDUMP, "true");
-				}
+				} 
 				else {
 					if (aboxJdbcURL.trim().equals(""))
 						throw new OBDAException("Found empty JDBC_URL parametery. Quest in CLASSIC/JDBC mode requires a JDBC_URL value.");
@@ -589,27 +509,27 @@
 
 				// TODO one of these is redundant??? check
 				connect();
-				
+
 				setupConnectionPool();
 
 				dataRepository = new RDBMSSIRepositoryManager(reformulationReasoner, inputOntology.getVocabulary());
 
 				if (inmemory) {
-					// we work in memory (with H2), the database is clean and 
+					// we work in memory (with H2), the database is clean and
 					// Quest will insert new Abox assertions into the database.
 					dataRepository.generateMetadata();
 					
-					// Creating the ABox repository 
+					// Creating the ABox repository
 					dataRepository.createDBSchemaAndInsertMetadata(localConnection);
 				} 
 				else {
-					// the repository has already been created in the database, 
-					// restore the repository and do NOT insert any data in the repo, 
+					// the repository has already been created in the database,
+					// restore the repository and do NOT insert any data in the repo,
 					// it should have been inserted already.
 					dataRepository.loadMetadata(localConnection);
 
 					// TODO add code to verify that the existing semantic index
-					// repository can be used with the current ontology, e.g., 
+					// repository can be used with the current ontology, e.g.,
 					// checking the vocabulary of URIs, ranges wrt the ontology entailments
 				}
 
@@ -628,7 +548,7 @@
 							"Quest in virtual ABox mode only supports OBDA models with 1 single data source. Your OBDA model contains "
 									+ sources.size() + " data sources. Please remove the aditional sources.");
 
-				// Setting up the OBDA model 
+				// Setting up the OBDA model
 
 				obdaSource = sources.iterator().next();
 
@@ -647,12 +567,12 @@
 				// if we have to parse the full metadata or just the table list in the mappings
 				if (obtainFullMetadata) {
 					DBMetadataExtractor.loadMetadata(metadata, localConnection, null);
-				}
+				} 
 				else {
 					try {
 						// This is the NEW way of obtaining part of the metadata
 						// (the schema.table names) by parsing the mappings
-
+						
 						// Parse mappings. Just to get the table names in use
 						Set<RelationID> realTables = MappingParser.getRealTables(metadata.getQuotedIDFactory(), mappings);
 						
@@ -687,14 +607,14 @@
 				System.out.println("\n====== Unique constraints ==========");
 				for (DatabaseRelationDefinition dd : table_list) {
 					System.out.println(dd + ";");
-					for (UniqueConstraint uc : dd.getUniqueConstraints())
+					for (UniqueConstraint uc : dd.getUniqueConstraints()) 
 						System.out.println(uc + ";");
 					System.out.println("");
 				}
 				// Prints all foreign keys
 				System.out.println("====== Foreign key constraints ==========");
 				for(DatabaseRelationDefinition dd : table_list) {
-					for (ForeignKeyConstraint fk : dd.getForeignKeys())
+					for (ForeignKeyConstraint fk : dd.getForeignKeys()) 
 						System.out.println(fk + ";");
 				}		
 			}
@@ -704,49 +624,17 @@
             SQLDialectAdapter sqladapter = SQLAdapterFactory
                    .getSQLDialectAdapter(obdaSource
                           .getParameter(RDBMSourceParameterConstants.DATABASE_DRIVER), metadata.getDbmsVersion());
-<<<<<<< HEAD
-
-			datasourceQueryGenerator = new SQLGenerator(metadata, sqladapter, sqlGenerateReplace, distinctResultSet, getUriMap());
-
-=======
 			
             SQLQueryGenerator datasourceQueryGenerator = new SQLGenerator(metadata, sqladapter, sqlGenerateReplace, distinctResultSet, getUriMap());
->>>>>>> 7a0e1119
 
     		VocabularyValidator vocabularyValidator = new VocabularyValidator(reformulationReasoner, inputOntology.getVocabulary());
-            
+
             final QuestUnfolder unfolder = new QuestUnfolder(metadata);
 
 			/*
 			 * T-Mappings and Fact mappings
 			 */
-<<<<<<< HEAD
-			if (aboxMode.equals(QuestConstants.VIRTUAL)) {
-				log.debug("Original mapping size: {}", unfolder.getRulesSize());
-
-				 // Normalizing language tags and equalities
-				unfolder.normalizeMappings();
-
-				// Apply TMappings
-				unfolder.applyTMappings(reformulationReasoner, true, excludeFromTMappings);
-				
-                // Adding ontology assertions (ABox) as rules (facts, head with no body).
-                unfolder.addClassAssertionsAsFacts(inputOntology.getClassAssertions());
-                unfolder.addObjectPropertyAssertionsAsFacts(inputOntology.getObjectPropertyAssertions());
-                unfolder.addDataPropertyAssertionsAsFacts(inputOntology.getDataPropertyAssertions());
-
-				// Adding data typing on the mapping axioms.
-				unfolder.extendTypesWithMetadata(reformulationReasoner, vocabularyValidator, metadata);
-
-                unfolder.addSameAsMapping();
-
-
-                // Adding NOT NULL conditions to the variables used in the head
-				 // of all mappings to preserve SQL-RDF semantics
-				unfolder.addNOTNULLToMappings();
-			}
-=======
-			if (aboxMode.equals(QuestConstants.VIRTUAL)) 
+			if (aboxMode.equals(QuestConstants.VIRTUAL))
 				unfolder.setupInVirtualMode(mappings, localConnection, vocabularyValidator, reformulationReasoner, inputOntology, excludeFromTMappings);
 			else
 				unfolder.setupInSemanticIndexMode(mappings, reformulationReasoner);
@@ -757,18 +645,17 @@
 					public void repositoryChanged() {
 						engine.clearSQLCache();
 						try {
-							// 
+							//
 							unfolder.setupInSemanticIndexMode(dataRepository.getMappings(), reformulationReasoner);
 							log.debug("Mappings and unfolder have been updated after inserts to the semantic index DB");
-						} 
+						}
 						catch (Exception e) {
 							log.error("Error updating Semantic Index mappings", e);
 						}
 					}
 				});
 			
->>>>>>> 7a0e1119
-			
+
 			/* The active ABox dependencies */
 			LinearInclusionDependencies sigma = LinearInclusionDependencies.getABoxDependencies(reformulationReasoner, true);
 			
@@ -782,11 +669,11 @@
 
 			QueryRewriter rewriter;
 			// Setting up the reformulation engine
-			if (reformulate == false) 
+			if (reformulate == false)
 				rewriter = new DummyReformulator();
-			else if (QuestConstants.TW.equals(reformulationTechnique)) 
+			else if (QuestConstants.TW.equals(reformulationTechnique))
 				rewriter = new TreeWitnessRewriter();
-			else 
+			else
 				throw new IllegalArgumentException("Invalid value for argument: " + QuestPreferences.REFORMULATION_TECHNIQUE);
 
 			rewriter.setTBox(reformulationReasoner, inputOntology.getVocabulary(), sigma);
@@ -795,10 +682,10 @@
 			 * Done, sending a new reasoner with the modules we just configured
 			 */
 			engine = new QuestQueryProcessor(rewriter, sigma, unfolder, vocabularyValidator, getUriMap(), datasourceQueryGenerator);
-			
+
 
 			log.debug("... Quest has been initialized.");
-		}
+		} 
 		catch (Exception e) {
 			OBDAException ex = new OBDAException(e);
 			if (e instanceof SQLException) {
@@ -811,7 +698,7 @@
 				}
 			}
 			throw ex;
-		}
+		} 
 		finally {
 			if (!(aboxMode.equals(QuestConstants.CLASSIC) && (inmemory))) {
 				/*
@@ -1021,11 +908,11 @@
 	}
 	
 	public boolean hasDistinctResultSet() {
-		return distinctResultSet;		
+		return distinctResultSet;
 	}
 
 	public QuestQueryProcessor getEngine() {
 		return engine;
 	}
-	
+
 }