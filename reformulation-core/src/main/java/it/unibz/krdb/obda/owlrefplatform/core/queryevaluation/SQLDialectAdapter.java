--- conflicted
+++ resolved
@@ -64,11 +64,11 @@
 	 */
 	public String sqlCast(String value, int type);
 	
-<<<<<<< HEAD
+
 	public String sqlRegex(String columnname, String pattern, boolean caseinSensitive, boolean multiLine, boolean dotAllMode);
-=======
+
 	public String sqlRegex(String columnname, String pattern, boolean caseinSensitive);
 
 	public String sqlGroupBy(List<Variable> groupby, String viewname);
->>>>>>> 303bda21
+
 }