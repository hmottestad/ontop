package it.unibz.krdb.obda.owlrefplatform.core;

/*
 * #%L
 * ontop-reformulation-core
 * %%
 * Copyright (C) 2009 - 2014 Free University of Bozen-Bolzano
 * %%
 * Licensed under the Apache License, Version 2.0 (the "License");
 * you may not use this file except in compliance with the License.
 * You may obtain a copy of the License at
 * 
 *      http://www.apache.org/licenses/LICENSE-2.0
 * 
 * Unless required by applicable law or agreed to in writing, software
 * distributed under the License is distributed on an "AS IS" BASIS,
 * WITHOUT WARRANTIES OR CONDITIONS OF ANY KIND, either express or implied.
 * See the License for the specific language governing permissions and
 * limitations under the License.
 * #L%
 */

import it.unibz.krdb.obda.model.BuiltinPredicate;
import it.unibz.krdb.obda.model.CQIE;
import it.unibz.krdb.obda.model.Constant;
import it.unibz.krdb.obda.model.DatalogProgram;
import it.unibz.krdb.obda.model.Function;
import it.unibz.krdb.obda.model.GraphResultSet;
import it.unibz.krdb.obda.model.OBDAConnection;
import it.unibz.krdb.obda.model.OBDAException;
import it.unibz.krdb.obda.model.OBDAStatement;
import it.unibz.krdb.obda.model.Predicate;
import it.unibz.krdb.obda.model.TupleResultSet;
import it.unibz.krdb.obda.model.URIConstant;
import it.unibz.krdb.obda.ontology.Assertion;
import it.unibz.krdb.obda.owlrefplatform.core.abox.EquivalentTriplePredicateIterator;
import it.unibz.krdb.obda.owlrefplatform.core.basicoperations.CQCUtilities;
import it.unibz.krdb.obda.owlrefplatform.core.basicoperations.DatalogNormalizer;
import it.unibz.krdb.obda.owlrefplatform.core.queryevaluation.SPARQLQueryUtility;
import it.unibz.krdb.obda.owlrefplatform.core.resultset.BooleanOWLOBDARefResultSet;
import it.unibz.krdb.obda.owlrefplatform.core.resultset.EmptyQueryResultSet;
import it.unibz.krdb.obda.owlrefplatform.core.resultset.QuestGraphResultSet;
import it.unibz.krdb.obda.owlrefplatform.core.resultset.QuestResultset;
import it.unibz.krdb.obda.owlrefplatform.core.srcquerygeneration.SQLQueryGenerator;
import it.unibz.krdb.obda.owlrefplatform.core.translator.DatalogToSparqlTranslator;
import it.unibz.krdb.obda.owlrefplatform.core.translator.SesameConstructTemplate;
import it.unibz.krdb.obda.owlrefplatform.core.translator.SparqlAlgebraToDatalogTranslator;
import it.unibz.krdb.obda.owlrefplatform.core.unfolding.DatalogUnfolder;
import it.unibz.krdb.obda.owlrefplatform.core.unfolding.ExpressionEvaluator;
import it.unibz.krdb.obda.renderer.DatalogProgramRenderer;

import java.io.IOException;
import java.sql.ResultSet;
import java.sql.SQLException;
import java.sql.Statement;
import java.util.ArrayList;
import java.util.HashMap;
import java.util.Iterator;
import java.util.LinkedList;
import java.util.List;
import java.util.Map;
import java.util.concurrent.CountDownLatch;

import org.openrdf.query.MalformedQueryException;
import org.openrdf.query.QueryLanguage;
import org.openrdf.query.parser.ParsedQuery;
import org.openrdf.query.parser.QueryParser;
import org.openrdf.query.parser.QueryParserUtil;
import org.slf4j.Logger;
import org.slf4j.LoggerFactory;


/**
 * The obda statement provides the implementations necessary to query the
 * reformulation platform reasoner from outside, i.e. Protege
 */
public class QuestStatement implements OBDAStatement {

	private SQLQueryGenerator querygenerator = null;

	private boolean canceled = false;
	
	private boolean queryIsParsed = false;
	
	private ParsedQuery parsedQ = null;

	private Statement sqlstatement;

	private QuestConnection conn;

	public Quest questInstance;

	private static Logger log = LoggerFactory.getLogger(QuestStatement.class);

	Thread runningThread = null;

	private QueryExecutionThread executionthread;

	private DatalogProgram programAfterRewriting;

	private DatalogProgram programAfterUnfolding;

	final Map<String, String> querycache;

	final Map<String, List<String>> signaturecache;

	//private Map<String, Query> jenaQueryCache;
	
	private Map<String, ParsedQuery> sesameQueryCache;

	final Map<String, Boolean> isbooleancache;

	final Map<String, Boolean> isconstructcache;

	final Map<String, Boolean> isdescribecache;

	final SparqlAlgebraToDatalogTranslator translator;
	
	SesameConstructTemplate templ = null;

	/*
	 * For benchmark purpose
	 */
	private long queryProcessingTime = 0;

	private long rewritingTime = 0;

	private long unfoldingTime = 0;

	public QuestStatement(Quest questinstance, QuestConnection conn, Statement st) {

		this.questInstance = questinstance;

		this.translator = new SparqlAlgebraToDatalogTranslator(this.questInstance.getUriTemplateMatcher());
		this.querycache = questinstance.getSQLCache();
		this.signaturecache = questinstance.getSignatureCache();
		//this.jenaQueryCache = questinstance.getJenaQueryCache();
		this.sesameQueryCache = questinstance.getSesameQueryCache();
		this.isbooleancache = questinstance.getIsBooleanCache();
		this.isconstructcache = questinstance.getIsConstructCache();
		this.isdescribecache = questinstance.getIsDescribeCache();

		this.conn = conn;
		// this.unfoldingmechanism = questinstance.unfolder;
		this.querygenerator = questinstance.datasourceQueryGenerator;

		this.sqlstatement = st;
	}

	private class QueryExecutionThread extends Thread {

		private final CountDownLatch monitor;
		private final String strquery;
		// private Query query;
		private TupleResultSet tupleResult;
		private GraphResultSet graphResult;
		private Exception exception;
		private boolean error = false;
		private boolean executingSQL = false;

		boolean isBoolean = false, isConstruct = false, isDescribe = false, isSelect = false;

		public QueryExecutionThread(String strquery, CountDownLatch monitor) {
			this.monitor = monitor;
			this.strquery = strquery;
			// this.query = QueryFactory.create(strquery);
		}

		public void setQueryType(int type) {
			switch (type) {// encoding of query type to from numbers
			case 1:
				this.isSelect = true;
				break;
			case 2:
				this.isBoolean = true;
				break;
			case 3:
				this.isConstruct = true;
				break;
			case 4:
				this.isDescribe = true;
				break;
			}
		}

		public boolean errorStatus() {
			return error;
		}

		public Exception getException() {
			return exception;
		}

		public TupleResultSet getTupleResult() {
			return tupleResult;
		}

		public GraphResultSet getGraphResult() {
			return graphResult;
		}

		public void cancel() throws SQLException {
			canceled = true;
			if (!executingSQL) {
				this.stop();
			} else {
				sqlstatement.cancel();
			}
		}

		@Override
		public void run() {

			log.debug("Executing query: \n{}", strquery);

			try {

				if (!querycache.containsKey(strquery)) {
					getUnfolding(strquery);
				}
				/*
				 * Obtaineing the query from the cache
				 */
				String sql = getSqlString(strquery);
				List<String> signature = signaturecache.get(strquery);
				ParsedQuery query = sesameQueryCache.get(strquery);

				log.debug("Executing the query and get the result...");
				if (sql.equals("") && !isBoolean) {
					tupleResult = new EmptyQueryResultSet(signature, QuestStatement.this);
				} else if (sql.equals("")) {
					tupleResult = new BooleanOWLOBDARefResultSet(false, QuestStatement.this);
				} else {
					try {

						// Execute the SQL query string
						executingSQL = true;
						ResultSet set = null;
						// try {

						set = sqlstatement.executeQuery(sql);

						// }
						// catch(SQLException e)
						// {
						//
						// Store the SQL result to application result set.
						if (isSelect) { // is tuple-based results

							tupleResult = new QuestResultset(set, signature, QuestStatement.this);

						} else if (isBoolean) {
							tupleResult = new BooleanOWLOBDARefResultSet(set, QuestStatement.this);

						} else if (isConstruct || isDescribe) {
							boolean collectResults = false;
							if (isDescribe)
								collectResults = true;
							//Template template = query.getConstructTemplate();
							TupleResultSet tuples = null;

							tuples = new QuestResultset(set, signature, QuestStatement.this);
							graphResult = new QuestGraphResultSet(tuples, templ, collectResults);
						}
					} catch (SQLException e) {
						exception = e;
						error = true;
						log.error(e.getMessage(), e);

						throw new OBDAException("Error executing SQL query: \n" + e.getMessage() + "\nSQL query:\n " + sql, e);
					}
				}
				log.debug("Execution finished.\n");
			} catch (Exception e) {
				e.printStackTrace();
				exception = e;
				error = true;
				log.error(e.getMessage(), e);
			} finally {
				monitor.countDown();
			}
		}
	}

	/**
	 * Calls the necessary tuple or graph query execution Implements describe
	 * uri or var logic Returns the result set for the given query
	 */
	@Override
	public it.unibz.krdb.obda.model.ResultSet execute(String strquery) throws OBDAException {
		if (strquery.isEmpty()) {
			throw new OBDAException("Cannot execute an empty query");
		}
		ParsedQuery pq = null;
		QueryParser qp = QueryParserUtil.createParser(QueryLanguage.SPARQL);
		try {
			pq = qp.parseQuery(strquery, null);
		} catch (MalformedQueryException e1) {
			e1.printStackTrace();
		} 
		// encoding ofquery type into numbers
		if (SPARQLQueryUtility.isSelectQuery(pq)) {
			parsedQ = pq;
			queryIsParsed = true;
			TupleResultSet executedQuery = executeTupleQuery(strquery, 1);
			return executedQuery;

		} else if (SPARQLQueryUtility.isAskQuery(pq)) {
			parsedQ = pq;
			queryIsParsed = true;
			TupleResultSet executedQuery = executeTupleQuery(strquery, 2);
			return executedQuery;
		} else if (SPARQLQueryUtility.isConstructQuery(pq)) {
			
			// Here we need to get the template for the CONSTRUCT query results
			try {
				templ = new SesameConstructTemplate(strquery);
			} catch (MalformedQueryException e) {
				e.printStackTrace();
			}
			
			// Here we replace CONSTRUCT query with SELECT query
			strquery = SPARQLQueryUtility.getSelectFromConstruct(strquery);
			GraphResultSet executedGraphQuery = executeGraphQuery(strquery, 3);
			return executedGraphQuery;
			
		} else if (SPARQLQueryUtility.isDescribeQuery(pq)) {
			// create list of uriconstants we want to describe
			List<String> constants = new ArrayList<String>();
			if (SPARQLQueryUtility.isVarDescribe(strquery)) {
				// if describe ?var, we have to do select distinct ?var first
				String sel = SPARQLQueryUtility.getSelectVarDescribe(strquery);
				it.unibz.krdb.obda.model.ResultSet resultSet = (it.unibz.krdb.obda.model.ResultSet) this.executeTupleQuery(sel, 1);
				if (resultSet instanceof EmptyQueryResultSet)
					return null;
				else if (resultSet instanceof QuestResultset) {
					QuestResultset res = (QuestResultset) resultSet;
					while (res.nextRow()) {
						Constant constant = res.getConstant(1);
						if (constant instanceof URIConstant) {
							// collect constants in list
							constants.add(constant.getValue());
						}
					}
				}
			} else if (SPARQLQueryUtility.isURIDescribe(strquery)) {
				// DESCRIBE <uri> gives direct results, so we put the
				// <uri> constant directly in the list of constants
				try {
					constants.add(SPARQLQueryUtility.getDescribeURI(strquery));
				} catch (MalformedQueryException e) {
					e.printStackTrace();
				}
			}

			QuestGraphResultSet describeResultSet = null;
			// execute describe <uriconst> in subject position
			for (String constant : constants) {
				// for each constant we execute a construct with
				// the uri as subject, and collect the results
				// in one graphresultset
				String str = SPARQLQueryUtility.getConstructSubjQuery(constant);
				try {
					templ = new SesameConstructTemplate(str);
				} catch (MalformedQueryException e) {
					e.printStackTrace();
				}
				str = SPARQLQueryUtility.getSelectFromConstruct(str);
				if (describeResultSet == null) {
					// just for the first time
					describeResultSet = (QuestGraphResultSet) executeGraphQuery(str, 4);
				} else {
					// 2nd and manyth times execute, but collect result into one
					// object
					QuestGraphResultSet set = (QuestGraphResultSet) executeGraphQuery(str, 4);
					if (set != null) {
						while (set.hasNext()) {
							// already process the result, add list<Assertion>
							// to internal buffer
							describeResultSet.addNewResultSet(set.next());
						}
					}
				}
			}
			// execute describe <uriconst> in object position
			for (String constant : constants) {
				String str = SPARQLQueryUtility.getConstructObjQuery(constant);
				try {
					templ = new SesameConstructTemplate(str);
				} catch (MalformedQueryException e) {
					e.printStackTrace();
				}
				str = SPARQLQueryUtility.getSelectFromConstruct(str);
				if (describeResultSet == null) {
					// just for the first time
					describeResultSet = (QuestGraphResultSet) executeGraphQuery(str, 4);
				} else {
					QuestGraphResultSet set = (QuestGraphResultSet) executeGraphQuery(str, 4);
					if (set != null) {
						while (set.hasNext()) {
							describeResultSet.addNewResultSet(set.next());
						}
					}
				}
			}
			return describeResultSet;
		}
		throw new OBDAException("Error, the result set was null");
	}

	/**
	 * Translates a SPARQL query into Datalog dealing with equivalences and
	 * verifying that the vocabulary of the query matches the one in the
	 * ontology. If there are equivalences to handle, this is where its done
	 * (i.e., renaming atoms that use predicates that have been replaced by a
	 * canonical one.
	 * 

	 * @return
	 */
	
	private DatalogProgram translateAndPreProcess(ParsedQuery pq, List<String> signature) {
		DatalogProgram program = null;
		try {
			if (questInstance.isSemIdx()) {
				translator.setSemanticIndexUriRef(questInstance.getSemanticIndexRepository().getUriMap());
			}
			program = translator.translate(pq, signature);

			log.debug("Translated query: \n{}", program);

			DatalogUnfolder unfolder = new DatalogUnfolder(program.clone(), new HashMap<Predicate, List<Integer>>());
			removeNonAnswerQueries(program);

			program = unfolder.unfold(program, "ans1");

			log.debug("Flattened query: \n{}", program);
		} catch (Exception e) {
			e.printStackTrace();
			OBDAException ex = new OBDAException(e.getMessage());
			ex.setStackTrace(e.getStackTrace());
		
				throw e;
			
		}
		log.debug("Replacing equivalences...");
		program = questInstance.getVocabularyValidator().replaceEquivalences(program);
		return program;
		
	}



	private DatalogProgram getUnfolding(DatalogProgram query) throws OBDAException {

		log.debug("Start the partial evaluation process...");

		DatalogProgram unfolding = questInstance.unfold((DatalogProgram) query, "ans1");
		log.debug("Partial evaluation: \n{}", unfolding);

		removeNonAnswerQueries(unfolding);

		log.debug("After target rules removed: \n{}", unfolding);

		ExpressionEvaluator evaluator = new ExpressionEvaluator();
		evaluator.setUriTemplateMatcher(questInstance.getUriTemplateMatcher());
		evaluator.evaluateExpressions(unfolding);

		log.debug("Boolean expression evaluated: \n{}", unfolding);
		log.debug("Partial evaluation ended.");

		return unfolding;
	}

	private static void removeNonAnswerQueries(DatalogProgram program) {
		List<CQIE> toRemove = new LinkedList<CQIE>();
		for (CQIE rule : program.getRules()) {
			Predicate headPredicate = rule.getHead().getPredicate();
			if (!headPredicate.getName().toString().equals("ans1")) {
				toRemove.add(rule);
			}
		}
		program.removeRules(toRemove);
	}

	private String getSQL(DatalogProgram query, List<String> signature) throws OBDAException {
		if (((DatalogProgram) query).getRules().size() == 0) {
			return "";
		}
		log.debug("Producing the SQL string...");

		// query = DatalogNormalizer.normalizeDatalogProgram(query);
		String sql = querygenerator.generateSourceQuery((DatalogProgram) query, signature);

		log.debug("Resulting sql: \n{}", sql);
		return sql;
	}

	/**
	 * The method executes select or ask queries by starting a new quest
	 * execution thread
	 * 
	 * @param strquery
	 *            the select or ask query string
	 * @param type
	 *            1 - SELECT, 2 - ASK
	 * @return the obtained TupleResultSet result
	 * @throws OBDAException
	 */
	private TupleResultSet executeTupleQuery(String strquery, int type) throws OBDAException {

		startExecute(strquery, type);
		TupleResultSet result = executionthread.getTupleResult();

		if (result == null)
			throw new RuntimeException("Error, the result set was null");

		return result;
	}

	/**
	 * The method executes construct or describe queries
	 * 
	 * @param strquery
	 *            the query string
	 * @param type
	 *            3- CONSTRUCT, 4 - DESCRIBE
	 * @return the obtained GraphResultSet result
	 * @throws OBDAException
	 */
	private GraphResultSet executeGraphQuery(String strquery, int type) throws OBDAException {
		startExecute(strquery, type);
		return executionthread.getGraphResult();
	}

	/**
	 * Internal method to start a new query execution thread type defines the
	 * query type 1-SELECT, 2-ASK, 3-CONSTRUCT, 4-DESCRIBE
	 */
	private void startExecute(String strquery, int type) throws OBDAException {
		CountDownLatch monitor = new CountDownLatch(1);
		executionthread = new QueryExecutionThread(strquery, monitor);
		executionthread.setQueryType(type);
		executionthread.start();
		try {
			monitor.await();
		} catch (InterruptedException e) {
			e.printStackTrace();
		}
		if (executionthread.errorStatus()) {
			OBDAException ex = new OBDAException(executionthread.getException().getMessage());
			ex.setStackTrace(executionthread.getStackTrace());
			throw ex;
		}

		if (canceled == true) {
			canceled = false;
			throw new OBDAException("Query execution was cancelled");
		}
	}

	/**
	 * Rewrites the given input SPARQL query and returns back an expanded SPARQL
	 * query. The query expansion involves query transformation from SPARQL
	 * algebra to Datalog objects and then translating back to SPARQL algebra.
	 * The transformation to Datalog is required to apply the rewriting
	 * algorithm.
	 * 
	 * @param sparql
	 *            The input SPARQL query.
	 * @return An expanded SPARQL query.
	 * @throws OBDAException
	 *             if errors occur during the transformation and translation.
	 */
	public String getSPARQLRewriting(String sparql) throws OBDAException {
		if (!SPARQLQueryUtility.isSelectQuery(sparql)) {
			throw new OBDAException("Support only SELECT query");
		}
		// Parse the SPARQL string into SPARQL algebra object
		QueryParser qp = QueryParserUtil.createParser(QueryLanguage.SPARQL);
		ParsedQuery query = null;
		try {
			query = qp.parseQuery(sparql, null); // base URI is null
		} catch (MalformedQueryException e) {
			throw new OBDAException(e);
		}
		
		// Obtain the query signature
		List<String> signatureContainer = new LinkedList<String>();
		translator.getSignature(query, signatureContainer);
		
		
		// Translate the SPARQL algebra to datalog program
		DatalogProgram initialProgram = translateAndPreProcess(query, signatureContainer);
		
		// Perform the query rewriting
		DatalogProgram programAfterRewriting = questInstance.getRewriter().rewrite(initialProgram);
		
		// Translate the output datalog program back to SPARQL string
		// TODO Re-enable the prefix manager using Sesame prefix manager
//		PrefixManager prefixManager = new SparqlPrefixManager(query.getPrefixMapping());
		DatalogToSparqlTranslator datalogTranslator = new DatalogToSparqlTranslator();
		return datalogTranslator.translate(programAfterRewriting);
	}

	/**
	 * Returns the final rewriting of the given query
	 */
	public String getRewriting(ParsedQuery query, List<String> signature) throws Exception {
		// TODO FIX to limit to SPARQL input and output

		DatalogProgram program = translateAndPreProcess(query, signature);

		DatalogProgram rewriting = questInstance.getRewriter().rewrite(program);
		return DatalogProgramRenderer.encode(rewriting);
	}
	
	

	/***
	 * Returns the SQL query for a given SPARQL query. In the process, the
	 * signature of the query will be set into the query container and the jena
	 * Query object created (or cached) will be set as jenaQueryContainer[0] so
	 * that it can be used in other process after getUnfolding.
	 * 
	 * If the query is not already cached, it will be cached in this process.
	 * 
	 * @param strquery
	 * @return
	 * @throws Exception
	 */
	public String getUnfolding(String strquery) throws Exception {
		String sql = "";

		
		// Check the cache first if the system has processed the query string
		// before
		if (querycache.containsKey(strquery)) {
			// Obtain immediately the SQL string from cache
			sql = querycache.get(strquery);

			//signatureContainer = signaturecache.get(strquery);
			//query = sesameQueryCache.get(strquery);

		} 
		else {
			

			ParsedQuery query = null;
			
			if (!queryIsParsed){
				QueryParser qp = QueryParserUtil.createParser(QueryLanguage.SPARQL);
				query = qp.parseQuery(strquery, null); // base URI is null
				//queryIsParsed = true;
			} else {
				query = parsedQ;
				queryIsParsed = false;
			}

			List<String> signatureContainer = new LinkedList<String>();
			translator.getSignature(query, signatureContainer);

			sesameQueryCache.put(strquery, query);
			signaturecache.put(strquery, signatureContainer);

			DatalogProgram program = translateAndPreProcess(query, signatureContainer);
			try {
				// log.debug("Input query:\n{}", strquery);

				for (CQIE q : program.getRules()) {
					// ROMAN: unfoldJoinTrees clones the query, so the statement below does not change anything
					DatalogNormalizer.unfoldJoinTrees(q, false);
				}

 				log.debug("Normalized program: \n{}", program);

				/*
				 * Empty unfolding, constructing an empty result set
				 */
				if (program.getRules().size() < 1) 
					throw new OBDAException("Error, the translation of the query generated 0 rules. This is not possible for any SELECT query (other queries are not supported by the translator).");

				log.debug("Start the rewriting process...");

				final long startTime0 = System.currentTimeMillis();
				
				// Query optimization w.r.t Sigma rules
				for (CQIE cq : program.getRules())
					CQCUtilities.optimizeQueryWithSigmaRules(cq.getBody(), questInstance.getDataDependencies());
				programAfterRewriting = questInstance.getRewriter().rewrite(program);
				for (CQIE cq : program.getRules())
					CQCUtilities.optimizeQueryWithSigmaRules(cq.getBody(), questInstance.getDataDependencies());
				
				rewritingTime = System.currentTimeMillis() - startTime0;


				final long startTime = System.currentTimeMillis();
				programAfterUnfolding = getUnfolding(programAfterRewriting);
				unfoldingTime = System.currentTimeMillis() - startTime;

				
				sql = getSQL(programAfterUnfolding, signatureContainer);
				// cacheQueryAndProperties(strquery, sql);
				querycache.put(strquery, sql);
			} 
			catch (Exception e1) {
				log.debug(e1.getMessage(), e1);

				OBDAException obdaException = new OBDAException("Error rewriting and unfolding into SQL\n" + e1.getMessage());
				obdaException.setStackTrace(e1.getStackTrace());
				throw obdaException;
			}
		}
		return sql;
	}

<<<<<<< HEAD
=======
	/**
	 * 
	 * @param program
	 * @param rulesIndex
	 */
	private void optimizeQueryWithSigmaRules(DatalogProgram program, Map<Predicate, List<CQIE>> rulesIndex) {
		List<CQIE> unionOfQueries = new LinkedList<CQIE>(program.getRules());
		// for each rule in the query
		for (int qi = 0; qi < unionOfQueries.size(); qi++) {
			CQIE query = unionOfQueries.get(qi);
			// get query head, body
			Function queryHead = query.getHead();
			List<Function> queryBody = query.getBody();
			// for each atom in query body
			for (int i = 0; i < queryBody.size(); i++) {
				Set<Function> removedAtom = new HashSet<Function>();
				Function atomQuery = queryBody.get(i);
				Predicate predicate = atomQuery.getPredicate();

				// for each tbox rule
				List<CQIE> rules = rulesIndex.get(predicate);
				if (rules == null || rules.isEmpty()) {
					continue;
				}
				for (CQIE rule : rules) {
					// try to unify current query body atom with tbox rule body
					// atom
					rule = DatalogUnfolder.getFreshRule(rule, 4022013); // Random
																		// suffix
																		// number
					Function ruleBody = rule.getBody().get(0);
					Map<Variable, Term> theta = Unifier.getMGU(ruleBody, atomQuery);
					if (theta == null || theta.isEmpty()) {
						continue;
					}
					// if unifiable, apply to head of tbox rule
					Function ruleHead = rule.getHead();
					Function copyRuleHead = (Function) ruleHead.clone();
					Unifier.applyUnifier(copyRuleHead, theta);

					removedAtom.add(copyRuleHead);
				}

				for (int j = 0; j < queryBody.size(); j++) {
					if (j == i) {
						continue;
					}
					Function toRemove = queryBody.get(j);
					if (removedAtom.contains(toRemove)) {
						queryBody.remove(j);
						j -= 1;
						if (j < i) {
							i -= 1;
						}
					}
				}
			}
			// update query datalog program
			unionOfQueries.remove(qi);
			unionOfQueries.add(qi, ofac.getCQIE(queryHead, queryBody));
		}
		program.removeAllRules();
		program.appendRule(unionOfQueries);
	}
>>>>>>> e3cafb11

	/**
	 * Returns the number of tuples returned by the query
	 */
	public int getTupleCount(String query) throws Exception {

		String unf = getUnfolding(query);
		String newsql = "SELECT count(*) FROM (" + unf + ") t1";
		if (!canceled) {
			ResultSet set = sqlstatement.executeQuery(newsql);
			if (set.next()) {
				return set.getInt(1);
			} else {
				throw new Exception("Tuple count faild due to empty result set.");
			}
		} else {
			throw new Exception("Action canceled.");
		}
	}

	@Override
	public void close() throws OBDAException {
		try {
			if (sqlstatement != null)
				sqlstatement.close();
		} catch (Exception e) {
			throw new OBDAException(e);
		}
	}

	
	@Override
	public void cancel() throws OBDAException {
		canceled = true;
		try {
			QuestStatement.this.executionthread.cancel();
		} catch (Exception e) {
			throw new OBDAException(e);
		}
	}

	/**
	 * Called to check whether the statement was cancelled on purpose
	 * @return
	 */
	public boolean isCanceled(){
		return canceled;
	}
	
	@Override
	public int executeUpdate(String query) throws OBDAException {
		// TODO Auto-generated method stub
		return 0;
	}

	@Override
	public int getFetchSize() throws OBDAException {
		try {
			return sqlstatement.getFetchSize();
		} catch (Exception e) {
			throw new OBDAException(e);
		}

	}

	@Override
	public int getMaxRows() throws OBDAException {
		try {
			return sqlstatement.getMaxRows();
		} catch (Exception e) {
			throw new OBDAException(e);
		}

	}

	@Override
	public void getMoreResults() throws OBDAException {
		try {
			sqlstatement.getMoreResults();
		} catch (Exception e) {
			throw new OBDAException(e);
		}

	}

	@Override
	public void setFetchSize(int rows) throws OBDAException {
		try {
			sqlstatement.setFetchSize(rows);
		} catch (Exception e) {
			throw new OBDAException(e);
		}

	}

	@Override
	public void setMaxRows(int max) throws OBDAException {
		try {
			sqlstatement.setMaxRows(max);
		} catch (Exception e) {
			throw new OBDAException(e);
		}

	}

	@Override
	public void setQueryTimeout(int seconds) throws OBDAException {
		try {
			sqlstatement.setQueryTimeout(seconds);
		} catch (Exception e) {
			throw new OBDAException(e);
		}
	}

	@Override
	public OBDAConnection getConnection() throws OBDAException {
		return conn;
	}

	@Override
	public TupleResultSet getResultSet() throws OBDAException {
		return null;
	}

	@Override
	public int getQueryTimeout() throws OBDAException {
		try {
			return sqlstatement.getQueryTimeout();
		} catch (Exception e) {
			throw new OBDAException(e);
		}
	}

	@Override
	public boolean isClosed() throws OBDAException {
		try {
			return sqlstatement.isClosed();
		} catch (Exception e) {
			throw new OBDAException(e);
		}
	}

	/***
	 * Inserts a stream of ABox assertions into the repository.
	 * 
	 * @param data

	 *            Indicates if indexes (if any) should be dropped before
	 *            inserting the tuples and recreated afterwards. Note, if no
	 *            index existed before the insert no drop will be done and no
	 *            new index will be created.
	 * @throws SQLException
	 */
	public int insertData(Iterator<Assertion> data, boolean useFile, int commit, int batch) throws SQLException {
		int result = -1;

		EquivalentTriplePredicateIterator newData = new EquivalentTriplePredicateIterator(data, questInstance.getReasoner());

		if (!useFile) {

			result = questInstance.getSemanticIndexRepository().insertData(conn.conn, newData, commit, batch);
		} else {
			try {
				// File temporalFile = new File("quest-copy.tmp");
				// FileOutputStream os = new FileOutputStream(temporalFile);
				result = (int) questInstance.getSemanticIndexRepository().loadWithFile(conn.conn, newData);
				// os.close();

			} catch (IOException e) {
				log.error(e.getMessage());
			}
		}

		try {
			questInstance.updateSemanticIndexMappings();
			translator.setTemplateMatcher(questInstance.getUriTemplateMatcher());

		} catch (Exception e) {
			log.error("Error updating semantic index mappings after insert.", e);
		}

		return result;
	}

	/***
	 * As before, but using recreateIndexes = false.
	 * 
	 * @param data
	 * @throws SQLException
	 */
	public int insertData(Iterator<Assertion> data, int commit, int batch) throws SQLException {
		return insertData(data, false, commit, batch);
	}

	public void createIndexes() throws Exception {
		questInstance.getSemanticIndexRepository().createIndexes(conn.conn);
	}

	public void dropIndexes() throws Exception {
		questInstance.getSemanticIndexRepository().dropIndexes(conn.conn);
	}

	public boolean isIndexed() {
		if (questInstance.getSemanticIndexRepository() == null)
			return false;
		return questInstance.getSemanticIndexRepository().isIndexed(conn.conn);
	}

	public void dropRepository() throws SQLException {
		if (questInstance.getSemanticIndexRepository() == null)
			return;
		questInstance.getSemanticIndexRepository().dropDBSchema(conn.conn);
	}

	/***
	 * In an ABox store (classic) this methods triggers the generation of the
	 * schema and the insertion of the metadata.
	 * 
	 * @throws SQLException
	 */
	public void createDB() throws SQLException {
		questInstance.getSemanticIndexRepository().createDBSchema(conn.conn, false);
		questInstance.getSemanticIndexRepository().insertMetadata(conn.conn);
	}

	public void analyze() throws Exception {
		questInstance.getSemanticIndexRepository().collectStatistics(conn.conn);
	}

	/*
	 * Methods for getting the benchmark parameters
	 */
	public long getQueryProcessingTime() {
		return queryProcessingTime;
	}

	public long getRewritingTime() {
		return rewritingTime;
	}

	public long getUnfoldingTime() {
		return unfoldingTime;
	}

	public int getUCQSizeAfterRewriting() {
		return programAfterRewriting.getRules().size();
	}

	public int getMinQuerySizeAfterRewriting() {
		int toReturn = Integer.MAX_VALUE;
		List<CQIE> rules = programAfterRewriting.getRules();
		for (CQIE rule : rules) {
			int querySize = getBodySize(rule.getBody());
			if (querySize < toReturn) {
				toReturn = querySize;
			}
		}
		return toReturn;
	}

	public int getMaxQuerySizeAfterRewriting() {
		int toReturn = Integer.MIN_VALUE;
		List<CQIE> rules = programAfterRewriting.getRules();
		for (CQIE rule : rules) {
			int querySize = getBodySize(rule.getBody());
			if (querySize > toReturn) {
				toReturn = querySize;
			}
		}
		return toReturn;
	}

	public int getUCQSizeAfterUnfolding() {
		return programAfterUnfolding.getRules().size();
	}

	public int getMinQuerySizeAfterUnfolding() {
		int toReturn = Integer.MAX_VALUE;
		List<CQIE> rules = programAfterUnfolding.getRules();
		for (CQIE rule : rules) {
			int querySize = getBodySize(rule.getBody());
			if (querySize < toReturn) {
				toReturn = querySize;
			}
		}
		return (toReturn == Integer.MAX_VALUE) ? 0 : toReturn;
	}

	public int getMaxQuerySizeAfterUnfolding() {
		int toReturn = Integer.MIN_VALUE;
		List<CQIE> rules = programAfterUnfolding.getRules();
		for (CQIE rule : rules) {
			int querySize = getBodySize(rule.getBody());
			if (querySize > toReturn) {
				toReturn = querySize;
			}
		}
		return (toReturn == Integer.MIN_VALUE) ? 0 : toReturn;
	}

	private String getSqlString(String sparqlString) {
		return querycache.get(sparqlString);
	}

	private static int getBodySize(List<? extends Function> atoms) {
		int counter = 0;
		for (Function atom : atoms) {
			Predicate predicate = atom.getPredicate();
			if (!(predicate instanceof BuiltinPredicate)) {
				counter++;
			}
		}
		return counter;
	}
}<|MERGE_RESOLUTION|>--- conflicted
+++ resolved
@@ -714,73 +714,6 @@
 		return sql;
 	}
 
-<<<<<<< HEAD
-=======
-	/**
-	 * 
-	 * @param program
-	 * @param rulesIndex
-	 */
-	private void optimizeQueryWithSigmaRules(DatalogProgram program, Map<Predicate, List<CQIE>> rulesIndex) {
-		List<CQIE> unionOfQueries = new LinkedList<CQIE>(program.getRules());
-		// for each rule in the query
-		for (int qi = 0; qi < unionOfQueries.size(); qi++) {
-			CQIE query = unionOfQueries.get(qi);
-			// get query head, body
-			Function queryHead = query.getHead();
-			List<Function> queryBody = query.getBody();
-			// for each atom in query body
-			for (int i = 0; i < queryBody.size(); i++) {
-				Set<Function> removedAtom = new HashSet<Function>();
-				Function atomQuery = queryBody.get(i);
-				Predicate predicate = atomQuery.getPredicate();
-
-				// for each tbox rule
-				List<CQIE> rules = rulesIndex.get(predicate);
-				if (rules == null || rules.isEmpty()) {
-					continue;
-				}
-				for (CQIE rule : rules) {
-					// try to unify current query body atom with tbox rule body
-					// atom
-					rule = DatalogUnfolder.getFreshRule(rule, 4022013); // Random
-																		// suffix
-																		// number
-					Function ruleBody = rule.getBody().get(0);
-					Map<Variable, Term> theta = Unifier.getMGU(ruleBody, atomQuery);
-					if (theta == null || theta.isEmpty()) {
-						continue;
-					}
-					// if unifiable, apply to head of tbox rule
-					Function ruleHead = rule.getHead();
-					Function copyRuleHead = (Function) ruleHead.clone();
-					Unifier.applyUnifier(copyRuleHead, theta);
-
-					removedAtom.add(copyRuleHead);
-				}
-
-				for (int j = 0; j < queryBody.size(); j++) {
-					if (j == i) {
-						continue;
-					}
-					Function toRemove = queryBody.get(j);
-					if (removedAtom.contains(toRemove)) {
-						queryBody.remove(j);
-						j -= 1;
-						if (j < i) {
-							i -= 1;
-						}
-					}
-				}
-			}
-			// update query datalog program
-			unionOfQueries.remove(qi);
-			unionOfQueries.add(qi, ofac.getCQIE(queryHead, queryBody));
-		}
-		program.removeAllRules();
-		program.appendRule(unionOfQueries);
-	}
->>>>>>> e3cafb11
 
 	/**
 	 * Returns the number of tuples returned by the query
