--- conflicted
+++ resolved
@@ -200,7 +200,7 @@
 						
 						set = sqlstatement.executeQuery(sql);
 
-<<<<<<< HEAD
+
 //						resetTimeouts(sqlstatement);
 					}
 					catch (SQLTimeoutException e) {
@@ -231,12 +231,7 @@
 					if( set == null ){ // Exception SQLTimeout
 						tupleResult = new EmptyQueryResultSet(signature, QuestStatement.this);
 					}
-=======
-
-						// }
-						// catch(SQLException e)
-						// {
->>>>>>> b9bd3072
+
 						//
 						// Store the SQL result to application result set.
 					else{
