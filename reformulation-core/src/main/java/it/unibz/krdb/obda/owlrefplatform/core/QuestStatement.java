--- conflicted
+++ resolved
@@ -67,7 +67,7 @@
 
 	private enum QueryType {
 		SELECT,
-		ASK,
+		ASK,  
 		CONSTRUCT,
 		DESCRIBE
 	}
@@ -79,15 +79,9 @@
 		private final List<String> signature;
 		private final QueryType type;
 		private final SesameConstructTemplate templ; // only for CONSTRUCT and DESCRIBE queries
-<<<<<<< HEAD
-
-		private TupleResultSet tupleResult;			// only for SELECT and ASK queries
-		private QuestGraphResultSet graphResult;   // only for CONSTRUCT and DESCRIBE queries
-=======
 		
 		private TupleResultSet tupleResult;	  // only for SELECT and ASK queries
 		private GraphResultSet graphResult;   // only for CONSTRUCT and DESCRIBE queries
->>>>>>> c1970cf9
 		private Exception exception = null;
 		private boolean executingSQL = false;
 
@@ -128,16 +122,11 @@
 		public void run() {
 			try {
 				// Obtaining the query from the cache
-
+				 
 				log.debug("Executing the SQL query and get the result...");
 				if (sql.equals("")) {
-<<<<<<< HEAD
-					if (type != QueryType.ASK)
-						tupleResult = new EmptyQueryResultSet(signature, QuestStatement.this);
-=======
 					if (type != QueryType.ASK) 
 						tupleResult = new EmptyTupleResultSet(signature, QuestStatement.this);
->>>>>>> c1970cf9
 					else
 						tupleResult = new BooleanResultSet(false, QuestStatement.this);
 				} 
@@ -151,39 +140,26 @@
 //                        }
 						// Execute the SQL query string
 						executingSQL = true;
-<<<<<<< HEAD
-
-						setQueryTimeout(sqlstatement);
-						java.sql.ResultSet set = sqlstatement.executeQuery(sql);
-=======
 						java.sql.ResultSet set = sqlStatement.executeQuery(sql);
->>>>>>> c1970cf9
 
 						// Store the SQL result to application result set.
 						switch (type) {
 						case SELECT:
-<<<<<<< HEAD
-							if (questInstance.hasDistinctResultSet())
-								tupleResult = new QuestDistinctResultset(set, signature, QuestStatement.this);
-							else
-								tupleResult = new QuestResultset(set, signature, QuestStatement.this);
-=======
 							if (questInstance.hasDistinctResultSet()) 
 								tupleResult = new QuestDistinctTupleResultSet(set, signature, QuestStatement.this);
-							else 
+							else
 								tupleResult = new QuestTupleResultSet(set, signature, QuestStatement.this);
->>>>>>> c1970cf9
 							break;
-
+						
 						case ASK:
 							tupleResult = new BooleanResultSet(set, QuestStatement.this);
 							break;
-
+						
 						case CONSTRUCT:
 							TupleResultSet tuples = new QuestTupleResultSet(set, signature, QuestStatement.this);
 							graphResult = new QuestGraphResultSet(tuples, templ, false);
 							break;
-
+							
 						case DESCRIBE:
 							tuples = new QuestTupleResultSet(set, signature, QuestStatement.this);
 							graphResult = new QuestGraphResultSet(tuples, templ, true);
@@ -193,7 +169,7 @@
 					catch (SQLTimeoutException e) {
 						log.warn("SQL execution is time out");
 //						if( set == null ){ // Exception SQLTimeout
-							tupleResult = new EmptyQueryResultSet(signature, QuestStatement.this);
+							tupleResult = new EmptyTupleResultSet(signature, QuestStatement.this);
 //						}
 					}
 					catch (SQLException e) {
@@ -251,15 +227,15 @@
 			if (SPARQLQueryUtility.isSelectQuery(pq)) {
 				TupleResultSet executedQuery = executeTupleQuery(strquery, pq, QueryType.SELECT);
 				return executedQuery;
-			}
+			} 
 			else if (SPARQLQueryUtility.isAskQuery(pq)) {
 				TupleResultSet executedQuery = executeTupleQuery(strquery, pq, QueryType.ASK);
 				return executedQuery;
-			}
+			} 
 			else if (SPARQLQueryUtility.isConstructQuery(pq)) {
 				GraphResultSet executedGraphQuery = executeGraphQuery(strquery, QueryType.CONSTRUCT);
-				return executedGraphQuery;
-			}
+				return executedGraphQuery;	
+			} 
 			else if (SPARQLQueryUtility.isDescribeQuery(pq)) {
 				// create list of URI constants we want to describe
 				List<String> constants = new LinkedList<>();
@@ -279,7 +255,7 @@
 							}
 						}
 					}
-				}
+				} 
 				else if (SPARQLQueryUtility.isURIDescribe(strquery)) {
 					// DESCRIBE <uri> gives direct results, so we put the
 					// <uri> constant directly in the list of constants
@@ -298,11 +274,11 @@
 					String str = SPARQLQueryUtility.getConstructSubjQuery(constant);
 					GraphResultSet set = executeGraphQuery(str, QueryType.DESCRIBE);
 					if (describeResultSet == null) { // just for the first time
-						describeResultSet = set;
-					}
+						describeResultSet = set;	
+					} 
 					else if (set != null) {
 						// 2nd and manyth times execute, but collect result into one object
-						while (set.hasNext())
+						while (set.hasNext()) 
 							describeResultSet.addNewResultSet(set.next());
 					}
 				}
@@ -312,9 +288,9 @@
 					GraphResultSet set = executeGraphQuery(str, QueryType.DESCRIBE);
 					if (describeResultSet == null) { // just for the first time
 						describeResultSet = set;
-					}
+					} 
 					else if (set != null) {
-						while (set.hasNext())
+						while (set.hasNext()) 
 							describeResultSet.addNewResultSet(set.next());
 					}
 				}
@@ -323,11 +299,11 @@
 		}
 		catch (MalformedQueryException e) {
 			throw new OBDAException(e);
-
+			
 		}
 		throw new OBDAException("Error, the result set was null");
 	}
-
+	
 
 
 
@@ -353,32 +329,27 @@
 		return result;
 	}
 
-<<<<<<< HEAD
-	private QuestGraphResultSet executeGraphQuery(String strquery, QueryType type) throws OBDAException {
-
-=======
 	private GraphResultSet executeGraphQuery(String strquery, QueryType type) throws OBDAException {
 		
->>>>>>> c1970cf9
 		log.debug("Executing SPARQL query: \n{}", strquery);
-
+		
 		try {
 			// Here we need to get the template for the CONSTRUCT query results
 			SesameConstructTemplate templ = new SesameConstructTemplate(strquery);
 			String query = SPARQLQueryUtility.getSelectFromConstruct(strquery);
 			ParsedQuery pq = engine.getParsedQuery(query);
-
+			
 			QueryExecutionThread executionthread = startExecute(pq, type, templ);
 			GraphResultSet executedGraphQuery = executionthread.getGraphResult();
 			return executedGraphQuery;
-		}
+		} 
 		catch (MalformedQueryException e) {
 			e.printStackTrace();
 			throw new OBDAException(e);
 		}
 	}
-
-
+	
+	
 
 	/**
 	 * Internal method to start a new query execution thread type defines the
@@ -409,7 +380,7 @@
 		return executionthread;
 	}
 
-
+	
 
 
 	/**
@@ -417,7 +388,7 @@
 	 */
 	public long getTupleCount(String query) throws Exception {
 
-		ParsedQuery pq = engine.getParsedQuery(query);
+		ParsedQuery pq = engine.getParsedQuery(query); 
 		String unf = engine.getSQL(pq);
 		String newsql = "SELECT count(*) FROM (" + unf + ") t1";
 		if (!canceled) {
@@ -568,5 +539,5 @@
 	public String getSPARQLRewriting(String query) throws OBDAException {
 		return engine.getSPARQLRewriting(query);
 	}
-
+	
 }