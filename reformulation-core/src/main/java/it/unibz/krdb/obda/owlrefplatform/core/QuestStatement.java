package it.unibz.krdb.obda.owlrefplatform.core;

/*
 * #%L
 * ontop-reformulation-core
 * %%
 * Copyright (C) 2009 - 2014 Free University of Bozen-Bolzano
 * %%
 * Licensed under the Apache License, Version 2.0 (the "License");
 * you may not use this file except in compliance with the License.
 * You may obtain a copy of the License at
 * 
 *      http://www.apache.org/licenses/LICENSE-2.0
 * 
 * Unless required by applicable law or agreed to in writing, software
 * distributed under the License is distributed on an "AS IS" BASIS,
 * WITHOUT WARRANTIES OR CONDITIONS OF ANY KIND, either express or implied.
 * See the License for the specific language governing permissions and
 * limitations under the License.
 * #L%
 */

<<<<<<< HEAD
import com.google.common.collect.HashMultimap;
=======
>>>>>>> 7a0e1119
import it.unibz.krdb.obda.model.*;
import it.unibz.krdb.obda.ontology.Assertion;
import it.unibz.krdb.obda.owlrefplatform.core.queryevaluation.SPARQLQueryUtility;
import it.unibz.krdb.obda.owlrefplatform.core.resultset.*;
import it.unibz.krdb.obda.owlrefplatform.core.translator.SesameConstructTemplate;
<<<<<<< HEAD
import it.unibz.krdb.obda.owlrefplatform.core.translator.SparqlAlgebraToDatalogTranslator;
import it.unibz.krdb.obda.owlrefplatform.core.unfolding.DatalogUnfolder;
import it.unibz.krdb.obda.owlrefplatform.core.unfolding.ExpressionEvaluator;
import it.unibz.krdb.obda.renderer.DatalogProgramRenderer;
=======

>>>>>>> 7a0e1119
import org.openrdf.query.MalformedQueryException;
import org.openrdf.query.parser.ParsedQuery;
import org.slf4j.Logger;
import org.slf4j.LoggerFactory;

import java.sql.SQLException;
import java.sql.SQLTimeoutException;
import java.sql.Statement;
import java.util.Iterator;
import java.util.LinkedList;
import java.util.List;
import java.util.concurrent.CountDownLatch;


/**
 * The obda statement provides the implementations necessary to query the
 * reformulation platform reasoner from outside, i.e. Protege
 */
public class QuestStatement implements OBDAStatement {

	public final Quest questInstance;
	private final QuestQueryProcessor engine;
	private final QuestConnection conn;
	private final Statement sqlstatement;


	private QueryExecutionThread executionthread;
	private boolean canceled = false;
	
	
	private static final Logger log = LoggerFactory.getLogger(QuestStatement.class);


	public QuestStatement(Quest questinstance, QuestConnection conn, Statement st) {
		this.questInstance = questinstance;
		this.engine = questInstance.getEngine();
		this.conn = conn;
		this.sqlstatement = st;
	}

	private enum QueryType {
		SELECT,
		ASK,  
		CONSTRUCT,
		DESCRIBE
	}

	private class QueryExecutionThread extends Thread {

		private final CountDownLatch monitor;
		private final String sql;
		private final List<String> signature;
		private final QueryType type;
		private final SesameConstructTemplate templ; // only for CONSTRUCT and DESCRIBE queries
		
		private TupleResultSet tupleResult;			// only for SELECT and ASK queries
		private QuestGraphResultSet graphResult;   // only for CONSTRUCT and DESCRIBE queries
		private Exception exception = null;
		private boolean executingSQL = false;

		public QueryExecutionThread(String sql, List<String> signature, QueryType type, SesameConstructTemplate templ, CountDownLatch monitor) {
			this.monitor = monitor;
			this.sql = sql;
			this.signature = signature;
			this.templ = templ;
			this.type = type;
		}

		public boolean errorStatus() {
			return exception != null;
		}

		public Exception getException() {
			return exception;
		}

		public TupleResultSet getTupleResult() {
			return tupleResult;
		}

		public QuestGraphResultSet getGraphResult() {
			return graphResult;
		}

		public void cancel() throws SQLException {
			canceled = true;
			if (!executingSQL) {
				this.stop();
			} else {
				sqlstatement.cancel();
			}
		}

		@Override
		public void run() {
			try {
				// Obtaining the query from the cache
				 
				log.debug("Executing the SQL query and get the result...");
<<<<<<< HEAD
				if (sql.equals("") && !isBoolean) {
					tupleResult = new EmptyQueryResultSet(signature, QuestStatement.this);
				} 
				else if (sql.equals("")) {
					tupleResult = new BooleanOWLOBDARefResultSet(false, QuestStatement.this);
				} else {
					ResultSet set = null;
=======
				if (sql.equals("")) {
					if (type != QueryType.ASK) 
						tupleResult = new EmptyQueryResultSet(signature, QuestStatement.this); 
					else
						tupleResult = new BooleanOWLOBDARefResultSet(false, QuestStatement.this);
				} 
				else {
>>>>>>> 7a0e1119
					try {
//                        FOR debugging H2 in-memory database
//                        try {
//                            org.h2.tools.Server.startWebServer(conn.getConnection());
//                        } catch (SQLException e) {
//                            e.printStackTrace();
//                        }
						// Execute the SQL query string
						executingSQL = true;
<<<<<<< HEAD

						setQueryTimeout(sqlstatement);

						set = sqlstatement.executeQuery(sql);

//						resetTimeouts(sqlstatement);
					}
					catch (SQLTimeoutException e) {
						log.warn("SQL execution is time out");
					}
					catch (SQLException e){

						final String MySQLTimeoutExceptionClassName = "com.mysql.jdbc.exceptions.MySQLTimeoutException";
						final String PSQLExceptionClassName = "org.postgresql.util.PSQLException";

						String exceptionClassName = e.getClass().getName();

						// Since the exceptions of MySQL and Postgres are not extending SQLTimeoutException,
						// the following hack is needed.
						// See <http://bugs.mysql.com/bug.php?id=71589>
						if(exceptionClassName.equals(MySQLTimeoutExceptionClassName)
								|| exceptionClassName.equals(PSQLExceptionClassName)){
							log.warn("SQL execution is time out");
						} else {
							exception = e;

							error = true;
							log.error(e.getMessage(), e);
							throw new OBDAException("Error executing SQL query: \n" + e.getMessage() + "\nSQL query:\n " + sql, e);
						}

					}
					if( set == null ){ // Exception SQLTimeout
						tupleResult = new EmptyQueryResultSet(signature, QuestStatement.this);
					}
					//
					// Store the SQL result to application result set.
					else{
						if (isSelect) { // is tuple-based results

							if(questInstance.getDatasourceQueryGenerator().hasDistinctResultSet()) {

								tupleResult = new QuestDistinctResultset(set, signature, QuestStatement.this );
							}

							else {

=======
						java.sql.ResultSet set = sqlstatement.executeQuery(sql);

						// Store the SQL result to application result set.
						switch (type) {
						case SELECT:
							if (questInstance.hasDistinctResultSet()) 
								tupleResult = new QuestDistinctResultset(set, signature, QuestStatement.this);
							else 
>>>>>>> 7a0e1119
								tupleResult = new QuestResultset(set, signature, QuestStatement.this);
							break;
						
						case ASK:
							tupleResult = new BooleanOWLOBDARefResultSet(set, QuestStatement.this);
							break;
						
						case CONSTRUCT:
							TupleResultSet tuples = new QuestResultset(set, signature, QuestStatement.this);
							graphResult = new QuestGraphResultSet(tuples, templ, false);
							break;
							
						case DESCRIBE:
							tuples = new QuestResultset(set, signature, QuestStatement.this);
							graphResult = new QuestGraphResultSet(tuples, templ, true);
							break;
						}
<<<<<<< HEAD
=======
					} 
					catch (SQLException e) {
						exception = e;
						log.error(e.getMessage(), e);
						throw new OBDAException("Error executing SQL query: \n" + e.getMessage() + "\nSQL query:\n " + sql, e);
>>>>>>> 7a0e1119
					}
				}
				log.debug("Execution finished.\n");
			} 
			catch (Exception e) {
				e.printStackTrace();
				exception = e;
				log.error(e.getMessage(), e);
			} 
			finally {
				monitor.countDown();
			}
		}

		private void resetTimeouts(Statement sqlstatement) throws SQLException {
			questInstance.resetTimeouts(sqlstatement);
		}

		// Davide> TODO Tests, and all that.
		private void setQueryTimeout(Statement sqlstatement) throws SQLException {
			questInstance.setQueryTimeout(sqlstatement);
		}
	}

	/**
	 * Calls the necessary tuple or graph query execution Implements describe
	 * uri or var logic Returns the result set for the given query
	 */
	@Override
	public ResultSet execute(String strquery) throws OBDAException {
		if (strquery.isEmpty()) {
			throw new OBDAException("Cannot execute an empty query");
		}
		try {
			ParsedQuery pq = engine.getParsedQuery(strquery);
			if (SPARQLQueryUtility.isSelectQuery(pq)) {
				TupleResultSet executedQuery = executeTupleQuery(strquery, pq, QueryType.SELECT);
				return executedQuery;
			} 
			else if (SPARQLQueryUtility.isAskQuery(pq)) {
				TupleResultSet executedQuery = executeTupleQuery(strquery, pq, QueryType.ASK);
				return executedQuery;
			} 
			else if (SPARQLQueryUtility.isConstructQuery(pq)) {
				GraphResultSet executedGraphQuery = executeGraphQuery(strquery, QueryType.CONSTRUCT);
				return executedGraphQuery;	
			} 
			else if (SPARQLQueryUtility.isDescribeQuery(pq)) {
				// create list of URI constants we want to describe
				List<String> constants = new LinkedList<>();
				if (SPARQLQueryUtility.isVarDescribe(strquery)) {
					// if describe ?var, we have to do select distinct ?var first
					String sel = SPARQLQueryUtility.getSelectVarDescribe(strquery);
					ResultSet resultSet = executeTupleQuery(sel, engine.getParsedQuery(sel), QueryType.SELECT);
					if (resultSet instanceof EmptyQueryResultSet)
						return null;
					else if (resultSet instanceof QuestResultset) {
						QuestResultset res = (QuestResultset) resultSet;
						while (res.nextRow()) {
							Constant constant = res.getConstant(1);
							if (constant instanceof URIConstant) {
								// collect constants in list
								constants.add(((URIConstant)constant).getURI());
							}
						}
					}
				} 
				else if (SPARQLQueryUtility.isURIDescribe(strquery)) {
					// DESCRIBE <uri> gives direct results, so we put the
					// <uri> constant directly in the list of constants
					try {
						constants.add(SPARQLQueryUtility.getDescribeURI(strquery));
					} catch (MalformedQueryException e) {
						e.printStackTrace();
					}
				}

				QuestGraphResultSet describeResultSet = null;
				// execute describe <uriconst> in subject position
				for (String constant : constants) {
					// for each constant we execute a construct with
					// the uri as subject, and collect the results
					String str = SPARQLQueryUtility.getConstructSubjQuery(constant);
					QuestGraphResultSet set = executeGraphQuery(str, QueryType.DESCRIBE);
					if (describeResultSet == null) { // just for the first time
						describeResultSet = set;	
					} 
					else if (set != null) {
						// 2nd and manyth times execute, but collect result into one object
						while (set.hasNext()) 
							describeResultSet.addNewResultSet(set.next());
					}
				}
				// execute describe <uriconst> in object position
				for (String constant : constants) {
					String str = SPARQLQueryUtility.getConstructObjQuery(constant);
					QuestGraphResultSet set = executeGraphQuery(str, QueryType.DESCRIBE);
					if (describeResultSet == null) { // just for the first time
						describeResultSet = set;
					} 
					else if (set != null) {
						while (set.hasNext()) 
							describeResultSet.addNewResultSet(set.next());
					}
				}
				return describeResultSet;
			}
		}
		catch (MalformedQueryException e) {
			throw new OBDAException(e);
			
		}
		throw new OBDAException("Error, the result set was null");
	}
	



	/**
	 * The method executes select or ask queries by starting a new quest
	 * execution thread
	 * 
	 * @param strquery
	 *            the select or ask query string
	 * @param type  (SELECT or ASK)
	 * @return the obtained TupleResultSet result
	 * @throws OBDAException
	 */
	private TupleResultSet executeTupleQuery(String strquery, ParsedQuery pq, QueryType type) throws OBDAException {

		log.debug("Executing SPARQL query: \n{}", strquery);

		QueryExecutionThread executionthread = startExecute(pq, type, null);
		TupleResultSet result = executionthread.getTupleResult();
		if (result == null)
			throw new RuntimeException("Error, the result set was null");

		return result;
	}

	private QuestGraphResultSet executeGraphQuery(String strquery, QueryType type) throws OBDAException {
		
		log.debug("Executing SPARQL query: \n{}", strquery);
		
		try {
			// Here we need to get the template for the CONSTRUCT query results
			SesameConstructTemplate templ = new SesameConstructTemplate(strquery);
			String query = SPARQLQueryUtility.getSelectFromConstruct(strquery);
			ParsedQuery pq = engine.getParsedQuery(query);
			
			QueryExecutionThread executionthread = startExecute(pq, type, templ);
			QuestGraphResultSet executedGraphQuery = executionthread.getGraphResult();
			return executedGraphQuery;
		} 
		catch (MalformedQueryException e) {
			e.printStackTrace();
			throw new OBDAException(e);
		}
	}
	
	

	/**
	 * Internal method to start a new query execution thread type defines the
	 * query type SELECT, ASK, CONSTRUCT, or DESCRIBE
	 */
	private QueryExecutionThread startExecute(ParsedQuery pq, QueryType type, SesameConstructTemplate templ) throws OBDAException {
		CountDownLatch monitor = new CountDownLatch(1);
		String sql = engine.getSQL(pq);
		List<String> signature = engine.getQuerySignature(pq);
		QueryExecutionThread executionthread = new QueryExecutionThread(sql, signature, type, templ, monitor);
		this.executionthread = executionthread;
		executionthread.start();
		try {
			monitor.await();
		} catch (InterruptedException e) {
			e.printStackTrace();
		}
		if (executionthread.errorStatus()) {
			OBDAException ex = new OBDAException(executionthread.getException().getMessage());
			ex.setStackTrace(executionthread.getStackTrace());
			throw ex;
		}

		if (canceled == true) {
			canceled = false;
			throw new OBDAException("Query execution was cancelled");
		}
		return executionthread;
	}

	


	/**
	 * Returns the number of tuples returned by the query
	 */
	public long getTupleCount(String query) throws Exception {

		ParsedQuery pq = engine.getParsedQuery(query); 
		String unf = engine.getSQL(pq);
		String newsql = "SELECT count(*) FROM (" + unf + ") t1";
		if (!canceled) {
			java.sql.ResultSet set = sqlstatement.executeQuery(newsql);
			if (set.next()) {
				return set.getLong(1);
			} else {
				throw new Exception("Tuple count failed due to empty result set.");
			}
		} else {
			throw new Exception("Action canceled.");
		}
	}

	@Override
	public void close() throws OBDAException {
		try {
			if (sqlstatement != null)
				sqlstatement.close();
		} catch (Exception e) {
			throw new OBDAException(e);
		}
	}

	
	@Override
	public void cancel() throws OBDAException {
		canceled = true;
		try {
			QuestStatement.this.executionthread.cancel();
		} catch (Exception e) {
			throw new OBDAException(e);
		}
	}

	/**
	 * Called to check whether the statement was cancelled on purpose
	 * @return
	 */
	public boolean isCanceled(){
		return canceled;
	}
	
	@Override
	public int executeUpdate(String query) throws OBDAException {
		// TODO Auto-generated method stub
		return 0;
	}

	@Override
	public int getFetchSize() throws OBDAException {
		try {
			return sqlstatement.getFetchSize();
		} catch (Exception e) {
			throw new OBDAException(e);
		}

	}

	@Override
	public int getMaxRows() throws OBDAException {
		try {
			return sqlstatement.getMaxRows();
		} catch (Exception e) {
			throw new OBDAException(e);
		}

	}

	@Override
	public void getMoreResults() throws OBDAException {
		try {
			sqlstatement.getMoreResults();
		} catch (Exception e) {
			throw new OBDAException(e);
		}

	}

	@Override
	public void setFetchSize(int rows) throws OBDAException {
		try {
			sqlstatement.setFetchSize(rows);
		} catch (Exception e) {
			throw new OBDAException(e);
		}

	}

	@Override
	public void setMaxRows(int max) throws OBDAException {
		try {
			sqlstatement.setMaxRows(max);
		} catch (Exception e) {
			throw new OBDAException(e);
		}

	}

	@Override
	public void setQueryTimeout(int seconds) throws OBDAException {
		try {
			sqlstatement.setQueryTimeout(seconds);
		} catch (Exception e) {
			throw new OBDAException(e);
		}
	}

	@Override
	public TupleResultSet getResultSet() throws OBDAException {
		return null;
	}

	@Override
	public int getQueryTimeout() throws OBDAException {
		try {
			return sqlstatement.getQueryTimeout();
		} catch (Exception e) {
			throw new OBDAException(e);
		}
	}

	@Override
	public boolean isClosed() throws OBDAException {
		try {
			return sqlstatement.isClosed();
		} catch (Exception e) {
			throw new OBDAException(e);
		}
	}


	/***
	 * Inserts a stream of ABox assertions into the repository.
	 * 
	 * @param data
	 * 
	 * @throws SQLException
	 */
	public int insertData(Iterator<Assertion> data,  int commit, int batch) throws SQLException {
		int result = questInstance.getSemanticIndexRepository().insertData(conn.getConnection(), data, commit, batch);
		return result;
	}




	@Override
	public String getSPARQLRewriting(String query) throws OBDAException {
		return engine.getSPARQLRewriting(query);
	}
	
}<|MERGE_RESOLUTION|>--- conflicted
+++ resolved
@@ -20,23 +20,12 @@
  * #L%
  */
 
-<<<<<<< HEAD
-import com.google.common.collect.HashMultimap;
-=======
->>>>>>> 7a0e1119
 import it.unibz.krdb.obda.model.*;
 import it.unibz.krdb.obda.ontology.Assertion;
 import it.unibz.krdb.obda.owlrefplatform.core.queryevaluation.SPARQLQueryUtility;
 import it.unibz.krdb.obda.owlrefplatform.core.resultset.*;
 import it.unibz.krdb.obda.owlrefplatform.core.translator.SesameConstructTemplate;
-<<<<<<< HEAD
-import it.unibz.krdb.obda.owlrefplatform.core.translator.SparqlAlgebraToDatalogTranslator;
-import it.unibz.krdb.obda.owlrefplatform.core.unfolding.DatalogUnfolder;
-import it.unibz.krdb.obda.owlrefplatform.core.unfolding.ExpressionEvaluator;
-import it.unibz.krdb.obda.renderer.DatalogProgramRenderer;
-=======
-
->>>>>>> 7a0e1119
+
 import org.openrdf.query.MalformedQueryException;
 import org.openrdf.query.parser.ParsedQuery;
 import org.slf4j.Logger;
@@ -65,7 +54,7 @@
 
 	private QueryExecutionThread executionthread;
 	private boolean canceled = false;
-	
+
 	
 	private static final Logger log = LoggerFactory.getLogger(QuestStatement.class);
 
@@ -79,7 +68,7 @@
 
 	private enum QueryType {
 		SELECT,
-		ASK,  
+		ASK,
 		CONSTRUCT,
 		DESCRIBE
 	}
@@ -91,7 +80,7 @@
 		private final List<String> signature;
 		private final QueryType type;
 		private final SesameConstructTemplate templ; // only for CONSTRUCT and DESCRIBE queries
-		
+
 		private TupleResultSet tupleResult;			// only for SELECT and ASK queries
 		private QuestGraphResultSet graphResult;   // only for CONSTRUCT and DESCRIBE queries
 		private Exception exception = null;
@@ -134,25 +123,15 @@
 		public void run() {
 			try {
 				// Obtaining the query from the cache
-				 
+
 				log.debug("Executing the SQL query and get the result...");
-<<<<<<< HEAD
-				if (sql.equals("") && !isBoolean) {
-					tupleResult = new EmptyQueryResultSet(signature, QuestStatement.this);
-				} 
-				else if (sql.equals("")) {
-					tupleResult = new BooleanOWLOBDARefResultSet(false, QuestStatement.this);
-				} else {
-					ResultSet set = null;
-=======
 				if (sql.equals("")) {
-					if (type != QueryType.ASK) 
-						tupleResult = new EmptyQueryResultSet(signature, QuestStatement.this); 
+					if (type != QueryType.ASK)
+						tupleResult = new EmptyQueryResultSet(signature, QuestStatement.this);
 					else
 						tupleResult = new BooleanOWLOBDARefResultSet(false, QuestStatement.this);
 				} 
 				else {
->>>>>>> 7a0e1119
 					try {
 //                        FOR debugging H2 in-memory database
 //                        try {
@@ -162,19 +141,41 @@
 //                        }
 						// Execute the SQL query string
 						executingSQL = true;
-<<<<<<< HEAD
 
 						setQueryTimeout(sqlstatement);
-
-						set = sqlstatement.executeQuery(sql);
-
-//						resetTimeouts(sqlstatement);
+						java.sql.ResultSet set = sqlstatement.executeQuery(sql);
+
+						// Store the SQL result to application result set.
+						switch (type) {
+						case SELECT:
+							if (questInstance.hasDistinctResultSet())
+								tupleResult = new QuestDistinctResultset(set, signature, QuestStatement.this);
+							else
+								tupleResult = new QuestResultset(set, signature, QuestStatement.this);
+							break;
+
+						case ASK:
+							tupleResult = new BooleanOWLOBDARefResultSet(set, QuestStatement.this);
+							break;
+
+						case CONSTRUCT:
+							TupleResultSet tuples = new QuestResultset(set, signature, QuestStatement.this);
+							graphResult = new QuestGraphResultSet(tuples, templ, false);
+							break;
+
+						case DESCRIBE:
+							tuples = new QuestResultset(set, signature, QuestStatement.this);
+							graphResult = new QuestGraphResultSet(tuples, templ, true);
+							break;
+						}
 					}
 					catch (SQLTimeoutException e) {
 						log.warn("SQL execution is time out");
-					}
-					catch (SQLException e){
-
+//						if( set == null ){ // Exception SQLTimeout
+							tupleResult = new EmptyQueryResultSet(signature, QuestStatement.this);
+//						}
+					}
+					catch (SQLException e) {
 						final String MySQLTimeoutExceptionClassName = "com.mysql.jdbc.exceptions.MySQLTimeoutException";
 						final String PSQLExceptionClassName = "org.postgresql.util.PSQLException";
 
@@ -187,73 +188,19 @@
 								|| exceptionClassName.equals(PSQLExceptionClassName)){
 							log.warn("SQL execution is time out");
 						} else {
-							exception = e;
-
-							error = true;
-							log.error(e.getMessage(), e);
-							throw new OBDAException("Error executing SQL query: \n" + e.getMessage() + "\nSQL query:\n " + sql, e);
-						}
-
-					}
-					if( set == null ){ // Exception SQLTimeout
-						tupleResult = new EmptyQueryResultSet(signature, QuestStatement.this);
-					}
-					//
-					// Store the SQL result to application result set.
-					else{
-						if (isSelect) { // is tuple-based results
-
-							if(questInstance.getDatasourceQueryGenerator().hasDistinctResultSet()) {
-
-								tupleResult = new QuestDistinctResultset(set, signature, QuestStatement.this );
-							}
-
-							else {
-
-=======
-						java.sql.ResultSet set = sqlstatement.executeQuery(sql);
-
-						// Store the SQL result to application result set.
-						switch (type) {
-						case SELECT:
-							if (questInstance.hasDistinctResultSet()) 
-								tupleResult = new QuestDistinctResultset(set, signature, QuestStatement.this);
-							else 
->>>>>>> 7a0e1119
-								tupleResult = new QuestResultset(set, signature, QuestStatement.this);
-							break;
-						
-						case ASK:
-							tupleResult = new BooleanOWLOBDARefResultSet(set, QuestStatement.this);
-							break;
-						
-						case CONSTRUCT:
-							TupleResultSet tuples = new QuestResultset(set, signature, QuestStatement.this);
-							graphResult = new QuestGraphResultSet(tuples, templ, false);
-							break;
-							
-						case DESCRIBE:
-							tuples = new QuestResultset(set, signature, QuestStatement.this);
-							graphResult = new QuestGraphResultSet(tuples, templ, true);
-							break;
-						}
-<<<<<<< HEAD
-=======
-					} 
-					catch (SQLException e) {
 						exception = e;
 						log.error(e.getMessage(), e);
 						throw new OBDAException("Error executing SQL query: \n" + e.getMessage() + "\nSQL query:\n " + sql, e);
->>>>>>> 7a0e1119
+						}
 					}
 				}
 				log.debug("Execution finished.\n");
-			} 
+			}
 			catch (Exception e) {
 				e.printStackTrace();
 				exception = e;
 				log.error(e.getMessage(), e);
-			} 
+			}
 			finally {
 				monitor.countDown();
 			}
@@ -283,15 +230,15 @@
 			if (SPARQLQueryUtility.isSelectQuery(pq)) {
 				TupleResultSet executedQuery = executeTupleQuery(strquery, pq, QueryType.SELECT);
 				return executedQuery;
-			} 
+			}
 			else if (SPARQLQueryUtility.isAskQuery(pq)) {
 				TupleResultSet executedQuery = executeTupleQuery(strquery, pq, QueryType.ASK);
 				return executedQuery;
-			} 
+			}
 			else if (SPARQLQueryUtility.isConstructQuery(pq)) {
 				GraphResultSet executedGraphQuery = executeGraphQuery(strquery, QueryType.CONSTRUCT);
-				return executedGraphQuery;	
-			} 
+				return executedGraphQuery;
+			}
 			else if (SPARQLQueryUtility.isDescribeQuery(pq)) {
 				// create list of URI constants we want to describe
 				List<String> constants = new LinkedList<>();
@@ -311,7 +258,7 @@
 							}
 						}
 					}
-				} 
+				}
 				else if (SPARQLQueryUtility.isURIDescribe(strquery)) {
 					// DESCRIBE <uri> gives direct results, so we put the
 					// <uri> constant directly in the list of constants
@@ -330,11 +277,11 @@
 					String str = SPARQLQueryUtility.getConstructSubjQuery(constant);
 					QuestGraphResultSet set = executeGraphQuery(str, QueryType.DESCRIBE);
 					if (describeResultSet == null) { // just for the first time
-						describeResultSet = set;	
-					} 
+						describeResultSet = set;
+					}
 					else if (set != null) {
 						// 2nd and manyth times execute, but collect result into one object
-						while (set.hasNext()) 
+						while (set.hasNext())
 							describeResultSet.addNewResultSet(set.next());
 					}
 				}
@@ -344,9 +291,9 @@
 					QuestGraphResultSet set = executeGraphQuery(str, QueryType.DESCRIBE);
 					if (describeResultSet == null) { // just for the first time
 						describeResultSet = set;
-					} 
+					}
 					else if (set != null) {
-						while (set.hasNext()) 
+						while (set.hasNext())
 							describeResultSet.addNewResultSet(set.next());
 					}
 				}
@@ -355,11 +302,11 @@
 		}
 		catch (MalformedQueryException e) {
 			throw new OBDAException(e);
-			
+
 		}
 		throw new OBDAException("Error, the result set was null");
 	}
-	
+
 
 
 
@@ -386,26 +333,26 @@
 	}
 
 	private QuestGraphResultSet executeGraphQuery(String strquery, QueryType type) throws OBDAException {
-		
+
 		log.debug("Executing SPARQL query: \n{}", strquery);
-		
+
 		try {
 			// Here we need to get the template for the CONSTRUCT query results
 			SesameConstructTemplate templ = new SesameConstructTemplate(strquery);
 			String query = SPARQLQueryUtility.getSelectFromConstruct(strquery);
 			ParsedQuery pq = engine.getParsedQuery(query);
-			
+
 			QueryExecutionThread executionthread = startExecute(pq, type, templ);
 			QuestGraphResultSet executedGraphQuery = executionthread.getGraphResult();
 			return executedGraphQuery;
-		} 
+		}
 		catch (MalformedQueryException e) {
 			e.printStackTrace();
 			throw new OBDAException(e);
 		}
 	}
-	
-	
+
+
 
 	/**
 	 * Internal method to start a new query execution thread type defines the
@@ -436,7 +383,7 @@
 		return executionthread;
 	}
 
-	
+
 
 
 	/**
@@ -444,7 +391,7 @@
 	 */
 	public long getTupleCount(String query) throws Exception {
 
-		ParsedQuery pq = engine.getParsedQuery(query); 
+		ParsedQuery pq = engine.getParsedQuery(query);
 		String unf = engine.getSQL(pq);
 		String newsql = "SELECT count(*) FROM (" + unf + ") t1";
 		if (!canceled) {
@@ -596,5 +543,5 @@
 	public String getSPARQLRewriting(String query) throws OBDAException {
 		return engine.getSPARQLRewriting(query);
 	}
-	
+
 }