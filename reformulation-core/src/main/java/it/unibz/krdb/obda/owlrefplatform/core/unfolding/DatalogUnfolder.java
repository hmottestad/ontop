--- conflicted
+++ resolved
@@ -20,44 +20,15 @@
  * #L%
  */
 
-<<<<<<< HEAD
 import com.google.common.collect.HashMultimap;
 import com.google.common.collect.Multimap;
-import it.unibz.krdb.obda.model.AlgebraOperatorPredicate;
-import it.unibz.krdb.obda.model.BooleanOperationPredicate;
-import it.unibz.krdb.obda.model.CQIE;
-import it.unibz.krdb.obda.model.Constant;
-import it.unibz.krdb.obda.model.DatalogProgram;
-import it.unibz.krdb.obda.model.Function;
-import it.unibz.krdb.obda.model.Term;
-import it.unibz.krdb.obda.model.OBDADataFactory;
-import it.unibz.krdb.obda.model.Predicate;
-import it.unibz.krdb.obda.model.Variable;
-=======
 import it.unibz.krdb.obda.model.*;
->>>>>>> 25d03bfe
 import it.unibz.krdb.obda.model.impl.OBDADataFactoryImpl;
 import it.unibz.krdb.obda.model.impl.OBDAVocabulary;
 import it.unibz.krdb.obda.model.impl.TermUtils;
 import it.unibz.krdb.obda.owlrefplatform.core.basicoperations.*;
 import it.unibz.krdb.obda.utils.QueryUtils;
 
-<<<<<<< HEAD
-import java.util.ArrayList;
-import java.util.Collection;
-import java.util.Collections;
-import java.util.HashMap;
-import java.util.HashSet;
-import java.util.LinkedHashMap;
-import java.util.LinkedHashSet;
-import java.util.LinkedList;
-import java.util.List;
-import java.util.Map;
-import java.util.Set;
-import java.util.Stack;
-
-=======
->>>>>>> 25d03bfe
 import org.slf4j.Logger;
 import org.slf4j.LoggerFactory;
 
@@ -82,11 +53,7 @@
 
 	private static final Logger log = LoggerFactory.getLogger(DatalogUnfolder.class);
 
-<<<<<<< HEAD
-	private Multimap<Predicate, List<Integer>> primaryKeys = HashMultimap.create();
-=======
-	private final Map<Predicate, List<Integer>> primaryKeys;
->>>>>>> 25d03bfe
+	private final Multimap<Predicate, List<Integer>> primaryKeys;
 
 	private final Map<Predicate, List<CQIE>> ruleIndex = new LinkedHashMap<>();
 
@@ -101,27 +68,11 @@
 	 */
 	private final Set<Predicate> extensionalPredicates = new HashSet<>();
 
-<<<<<<< HEAD
-	public DatalogUnfolder(DatalogProgram unfoldingProgram) {
-		this(unfoldingProgram.getRules(), HashMultimap.<Predicate, List<Integer>>create());
-	}
-	
 	public DatalogUnfolder(List<CQIE> unfoldingProgram) {
 		this(unfoldingProgram, HashMultimap.<Predicate, List<Integer>>create());
 	}
 
-	public DatalogUnfolder(DatalogProgram unfoldingProgram, Multimap<Predicate, List<Integer>> primaryKeys) {
-		this(unfoldingProgram.getRules(), primaryKeys);
-	}
-	
 	public DatalogUnfolder(List<CQIE> unfoldingProgram, Multimap<Predicate, List<Integer>> primaryKeys) {
-=======
-	public DatalogUnfolder(List<CQIE> unfoldingProgram) {
-		this(unfoldingProgram, Collections.<Predicate, List<Integer>> emptyMap());
-	}
-
-	public DatalogUnfolder(List<CQIE> unfoldingProgram, Map<Predicate, List<Integer>> primaryKeys) {
->>>>>>> 25d03bfe
 		this.primaryKeys = primaryKeys;
 		
 		// Creating a local index for the rules according to their predicate
@@ -1119,14 +1070,7 @@
 	 *            indicates the nesting, position by position, the first being
 	 *            "list" positions (function term lists) and the last the focus
 	 *            atoms position.
-<<<<<<< HEAD
-	 * @param resolutionCount
-	 *            The number of resolution attemts done globaly, needed to spawn
-	 *            fresh variables.
-	 * @param termidx
-=======
 	 * @param atomindx
->>>>>>> 25d03bfe
 	 *            The location of the focustAtom in the currentlist
 	 * @return <ul>
 	 *         <li>null if there is no s whose head unifies with a, we return
@@ -1500,7 +1444,6 @@
 			if (!newatom.isDataFunction())
 				continue;
 
-<<<<<<< HEAD
 			Collection<List<Integer>> pKeys = primaryKeys.get(newatom.getFunctionSymbol());
 
             for(List<Integer> pKey : pKeys){
@@ -1517,9 +1460,9 @@
                  */
                 Function replacement = null;
 
-                Unifier mgu1 = null;
+				Substitution mgu1 = null;
                 for (int idx2 = 0; idx2 < termidx.peek(); idx2++) {
-                    Function tempatom = (Function) innerAtoms.get(idx2);
+                    Function tempatom = innerAtoms.get(idx2);
 
                     if (!tempatom.getFunctionSymbol().equals(newatom.getFunctionSymbol())) {
                         /*
@@ -1538,7 +1481,7 @@
 
                     if (redundant) {
                         /* found a candidate replacement atom */
-                        mgu1 = Unifier.getMGU(newatom, tempatom);
+                        mgu1 = UnifierUtilities.getMGU(newatom, tempatom);
                         if (mgu1 != null) {
                             replacement = tempatom;
                             break;
@@ -1553,76 +1496,16 @@
                 if (mgu1 == null)
                     throw new RuntimeException("Unexpected case found while performing JOIN elimination. Contact the authors for debugging.");
 
-                if (currentAtom.isAlgebraFunction() && currentAtom.getFunctionSymbol().equals(OBDAVocabulary.SPARQL_LEFTJOIN)) {
-                    continue;
+				if (currentAtom.isAlgebraFunction() && (currentAtom.getFunctionSymbol() == OBDAVocabulary.SPARQL_LEFTJOIN)) {
+					continue;
                 }
 
-                UnifierUtilities.applyUnifier(partialEvalution, mgu1, false);
+				SubstitutionUtilities.applySubstitution(partialEvalution, mgu1, false);
                 innerAtoms.remove(newatomidx);
                 newatomidx -= 1;
                 newatomcount -= 1;
                 break;
             }
-=======
-			List<Integer> pkey = primaryKeys.get(newatom.getFunctionSymbol());
-			if (!(pkey != null && !pkey.isEmpty())) {
-				// no pkeys for this predicate
-				continue;
-			}
-			/*
-			 * the predicate has a primary key, looking for candidates for
-			 * unification, when we find one we can stop, since the application
-			 * of this optimization at each step of the derivation tree
-			 * guarantees there wont be any other redundant atom.
-			 */
-			Function replacement = null;
-
-			Substitution mgu1 = null;
-			for (int idx2 = 0; idx2 < termidx.peek(); idx2++) {
-				Function tempatom =  innerAtoms.get(idx2);
-
-				if (!tempatom.getFunctionSymbol().equals(newatom.getFunctionSymbol())) {
-					/*
-					 * predicates are different, atoms cant be unified
-					 */
-					continue;
-				}
-
-				boolean redundant = true;
-				for (Integer termidx2 : pkey) {
-					if (!newatom.getTerm(termidx2 - 1).equals(tempatom.getTerm(termidx2 - 1))) {
-						redundant = false;
-						break;
-					}
-				}
-
-				if (redundant) {
-					/* found a candidate replacement atom */
-					mgu1 = UnifierUtilities.getMGU(newatom, tempatom);
-					if (mgu1 != null) {
-						replacement = tempatom;
-						break;
-					}
-				}
-
-			}
-
-			if (replacement == null)
-				continue;
-
-			if (mgu1 == null)
-				throw new RuntimeException("Unexpected case found while performing JOIN elimination. Contact the authors for debugging.");
-
-			if (currentAtom.isAlgebraFunction() && (currentAtom.getFunctionSymbol() == OBDAVocabulary.SPARQL_LEFTJOIN)) {
-				continue;
-			}
-
-			SubstitutionUtilities.applySubstitution(partialEvalution, mgu1, false);
-			innerAtoms.remove(newatomidx);
-			newatomidx -= 1;
-			newatomcount -= 1;
-
->>>>>>> 25d03bfe
 		}
 
 		/***
