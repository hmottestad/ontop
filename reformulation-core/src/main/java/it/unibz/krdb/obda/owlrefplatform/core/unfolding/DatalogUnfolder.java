--- conflicted
+++ resolved
@@ -26,12 +26,6 @@
 import it.unibz.krdb.obda.model.Constant;
 import it.unibz.krdb.obda.model.DatalogProgram;
 import it.unibz.krdb.obda.model.Function;
-<<<<<<< HEAD
-=======
-import it.unibz.krdb.obda.model.OBDAException;
-import it.unibz.krdb.obda.model.OBDAMappingAxiom;
-import it.unibz.krdb.obda.model.Term;
->>>>>>> 50772e10
 import it.unibz.krdb.obda.model.OBDADataFactory;
 import it.unibz.krdb.obda.model.OBDAException;
 import it.unibz.krdb.obda.model.Predicate;
@@ -48,17 +42,11 @@
 import it.unibz.krdb.obda.utils.DatalogDependencyGraphGenerator;
 import it.unibz.krdb.obda.utils.QueryUtils;
 
-import java.net.URI;
 import java.util.ArrayList;
 import java.util.Collection;
 import java.util.Collections;
 import java.util.HashMap;
 import java.util.HashSet;
-<<<<<<< HEAD
-=======
-import java.util.Hashtable;
-import java.util.Iterator;
->>>>>>> 50772e10
 import java.util.LinkedHashMap;
 import java.util.LinkedHashSet;
 import java.util.LinkedList;
@@ -66,8 +54,6 @@
 import java.util.Map;
 import java.util.Set;
 import java.util.Stack;
-
-import javax.naming.PartialResultException;
 
 import org.slf4j.Logger;
 import org.slf4j.LoggerFactory;
@@ -519,15 +505,13 @@
 		
 			
 			DatalogDependencyGraphGenerator depGraph = new DatalogDependencyGraphGenerator(workingList);
-<<<<<<< HEAD
-			
+
 		//	List<Predicate> predicatesInBottomUp = depGraph.getPredicatesInBottomUp();		
 			List<Predicate> extensionalPredicates = depGraph.getExtensionalPredicates();
-=======
+
 			boolean includeMappings=true;
 			boolean keepLooping=true;
 			extensionalPredicates =  depGraph.getExtensionalPredicates();
->>>>>>> 50772e10
 			ruleIndex = depGraph.getRuleIndex();
 			ruleIndexByBody = depGraph.getRuleIndexByBodyPredicate();
 
@@ -664,7 +648,7 @@
 		 */
 		private boolean updateIndexes(DatalogDependencyGraphGenerator depGraph, Predicate pred,
 				Predicate preFather, List<CQIE> result, CQIE fatherRule, List<CQIE> workingList) {
-			boolean hasPred = false;
+			//boolean hasPred = false;
 			
 			for (CQIE newquery : result) {
 				//Update the ruleIndex
