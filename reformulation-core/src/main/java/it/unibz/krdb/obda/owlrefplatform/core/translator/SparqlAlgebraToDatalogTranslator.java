package it.unibz.krdb.obda.owlrefplatform.core.translator;

/*
 * #%L
 * ontop-reformulation-core
 * %%
 * Copyright (C) 2009 - 2014 Free University of Bozen-Bolzano
 * %%
 * Licensed under the Apache License, Version 2.0 (the "License");
 * you may not use this file except in compliance with the License.
 * You may obtain a copy of the License at
 * 
 *      http://www.apache.org/licenses/LICENSE-2.0
 * 
 * Unless required by applicable law or agreed to in writing, software
 * distributed under the License is distributed on an "AS IS" BASIS,
 * WITHOUT WARRANTIES OR CONDITIONS OF ANY KIND, either express or implied.
 * See the License for the specific language governing permissions and
 * limitations under the License.
 * #L%
 */

import it.unibz.krdb.obda.model.*;
import it.unibz.krdb.obda.model.OBDAQueryModifiers.OrderCondition;
import it.unibz.krdb.obda.model.Predicate.COL_TYPE;
import it.unibz.krdb.obda.model.ValueConstant;
import it.unibz.krdb.obda.model.impl.OBDADataFactoryImpl;
import it.unibz.krdb.obda.model.impl.OBDAVocabulary;
import it.unibz.krdb.obda.model.impl.TermUtils;
import it.unibz.krdb.obda.owlrefplatform.core.abox.SemanticIndexURIMap;
import it.unibz.krdb.obda.owlrefplatform.core.basicoperations.UriTemplateMatcher;
<<<<<<< HEAD
=======

>>>>>>> 13330677
import org.openrdf.model.Literal;
import org.openrdf.model.URI;
import org.openrdf.model.Value;
import org.openrdf.model.datatypes.XMLDatatypeUtil;
import org.openrdf.model.vocabulary.RDF;
import org.openrdf.query.QueryEvaluationException;
import org.openrdf.query.algebra.*;
import org.openrdf.query.parser.ParsedGraphQuery;
import org.openrdf.query.parser.ParsedQuery;
import org.openrdf.query.parser.ParsedTupleQuery;
import org.slf4j.Logger;
import org.slf4j.LoggerFactory;

import java.util.*;
<<<<<<< HEAD

=======
>>>>>>> 13330677

/***
 * Translate a SPARQL algebra expression into a Datalog program that has the
 * same semantics. We use the built-in predicates Join and Left join. The rules
 * in the program have always 1 or 2 operator atoms, plus (in)equality atoms
 * (due to filters).
 * 
 * This programs needs to be flattened by another procedure later.
 * 
 * @author mariano
 */
public class SparqlAlgebraToDatalogTranslator {

	
	private final OBDADataFactory ofac = OBDADataFactoryImpl.getInstance();
	
	private final DatatypeFactory dtfac = OBDADataFactoryImpl.getInstance().getDatatypeFactory();

	private final UriTemplateMatcher uriTemplateMatcher;
	private final SemanticIndexURIMap uriRef;

    private final Set<Predicate> dataPropertiesAndClassesSameAs;
    private final Set<Predicate> objectPropertiesSameAs;
    private int bnode; //count for bnode created in sameAsmap
	
	private static final Logger log = LoggerFactory.getLogger(SparqlAlgebraToDatalogTranslator.class);
	
	/**
	 * 
	 * @param templateMatcher
	 * @param uriRef is used only in the Semantic Index mode
	 */
	
	public SparqlAlgebraToDatalogTranslator(UriTemplateMatcher templateMatcher, SemanticIndexURIMap uriRef, Set<Predicate> dataPropertiesAndClassesSameAs, Set<Predicate> objectPropertiesSameAs ) {
		uriTemplateMatcher = templateMatcher;
		this.uriRef = uriRef;
        this.dataPropertiesAndClassesSameAs = dataPropertiesAndClassesSameAs;
        this.objectPropertiesSameAs = objectPropertiesSameAs;
        bnode = 0;
	}
	
	/**
	 * Translate a given SPARQL query object to datalog program.
	 * 
	 *
	 *            The Query object.
	 * @return Datalog program that represents the construction of the SPARQL
	 *         query.
	 */

	public DatalogProgram translate(ParsedQuery pq) {
		
		TupleExpr te = pq.getTupleExpr();
		log.debug("SPARQL algebra: \n{}", te);

		List<Term> vars;
		if (pq instanceof ParsedTupleQuery || pq instanceof ParsedGraphQuery) {
			Set<String> signature = te.getBindingNames();
			vars = new ArrayList<>(signature.size());
			for (String vs : signature) 
				vars.add(ofac.getVariable(vs));
		}
		else
			vars = Collections.emptyList(); 		// the signature of ASK queries is EMPTY
		
		DatalogProgram result = ofac.getDatalogProgram();
		Function bodyAtom = translateTupleExpr(te, result, OBDAVocabulary.QUEST_QUERY + "0");
		createRule(result, OBDAVocabulary.QUEST_QUERY, vars, bodyAtom);
		
		return result;
	}


	/**
	 * main translation method -- a recursive switch over all possible types of subexpressions
	 * 
	 * @param te
	 * @param pr
	 * @param newHeadName
	 */
	
	private Function translateTupleExpr(TupleExpr te, DatalogProgram pr, String newHeadName) {
		if (te instanceof Slice) {
			// Add LIMIT and OFFSET modifiers, if any
			Slice slice = (Slice)te;
			pr.getQueryModifiers().setOffset(slice.getOffset());
			pr.getQueryModifiers().setLimit(slice.getLimit());
			return translateTupleExpr(slice.getArg(), pr, newHeadName); // narrow down the query
		} 
		else if (te instanceof Distinct) {
			// Add DISTINCT modifier, if any
			Distinct distinct = (Distinct) te;
			pr.getQueryModifiers().setDistinct();
			return translateTupleExpr(distinct.getArg(), pr, newHeadName); // narrow down the query
		} 
		else if (te instanceof Order) {
			// Add ORDER BY modifier, if any
			Order order = (Order) te;
			for (OrderElem c : order.getElements()) {	
				ValueExpr expression = c.getExpr();
				if (!(expression instanceof Var)) {
					throw new IllegalArgumentException("Error translating ORDER BY. The current implementation can only sort by variables, this query has a more complex expression. Offending expression: '"+expression+"'");
				}
				Var v = (Var) expression;
				Variable var = ofac.getVariable(v.getName());
				int direction =  c.isAscending() ? OrderCondition.ORDER_ASCENDING : OrderCondition.ORDER_DESCENDING; 
				pr.getQueryModifiers().addOrderCondition(var, direction);
			}
			return translateTupleExpr(order.getArg(), pr, newHeadName); // narrow down the query
		} 
		else if (te instanceof Projection) {
			return translate((Projection) te, pr, newHeadName);
		} 
		else if (te instanceof Filter) {
			return translate((Filter) te, pr, newHeadName);
		} 
		else if (te instanceof StatementPattern) {
            return addSameAs(translate((StatementPattern) te), pr, newHeadName);
//			return translate((StatementPattern) te);
		}
		else if (te instanceof Join) {
			return translate((Join) te, pr, newHeadName);
		} 
		else if (te instanceof Union) {
			return translate((Union) te, pr, newHeadName);
		} 
		else if (te instanceof LeftJoin) {
			return translate((LeftJoin) te, pr, newHeadName);
		} 
		else if (te instanceof Reduced) {
			Reduced reduced = (Reduced)te;
			return translateTupleExpr(reduced.getArg(), pr, newHeadName);
		} 
		else if (te instanceof Extension) { 
			return translate((Extension) te, pr, newHeadName);
		} 
		
		try {
			throw new QueryEvaluationException("Operation not supported: " + te);
		} catch (QueryEvaluationException e) {
			// TODO Auto-generated catch block
			e.printStackTrace();
		}
		
		return null;
	}

	private Set<Variable> getVariables(Function atom) {
		Set<Variable> set = new HashSet<>();
		for (Term t : atom.getTerms())
			if (t instanceof Variable)
				set.add((Variable)t);
		return set;
	}
	
	private List<Term> getUnion(Set<Variable> s1, Set<Variable> s2) {
		// take the union of the *sets* of variables
		Set<Term> vars = new HashSet<>();
		vars.addAll(s1);
		vars.addAll(s2);
		// order is chosen arbitrarily but this is not a problem
		// because it is chosen once and for all
		List<Term> varList = new ArrayList<>(vars);
		return varList;
	}

	private List<Term> getUnionOfVariables(Function a1, Function a2) {
		// take the union of the *sets* of variables
		Set<Term> vars = new HashSet<>();
		for (Term t : a1.getTerms())
			if (t instanceof Variable)
				vars.add(t);
		for (Term t : a2.getTerms())
			if (t instanceof Variable)
				vars.add(t);
		// order is chosen arbitrarily but this is not a problem
		// because it is chosen once and for all
		List<Term> varList = new ArrayList<>(vars);
		return varList;
	}
	
	
	private CQIE createRule(DatalogProgram pr, String headName, List<Term> headParameters, Function... body) {
		Predicate pred = ofac.getPredicate(headName, headParameters.size());
		Function head = ofac.getFunction(pred, headParameters);
		CQIE rule = ofac.getCQIE(head, body);
		pr.appendRule(rule);
		return rule;
	}
	
	/**
	 * EXTEND { (T_j AS V_j) } EXPR
	 * 
	 * where the T_j are built from the variables X of EXPR,
	 *   
	 * adds the following rule:
	 * 
	 *   ans_i(X * T) :- ans_{i.0}(X)
	 * 
	 * @param extend
	 * @param pr
	 * @param newHeadName
	 * @return 
	 */
	
	private Function translate(Extension extend, DatalogProgram pr, String newHeadName) {

		Function subAtom = translateTupleExpr(extend.getArg(), pr, newHeadName + "0");
		Set<Variable> subVarSet = getVariables(subAtom);
		
		int sz = subVarSet.size() + extend.getElements().size();
		List<Term> varList = new ArrayList<>(sz);
		varList.addAll(subVarSet);
		List<Term> termList = new ArrayList<>(sz);
		termList.addAll(varList);
		
		for (ExtensionElem el: extend.getElements()) {
			Variable var = ofac.getVariable(el.getName());
			varList.add(var);
			
			Term term = getExpression(el.getExpr());			
			termList.add(term);
		}
		CQIE rule = createRule(pr, newHeadName, termList, subAtom);
		
		Function newHeadAtom = ofac.getFunction(rule.getHead().getFunctionSymbol(), varList);
		return newHeadAtom;
	}		    

	/**
	 * EXPR_1 UNION EXPR_2
	 * 
	 * adds the following rules
	 * 
	 * ans_i(X * NULL_1) :- ans_{i.0}(X_1)
	 * ans_i(X * NULL_2) :- ans_{i.1}(X_2)
	 * 
		 * Adding the UNION to the program, i.e., two rules Note, we need to
		 * make null any head variables that do not appear in the body of the
		 * components of the union, e.g,
		 * 
		 * q(x,y,z) <- Union(R(x,y), R(x,z))
		 * 
		 * results in
		 * 
		 * q(x,y,null) :- ... R(x,y) ... 
		 * q(x,null,z) :- ... R(x,z) ...
	 * 
	 * @param union
	 * @param pr
	 * @param newHeadName
	 * @return 
	 */
	
	private Function translate(Union union, DatalogProgram pr, String  newHeadName) {
		
		Function leftAtom = translateTupleExpr(union.getLeftArg(), pr, newHeadName + "0");
		Set<Variable> leftVars = getVariables(leftAtom);
		
		Function rightAtom = translateTupleExpr(union.getRightArg(), pr, newHeadName + "1");
		Set<Variable> rightVars = getVariables(rightAtom);

		List<Term> varList = getUnion(leftVars, rightVars);
		
		// left atom rule
		List<Term> leftTermList = new ArrayList<>(varList.size());
		for (Term t : varList) {
			Term lt =  (leftVars.contains(t)) ? t : OBDAVocabulary.NULL;
			leftTermList.add(lt);
		}
		CQIE leftRule = createRule(pr, newHeadName, leftTermList, leftAtom);

		// right atom rule
		List<Term> rightTermList = new ArrayList<>(varList.size());
		for (Term t : varList) {
			Term lt =  (rightVars.contains(t)) ? t : OBDAVocabulary.NULL;
			rightTermList.add(lt);
		}
		CQIE rightRule = createRule(pr, newHeadName, rightTermList, rightAtom);
		
		Function atom = ofac.getFunction(rightRule.getHead().getFunctionSymbol(), varList);
		return atom;
	}

	
	/**
	 * EXPR_1 JOIN EXPR_2
	 * 
	 * adds the following rule 
	 * 
	 * ans_i(X_1 U X_2) :- ans_{i.0}(X_1), ans_{i.1}(X_2)
	 * 
	 * @param join
	 * @param pr
	 * @param newHeadName
	 * @return 
	 */
	
	private Function translate(Join join, DatalogProgram pr, String  newHeadName)  {
		
		Function leftAtom = translateTupleExpr(join.getLeftArg(), pr, newHeadName + "0");
		Function rightAtom = translateTupleExpr(join.getRightArg(), pr, newHeadName + "1");

		List<Term> varList = getUnionOfVariables(leftAtom, rightAtom);
		CQIE rule = createRule(pr, newHeadName, varList, leftAtom, rightAtom);
		return rule.getHead();
	}
	
	/**
	 * EXPR_1 OPT EXPR_2 FILTER F
	 * 
	 * ans_i(X_1 U X_2) :- LEFTJOIN(ans_{i.0}(X_1), ans_{i.1}(X_2), F(X_1 U X_2))
	 * 
	 * @param leftjoin
	 * @param pr
	 * @param newHeadName
	 * @return 
	 */

	private Function translate(LeftJoin leftjoin, DatalogProgram pr, String  newHeadName) {
		
		Function leftAtom = translateTupleExpr(leftjoin.getLeftArg(), pr, newHeadName + "0");
		Function rightAtom = translateTupleExpr(leftjoin.getRightArg(), pr, newHeadName + "1");

		// the left join atom
		Function joinAtom = ofac.getSPARQLLeftJoin(leftAtom, rightAtom);
		// adding the conditions of the filter for the LeftJoin 
		ValueExpr filter = leftjoin.getCondition();
		if (filter != null) {
			List<Term> joinTerms = joinAtom.getTerms();
			joinTerms.add((Function) getExpression(filter));
		}
		
		List<Term> varList = getUnionOfVariables(leftAtom, rightAtom);
		CQIE rule = createRule(pr, newHeadName, varList, joinAtom);
		return rule.getHead();
	}
	
	/**
	 * PROJECT { V_j } EXPR
	 * 
	 * adds the following rule
	 * 
	 * ans_i(V) :- ans_{i.0}(X)
	 * 
	 * @param project
	 * @param pr
	 * @param newHeadName
	 * @return 
	 */

	private Function translate(Projection project, DatalogProgram pr, String  newHeadName) {

		Function atom = translateTupleExpr(project.getArg(), pr, newHeadName + "0");
		
		List<ProjectionElem> projectionElements = project.getProjectionElemList().getElements();
		List<Term> varList = new  ArrayList<>(projectionElements.size());
		for (ProjectionElem var : projectionElements)  {
			// we assume here that the target name is "introduced" as one of the arguments of atom
			// (this is normally done by an EXTEND inside the PROJECTION)
			// first, we check whether this assumption can be made
			if (!var.getSourceName().equals(var.getTargetName())) {
				boolean found = false;
				for (Term a : atom.getTerms())
					if ((a instanceof Variable) && ((Variable)a).getName().equals(var.getSourceName())) {
						found = true;
						break;
					}
				if (!found)
					throw new RuntimeException("Projection target of " + var + " not found in " + project.getArg());
			}
			varList.add(ofac.getVariable(var.getTargetName()));
		}

		CQIE rule = createRule(pr, newHeadName, varList, atom);
		return rule.getHead();
	}

	/**
	 * FILTER EXPR F
	 * 
	 * adds the following rule
	 * 
	 * ans_i(X U X') :- ans_{i.0}(X), F(X')
	 * 
	 * @param filter
	 * @param pr
	 * @param newHeadName
	 * @return
	 */
	private Function translate(Filter filter, DatalogProgram pr, String  newHeadName) {

		Function atom = translateTupleExpr(filter.getArg(), pr, newHeadName + "0");		
		Set<Variable> atomVars = getVariables(atom);
		
		ValueExpr condition = filter.getCondition();
		Function filterAtom;
		if (condition instanceof Var) 
			filterAtom = ofac.getFunctionIsTrue(getOntopTerm((Var) condition));
		else 
			filterAtom = (Function) getExpression(condition);
		
		Set<Variable> filterVars = new HashSet<>();
		TermUtils.addReferencedVariablesTo(filterVars, filterAtom);
		
		List<Term> vars = getUnion(atomVars, filterVars);	
		CQIE rule = createRule(pr, newHeadName, vars, atom, filterAtom);
		return rule.getHead();
	}

	/***
	 * This translates a single triple. 
	 * 
	 * @param triple
	 * @return
	 */
	private Function translate(StatementPattern triple) {
		
		Var pred = triple.getPredicateVar();		
		Value p = pred.getValue();
		
		if (!(p instanceof URI || (p == null))) {
			// if predicate is a variable or literal
			throw new RuntimeException("Unsupported query syntax");
		}

		Var subj = triple.getSubjectVar();
		Var obj = triple.getObjectVar();
		
		// Subject node		
		Term sTerm = getOntopTerm(subj);

		
		if ((p != null) && p.toString().equals(RDF.TYPE.stringValue())) {

			Value o = obj.getValue();
			// Object node
			if (o == null) {
				Function rdfTypeConstant = ofac.getUriTemplate(ofac.getConstantLiteral(OBDAVocabulary.RDF_TYPE));
				return ofac.getTripleAtom(sTerm, rdfTypeConstant, ofac.getVariable(obj.getName()));
			} 
			else if (o instanceof URI) {
				URI objectUri = (URI)o; 
				Predicate.COL_TYPE type = dtfac.getDatatype(objectUri);
				if (type != null) {
					Predicate predicate = dtfac.getTypePredicate(type);
					return ofac.getFunction(predicate, sTerm);
				}
	            else {
	        		COL_TYPE subjectType = null; // are never changed
					Predicate predicate = ofac.getPredicate(objectUri.stringValue(), new COL_TYPE[] { subjectType });
					return ofac.getFunction(predicate, sTerm);
				}
			}
			else  
				throw new RuntimeException("Unsupported query syntax");
		} 
		else {			
			// The predicate is NOT rdf:type
			Term oTerm = getOntopTerm(obj); 
			
			if (p != null) {
        		COL_TYPE subjectType = null; // are never changed
				COL_TYPE objectType = null;
				Predicate predicate = ofac.getPredicate(p.stringValue(), new COL_TYPE[] { subjectType, objectType });
				return ofac.getFunction(predicate, sTerm, oTerm);
			} 
			else 
				return ofac.getTripleAtom(sTerm, ofac.getVariable(pred.getName()), oTerm);
		}
	}
	
	private Term getOntopTerm(Var subj) {
		Value s = subj.getValue();
		Term result = null;
		if (s == null) {
			result = ofac.getVariable(subj.getName());
		} 
		else if (s instanceof Literal) {
			Literal object = (Literal) s;
			URI type = object.getDatatype();
			String value = object.getLabel();
	
			// Validating that the value is correct (lexically) with respect to the
			// specified datatype
			if (type != null) {
				boolean valid = XMLDatatypeUtil.isValidValue(value, type);
				if (!valid)
					throw new RuntimeException("Invalid lexical form for datatype. Found: " + value);
			}
			
			COL_TYPE objectType; 			
			if (type == null) 
				objectType = COL_TYPE.LITERAL;
			else {
				objectType = dtfac.getDatatype(type);
		        if (objectType == null) 
					throw new RuntimeException("Unsupported datatype: " + type.stringValue());
			}
			
			// special case for decimal
	        if ((objectType == COL_TYPE.DECIMAL) && !value.contains("."))  { 
				// put the type as integer (decimal without fractions)
				objectType = COL_TYPE.INTEGER;
			} 
	        
			ValueConstant constant = ofac.getConstantLiteral(value, objectType);

			// v1.7: We extend the syntax such that the data type of a
			// constant is defined using a functional symbol.
			if (objectType == COL_TYPE.LITERAL) {
				// if the object has type LITERAL, check any language tag!
				String lang = object.getLanguage();
				if (lang != null && !lang.equals("")) {
					result = ofac.getTypedTerm(constant, lang.toLowerCase());
				} 
				else {
					result =  ofac.getTypedTerm(constant, objectType);
				}
			} 
			else {
				result = ofac.getTypedTerm(constant, objectType);
			}
		} 
		else if (s instanceof URI) {
			if (uriRef != null) {
				// if in the Semantic Index mode 
				int id = uriRef.getId(s.stringValue());
				result = ofac.getUriTemplate(ofac.getConstantLiteral(String.valueOf(id), COL_TYPE.INTEGER));
			} 
			else {
				String subject_URI = decodeURIEscapeCodes(s.stringValue());
				result = uriTemplateMatcher.generateURIFunction(subject_URI);
			}
		}
		
		return result;
	}
	
	/***
	 * Given a string representing a URI, this method will return a new String 
	 * in which all percent encoded characters (e.g., %20) will
	 * be restored to their original characters (e.g., ' '). 
	 * This is necessary to transform some URIs into the original database values.
	 * 
	 * @param encodedURI
	 * @return
	 */
	
	private String decodeURIEscapeCodes(String encodedURI) {
		int length = encodedURI.length();
		StringBuilder strBuilder = new StringBuilder(length+20);
		
		char[] codeBuffer = new char[2];
		
		for (int ci = 0; ci < length; ci++) {
			char c = encodedURI.charAt(ci);

			if (c != '%') {
				// base case, the character is a normal character, just
				// append
				strBuilder.append(c);
				continue;
			}

			/*
			 * found a escape, processing the code and replacing it by
			 * the original value that should be found on the DB. This
			 * should not be used all the time, only when working in
			 * virtual mode... we need to fix this with a FLAG.
			 */

			// First we get the 2 chars next to %
			codeBuffer[0] = encodedURI.charAt(ci + 1);
			codeBuffer[1] = encodedURI.charAt(ci + 2);

			// now we check if they match any of our escape codes, if
			// they do the char to be inserted is put in codeBuffer
			// otherwise
			String code = String.copyValueOf(codeBuffer);
			if (code.equals("%20")) {
				strBuilder.append(' ');
			} else if (code.equals("%21")) {
				strBuilder.append('!');
			} else if (code.equals("%40")) {
				strBuilder.append('@');
			} else if (code.equals("%23")) {
				strBuilder.append('#');
			} else if (code.equals("%24")) {
				strBuilder.append('$');
			} else if (code.equals("%26")) {
				strBuilder.append('&');
			} else if (code.equals("%42")) {
				strBuilder.append('*');
			} else if (code.equals("%28")) {
				strBuilder.append('(');
			} else if (code.equals("%29")) {
				strBuilder.append(')');
			} else if (code.equals("%5B")) {
				strBuilder.append('[');
			} else if (code.equals("%5C")) {
				strBuilder.append(']');
			} else if (code.equals("%2C")) {
				strBuilder.append(',');
			} else if (code.equals("%3B")) {
				strBuilder.append(';');
			} else if (code.equals("%3A")) {
				strBuilder.append(':');
			} else if (code.equals("%3F")) {
				strBuilder.append('?');
			} else if (code.equals("%3D")) {
				strBuilder.append('=');
			} else if (code.equals("%2B")) {
				strBuilder.append('+');
			} else if (code.equals("%22")) {
				strBuilder.append('\'');
			} else if (code.equals("%2F")) {
				strBuilder.append('/');
			} else {
				// This was not an escape code, so we just append the
				// characters and continue;
				strBuilder.append(codeBuffer);
			}
			ci += 2;

		}
		return strBuilder.toString();

	}
	


	private Term getExpression(ValueExpr expr) {
		if (expr instanceof Var) {
			return getOntopTerm((Var) expr);
		} 
		else if (expr instanceof org.openrdf.query.algebra.ValueConstant) {
			return getConstantExpression(((org.openrdf.query.algebra.ValueConstant) expr).getValue());
		} 
		else if (expr instanceof UnaryValueOperator) {
			return getUnaryExpression((UnaryValueOperator) expr);
		} 
		else if (expr instanceof BinaryValueOperator) {
			return getBinaryExpression((BinaryValueOperator) expr);
		} 
		else if (expr instanceof Bound) {	
			return ofac.getFunctionIsNotNull(getOntopTerm(((Bound) expr).getArg()));
		} 
		else if (expr instanceof FunctionCall) {
            return getFunctionCallTerm((FunctionCall)expr);
		} 
		throw new RuntimeException("The expression " + expr + " is not supported yet!");
	}

	private Term getConcat(List<ValueExpr> values) {
        Iterator<ValueExpr> iterator = values.iterator();

        ValueExpr first = iterator.next();
        Term topConcat = getExpression(first);
        
        if (!iterator.hasNext())
            throw new UnsupportedOperationException("Wrong number of arguments (found " + values.size() + 
            					", at least 1) of SQL function CONCAT");
 	  	
        while (iterator.hasNext()) {
            ValueExpr second = iterator.next();
            Term second_string = getExpression(second);

            topConcat = ofac.getFunctionConcat(topConcat, second_string);                	
        }
        
        return topConcat;		
	}
	
	private Term getReplace(List<ValueExpr> expressions) {
        if (expressions.size() == 2 || expressions.size() == 3) {

            // first parameter is a function expression
            ValueExpr first = expressions.get(0);
            Term t1 = getExpression(first);

            // second parameter is a string
            ValueExpr second = expressions.get(1);
            Term out_string = getExpression(second);

            /*
             * Term t3 is optional: no string means delete occurrences of second param
	         */
            Term in_string;
            if (expressions.size() == 3) {
                ValueExpr third = expressions.get(2);
                in_string = getExpression(third);
            } 
            else {
                in_string = ofac.getConstantLiteral("");
            }

            return ofac.getFunctionReplace(t1, out_string, in_string);
        } 
        else
            throw new UnsupportedOperationException("Wrong number of arguments (found " + expressions.size() + ", only 2 or 3 supported) to sql function REPLACE");		
	}
	
    /** Return the Functions supported at the moment only
     * concat and replace
     * @param expr
     * @return
     */
    private Term getFunctionCallTerm(FunctionCall expr) {
    	
        switch(expr.getURI()){
            case "http://www.w3.org/2005/xpath-functions#concat":
                return getConcat(expr.getArgs());

            case "http://www.w3.org/2005/xpath-functions#replace":
                return getReplace(expr.getArgs());
                
            default:
                throw new RuntimeException("The builtin function " + expr.getURI() + " is not supported yet!");
        }
    }


	private Term getConstantExpression(Value v) {

		if (v instanceof Literal) {
			Literal lit = (Literal)v;
			URI type = lit.getDatatype();
			COL_TYPE tp;
			if (type == null) {
				tp = COL_TYPE.LITERAL;
			}
			else {
				tp = dtfac.getDatatype(type);
				if (tp == null) {
					return ofac.getUriTemplateForDatatype(type.stringValue());
				}				
			}
			
			String constantString;
			switch (tp) {
				case INTEGER:
				case NEGATIVE_INTEGER:
				case NON_POSITIVE_INTEGER:
				case POSITIVE_INTEGER:
				case NON_NEGATIVE_INTEGER:
					constantString = lit.integerValue().toString();
					break;
				case LONG:
					constantString = lit.longValue() + "";
					break;
				case DECIMAL:
					constantString = lit.decimalValue().toString();
					break;
				case FLOAT:
					constantString = lit.floatValue() + "";
					break;
				case DOUBLE:
					constantString = lit.doubleValue() + "";
					break;
				case INT:
				case UNSIGNED_INT:
					constantString = lit.intValue() + "";
					break;
				case DATETIME_STAMP:
				case DATETIME:
				case YEAR:
				case DATE:
				case TIME:
					constantString = lit.calendarValue().toString();
					break;
				case BOOLEAN:
					constantString = lit.booleanValue() + "";
					break;
				case STRING:
				case LITERAL:
					constantString = lit.stringValue() + "";
					break;
				default:
					throw new RuntimeException("Undefined datatype: " + tp);
			}
			ValueConstant constant = ofac.getConstantLiteral(constantString, tp);
			return ofac.getTypedTerm(constant, tp);	
		} 
		else if (v instanceof URI) {
            Function constantFunction = uriTemplateMatcher.generateURIFunction(v.stringValue());
            if (constantFunction.getArity() == 1)
                constantFunction = ofac.getUriTemplateForDatatype(v.stringValue());
            return constantFunction;
		}
		
		throw new RuntimeException("The value " + v + " is not supported yet!");
	}

	private Term getUnaryExpression(UnaryValueOperator expr) {

		Term term = getExpression(expr.getArg());

		if (expr instanceof Not) {
			return ofac.getFunctionNOT(term);
		}
		else if (expr instanceof IsLiteral) {
			return ofac.getFunction(OBDAVocabulary.SPARQL_IS_LITERAL, term);	
		} 
		else if (expr instanceof IsURI) {
			return ofac.getFunction(OBDAVocabulary.SPARQL_IS_URI, term);
		} 
		else if (expr instanceof Str) {
			return ofac.getFunction(OBDAVocabulary.SPARQL_STR, term);
		} 
		else if (expr instanceof Datatype) {
			return ofac.getFunction(OBDAVocabulary.SPARQL_DATATYPE, term);
		} 
		else if (expr instanceof IsBNode) {
			return ofac.getFunction(OBDAVocabulary.SPARQL_IS_BLANK, term);
		} 
		else if (expr instanceof Lang) {
			ValueExpr arg = expr.getArg();
			if (arg instanceof Var) 
				return ofac.getFunction(OBDAVocabulary.SPARQL_LANG, term);
			else
				throw new RuntimeException("A variable or a value is expected in " + expr);
		}
		
		throw new RuntimeException("The expression " + expr + " is not supported yet!");
	}

	private Term getBinaryExpression(BinaryValueOperator expr) {
		
		ValueExpr arg1 = expr.getLeftArg(); // get the first argument
		Term term1 = getExpression(arg1);
		
		ValueExpr arg2 = expr.getRightArg(); // get the second argument
		Term term2 = getExpression(arg2);
		
		if (expr instanceof And) {
			return ofac.getFunctionAND(term1, term2);
		} 
		else if (expr instanceof Or) {
			return ofac.getFunctionOR(term1, term2);
		}
		else if (expr instanceof SameTerm) {
			return ofac.getFunctionEQ(term1, term2);
		} 
		else if (expr instanceof Regex) { // sesame regex is Binary, Jena N-ary
			Regex reg = (Regex) expr;
			ValueExpr flags = reg.getFlagsArg();
			Term term3 = (flags != null) ? getExpression(flags) : OBDAVocabulary.NULL;
			return ofac.getFunction(OBDAVocabulary.SPARQL_REGEX, term1, term2, term3);
		}
		else if (expr instanceof Compare) {
			switch (((Compare) expr).getOperator()) {
				case EQ:
					return ofac.getFunctionEQ(term1, term2);
				case GE:
					return ofac.getFunctionGTE(term1, term2);
				case GT:
					return ofac.getFunctionGT(term1, term2);
				case LE:
					return ofac.getFunctionLTE(term1, term2);
				case LT:
					return ofac.getFunctionLT(term1, term2);
				case NE:
					return ofac.getFunctionNEQ(term1, term2);
			}
		} 
		else if (expr instanceof MathExpr) {
			switch (((MathExpr)expr).getOperator()) {
				case PLUS:
					return ofac.getFunctionAdd(term1, term2);
				case MINUS:
					return ofac.getFunctionSubstract(term1, term2);
				case MULTIPLY: 
					return ofac.getFunctionMultiply(term1, term2);
				case DIVIDE:
					// TODO: NOT SUPPORTED?
					break;
			}
		} 
		else if (expr instanceof LangMatches) {
			return ofac.getLANGMATCHESFunction(term1, toLowerCase(term2));
		} 
		
		throw new RuntimeException("The expression " + expr + " is not supported yet!");
	}

	private Term toLowerCase(Term term) {
		Term output = term;
		if (term instanceof Function) {
			Function f = (Function) term;
			Predicate functor = f.getFunctionSymbol();
			if (functor instanceof DatatypePredicate) {
				Term functionTerm = f.getTerm(0);
				if (functionTerm instanceof Constant) {
					Constant c = (Constant) functionTerm;
					output = ofac.getFunction(functor, 
							 ofac.getConstantLiteral(c.getValue().toLowerCase(), 
							 c.getType()));
				}
			}
		}
		return output;
	}
	
	/**
	 * Used only in QuestStatement
	 *  
	 * TODO: to be removed
	 * 
	 * @param query
	 * @return
	 */
	
	public List<String> getSignature(ParsedQuery query) {
		if (query instanceof ParsedTupleQuery || query instanceof ParsedGraphQuery) {
			TupleExpr te = query.getTupleExpr();
			List<String> signatureContainer = new ArrayList<>(te.getBindingNames());
			return signatureContainer;
		}
		return Collections.emptyList();
	}

    private Function addSameAs(Function leftAtom, DatalogProgram pr, String newHeadName){

        //case of class and data properties
        if (dataPropertiesAndClassesSameAs.contains(leftAtom.getFunctionSymbol()) ){

            Function rightAtomUnion = createJoinWithSameAsOnLeft(leftAtom, pr, newHeadName + "1");


            //create union between the first statement and join
            //between hasProperty(x,y) and owl:sameAs(x, anon-x) hasProperty (anon-x, y)

            Function atom = createUnion(leftAtom, rightAtomUnion, pr, newHeadName);

            return atom;
        }
        else if (objectPropertiesSameAs.contains(leftAtom.getFunctionSymbol())){


            //create union between the first join on the left and join on the right

            Function union2 = createUnionObject(leftAtom, pr, newHeadName + "1");


            //create union between the first statement  and the union

            Function atom = createUnion(leftAtom, union2, pr, newHeadName);

            return atom;

        }


            return leftAtom;





    }

    private Function createUnionObject (Function leftAtom, DatalogProgram pr, String newHeadName){

        Function union1 = createUnionUnbound (leftAtom, pr, newHeadName + "1");

        Function leftAtomUnion2 = createJoinWithSameAsOnRight(leftAtom, pr, newHeadName + "0");

        return createUnion(leftAtomUnion2, union1 ,pr, newHeadName );


    }

    private Function createUnionUnbound(Function leftAtom, DatalogProgram pr, String newHeadName){

        Function rightAtomUnionDouble = createJoinWithSameAsOnLeftAndRight(leftAtom, pr, newHeadName + "1");

        Function leftAtomUnion1 = createJoinWithSameAsOnLeft(leftAtom, pr, newHeadName + "0");


        return createUnion(leftAtomUnion1, rightAtomUnionDouble, pr, newHeadName );
    }

    private Function createJoinWithSameAsOnLeftAndRight(Function leftAtom, DatalogProgram pr, String newHeadName) {


        //ON THE RIGHT

        //create right atom of the join between the data property and same as
        //given a data property as hasProperty (x, y)

        //create an unbound  hasProperty (anon-x1, anon-y1)

        Function unboundleftAtom = ofac.getFunction(leftAtom.getFunctionSymbol());
        unboundleftAtom.updateTerms(leftAtom.getTerms());
        unboundleftAtom.setTerm(0, ofac.getVariable("anon-"+bnode+ leftAtom.getTerm(0)));
        unboundleftAtom.setTerm(1, ofac.getVariable("anon-"+bnode +leftAtom.getTerm(1)));


        //create statement pattern for same as create owl:sameAs(anon-y1, y)
        //it will be the right atom of the join

        Predicate sameAs = ofac.getPredicate("http://www.w3.org/2002/07/owl#sameAs", new COL_TYPE[] { COL_TYPE.OBJECT, COL_TYPE.OBJECT });
        Term sTerm2 = unboundleftAtom.getTerm(1);
        Term oTerm2 = leftAtom.getTerm(1);
        Function rightAtomJoin2 = ofac.getFunction(sameAs, sTerm2, oTerm2);

        //create join rule
        List<Term> varListJoin2 = getUnionOfVariables(unboundleftAtom, rightAtomJoin2);
        CQIE joinRule2 = createRule(pr, newHeadName + "0" , varListJoin2, unboundleftAtom, rightAtomJoin2);

        Function joinRight = joinRule2.getHead();

        //ON THE LEFT

        //given a data property ex hasProperty (x, y)
        //create statement pattern for same as create owl:sameAs( x, anon-x1)
        //it will be the left atom of the join

        Term sTerm = leftAtom.getTerm(0);
        Term oTerm = unboundleftAtom.getTerm(0);
        Function leftAtomJoin = ofac.getFunction(sameAs, sTerm, oTerm);

        //create join rule
        List<Term> varListJoin = getUnionOfVariables(leftAtomJoin, joinRight);
        CQIE joinRule = createRule(pr, newHeadName , varListJoin, leftAtomJoin, joinRight);

        return joinRule.getHead();

    }


    private Function createUnion(Function leftAtom, Function rightAtom, DatalogProgram pr, String newHeadName) {

        Set<Variable> leftVars = getVariables(leftAtom);
        Set<Variable> rightVars = getVariables(rightAtom);
        List<Term> varListUnion = getUnion(leftVars, rightVars  );

        // left atom rule
        List<Term> leftTermList = new ArrayList<>(varListUnion.size());
        for (Term t : varListUnion) {
            Term lt =  (leftVars.contains(t)) ? t : OBDAVocabulary.NULL;
            leftTermList.add(lt);
        }
        CQIE leftRule = createRule(pr, newHeadName, leftTermList, leftAtom);

        // right atom rule
        List<Term> rightTermList = new ArrayList<>(varListUnion.size());
        for (Term t : varListUnion) {
            Term lt =  (rightVars.contains(t)) ? t : OBDAVocabulary.NULL;
            rightTermList.add(lt);
        }
        CQIE rightRule = createRule(pr, newHeadName, rightTermList, rightAtom);

        return ofac.getFunction(rightRule.getHead().getFunctionSymbol(), varListUnion);
    }

    private Function createJoinWithSameAsOnLeft(Function leftAtom, DatalogProgram pr, String newHeadName) {
        //given a data property ex hasProperty (x, y)
        //create statement pattern for same as create owl:sameAs( anon-x, y)
        //it will be the left atom of the join
        Predicate predicate = ofac.getPredicate("http://www.w3.org/2002/07/owl#sameAs", new COL_TYPE[] { COL_TYPE.OBJECT, COL_TYPE.OBJECT });
        Term sTerm = leftAtom.getTerm(0);
        Term oTerm = ofac.getVariable("anon-"+ bnode +leftAtom.getTerm(0));
        Function leftAtomJoin = ofac.getFunction(predicate, sTerm, oTerm);


        //create left atom of the join between the data property and same as
        //given a data property as hasProperty (x, y)
        //create the right atom hasProperty (anon-x, y)

        Function rightAtomJoin =  ofac.getFunction(leftAtom.getFunctionSymbol());
        rightAtomJoin.updateTerms(leftAtom.getTerms());
        rightAtomJoin.setTerm(0, ofac.getVariable("anon-" +bnode +leftAtom.getTerm(0)));

        //create join rule
        List<Term> varListJoin = getUnionOfVariables(leftAtomJoin, rightAtomJoin);
        CQIE joinRule = createRule(pr, newHeadName  , varListJoin, leftAtomJoin, rightAtomJoin);

        bnode++;
        return joinRule.getHead();
    }

    private Function createJoinWithSameAsOnRight(Function leftAtom, DatalogProgram pr, String newHeadName) {

        //create right atom of the join between the data property and same as
        //given a data property as hasProperty (x, y)
        //create the left atom hasProperty (x, anon-y)

        Function leftAtomJoin2 =  ofac.getFunction(leftAtom.getFunctionSymbol());
        leftAtomJoin2.updateTerms(leftAtom.getTerms());
        leftAtomJoin2.setTerm(1, ofac.getVariable("anon-"+bnode +leftAtom.getTerm(1)));

        //create statement pattern for same as create owl:sameAs(anon-y, y)
        //it will be the right atom of the join

        Predicate predicate = ofac.getPredicate("http://www.w3.org/2002/07/owl#sameAs", new COL_TYPE[] { COL_TYPE.OBJECT, COL_TYPE.OBJECT });
        Term sTerm2 = ofac.getVariable("anon-"+ bnode +leftAtom.getTerm(1));
        Term oTerm2 = leftAtom.getTerm(1);
        Function rightAtomJoin2 = ofac.getFunction(predicate, sTerm2, oTerm2);

        //create join rule
        List<Term> varListJoin2 = getUnionOfVariables(leftAtomJoin2, rightAtomJoin2);
        CQIE joinRule2 = createRule(pr, newHeadName , varListJoin2, leftAtomJoin2, rightAtomJoin2);

        bnode++;
        return joinRule2.getHead();

    }
}<|MERGE_RESOLUTION|>--- conflicted
+++ resolved
@@ -29,10 +29,7 @@
 import it.unibz.krdb.obda.model.impl.TermUtils;
 import it.unibz.krdb.obda.owlrefplatform.core.abox.SemanticIndexURIMap;
 import it.unibz.krdb.obda.owlrefplatform.core.basicoperations.UriTemplateMatcher;
-<<<<<<< HEAD
-=======
-
->>>>>>> 13330677
+
 import org.openrdf.model.Literal;
 import org.openrdf.model.URI;
 import org.openrdf.model.Value;
@@ -47,10 +44,6 @@
 import org.slf4j.LoggerFactory;
 
 import java.util.*;
-<<<<<<< HEAD
-
-=======
->>>>>>> 13330677
 
 /***
  * Translate a SPARQL algebra expression into a Datalog program that has the
@@ -482,7 +475,6 @@
 		
 		// Subject node		
 		Term sTerm = getOntopTerm(subj);
-
 		
 		if ((p != null) && p.toString().equals(RDF.TYPE.stringValue())) {
 
