package it.unibz.krdb.obda.owlrefplatform.core.sql;

/*
 * #%L
 * ontop-reformulation-core
 * %%
 * Copyright (C) 2009 - 2014 Free University of Bozen-Bolzano
 * %%
 * Licensed under the Apache License, Version 2.0 (the "License");
 * you may not use this file except in compliance with the License.
 * You may obtain a copy of the License at
 * 
 *      http://www.apache.org/licenses/LICENSE-2.0
 * 
 * Unless required by applicable law or agreed to in writing, software
 * distributed under the License is distributed on an "AS IS" BASIS,
 * WITHOUT WARRANTIES OR CONDITIONS OF ANY KIND, either express or implied.
 * See the License for the specific language governing permissions and
 * limitations under the License.
 * #L%
 */

import it.unibz.krdb.obda.model.*;
import it.unibz.krdb.obda.model.OBDAQueryModifiers.OrderCondition;
import it.unibz.krdb.obda.model.Predicate.COL_TYPE;
import it.unibz.krdb.obda.model.impl.OBDADataFactoryImpl;
import it.unibz.krdb.obda.model.impl.OBDAVocabulary;
import it.unibz.krdb.obda.model.impl.TermUtils;
import it.unibz.krdb.obda.owlrefplatform.core.abox.SemanticIndexURIMap;
import it.unibz.krdb.obda.owlrefplatform.core.abox.XsdDatatypeConverter;
import it.unibz.krdb.obda.owlrefplatform.core.basicoperations.DatalogNormalizer;
import it.unibz.krdb.obda.owlrefplatform.core.basicoperations.EQNormalizer;
import it.unibz.krdb.obda.owlrefplatform.core.queryevaluation.DB2SQLDialectAdapter;
import it.unibz.krdb.obda.owlrefplatform.core.queryevaluation.SQLDialectAdapter;
import it.unibz.krdb.obda.owlrefplatform.core.srcquerygeneration.SQLQueryGenerator;
import it.unibz.krdb.sql.Attribute;
import it.unibz.krdb.sql.DBMetadata;
import it.unibz.krdb.sql.QualifiedAttributeID;
import it.unibz.krdb.sql.QuotedID;
import it.unibz.krdb.sql.RelationDefinition;
import it.unibz.krdb.sql.RelationID;
import it.unibz.krdb.sql.Relation2DatalogPredicate;
import it.unibz.krdb.sql.TableDefinition;
import it.unibz.krdb.sql.ViewDefinition;

import org.openrdf.model.Literal;

import java.sql.Types;
import java.util.*;
import java.util.regex.Pattern;


public class SQLGenerator implements SQLQueryGenerator {

	private static final long serialVersionUID = 7477161929752147045L;

	/**
	 * Operator symbols
	 */
	private static final String EQ_OPERATOR = "%s = %s";
	private static final String NEQ_OPERATOR = "%s <> %s";
	private static final String GT_OPERATOR = "%s > %s";
	private static final String GTE_OPERATOR = "%s >= %s";
	private static final String LT_OPERATOR = "%s < %s";
	private static final String LTE_OPERATOR = "%s <= %s";
	private static final String AND_OPERATOR = "%s AND %s";
	private static final String OR_OPERATOR = "%s OR %s";
	private static final String NOT_OPERATOR = "NOT %s";
	private static final String IS_NULL_OPERATOR = "%s IS NULL";
	private static final String IS_NOT_NULL_OPERATOR = "%s IS NOT NULL";

	private static final String ADD_OPERATOR = "%s + %s";
	private static final String SUBTRACT_OPERATOR = "%s - %s";
	private static final String MULTIPLY_OPERATOR = "%s * %s";
	
	private static final String ABS_OPERATOR = "ABS(%s)";

	private static final String FLOOR_OPERATOR = "FLOOR(%s)";


	private static final String LIKE_OPERATOR = "%s LIKE %s";

	private static final String INDENT = "    ";

	private static final String IS_TRUE_OPERATOR = "%s IS TRUE";

	private static final String typeStrForSELECT = "%s AS %s";
	private static final String typeSuffix = "QuestType";
	private static final String langStrForSELECT = "%s AS %s";
	private static final String langSuffix = "Lang";
	
	/**
	 * Formatting template
	 */
	private static final String VIEW_NAME = "QVIEW%s";
	private static final String VIEW_NAME_PREFIX = "QVIEW";

	private final DBMetadata metadata;
	private final SQLDialectAdapter sqladapter;


	private boolean generatingREPLACE = true;
	private boolean distinctResultSet = false;

	private boolean isDistinct = false;
	private boolean isOrderBy = false;
	private boolean isSI = false;
	private SemanticIndexURIMap uriRefIds;
	
	private final DatatypeFactory dtfac = OBDADataFactoryImpl.getInstance().getDatatypeFactory();

	public SQLGenerator(DBMetadata metadata, SQLDialectAdapter sqladapter) {
		this.metadata = metadata;
		this.sqladapter = sqladapter;
	}

	/**
	 * 
	 * @param metadata
	 * @param sqladapter
	 * @param sqlGenerateReplace
	 * @param uriid is null in case we are not in the SI mode
	 */

	public SQLGenerator(DBMetadata metadata, SQLDialectAdapter sqladapter, boolean sqlGenerateReplace, boolean distinctResultSet, SemanticIndexURIMap uriid) {
		this(metadata, sqladapter);
		this.generatingREPLACE = sqlGenerateReplace;
		this.distinctResultSet = distinctResultSet;
		if (uriid != null) {
			this.isSI = true;
			this.uriRefIds = uriid;
		}
	}


	/**
	 * Generates and SQL query ready to be executed by Quest. Each query is a
	 * SELECT FROM WHERE query. To know more about each of these see the inner
	 * method descriptions.
	 */
	@Override
	public String generateSourceQuery(DatalogProgram query, List<String> signature) throws OBDAException {
		isDistinct = hasSelectDistinctStatement(query);
		isOrderBy = hasOrderByClause(query);
		if (query.getQueryModifiers().hasModifiers()) {
			final String indent = "   ";
			final String outerViewName = "SUB_QVIEW";
			String subquery = generateQuery(query, signature, indent);

			String modifier = "";
			List<OrderCondition> conditions = query.getQueryModifiers().getSortConditions();
			long limit = query.getQueryModifiers().getLimit();
			long offset = query.getQueryModifiers().getOffset();
			modifier = sqladapter.sqlOrderByAndSlice(conditions,outerViewName,limit, offset) + "\n";

			String sql = "SELECT *\n";
			sql += "FROM (\n";
			sql += subquery + "\n";
			sql += ") " + outerViewName + "\n";
			sql += modifier;
			return sql;
		} else {
			return generateQuery(query, signature, "");
		}
	}

	@Override
	public boolean hasDistinctResultSet() {
		return distinctResultSet;
	}

	private boolean hasSelectDistinctStatement(DatalogProgram query) {
		boolean toReturn = false;
		if (query.getQueryModifiers().hasModifiers()) {
			toReturn = query.getQueryModifiers().isDistinct();
		}
		return toReturn;
	}
	
	private boolean hasOrderByClause(DatalogProgram query) {
		boolean toReturn = false;
		if (query.getQueryModifiers().hasModifiers()) {
			final List<OrderCondition> conditions = query.getQueryModifiers().getSortConditions();
			toReturn = (conditions.isEmpty()) ? false : true;
		}
		return toReturn;
	}

	/**
	 * Main method. Generates the full query, taking into account
	 * limit/offset/order by.
	 */
	private String generateQuery(DatalogProgram query, List<String> signature,
			String indent) throws OBDAException {

		int numberOfQueries = query.getRules().size();

		List<String> queriesStrings = new LinkedList<String>();
		/* Main loop, constructing the SPJ query for each CQ */
		for (CQIE cq : query.getRules()) {

			/*
			 * Here we normalize so that the form of the CQ is as close to the
			 * form of a normal SQL algebra as possible, particularly, no shared
			 * variables, only joins by means of equality. Also, equalities in
			 * nested expressions (JOINS) are kept at their respective levels to
			 * generate correct ON and wHERE clauses.
			 */
//			log.debug("Before pushing equalities: \n{}", cq);

			EQNormalizer.enforceEqualities(cq);

//			log.debug("Before folding Joins: \n{}", cq);

			DatalogNormalizer.foldJoinTrees(cq);

//			log.debug("Before pulling out equalities: \n{}", cq);
			
			DatalogNormalizer.pullOutEqualities(cq);
			
//			log.debug("Before pulling out Left Join Conditions: \n{}", cq);
			
			DatalogNormalizer.pullOutLeftJoinConditions(cq);
			
//			log.debug("Before pulling up nested references: \n{}", cq);

			DatalogNormalizer.pullUpNestedReferences(cq);

//			log.debug("Before adding trivial equalities: \n{}, cq);", cq);

			DatalogNormalizer.addMinimalEqualityToLeftJoin(cq);

//			log.debug("Normalized CQ: \n{}", cq);

			Predicate headPredicate = cq.getHead().getFunctionSymbol();
			if (!headPredicate.getName().toString().equals(OBDAVocabulary.QUEST_QUERY)) {
				// not a target query, skip it.
				continue;
			}

			QueryAliasIndex index = new QueryAliasIndex(cq);

			boolean innerdistincts = false;
			if (isDistinct && !distinctResultSet && numberOfQueries == 1) {
				innerdistincts = true;
			}

			String FROM = getFROM(cq, index);
			String WHERE = getWHERE(cq, index);
			String SELECT = getSelectClause(signature, cq, index, innerdistincts);

			String querystr = SELECT + FROM + WHERE;
			queriesStrings.add(querystr);
		}

		Iterator<String> queryStringIterator = queriesStrings.iterator();
		StringBuilder result = new StringBuilder();
		if (queryStringIterator.hasNext()) {
			result.append(queryStringIterator.next());
		}

		String UNION = null;
		if (isDistinct && !distinctResultSet) {
			UNION = "UNION";
		} else {
			UNION = "UNION ALL";
		}
		while (queryStringIterator.hasNext()) {
			result.append("\n");
			result.append(UNION);
			result.append("\n");
			result.append(queryStringIterator.next());
		}

		return result.toString();
	}

	/***
	 * Returns a string with boolean conditions formed with the boolean atoms
	 * found in the atoms list.
	 */
	private LinkedHashSet<String> getBooleanConditionsString(List<Function> atoms, QueryAliasIndex index) {
		LinkedHashSet<String> conditions = new LinkedHashSet<String>();
		for (int atomidx = 0; atomidx < atoms.size(); atomidx++) {
			Term innerAtom = atoms.get(atomidx);
			Function innerAtomAsFunction = (Function) innerAtom;
			if (innerAtomAsFunction.isBooleanFunction()) {
				String condition = getSQLCondition(innerAtomAsFunction, index);
				conditions.add(condition);
			}else if (innerAtomAsFunction.isDataTypeFunction()) {
				String condition = getSQLString(innerAtom, index, false);
				conditions.add(condition);
			}
		}
		return conditions;
	}

	/***
	 * Returns the SQL for an atom representing an SQL condition (booleans).
	 */
	private String getSQLCondition(Function atom, QueryAliasIndex index) {
		Predicate functionSymbol = atom.getFunctionSymbol();
		if (isUnary(atom)) {
			if (atom.isArithmeticFunction()) {
				String expressionFormat = getNumericalOperatorString(functionSymbol);
				Term term = atom.getTerm(0);
				String column = getSQLString(term, index, false);
				return String.format(expressionFormat, column);
			}
			// For unary boolean operators, e.g., NOT, IS NULL, IS NOT NULL.
			// added also for IS TRUE
			String expressionFormat = getBooleanOperatorString(functionSymbol);
			Term term = atom.getTerm(0);
			String column = getSQLString(term, index, false);
			if (expressionFormat.contains("NOT %s") ) {
				// find data type of term and evaluate accordingly
				//int type = 8;
				if (term instanceof Function) {
					Function f = (Function) term;
					if (!f.isDataTypeFunction()) return String.format(expressionFormat, column);
				}
				int type = getVariableDataType(term);
				if (type == Types.INTEGER) return String.format("NOT %s > 0", column);
                if (type == Types.BIGINT) return String.format("NOT %s > 0", column);
                if (type == Types.FLOAT) return String.format("NOT %s > 0", column);
				if (type == Types.DOUBLE) return String.format("NOT %s > 0", column);
				if (type == Types.BOOLEAN) return String.format("NOT %s", column);
				if (type == Types.VARCHAR) return String.format("NOT LENGTH(%s) > 0", column);
				return "0;";
			}
			if (expressionFormat.contains("IS TRUE")) {
				// find data type of term and evaluate accordingly
				//int type = 8;
				int type = getVariableDataType(term);
				if (type == Types.INTEGER) return String.format("%s > 0", column);
                if (type == Types.BIGINT) return String.format("%s > 0", column);
                if (type == Types.FLOAT) return String.format("%s > 0", column);
				if (type == Types.DOUBLE) return String.format("%s > 0", column);
				if (type == Types.BOOLEAN) return String.format("%s", column);
				if (type == Types.VARCHAR) return String.format("LENGTH(%s) > 0", column);
				return "1;";
			}
			return String.format(expressionFormat, column);
		} else if (isBinary(atom)) {
			if (atom.isBooleanFunction()) {
				// For binary boolean operators, e.g., AND, OR, EQ, GT, LT, etc. _
				String expressionFormat = getBooleanOperatorString(functionSymbol);
				Term left = atom.getTerm(0);
				Term right = atom.getTerm(1);
				String leftOp = getSQLString(left, index, true);
				String rightOp = getSQLString(right, index, true);
				return String.format("(" + expressionFormat + ")", leftOp, rightOp);
			} else if (atom.isArithmeticFunction()) {
				// For numerical operators, e.g., MULTIPLY, SUBTRACT, ADDITION
				String expressionFormat = getNumericalOperatorString(functionSymbol);
				Term left = atom.getTerm(0);
				Term right = atom.getTerm(1);
				String leftOp = getSQLString(left, index, true);
				String rightOp = getSQLString(right, index, true);
				return String.format("(" + expressionFormat + ")", leftOp, rightOp);
			} else {
				throw new RuntimeException("The binary function " 
						+ functionSymbol.toString() + " is not supported yet!");
			}
		} else {
			if (functionSymbol == OBDAVocabulary.SPARQL_REGEX) {
				boolean caseinSensitive = false;
				boolean multiLine = false;
				boolean dotAllMode = false;
				if (atom.getArity() == 3) {
					if (atom.getTerm(2).toString().contains("i")) {
						caseinSensitive = true;
					}
					if (atom.getTerm(2).toString().contains("m")) {
						multiLine = true;
					}
					if (atom.getTerm(2).toString().contains("s")) {
						dotAllMode = true;
					}
				}
				Term p1 = atom.getTerm(0);
				Term p2 = atom.getTerm(1);
				
				String column = getSQLString(p1, index, false);
				String pattern = getSQLString(p2, index, false);
				return sqladapter.sqlRegex(column, pattern, caseinSensitive, multiLine, dotAllMode);
			} else {
				throw new RuntimeException("The builtin function "
						+ functionSymbol.toString() + " is not supported yet!");
			}
		}
	}

	/**
	 * Returns the table definition for these atoms. By default, a list of atoms
	 * represents JOIN or LEFT JOIN of all the atoms, left to right. All boolean
	 * atoms in the list are considered conditions in the ON clause of the JOIN.
	 * 
	 * <p>
	 * If the list is a LeftJoin, then it can only have 2 data atoms, and it HAS
	 * to have 2 data atoms.
	 * 
	 * <p>
	 * If process boolean operators is enabled, all boolean conditions will be
	 * added to the ON clause of the first JOIN.
	 * 
	 * @param inneratoms
	 * @param index
	 * @param isTopLevel
	 *            indicates if the list of atoms is actually the main body of
	 *            the conjunctive query. If it is, no JOIN is generated, but a
	 *            cross product with WHERE clause. Moreover, the isLeftJoin
	 *            argument will be ignored.
	 * 
	 * @return
	 */
	private String getTableDefinitions(List<Function> inneratoms,
			QueryAliasIndex index, boolean isTopLevel, boolean isLeftJoin,
			String indent) {
		/*
		 * We now collect the view definitions for each data atom each
		 * condition, and each each nested Join/LeftJoin
		 */
		List<String> tableDefinitions = new LinkedList<String>();
		for (int atomidx = 0; atomidx < inneratoms.size(); atomidx++) {
			Term innerAtom = inneratoms.get(atomidx);
			Function innerAtomAsFunction = (Function) innerAtom;
			String definition = getTableDefinition(innerAtomAsFunction, index, indent + INDENT);
			if (!definition.isEmpty()) {
				tableDefinitions.add(definition);
			}
		}

		/*
		 * Now we generate the table definition, this will be either a comma
		 * separated list for TOP level (FROM clause) or a Join/LeftJoin
		 * (possibly nested if there are more than 2 table definitions in the
		 * current list) in case this method was called recursively.
		 */
		StringBuilder tableDefinitionsString = new StringBuilder();

		int size = tableDefinitions.size();
		if (isTopLevel) {
			if (size == 0) {
				tableDefinitionsString.append("(" + sqladapter.getDummyTable() + ") tdummy ");
				
			} else {
			Iterator<String> tableDefinitionsIterator = tableDefinitions.iterator();
			tableDefinitionsString.append(indent);
			tableDefinitionsString.append(tableDefinitionsIterator.next());
			while (tableDefinitionsIterator.hasNext()) {
				tableDefinitionsString.append(",\n");
				tableDefinitionsString.append(indent);
				tableDefinitionsString.append(tableDefinitionsIterator.next());
			}
			}
		} else {
			/*
			 * This is actually a Join or LeftJoin, so we form the JOINs/LEFT
			 * JOINs and the ON clauses
			 */
			String JOIN_KEYWORD = null;
			if (isLeftJoin) {
				JOIN_KEYWORD = "LEFT OUTER JOIN";
			} else {
				JOIN_KEYWORD = "JOIN";
			}
			String JOIN = "\n" + indent + "(\n" + indent + "%s\n" + indent
					+ JOIN_KEYWORD + "\n" + indent + "%s\n" + indent + ")";

			if (size == 0) {
				throw new RuntimeException("Cannot generate definition for empty data");
			}
			if (size == 1) {
				return tableDefinitions.get(0);
			}

			/*
			 * To form the JOIN we will cycle through each data definition,
			 * nesting the JOINs as we go. The conditions in the ON clause will
			 * go on the TOP level only.
			 */
			String currentJoin = String.format(JOIN,
					tableDefinitions.get(size - 2),
					tableDefinitions.get(size - 1));
			tableDefinitions.remove(size - 1);
			tableDefinitions.remove(size - 2);

			int currentSize = tableDefinitions.size();
			while (currentSize > 0) {
				currentJoin = String.format(JOIN, tableDefinitions.get(currentSize - 1), currentJoin);
				tableDefinitions.remove(currentSize - 1);
				currentSize = tableDefinitions.size();
			}
			tableDefinitions.add(currentJoin);

			tableDefinitionsString.append(currentJoin);
			/*
			 * If there are ON conditions we add them now. We need to remove the
			 * last parenthesis ')' and replace it with ' ON %s)' where %s are
			 * all the conditions
			 */
			String conditions = getConditionsString(inneratoms, index, true, indent);

			if (conditions.length() > 0 && tableDefinitionsString.lastIndexOf(")") != -1) {
				int lastidx = tableDefinitionsString.lastIndexOf(")");
				tableDefinitionsString.delete(lastidx, tableDefinitionsString.length());
				String ON_CLAUSE = String.format("ON\n%s\n " + indent + ")", conditions);
				tableDefinitionsString.append(ON_CLAUSE);
			}
		}
		return tableDefinitionsString.toString();
	}

	/**
	 * Returns the table definition for the given atom. If the atom is a simple
	 * table or view, then it returns the value as defined by the
	 * QueryAliasIndex. If the atom is a Join or Left Join, it will call
	 * getTableDefinitions on the nested term list.
	 */
	private String getTableDefinition(Function atom, QueryAliasIndex index, String indent) {
		Predicate predicate = atom.getFunctionSymbol();
		if (predicate instanceof BooleanOperationPredicate
				|| predicate instanceof NumericalOperationPredicate
				|| predicate instanceof DatatypePredicate) {
			// These don't participate in the FROM clause
			return "";
		} else if (predicate instanceof AlgebraOperatorPredicate) {
			List<Function> innerTerms = new LinkedList<Function>();
			for (Term innerTerm : atom.getTerms()) {
				innerTerms.add((Function) innerTerm);
			}
			if (predicate == OBDAVocabulary.SPARQL_JOIN) {
				return getTableDefinitions(innerTerms, index, false, false, indent + INDENT);
			} else if (predicate == OBDAVocabulary.SPARQL_LEFTJOIN) {
				return getTableDefinitions(innerTerms, index, false, true, indent + INDENT);
			}
		}

		/*
		 * This is a data atom
		 */
		String def = index.getViewDefinition(atom);
		return def;
	}

	private String getFROM(CQIE query, QueryAliasIndex index) {
		List<Function> atoms = new LinkedList<Function>();
		for (Function atom : query.getBody()) {
			atoms.add((Function) atom);
		}
		String tableDefinitions = getTableDefinitions(atoms, index, true, false, "");
		return "\n FROM \n" + tableDefinitions;
	}

	/**
	 * Generates all the conditions on the given atoms, e.g., shared variables
	 * and boolean conditions. This string can then be used to form a WHERE or
	 * an ON clause.
	 * 
	 * <p>
	 * The method assumes that no variable in this list (or nested ones) referes
	 * to an upper level one.
	 */
	private String getConditionsString(List<Function> atoms,
			QueryAliasIndex index, boolean processShared, String indent) {

		LinkedHashSet<String> equalityConditions = new LinkedHashSet<String>();

		// if (processShared)
		equalityConditions.addAll(getConditionsSharedVariablesAndConstants(atoms, index, processShared));
		LinkedHashSet<String> booleanConditions = getBooleanConditionsString(atoms, index);

		LinkedHashSet<String> conditions = new LinkedHashSet<String>();
		conditions.addAll(equalityConditions);
		conditions.addAll(booleanConditions);

		/*
		 * Collecting all the conditions in a single string for the ON or WHERE
		 * clause
		 */
		StringBuilder conditionsString = new StringBuilder();
		Iterator<String> conditionsIterator = conditions.iterator();
		if (conditionsIterator.hasNext()) {
			conditionsString.append(indent);
			conditionsString.append(conditionsIterator.next());
		}
		while (conditionsIterator.hasNext()) {
			conditionsString.append(" AND\n");
			conditionsString.append(indent);
			conditionsString.append(conditionsIterator.next());
		}
		return conditionsString.toString();
	}

	/**
	 * Returns the set of variables that participate data atoms (either in this
	 * atom directly or in nested ones). This will recursively collect the
	 * variables references in in this atom, exlcuding those on the right side
	 * of left joins.
	 * 
	 * @param atom
	 * @return
	 */
	private Set<Variable> getVariableReferencesWithLeftJoin(Function atom) {
		
		if (atom.isDataFunction()) {
			Set<Variable> variables = new LinkedHashSet<>();
			TermUtils.addReferencedVariablesTo(variables, atom);
			return variables;
		}
		else if (atom.isBooleanFunction()) {
			return Collections.emptySet();
		}
		else if (atom.isDataTypeFunction()) {
			return Collections.emptySet();
		}
		/*
		 * we have an alebra opertaor (join or left join) if its a join, we need
		 * to collect all the varaibles of each nested atom., if its a left
		 * join, only of the first data/algebra atom (the left atom).
		 */
		boolean isLeftJoin = false;
		boolean foundFirstDataAtom = false;

		if (atom.getFunctionSymbol() == OBDAVocabulary.SPARQL_LEFTJOIN) {
			isLeftJoin = true;
		}
		LinkedHashSet<Variable> innerVariables = new LinkedHashSet<Variable>();
		for (Term t : atom.getTerms()) {
			if (isLeftJoin && foundFirstDataAtom) {
				break;
			}
			Function asFunction = (Function) t;
			if (asFunction.isBooleanFunction()) {
				continue;
			}
			innerVariables.addAll(getVariableReferencesWithLeftJoin(asFunction));
			foundFirstDataAtom = true;
		}
		return innerVariables;

	}

	/**
	 * Returns a list of equality conditions that reflect the semantics of the
	 * shared variables in the list of atoms.
	 * <p>
	 * The method assumes that no variables are shared across deeper levels of
	 * nesting (through Join or LeftJoin atoms), it will not call itself
	 * recursively. Nor across upper levels.
	 * 
	 * <p>
	 * When generating equalities recursively, we will also generate a minimal
	 * number of equalities. E.g., if we have A(x), Join(R(x,y), Join(R(y,
	 * x),B(x))
	 * 
	 */
	private LinkedHashSet<String> getConditionsSharedVariablesAndConstants(
			List<Function> atoms, QueryAliasIndex index, boolean processShared) {
		LinkedHashSet<String> equalities = new LinkedHashSet<String>();

		Set<Variable> currentLevelVariables = new LinkedHashSet<Variable>();
		if (processShared) {
			for (Function atom : atoms) {
				currentLevelVariables.addAll(getVariableReferencesWithLeftJoin(atom));
			}
		}
		
		/*
		 * For each variable we collect all the columns that should be equated
		 * (due to repeated positions of the variable). then we form atoms of
		 * the form "COL1 = COL2"
		 */
		for (Variable var : currentLevelVariables) {
			Set<QualifiedAttributeID> references = index.getColumnReferences(var);
			if (references.size() < 2) {
				// No need for equality
				continue;
			}
			Iterator<QualifiedAttributeID> referenceIterator = references.iterator();
			QualifiedAttributeID leftColumnReference = referenceIterator.next();
			while (referenceIterator.hasNext()) {
				QualifiedAttributeID rightColumnReference = referenceIterator.next();
				String leftColumnString = leftColumnReference.getSQLRendering();
				String rightColumnString = rightColumnReference.getSQLRendering();
				String equality = String.format("(%s = %s)", leftColumnString, rightColumnString);
				equalities.add(equality);
				leftColumnReference = rightColumnReference;
			}
		}

		for (Function atom : atoms) {
			if (!atom.isDataFunction()) {
				continue;
			}
			for (int idx = 0; idx < atom.getArity(); idx++) {
				Term l = atom.getTerm(idx);
				if (l instanceof Constant) {
					String value = getSQLString(l, index, false);
					String columnReference = index.getColumnReference(atom, idx);
					equalities.add(String.format("(%s = %s)", columnReference, value));
				}
			}

		}
		return equalities;
	}

	
	// return variable SQL data type
	private int getVariableDataType (Term term) {
		Function f = (Function) term;
		if (f.isDataTypeFunction()) {
			Predicate p = f.getFunctionSymbol();
			Predicate.COL_TYPE type = dtfac.getDatatype(p.toString());
			return OBDADataFactoryImpl.getInstance().getJdbcTypeMapper().getSQLType(type);
		}
		// Return varchar for unknown
		return Types.VARCHAR;
	}

	private String getWHERE(CQIE query, QueryAliasIndex index) {
		List<Function> atoms = new LinkedList<Function>();
		for (Function atom : query.getBody()) {
			atoms.add((Function) atom);
		}
		String conditions = getConditionsString(atoms, index, false, "");
		if (conditions.length() == 0) {
			return "";
		}
		return "\nWHERE \n" + conditions;
	}

	/**
	 * produces the select clause of the sql query for the given CQIE
	 * 
	 * @param query
	 *            the query
	 * @return the sql select clause
	 */
	private String getSelectClause(List<String> signature, CQIE query,
			QueryAliasIndex index, boolean distinct) throws OBDAException {
		/*
		 * If the head has size 0 this is a boolean query.
		 */
		List<Term> headterms = query.getHead().getTerms();
		StringBuilder sb = new StringBuilder();

		sb.append("SELECT ");
		if (distinct && !distinctResultSet) {
			sb.append("DISTINCT ");
		}
		//Only for ASK
		if (headterms.size() == 0) {
			sb.append("'true' as x");
			return sb.toString();
		}

		/**
		 * Set that contains all the variable names created on the top query.
		 * It helps the dialect adapter to generate variable names according to its possible restrictions.
		 * Currently, this is needed for the Oracle adapter (max. length of 30 characters).
		 */
		Set<String> sqlVariableNames = new HashSet<>();

		Iterator<Term> hit = headterms.iterator();
		int hpos = 0;
		while (hit.hasNext()) {

			Term ht = hit.next();
			String typeColumn = getTypeColumnForSELECT(ht, signature, hpos, sqlVariableNames);
			String langColumn = getLangColumnForSELECT(ht, signature, hpos,	index, sqlVariableNames);
			String mainColumn = getMainColumnForSELECT(ht, signature, hpos, index, sqlVariableNames);

			sb.append("\n   ");
			sb.append(typeColumn);
			sb.append(", ");
			sb.append(langColumn);
			sb.append(", ");
			sb.append(mainColumn);
			if (hit.hasNext()) {
				sb.append(", ");
			}
			hpos++;
		}
		return sb.toString();
	}

	private String getMainColumnForSELECT(Term ht,
			List<String> signature, int hpos, QueryAliasIndex index, Set<String> sqlVariableNames) {

		/**
		 * Creates a variable name that fits to the restrictions of the SQL dialect.
		 */
		String variableName = sqladapter.nameTopVariable(signature.get(hpos), "", sqlVariableNames);
		sqlVariableNames.add(variableName);

		String mainColumn = null;

		String mainTemplate = "%s AS %s";

		if (ht instanceof URIConstant) {
			URIConstant uc = (URIConstant) ht;
			mainColumn = sqladapter.getSQLLexicalFormString(uc.getURI().toString());
		} else if (ht == OBDAVocabulary.NULL) {
			mainColumn = "NULL";
		} else if (ht instanceof Function) {
			/*
			 * if it's a function we need to get the nested value if its a
			 * datatype function or we need to do the CONCAT if its URI(....).
			 */
			Function ov = (Function) ht;
			Predicate function = ov.getFunctionSymbol();

			/*
			 * Adding the column(s) with the actual value(s)
			 */
			if (function instanceof DatatypePredicate) {
				/*
				 * Case where we have a typing function in the head (this is the
				 * case for all literal columns
				 */
				String termStr = null;
				int size = ov.getTerms().size();
				if ((function instanceof Literal) || size > 2 )
				{
					termStr = getSQLStringForTemplateFunction(ov, index);
				}
				else {
					Term term = ov.getTerms().get(0);
					if (term instanceof ValueConstant) {
						termStr = getSQLLexicalForm((ValueConstant) term);
					} else {
						termStr = getSQLString(term, index, false);
					}
				}
				mainColumn = termStr;

			}
			else if (function instanceof URITemplatePredicate) {
				// New template based URI building functions
				mainColumn = getSQLStringForTemplateFunction(ov, index);
			}
			else if (function instanceof BNodePredicate) {
				// New template based BNODE building functions
				mainColumn = getSQLStringForTemplateFunction(ov, index);

			}
			else if (function instanceof StringOperationPredicate || function instanceof DateTimeOperationPredicate) {
				// Functions returning string values
				mainColumn = getSQLString(ov, index, false);
			}
			else if (function instanceof NonBooleanOperationPredicate){
			 	if (function.equals(OBDAVocabulary.UUID)) {
				 mainColumn = sqladapter.uuid();
				} else if (function.equals(OBDAVocabulary.STRUUID)) {
				 mainColumn = sqladapter.strUuid();
			 	}
			}

            else if (function.isArithmeticPredicate()){
            	String expressionFormat = getNumericalOperatorString(function);
            	if (isBinary(ov)) {
            		Term right = ov.getTerm(1);
            		Term left = ov.getTerm(0);
                    String leftOp = getSQLString(left, index, true);
            		String rightOp = getSQLString(right, index, true);
            		mainColumn = String.format("(" + expressionFormat + ")", leftOp, rightOp);
              	}
                
            	else if (isUnary(ov)) {
            		Term left = ov.getTerm(0);
                    String leftOp = getSQLString(left, index, true);
                    mainColumn = String.format("(" + expressionFormat + ")", leftOp);
            	} else { mainColumn = expressionFormat; }
            } else {
				throw new IllegalArgumentException(
						"Error generating SQL query. Found an invalid function during translation: "
								+ ov.toString());
			}
		} else {
			throw new RuntimeException("Cannot generate SELECT for term: " + ht.toString());
		}

		/*
		 * If we have a column we need to still CAST to VARCHAR
		 */
		if (mainColumn.charAt(0) != '\'' && mainColumn.charAt(0) != '(') {
			if (!isStringColType(ht, index)) {
				mainColumn = sqladapter.sqlCast(mainColumn, Types.VARCHAR);
			}
		}
		return String.format(mainTemplate, mainColumn, variableName);
	}
	
	private String getLangColumnForSELECT(Term ht, List<String> signature, int hpos, QueryAliasIndex index,
										  Set<String> sqlVariableNames) {

		/**
		 * Creates a variable name that fits to the restrictions of the SQL dialect.
		 */
		String langVariableName = sqladapter.nameTopVariable(signature.get(hpos), langSuffix, sqlVariableNames);
		sqlVariableNames.add(langVariableName);

		if (ht instanceof Function) {
            Function ov = (Function) ht;
            Predicate function = ov.getFunctionSymbol();

            String lang = getLangType(ov, index);
//

            return (String.format(langStrForSELECT, lang, langVariableName));
        }

        return  (String.format(langStrForSELECT, "NULL", langVariableName));

	}

    private String getLangType(Function func1, QueryAliasIndex index) {

        Predicate pred1 = func1.getFunctionSymbol();

        if (dtfac.isLiteral(pred1) && isBinary(func1)) {


            Term langTerm = func1.getTerm(1);
            if (langTerm == OBDAVocabulary.NULL) {
                return  "NULL";
            } else if (langTerm instanceof ValueConstant) {
                return getSQLLexicalForm((ValueConstant) langTerm);
            } else {
                return getSQLString(langTerm, index, false);
            }

        }
        else if (pred1.isStringOperationPredicate()) {

            if(pred1.equals(OBDAVocabulary.CONCAT)) {
                Term concat1 = func1.getTerm(0);
                Term concat2 = func1.getTerm(1);

                if (concat1 instanceof Function && concat2 instanceof Function) {
                    Function concatFunc1 = (Function) concat1;
                    Function concatFunc2 = (Function) concat2;

                    String lang1 = getLangType(concatFunc1, index);

                    String lang2 = getLangType(concatFunc2, index);

                    if (lang1.equals(lang2)) {

                        return lang1;

                    } else return "NULL";

                }
            }
            else if(pred1.equals(OBDAVocabulary.REPLACE)){
                Term rep1 = func1.getTerm(0);


                if (rep1 instanceof Function) {
                    Function replFunc1 = (Function) rep1;


                    String lang1 = getLangType(replFunc1, index);

                    return lang1;



                }

            }
            return "NULL";
        }
        else return "NULL";
    }

	

	/**
	 * Beware: a new entry will be added to sqlVariableNames (is thus mutable).
	 */
	private String getTypeColumnForSELECT(Term ht, List<String> signature, int hpos,
										  Set<String> sqlVariableNames) {
		

		COL_TYPE type = getTypeColumn(ht);

		int code = type.getQuestCode();

            /**
             * Creates a variable name that fits to the restrictions of the SQL dialect.
             */
            String typeVariableName = sqladapter.nameTopVariable(signature.get(hpos), typeSuffix, sqlVariableNames);
            sqlVariableNames.add(typeVariableName);    

        return String.format(typeStrForSELECT, code, typeVariableName);
	}

    private COL_TYPE getTypeColumn(Term ht) {
        COL_TYPE type;

        if (ht instanceof Function) {
			Function ov = (Function) ht;
			Predicate function = ov.getFunctionSymbol();

			/*
			 * Adding the ColType column to the projection (used in the result
			 * set to know the type of constant)
			 *
			 * NOTE NULL is IDENTIFIER 0 in QuestResultSet do not USE for any
			 * type
			 */

			if (function instanceof URITemplatePredicate || function.equals(OBDAVocabulary.UUID)) {
				type = COL_TYPE.OBJECT;
			} else if (function instanceof BNodePredicate) {
				type = COL_TYPE.BNODE;
			} else if (function.isStringOperationPredicate() || function instanceof NonBooleanOperationPredicate) {


				if (function.equals(OBDAVocabulary.CONCAT)) {

					COL_TYPE type1, type2;

					type1 = getTypeColumn(ov.getTerm(0));
					type2 = getTypeColumn(ov.getTerm(1));

					if (type1.equals(type2) && (type1.equals(COL_TYPE.STRING))) {

						type = type1; //only if both values are string return string

					} else {

						type = COL_TYPE.LITERAL;
					}

				} else if (function.equals(OBDAVocabulary.REPLACE)) {
					COL_TYPE type1;
					type1 = getTypeColumn(ov.getTerm(0));

					if (type1.equals(COL_TYPE.STRING)) {
						type = type1;
					} else {
						type = COL_TYPE.LITERAL;
					}

				} else if (function.equals(OBDAVocabulary.STRLEN)) {

					type = COL_TYPE.INTEGER;

				} else {

					type = COL_TYPE.LITERAL;
				}

			} else if (ov.isArithmeticFunction()) {

				if (function.equals(OBDAVocabulary.ABS) || function.equals(OBDAVocabulary.ROUND) ||
						function.equals(OBDAVocabulary.CEIL) || function.equals(OBDAVocabulary.FLOOR) ) {
					type = getTypeColumn(ov.getTerm(0));

				}else if (function.equals(OBDAVocabulary.RAND)){
					type = COL_TYPE.DOUBLE;

				} else {
					type = COL_TYPE.LITERAL;
				}
			} else if (ov.isDateTimeFunction()) {

				if (function.equals(OBDAVocabulary.MONTH) || function.equals(OBDAVocabulary.YEAR) ||
						function.equals(OBDAVocabulary.DAY) || function.equals(OBDAVocabulary.MINUTES) || function.equals(OBDAVocabulary.HOURS)) {
					type = COL_TYPE.INTEGER;

				} else if (function.equals(OBDAVocabulary.NOW)) {
					type = COL_TYPE.DATETIME;
				} else if (function.equals(OBDAVocabulary.SECONDS)) {
					type = COL_TYPE.DECIMAL;
				}
				else{
					type = COL_TYPE.LITERAL;
				}
			} else {

//                type = dtfac.getDatatype(functionString);
				type = function.getType(0);
			}
		}
        else if (ht instanceof URIConstant) {
            type = COL_TYPE.OBJECT;
		}
		else if (ht == OBDAVocabulary.NULL) {  // NULL is an instance of ValueConstant
            type = COL_TYPE.NULL;
        }
        else
            throw new RuntimeException("Cannot generate SELECT for term: " + ht.toString());


        return type;
    }


    public String getSQLStringForTemplateFunction(Function ov, QueryAliasIndex index) {
		/*
		 * The first inner term determines the form of the result
		 */
		Term t = ov.getTerms().get(0);
		Term c;
	
		String literalValue = "";
		
		if (t instanceof ValueConstant || t instanceof BNode) {
			/*
			 * The function is actually a template. The first parameter is a
			 * string of the form http://.../.../ or empty "{}" with place holders of the form
			 * {}. The rest are variables or constants that should be put in
			 * place of the palce holders. We need to tokenize and form the
			 * CONCAT
			 */
			if (t instanceof BNode) {
				c = (BNode) t;
				literalValue = ((BNode) t).getName();
			} else {
				c = (ValueConstant) t;	
				literalValue = ((ValueConstant) t).getValue();
			}		
			Predicate pred = ov.getFunctionSymbol();




			String replace1;
<<<<<<< HEAD
			String replace2;
			if(generatingREPLACE) {

				replace1 = "REPLACE(REPLACE(REPLACE(REPLACE(REPLACE(REPLACE(REPLACE(REPLACE(REPLACE(REPLACE(" +
						"REPLACE(REPLACE(REPLACE(REPLACE(REPLACE(REPLACE(REPLACE(REPLACE(REPLACE(";

				replace2 = ",' ', '%20')," +
						"'!', '%21')," +
						"'@', '%40')," +
						"'#', '%23')," +
						"'$', '%24')," +
						"'&', '%26')," +
						"'*', '%42'), " +
						"'(', '%28'), " +
						"')', '%29'), " +
						"'[', '%5B'), " +
						"']', '%5D'), " +
						"',', '%2C'), " +
						"';', '%3B'), " +
						"':', '%3A'), " +
						"'?', '%3F'), " +
						"'=', '%3D'), " +
						"'+', '%2B'), " +
						"'''', '%22'), " +
						"'/', '%2F')";
			} else {
				replace1 = replace2 = "";
			}

			String template = trimLiteral(literalValue);
=======
            String replace2;
            if(generatingREPLACE) {

                replace1 = "REPLACE(REPLACE(REPLACE(REPLACE(REPLACE(REPLACE(REPLACE(REPLACE(REPLACE(REPLACE(" +
                        "REPLACE(REPLACE(REPLACE(REPLACE(REPLACE(REPLACE(REPLACE(REPLACE(REPLACE(";

                replace2 = ",' ', '%20')," +
                        "'!', '%21')," +
                        "'@', '%40')," +
                        "'#', '%23')," +
                        "'$', '%24')," +
                        "'&', '%26')," +
                        "'*', '%42'), " +
                        "'(', '%28'), " +
                        "')', '%29'), " +
                        "'[', '%5B'), " +
                        "']', '%5D'), " +
                        "',', '%2C'), " +
                        "';', '%3B'), " +
                        "':', '%3A'), " +
                        "'?', '%3F'), " +
                        "'=', '%3D'), " +
                        "'+', '%2B'), " +
                        "'''', '%22'), " +
                        "'/', '%2F')";
            } else {
                replace1 = replace2 = "";
            }

            String template = trim(literalValue);
>>>>>>> 13f0dbf6
			String[] split = template.split("[{][}]");
			
			List<String> vex = new LinkedList<String>();
			if (split.length > 0 && !split[0].isEmpty()) {
				vex.add(sqladapter.getSQLLexicalFormString(split[0]));
			}
			
			/*
			 * New we concat the rest of the function, note that if there is only 1 element
			 * there is nothing to concatenate
			 */
			if (ov.getTerms().size() > 1) {
				int size = ov.getTerms().size();
				if (dtfac.isLiteral(pred)) {
					size--;
				}
				for (int termIndex = 1; termIndex < size; termIndex++) {
					Term currentTerm = ov.getTerms().get(termIndex);
					String repl = "";
					if (isStringColType(currentTerm, index)) {
						repl = replace1 + (getSQLString(currentTerm, index, false)) + replace2;
					} else {
						repl = replace1 + sqladapter.sqlCast(getSQLString(currentTerm, index, false), Types.VARCHAR) + replace2;
					}
					vex.add(repl);
					if (termIndex < split.length ) {
						vex.add(sqladapter.getSQLLexicalFormString(split[termIndex]));
					}
				}
			}
		
			if (vex.size() == 1) {
				
				return vex.get(0);
			}
			String[] params = new String[vex.size()];
			int i = 0;
			for (String param : vex) {
				params[i] = param;
				i += 1;
			}
			return getStringConcatenation(sqladapter, params);
			
		} else if (t instanceof Variable) {
			/*
			 * The function is of the form uri(x), we need to simply return the
			 * value of X
			 */
			return sqladapter.sqlCast(getSQLString(t, index, false), Types.VARCHAR);
			
		} else if (t instanceof URIConstant) {
			/*
			 * The function is of the form uri("http://some.uri/"), i.e., a
			 * concrete URI, we return the string representing that URI.
			 */
			URIConstant uc = (URIConstant) t;
			return sqladapter.getSQLLexicalFormString(uc.getURI());
		}

		/*
		 * Unsupported case
		 */
		throw new IllegalArgumentException("Error, cannot generate URI constructor clause for a term: " + ov.toString());

	}

	// TODO: move to SQLAdapter
	private String getStringConcatenation(SQLDialectAdapter adapter, String[] params) {
		String toReturn = sqladapter.strConcat(params);
		if (adapter instanceof DB2SQLDialectAdapter) {
			/*
			 * A work around to handle DB2 (>9.1) issue SQL0134N: Improper use of a string column, host variable, constant, or function name.
			 * http://publib.boulder.ibm.com/infocenter/db2luw/v9r5/index.jsp?topic=%2Fcom.ibm.db2.luw.messages.sql.doc%2Fdoc%2Fmsql00134n.html
			 */
			if (isDistinct || isOrderBy) {
				return adapter.sqlCast(toReturn, Types.VARCHAR);
			}
		}
		return toReturn;
	}

	private boolean isStringColType(Term term, QueryAliasIndex index) {
		if (term instanceof Function) {
			Function function = (Function) term;
			Predicate functionSymbol = function.getFunctionSymbol();

			if (functionSymbol instanceof URITemplatePredicate) {
				/*
				 * A URI function always returns a string, thus it is a string column type.
				 */
				return !isSI;
			} 
			else {
				if (isUnary(function)) {

					/*
					 * Update the term with the parent term's first parameter.
					 * Note: this method is confusing :(
					 */
					term = function.getTerm(0);
					return isStringColType(term, index);
				}
			}
		} 
		else if (term instanceof Variable) {
			Set<QualifiedAttributeID> viewdef = index.getColumnReferences((Variable) term);
			QualifiedAttributeID def = viewdef.iterator().next();
			QuotedID attributeId = def.getAttribute();
			RelationID tableId = null;
			// ROMAN (8 Oct 2015)
			// case conversion to be removed
			if (def.getRelation().getTableName().toUpperCase().startsWith(VIEW_NAME_PREFIX)) {
				for (Map.Entry<Function, RelationID> entry : index.viewNames.entrySet()) {
					RelationID value = entry.getValue();
					if (value.equals(def.getRelation())) {
						tableId = Relation2DatalogPredicate
									.createRelationFromPredicateName(entry.getKey().getFunctionSymbol());
						break;
					}
				}
			}
			TableDefinition table = metadata.getTable(tableId);
			if (table != null) {
				// ROMAN (15 Oct 2015): i'm not sure what to do if it is a view (i.e., a complex subquery)
	 			Attribute a = table.getAttribute(attributeId);
				switch (a.getType()) {
					case Types.VARCHAR:
					// case Types.CHAR: // ROMAN (10 Oct 2015) -- otherwise PgsqlDatatypeTest.all fails 
					case Types.LONGNVARCHAR:
					case Types.LONGVARCHAR:
					case Types.NVARCHAR:
					case Types.NCHAR:
						return true;
					default:
						return false;
				}
			}
		}
		return false;
	}

	private static final Pattern pQuotes = Pattern.compile("[\"`\\['][^\\.]*[\"`\\]']");
	
	private static String trimLiteral(String string) {
		while (pQuotes.matcher(string).matches()) {
			string = string.substring(1, string.length() - 1);
		}
		return string;
	}

	/**
	 * Determines if it is a unary function.
	 */
	private boolean isUnary(Function fun) {
		return (fun.getArity() == 1);
	}

	/**
	 * Determines if it is a binary function.
	 */
	private boolean isBinary(Function fun) {
		return (fun.getArity() == 2);
	}

	/**
	 * Generates the SQL string that forms or retrieves the given term. The
	 * function takes as input either: a constant (value or URI), a variable, or
	 * a Function (i.e., uri(), eq(..), ISNULL(..), etc)).
	 * <p>
	 * If the input is a constant, it will return the SQL that generates the
	 * string representing that constant.
	 * <p>
	 * If its a variable, it returns the column references to the position where
	 * the variable first appears.
	 * <p>
	 * If its a function uri(..) it returns the SQL string concatenation that
	 * builds the result of uri(...)
	 * <p>
	 * If its a boolean comparison, it returns the corresponding SQL comparison.
	 */
	public String getSQLString(Term term, QueryAliasIndex index, boolean useBrackets) {
		if (term == null) {
			return "";
		}
		if (term instanceof ValueConstant) {
			ValueConstant ct = (ValueConstant) term;
			if (isSI) {
				if (ct.getType() == COL_TYPE.OBJECT || ct.getType() == COL_TYPE.LITERAL) {
					int id = uriRefIds.getId(ct.getValue());
					if (id >= 0)
						return sqladapter.getSQLLexicalFormString(String.valueOf(id));
				}
			}
			return getSQLLexicalForm(ct);
		} 
		else if (term instanceof URIConstant) {
			if (isSI) {
				String uri = term.toString();
				int id = uriRefIds.getId(uri);
				return sqladapter.getSQLLexicalFormString(String.valueOf(id));
			}
			URIConstant uc = (URIConstant) term;
			return sqladapter.getSQLLexicalFormString(uc.toString());
		} 
		else if (term instanceof Variable) {
			Variable var = (Variable) term;
			Set<QualifiedAttributeID> posList = index.getColumnReferences(var);
			if (posList == null || posList.size() == 0) {
				throw new RuntimeException("Unbound variable found in WHERE clause: " + term);
			}
			return posList.iterator().next().getSQLRendering();
		}

		/* If its not constant, or variable its a function */

		Function function = (Function) term;
		List<Term> terms = function.getTerms();
		Term term1 = null;
		if (terms.size() > 0){
			 term1 = function.getTerms().get(0);
		} 

		Predicate functionSymbol = function.getFunctionSymbol();
		int size = function.getTerms().size();

		if (functionSymbol instanceof DatatypePredicate) {
			if (functionSymbol.getType(0) == COL_TYPE.UNSUPPORTED) {
				throw new RuntimeException("Unsupported type in the query: " + function);
			}
			if (size == 1) {
				// atoms of the form integer(x)
				return getSQLString(term1, index, false);
			} else 	{
				return getSQLStringForTemplateFunction(function, index);
			}
		} else if (functionSymbol.isBooleanPredicate() ) {
			// atoms of the form EQ(x,y)
			String expressionFormat = getBooleanOperatorString(functionSymbol);
			if (isUnary(function)) {
				// for unary functions, e.g., NOT, IS NULL, IS NOT NULL
				// also added for IS TRUE
				if (expressionFormat.contains("IS TRUE")) {
					// find data type of term and evaluate accordingly
					String column = getSQLString(term1, index, false);
					int type = getVariableDataType(term1);
					if (type == Types.INTEGER) return String.format("%s > 0", column);
                    if (type == Types.BIGINT) return String.format("%s > 0", column);
					if (type == Types.DOUBLE) return String.format("%s > 0", column);
                    if (type == Types.FLOAT) return String.format("%s > 0", column);
					if (type == Types.BOOLEAN) return String.format("%s", column);
					if (type == Types.VARCHAR) return String.format("LENGTH(%s) > 0", column);
					return "1";
				}
				String op = getSQLString(term1, index, true);
				return String.format(expressionFormat, op);
				
			} else if (isBinary(function)) {
				// for binary functions, e.g., AND, OR, EQ, NEQ, GT etc.
				String leftOp = getSQLString(term1, index, true);
				Term term2 = function.getTerms().get(1);
				String rightOp = getSQLString(term2, index, true);
				String result = String.format(expressionFormat, leftOp, rightOp);
				if (useBrackets) {
					return String.format("(%s)", result);
				} else {
					return result;
				}
			} else {
				if (functionSymbol == OBDAVocabulary.SPARQL_REGEX) {
					boolean caseinSensitive = false;
					boolean multiLine = false;
					boolean dotAllMode = false;
					if (function.getArity() == 3) {
						if (function.getTerm(2).toString().contains("i")) {
							caseinSensitive = true;
						}
						if (function.getTerm(2).toString().contains("m")) {
							multiLine = true;
						}
						if (function.getTerm(2).toString().contains("s")) {
							dotAllMode = true;
						}
					}
					Term p1 = function.getTerm(0);
					Term p2 = function.getTerm(1);
					
					String column = getSQLString(p1, index, false);
					String pattern = getSQLString(p2, index, false);
					return sqladapter.sqlRegex(column, pattern, caseinSensitive, multiLine, dotAllMode);
				}
				else
					throw new RuntimeException("Cannot translate boolean function: " + functionSymbol);
			}
			
		} else if (functionSymbol instanceof NumericalOperationPredicate) {
			String expressionFormat = getNumericalOperatorString(functionSymbol);
			String leftOp = getSQLString(term1, index, true);
				if (isUnary(function)){
					String result = String.format(expressionFormat, leftOp);
					return result;
				} 
				
				if (!isUnary(function) & !isBinary(function)){
					return expressionFormat;
				}
				
				
				
				else {
					Term term2 = function.getTerms().get(1);
					String rightOp = getSQLString(term2, index, true);
					String result = String.format(expressionFormat, leftOp, rightOp); 
						if (useBrackets) {
							return String.format("(%s)", result);
						} else {
							return result;
					}
			}
			
		} else {
			String functionName = functionSymbol.toString();
			if (functionName.equals(OBDAVocabulary.QUEST_CAST.getName())) {
				String columnName = getSQLString(function.getTerm(0), index, false);
				String datatype = ((Constant) function.getTerm(1)).getValue();
				int sqlDatatype = -1;
				if (datatype.equals(OBDAVocabulary.RDFS_LITERAL_URI)) {
					sqlDatatype = Types.VARCHAR;
				}
				if (isStringColType(function, index)) {
					return columnName;
				} else {
					return sqladapter.sqlCast(columnName, sqlDatatype);
				}
			} else if (functionName.equals(OBDAVocabulary.SPARQL_STR.getName())) {
				String columnName = getSQLString(function.getTerm(0), index, false);
				if (isStringColType(function, index)) {
					return columnName;
				} else {
					return sqladapter.sqlCast(columnName, Types.VARCHAR);
				}
			} else if (functionName.equals(OBDAVocabulary.REPLACE.getName())) {
				String orig = getSQLString(function.getTerm(0), index, false);
				String out_str = getSQLString(function.getTerm(1), index, false);
				String in_str = getSQLString(function.getTerm(2), index, false);
				String result = sqladapter.strReplace(orig, out_str, in_str);
				return result;
			} 
			 else if (functionName.equals(OBDAVocabulary.CONCAT.getName())) {
					String left = getSQLString(function.getTerm(0), index, false);
					String right = getSQLString(function.getTerm(1), index, false);
					String result = sqladapter.strConcat(new String[]{left, right});
					return result;
			}

			else if (functionName.equals(OBDAVocabulary.STRLEN.getName())) {
				String literal = getSQLString(function.getTerm(0), index, false);
				String result = sqladapter.strLength(literal);
				return result;
			} else if (functionName.equals(OBDAVocabulary.YEAR.getName())) {
				String literal = getSQLString(function.getTerm(0), index, false);
				String result = sqladapter.dateYear(literal);
				return result;

			} else if (functionName.equals(OBDAVocabulary.MINUTES.getName())) {
				String literal = getSQLString(function.getTerm(0), index, false);
				String result = sqladapter.dateMinutes(literal);
				return result;

			} else if (functionName.equals(OBDAVocabulary.DAY.getName())) {
				String literal = getSQLString(function.getTerm(0), index, false);
				String result = sqladapter.dateDay(literal);
				return result;

			} else if (functionName.equals(OBDAVocabulary.NOW.getName())) {
				return sqladapter.dateNow();

			}  else if (functionName.equals(OBDAVocabulary.MONTH.getName())) {
				String literal = getSQLString(function.getTerm(0), index, false);
				String result = sqladapter.dateMonth(literal);
				return result;

			}  else if (functionName.equals(OBDAVocabulary.SECONDS.getName())) {
				String literal = getSQLString(function.getTerm(0), index, false);
				String result = sqladapter.dateSeconds(literal);
				return result;

			} else if (functionName.equals(OBDAVocabulary.HOURS.getName())) {
				String literal = getSQLString(function.getTerm(0), index, false);
				String result = sqladapter.dateHours(literal);
				return result;

			} else if (functionName.equals(OBDAVocabulary.TZ.getName())) {
				String literal = getSQLString(function.getTerm(0), index, false);
				String result = sqladapter.dateTZ(literal);
				return result;

			} else if (functionName.equals(OBDAVocabulary.ENCODE_FOR_URI.getName())) {
				String literal = getSQLString(function.getTerm(0), index, false);
				String result = sqladapter.strEncodeForUri(literal);
				return result;
			}

			else if (functionName.equals(OBDAVocabulary.UCASE.getName())) {
				String literal = getSQLString(function.getTerm(0), index, false);
				String result = sqladapter.strUcase(literal);
				return result;
			}

			else if (functionSymbol.equals(OBDAVocabulary.MD5)) {
				String literal = getSQLString(function.getTerm(0), index, false);
				String result = sqladapter.MD5(literal);
				return result;

			} else if (functionSymbol.equals(OBDAVocabulary.SHA1)) {
				String literal = getSQLString(function.getTerm(0), index, false);
				String result = sqladapter.SHA1(literal);
				return result;
			} else if (functionSymbol.equals(OBDAVocabulary.SHA256)) {
				String literal = getSQLString(function.getTerm(0), index, false);
				String result = sqladapter.SHA256(literal);
				return result;
			} else if (functionSymbol.equals(OBDAVocabulary.SHA512)) {
				String literal = getSQLString(function.getTerm(0), index, false);
				String result = sqladapter.SHA512(literal); //TODO FIX
				return result;
			}

			else if (functionName.equals(OBDAVocabulary.LCASE.getName())) {
				String literal = getSQLString(function.getTerm(0), index, false);
				String result = sqladapter.strLcase(literal);
				return result;
			}  else if (functionName.equals(OBDAVocabulary.SUBSTR.getName())) {
				String string = getSQLString(function.getTerm(0), index, false);
				String start = getSQLString(function.getTerm(1), index, false);
				if(function.getTerms().size()==2){
					return sqladapter.strSubstr(string, start);
				}

				String end = getSQLString(function.getTerm(2), index, false);
				String result = sqladapter.strSubstr(string, start, end);

				return result;
			}

			else if (functionName.equals(OBDAVocabulary.STRBEFORE.getName())) {
				String string = getSQLString(function.getTerm(0), index, false);
				String before = getSQLString(function.getTerm(1), index, false);
				String result = sqladapter.strBefore(string, before);
				return result;
			}

			else if (functionName.equals(OBDAVocabulary.STRAFTER.getName())) {
				String string = getSQLString(function.getTerm(0), index, false);
				String after = getSQLString(function.getTerm(1), index, false);
				String result = sqladapter.strAfter(string, after);
				return result;
			}


		}

		/*
		 * The atom must be of the form uri("...", x, y)
		 */
		// String functionName = function.getFunctionSymbol().toString();
		if ((functionSymbol instanceof URITemplatePredicate) || (functionSymbol instanceof BNodePredicate)) {
			return getSQLStringForTemplateFunction(function, index);
		} 
		else {
			throw new RuntimeException("Unexpected function in the query: " + function);
		}
	}

	/***
	 * Returns the valid SQL lexical form of rdf literals based on the current
	 * database and the datatype specified in the function predicate.
	 * 
	 * <p>
	 * For example, if the function is xsd:boolean, and the current database is
	 * H2, the SQL lexical form would be for "true" "TRUE" (or any combination
	 * of lower and upper case) or "1" is always
	 * 
	 * @param constant
	 * @return
	 */
	private String getSQLLexicalForm(ValueConstant constant) {
		String sql = null;
		if (constant.getType() == COL_TYPE.BNODE || constant.getType() == COL_TYPE.LITERAL || constant.getType() == COL_TYPE.OBJECT
				|| constant.getType() == COL_TYPE.STRING) {
			sql = "'" + constant.getValue() + "'";
		} 
		else if (constant.getType() == COL_TYPE.BOOLEAN) {
			String value = constant.getValue();
			boolean v = XsdDatatypeConverter.parseXsdBoolean(value);
			sql = sqladapter.getSQLLexicalFormBoolean(v);
		} 
		else if (constant.getType() == COL_TYPE.DATETIME ) {
			sql = sqladapter.getSQLLexicalFormDatetime(constant.getValue());
		}
		else if (constant.getType() == COL_TYPE.DATETIME_STAMP ) {
			sql = sqladapter.getSQLLexicalFormDatetimeStamp(constant.getValue());
		}
		else if (constant.getType() == COL_TYPE.DECIMAL || constant.getType() == COL_TYPE.DOUBLE
				|| constant.getType() == COL_TYPE.INTEGER || constant.getType() == COL_TYPE.LONG
                || constant.getType() == COL_TYPE.FLOAT || constant.getType() == COL_TYPE.NON_POSITIVE_INTEGER
                || constant.getType() == COL_TYPE.INT || constant.getType() == COL_TYPE.UNSIGNED_INT
                || constant.getType() == COL_TYPE.NEGATIVE_INTEGER
                || constant.getType() == COL_TYPE.POSITIVE_INTEGER || constant.getType() == COL_TYPE.NON_NEGATIVE_INTEGER) {
			sql = constant.getValue();
		} 
		else {
			sql = "'" + constant.getValue() + "'";
		}
		return sql;

	}


	/**
	 * Returns the SQL string for the boolean operator, including placeholders
	 * for the terms to be used, e.g., %s = %s, %s IS NULL, etc.
	 * 
	 * @param functionSymbol
	 * @return
	 */
	private String getBooleanOperatorString(Predicate functionSymbol) {
		String operator = null;
		if (functionSymbol.equals(OBDAVocabulary.EQ)) {
			operator = EQ_OPERATOR;
		} else if (functionSymbol.equals(OBDAVocabulary.NEQ)) {
			operator = NEQ_OPERATOR;
		} else if (functionSymbol.equals(OBDAVocabulary.GT)) {
			operator = GT_OPERATOR;
		} else if (functionSymbol.equals(OBDAVocabulary.GTE)) {
			operator = GTE_OPERATOR;
		} else if (functionSymbol.equals(OBDAVocabulary.LT)) {
			operator = LT_OPERATOR;
		} else if (functionSymbol.equals(OBDAVocabulary.LTE)) {
			operator = LTE_OPERATOR;
		} else if (functionSymbol.equals(OBDAVocabulary.AND)) {
			operator = AND_OPERATOR;
		} else if (functionSymbol.equals(OBDAVocabulary.OR)) {
			operator = OR_OPERATOR;
		} else if (functionSymbol.equals(OBDAVocabulary.NOT)) {
			operator = NOT_OPERATOR;
		} else if (functionSymbol.equals(OBDAVocabulary.IS_NULL)) {
			operator = IS_NULL_OPERATOR;
		} else if (functionSymbol.equals(OBDAVocabulary.IS_NOT_NULL)) {
			operator = IS_NOT_NULL_OPERATOR;
		} else if (functionSymbol.equals(OBDAVocabulary.IS_TRUE)) {
			operator = IS_TRUE_OPERATOR;
		} else if (functionSymbol.equals(OBDAVocabulary.SPARQL_LIKE)) {
			operator = LIKE_OPERATOR;
			operator = LIKE_OPERATOR;
		} else if (functionSymbol.equals(OBDAVocabulary.SPARQL_REGEX)) {
			operator = ""; //we do not need the operator for regex, it should not be used, because the sql adapter will take care of this
		} else if (functionSymbol.equals(OBDAVocabulary.STR_STARTS)) {
			operator = sqladapter.strStartsOperator();
		} else if (functionSymbol.equals(OBDAVocabulary.STR_ENDS)) {
			operator = sqladapter.strEndsOperator();
		} else if (functionSymbol.equals(OBDAVocabulary.CONTAINS)) {
				operator = sqladapter.strContainsOperator();}
		else {
			throw new RuntimeException("Unknown boolean operator: " + functionSymbol);
		}
		return operator;
	}

	private String getNumericalOperatorString(Predicate functionSymbol) {
		String operator;
		if (functionSymbol.equals(OBDAVocabulary.ADD)) {
			operator = ADD_OPERATOR;
		} else if (functionSymbol.equals(OBDAVocabulary.SUBTRACT)) {
			operator = SUBTRACT_OPERATOR;
		} else if (functionSymbol.equals(OBDAVocabulary.MULTIPLY)) {
			operator = MULTIPLY_OPERATOR;
		} else if (functionSymbol.equals(OBDAVocabulary.ABS)) {
				operator = ABS_OPERATOR;
		} else if (functionSymbol.equals(OBDAVocabulary.CEIL)) {
			operator = sqladapter.ceil();
		} else if (functionSymbol.equals(OBDAVocabulary.FLOOR)) {
			operator = FLOOR_OPERATOR;
		} else if (functionSymbol.equals(OBDAVocabulary.ROUND)) {
			operator = sqladapter.round();
		} else if (functionSymbol.equals(OBDAVocabulary.RAND)) {
			operator = sqladapter.rand();
		} else {
			throw new RuntimeException("Unknown numerical operator: " + functionSymbol);
		}
		return operator;
	}
    /**
	 * Utility class to resolve "database" atoms to view definitions ready to be
	 * used in a FROM clause, and variables, to column references defined over
	 * the existing view definitions of a query.
	 */
	public class QueryAliasIndex {

		final Map<Function, RelationID> viewNames = new HashMap<>();
		final Map<Function, RelationDefinition> dataDefinitions = new HashMap<>();
		final Map<Variable, Set<QualifiedAttributeID>> columnReferences = new HashMap<>();
		
		int dataTableCount = 0;
		boolean isEmpty = false;

		public QueryAliasIndex(CQIE query) {
			List<Function> body = query.getBody();
			generateViews(body);
		}

		private void generateViews(List<Function> atoms) {
			for (Function atom : atoms) {
				/*
				 * This will be called recursively if necessary
				 */
				generateViewsIndexVariables(atom);
			}
		}

		/***
		 * We assiciate each atom to a view definition. This will be
		 * <p>
		 * "tablename" as "viewX" or
		 * <p>
		 * (some nested sql view) as "viewX"
		 * 
		 * <p>
		 * View definitions are only done for data atoms. Join/LeftJoin and
		 * boolean atoms are not associated to view definitions.
		 * 
		 * @param atom
		 */
		private void generateViewsIndexVariables(Function atom) {
			if (atom.getFunctionSymbol() instanceof BooleanOperationPredicate) {
				return;
			} 
			else if (atom.getFunctionSymbol() instanceof AlgebraOperatorPredicate) {
				List<Term> lit = atom.getTerms();
				for (Term subatom : lit) {
					if (subatom instanceof Function) {
						generateViewsIndexVariables((Function) subatom);
					}
				}
			}

			RelationID id = Relation2DatalogPredicate.createRelationFromPredicateName(atom.getFunctionSymbol());
			RelationDefinition def = metadata.getRelation(id);
			if (def == null) {
				// There is no definition for this atom, its not a database
				// predicate, the query is empty.
				isEmpty = true;
				return;
			}
			dataTableCount++;
			viewNames.put(atom, metadata.getQuotedIDFactory().createRelationFromString(null, String.format(VIEW_NAME, dataTableCount)));
			dataDefinitions.put(atom, def);
			
			indexVariables(atom);
		}

		private void indexVariables(Function atom) {
			RelationDefinition def = dataDefinitions.get(atom);
			RelationID viewName = viewNames.get(atom);
			for (int index = 0; index < atom.getTerms().size(); index++) {
				Term term = atom.getTerms().get(index);
				if (!(term instanceof Variable)) {
					continue;
				}
				Set<QualifiedAttributeID> references = columnReferences.get(term);
				if (references == null) {
					references = new LinkedHashSet<>();
					columnReferences.put((Variable) term, references);
				}
				QuotedID columnId = def.getAttribute(index + 1).getID();   // indexes from 1
				QualifiedAttributeID qualifiedId = new QualifiedAttributeID(viewName, columnId);
				references.add(qualifiedId);
			}
		}

		/***
		 * Returns all the column aliases that correspond to this variable,
		 * across all the DATA atoms in the query (not algebra operators or
		 * boolean conditions.
		 * 
		 * @param var
		 *            The variable we want the referenced columns.
		 */
		public Set<QualifiedAttributeID> getColumnReferences(Variable var) {
			return columnReferences.get(var);
		}

		/***
		 * Generates the view definition, i.e., "tablename viewname".
		 */
		public String getViewDefinition(Function atom) {
			RelationDefinition def = dataDefinitions.get(atom);
			if (def instanceof TableDefinition) {
				return sqladapter.sqlTableName(dataDefinitions.get(atom).getID().getSQLRendering(), 
									viewNames.get(atom).getSQLRendering());
			} 
			else if (def instanceof ViewDefinition) {
				return String.format("(%s) %s", ((ViewDefinition) def).getStatement(), 
								viewNames.get(atom).getSQLRendering());
			}
			throw new RuntimeException("Impossible to get data definition for: " + atom + ", type: " + def);
		}

		public String getColumnReference(Function atom, int column) {
			RelationID viewName = viewNames.get(atom);
			RelationDefinition def = dataDefinitions.get(atom);
			QuotedID columnname = def.getAttribute(column + 1).getID(); // indexes from 1
			return new QualifiedAttributeID(viewName, columnname).getSQLRendering();
		}
	}
}<|MERGE_RESOLUTION|>--- conflicted
+++ resolved
@@ -1133,38 +1133,6 @@
 
 
 			String replace1;
-<<<<<<< HEAD
-			String replace2;
-			if(generatingREPLACE) {
-
-				replace1 = "REPLACE(REPLACE(REPLACE(REPLACE(REPLACE(REPLACE(REPLACE(REPLACE(REPLACE(REPLACE(" +
-						"REPLACE(REPLACE(REPLACE(REPLACE(REPLACE(REPLACE(REPLACE(REPLACE(REPLACE(";
-
-				replace2 = ",' ', '%20')," +
-						"'!', '%21')," +
-						"'@', '%40')," +
-						"'#', '%23')," +
-						"'$', '%24')," +
-						"'&', '%26')," +
-						"'*', '%42'), " +
-						"'(', '%28'), " +
-						"')', '%29'), " +
-						"'[', '%5B'), " +
-						"']', '%5D'), " +
-						"',', '%2C'), " +
-						"';', '%3B'), " +
-						"':', '%3A'), " +
-						"'?', '%3F'), " +
-						"'=', '%3D'), " +
-						"'+', '%2B'), " +
-						"'''', '%22'), " +
-						"'/', '%2F')";
-			} else {
-				replace1 = replace2 = "";
-			}
-
-			String template = trimLiteral(literalValue);
-=======
             String replace2;
             if(generatingREPLACE) {
 
@@ -1194,8 +1162,8 @@
                 replace1 = replace2 = "";
             }
 
-            String template = trim(literalValue);
->>>>>>> 13f0dbf6
+            String template = trimLiteral(literalValue);
+            
 			String[] split = template.split("[{][}]");
 			
 			List<String> vex = new LinkedList<String>();
