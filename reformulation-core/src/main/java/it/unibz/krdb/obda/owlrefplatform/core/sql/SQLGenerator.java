package it.unibz.krdb.obda.owlrefplatform.core.sql;

/*
 * #%L
 * ontop-reformulation-core
 * %%
 * Copyright (C) 2009 - 2014 Free University of Bozen-Bolzano
 * %%
 * Licensed under the Apache License, Version 2.0 (the "License");
 * you may not use this file except in compliance with the License.
 * You may obtain a copy of the License at
 * 
 *      http://www.apache.org/licenses/LICENSE-2.0
 * 
 * Unless required by applicable law or agreed to in writing, software
 * distributed under the License is distributed on an "AS IS" BASIS,
 * WITHOUT WARRANTIES OR CONDITIONS OF ANY KIND, either express or implied.
 * See the License for the specific language governing permissions and
 * limitations under the License.
 * #L%
 */

import it.unibz.krdb.obda.model.*;
import it.unibz.krdb.obda.model.OBDAQueryModifiers.OrderCondition;
import it.unibz.krdb.obda.model.Predicate.COL_TYPE;
import it.unibz.krdb.obda.model.impl.OBDADataFactoryImpl;
import it.unibz.krdb.obda.model.impl.OBDAVocabulary;
import it.unibz.krdb.obda.owlrefplatform.core.abox.SemanticIndexURIMap;
import it.unibz.krdb.obda.owlrefplatform.core.basicoperations.DatalogNormalizer;
import it.unibz.krdb.obda.owlrefplatform.core.basicoperations.EQNormalizer;
import it.unibz.krdb.obda.owlrefplatform.core.queryevaluation.DB2SQLDialectAdapter;
import it.unibz.krdb.obda.owlrefplatform.core.queryevaluation.SQLDialectAdapter;
import it.unibz.krdb.obda.owlrefplatform.core.srcquerygeneration.SQLQueryGenerator;
import it.unibz.krdb.sql.DBMetadata;
import it.unibz.krdb.sql.DataDefinition;
import it.unibz.krdb.sql.TableDefinition;
import it.unibz.krdb.sql.ViewDefinition;
import it.unibz.krdb.sql.api.Attribute;
import org.openrdf.model.Literal;

import java.sql.Types;
import java.util.*;


public class SQLGenerator implements SQLQueryGenerator {

	private static final long serialVersionUID = 7477161929752147045L;

	/**
	 * Operator symbols
	 */
	private static final String EQ_OPERATOR = "%s = %s";
	private static final String NEQ_OPERATOR = "%s <> %s";
	private static final String GT_OPERATOR = "%s > %s";
	private static final String GTE_OPERATOR = "%s >= %s";
	private static final String LT_OPERATOR = "%s < %s";
	private static final String LTE_OPERATOR = "%s <= %s";
	private static final String AND_OPERATOR = "%s AND %s";
	private static final String OR_OPERATOR = "%s OR %s";
	private static final String NOT_OPERATOR = "NOT %s";
	private static final String IS_NULL_OPERATOR = "%s IS NULL";
	private static final String IS_NOT_NULL_OPERATOR = "%s IS NOT NULL";

	private static final String ADD_OPERATOR = "%s + %s";
	private static final String SUBTRACT_OPERATOR = "%s - %s";
	private static final String MULTIPLY_OPERATOR = "%s * %s";
	
	
	private static final String LIKE_OPERATOR = "%s LIKE %s";

	private static final String INDENT = "    ";

	private static final String IS_TRUE_OPERATOR = "%s IS TRUE";
	
	/**
	 * Formatting template
	 */
	private static final String VIEW_NAME = "QVIEW%s";

	private final DBMetadata metadata;
	private final SQLDialectAdapter sqladapter;


    private boolean generatingREPLACE = true;

	private boolean isDistinct = false;
	private boolean isOrderBy = false;
	private boolean isSI = false;
	private SemanticIndexURIMap uriRefIds;
	
	private final DatatypeFactory dtfac = OBDADataFactoryImpl.getInstance().getDatatypeFactory();

	public SQLGenerator(DBMetadata metadata, SQLDialectAdapter sqladapter) {
		this.metadata = metadata;
		this.sqladapter = sqladapter;
	}

	/**
	 * 
	 * @param metadata
	 * @param sqladapter
	 * @param sqlGenerateReplace
	 * @param uriid is null in case we are not in the SI mode
	 */
	
    public SQLGenerator(DBMetadata metadata, SQLDialectAdapter sqladapter, boolean sqlGenerateReplace, SemanticIndexURIMap uriid) {
        this(metadata, sqladapter);
        this.generatingREPLACE = sqlGenerateReplace;
        if (uriid != null) {
    		this.isSI = true;
    		this.uriRefIds = uriid;
        }
    }


	/**
	 * Generates and SQL query ready to be executed by Quest. Each query is a
	 * SELECT FROM WHERE query. To know more about each of these see the inner
	 * method descriptions.
	 */
	@Override
	public String generateSourceQuery(DatalogProgram query, List<String> signature) throws OBDAException {
		isDistinct = hasSelectDistinctStatement(query);
		isOrderBy = hasOrderByClause(query);
		if (query.getQueryModifiers().hasModifiers()) {
			final String indent = "   ";
			final String outerViewName = "SUB_QVIEW";
			String subquery = generateQuery(query, signature, indent);

			String modifier = "";
			List<OrderCondition> conditions = query.getQueryModifiers().getSortConditions();
			if (!conditions.isEmpty()) {
				modifier += sqladapter.sqlOrderBy(conditions, outerViewName) + "\n";
			}
			long limit = query.getQueryModifiers().getLimit();
			long offset = query.getQueryModifiers().getOffset();
			if (limit != -1 || offset != -1) {
				modifier += sqladapter.sqlSlice(limit, offset) + "\n";
			}
			String sql = "SELECT *\n";
			sql += "FROM (\n";
			sql += subquery + "\n";
			sql += ") " + outerViewName + "\n";
			sql += modifier;
			return sql;
		} else {
			return generateQuery(query, signature, "");
		}
	}
	
	private boolean hasSelectDistinctStatement(DatalogProgram query) {
		boolean toReturn = false;
		if (query.getQueryModifiers().hasModifiers()) {
			toReturn = query.getQueryModifiers().isDistinct();
		}
		return toReturn;
	}
	
	private boolean hasOrderByClause(DatalogProgram query) {
		boolean toReturn = false;
		if (query.getQueryModifiers().hasModifiers()) {
			final List<OrderCondition> conditions = query.getQueryModifiers().getSortConditions();
			toReturn = (conditions.isEmpty()) ? false : true;
		}
		return toReturn;
	}

	/**
	 * Main method. Generates the full query, taking into account
	 * limit/offset/order by.
	 */
	private String generateQuery(DatalogProgram query, List<String> signature,
			String indent) throws OBDAException {

		int numberOfQueries = query.getRules().size();

		List<String> queriesStrings = new LinkedList<String>();
		/* Main loop, constructing the SPJ query for each CQ */
		for (CQIE cq : query.getRules()) {

			/*
			 * Here we normalize so that the form of the CQ is as close to the
			 * form of a normal SQL algebra as possible, particularly, no shared
			 * variables, only joins by means of equality. Also, equalities in
			 * nested expressions (JOINS) are kept at their respective levels to
			 * generate correct ON and wHERE clauses.
			 */
//			log.debug("Before pushing equalities: \n{}", cq);

			EQNormalizer.enforceEqualities(cq);

//			log.debug("Before folding Joins: \n{}", cq);

			DatalogNormalizer.foldJoinTrees(cq, false);

//			log.debug("Before pulling out equalities: \n{}", cq);
			
			DatalogNormalizer.pullOutEqualities(cq);
			
//			log.debug("Before pulling out Left Join Conditions: \n{}", cq);
			
			DatalogNormalizer.pullOutLeftJoinConditions(cq);
			
//			log.debug("Before pulling up nested references: \n{}", cq);

			DatalogNormalizer.pullUpNestedReferences(cq, false);

//			log.debug("Before adding trivial equalities: \n{}, cq);", cq);

			DatalogNormalizer.addMinimalEqualityToLeftJoin(cq);

//			log.debug("Normalized CQ: \n{}", cq);

			Predicate headPredicate = cq.getHead().getFunctionSymbol();
			if (!headPredicate.getName().toString().equals(OBDAVocabulary.QUEST_QUERY)) {
				// not a target query, skip it.
				continue;
			}

			QueryAliasIndex index = new QueryAliasIndex(cq);

			boolean innerdistincts = false;
			if (isDistinct && numberOfQueries == 1) {
				innerdistincts = true;
			}

			String FROM = getFROM(cq, index);
			String WHERE = getWHERE(cq, index);
			String SELECT = getSelectClause(signature, cq, index, innerdistincts);

			String querystr = SELECT + FROM + WHERE;
			queriesStrings.add(querystr);
		}

		Iterator<String> queryStringIterator = queriesStrings.iterator();
		StringBuilder result = new StringBuilder();
		if (queryStringIterator.hasNext()) {
			result.append(queryStringIterator.next());
		}

		String UNION = null;
		if (isDistinct) {
			UNION = "UNION";
		} else {
			UNION = "UNION ALL";
		}
		while (queryStringIterator.hasNext()) {
			result.append("\n");
			result.append(UNION);
			result.append("\n");
			result.append(queryStringIterator.next());
		}

		return result.toString();
	}

	/***
	 * Returns a string with boolean conditions formed with the boolean atoms
	 * found in the atoms list.
	 */
	private LinkedHashSet<String> getBooleanConditionsString(List<Function> atoms, QueryAliasIndex index) {
		LinkedHashSet<String> conditions = new LinkedHashSet<String>();
		for (int atomidx = 0; atomidx < atoms.size(); atomidx++) {
			Term innerAtom = atoms.get(atomidx);
			Function innerAtomAsFunction = (Function) innerAtom;
			if (innerAtomAsFunction.isBooleanFunction()) {
				String condition = getSQLCondition(innerAtomAsFunction, index);
				conditions.add(condition);
			}else if (innerAtomAsFunction.isDataTypeFunction()) {
				String condition = getSQLString(innerAtom, index, false);
				conditions.add(condition);
			}
		}
		return conditions;
	}

	/***
	 * Returns the SQL for an atom representing an SQL condition (booleans).
	 */
	private String getSQLCondition(Function atom, QueryAliasIndex index) {
		Predicate functionSymbol = atom.getFunctionSymbol();
		if (isUnary(atom)) {
			// For unary boolean operators, e.g., NOT, IS NULL, IS NOT NULL.
			// added also for IS TRUE
			String expressionFormat = getBooleanOperatorString(functionSymbol);
			Term term = atom.getTerm(0);
			String column = getSQLString(term, index, false);
			if (expressionFormat.contains("NOT %s") ) {
				// find data type of term and evaluate accordingly
				//int type = 8;
				if (term instanceof Function) {
					Function f = (Function) term;
					if (!f.isDataTypeFunction()) return String.format(expressionFormat, column);
				}
				int type = getVariableDataType(term, index);
				if (type == Types.INTEGER) return String.format("NOT %s > 0", column);
                if (type == Types.BIGINT) return String.format("NOT %s > 0", column);
                if (type == Types.FLOAT) return String.format("NOT %s > 0", column);
				if (type == Types.DOUBLE) return String.format("NOT %s > 0", column);
				if (type == Types.BOOLEAN) return String.format("NOT %s", column);
				if (type == Types.VARCHAR) return String.format("NOT LENGTH(%s) > 0", column);
				return "0;";
			}
			if (expressionFormat.contains("IS TRUE")) {
				// find data type of term and evaluate accordingly
				//int type = 8;
				int type = getVariableDataType(term, index);
				if (type == Types.INTEGER) return String.format("%s > 0", column);
                if (type == Types.BIGINT) return String.format("%s > 0", column);
                if (type == Types.FLOAT) return String.format("%s > 0", column);
				if (type == Types.DOUBLE) return String.format("%s > 0", column);
				if (type == Types.BOOLEAN) return String.format("%s", column);
				if (type == Types.VARCHAR) return String.format("LENGTH(%s) > 0", column);
				return "1;";
			}
			return String.format(expressionFormat, column);
		} else if (isBinary(atom)) {
			if (atom.isBooleanFunction()) {
				// For binary boolean operators, e.g., AND, OR, EQ, GT, LT, etc. _
				String expressionFormat = getBooleanOperatorString(functionSymbol);
				Term left = atom.getTerm(0);
				Term right = atom.getTerm(1);
				String leftOp = getSQLString(left, index, true);
				String rightOp = getSQLString(right, index, true);
				return String.format("(" + expressionFormat + ")", leftOp, rightOp);
			} else if (atom.isArithmeticFunction()) {
				// For numerical operators, e.g., MUTLIPLY, SUBTRACT, ADDITION
				String expressionFormat = getNumericalOperatorString(functionSymbol);
				Term left = atom.getTerm(0);
				Term right = atom.getTerm(1);
				String leftOp = getSQLString(left, index, true);
				String rightOp = getSQLString(right, index, true);
				return String.format("(" + expressionFormat + ")", leftOp, rightOp);
			} else {
				throw new RuntimeException("The binary function " 
						+ functionSymbol.toString() + " is not supported yet!");
			}
		} else {
			if (functionSymbol == OBDAVocabulary.SPARQL_REGEX) {
				boolean caseinSensitive = false;
				boolean multiLine = false;
				boolean dotAllMode = false;
				if (atom.getArity() == 3) {
					if (atom.getTerm(2).toString().contains("i")) {
						caseinSensitive = true;
					}
					if (atom.getTerm(2).toString().contains("m")) {
						multiLine = true;
					}
					if (atom.getTerm(2).toString().contains("s")) {
						dotAllMode = true;
					}
				}
				Term p1 = atom.getTerm(0);
				Term p2 = atom.getTerm(1);
				
				String column = getSQLString(p1, index, false);
				String pattern = getSQLString(p2, index, false);
				return sqladapter.sqlRegex(column, pattern, caseinSensitive, multiLine, dotAllMode);
			} else {
				throw new RuntimeException("The builtin function "
						+ functionSymbol.toString() + " is not supported yet!");
			}
		}
	}

	/**
	 * Returns the table definition for these atoms. By default, a list of atoms
	 * represents JOIN or LEFT JOIN of all the atoms, left to right. All boolean
	 * atoms in the list are considered conditions in the ON clause of the JOIN.
	 * 
	 * <p>
	 * If the list is a LeftJoin, then it can only have 2 data atoms, and it HAS
	 * to have 2 data atoms.
	 * 
	 * <p>
	 * If process boolean operators is enabled, all boolean conditions will be
	 * added to the ON clause of the first JOIN.
	 * 
	 * @param inneratoms
	 * @param index
	 * @param isTopLevel
	 *            indicates if the list of atoms is actually the main body of
	 *            the conjunctive query. If it is, no JOIN is generated, but a
	 *            cross product with WHERE clause. Moreover, the isLeftJoin
	 *            argument will be ignored.
	 * 
	 * @return
	 */
	private String getTableDefinitions(List<Function> inneratoms,
			QueryAliasIndex index, boolean isTopLevel, boolean isLeftJoin,
			String indent) {
		/*
		 * We now collect the view definitions for each data atom each
		 * condition, and each each nested Join/LeftJoin
		 */
		List<String> tableDefinitions = new LinkedList<String>();
		for (int atomidx = 0; atomidx < inneratoms.size(); atomidx++) {
			Term innerAtom = inneratoms.get(atomidx);
			Function innerAtomAsFunction = (Function) innerAtom;
			String definition = getTableDefinition(innerAtomAsFunction, index, indent + INDENT);
			if (!definition.isEmpty()) {
				tableDefinitions.add(definition);
			}
		}

		/*
		 * Now we generate the table definition, this will be either a comma
		 * separated list for TOP level (FROM clause) or a Join/LeftJoin
		 * (possibly nested if there are more than 2 table definitions in the
		 * current list) in case this method was called recursively.
		 */
		StringBuilder tableDefinitionsString = new StringBuilder();

		int size = tableDefinitions.size();
		if (isTopLevel) {
			if (size == 0) {
				tableDefinitionsString.append("(" + sqladapter.getDummyTable() + ") tdummy ");
				
			} else {
			Iterator<String> tableDefinitionsIterator = tableDefinitions.iterator();
			tableDefinitionsString.append(indent);
			tableDefinitionsString.append(tableDefinitionsIterator.next());
			while (tableDefinitionsIterator.hasNext()) {
				tableDefinitionsString.append(",\n");
				tableDefinitionsString.append(indent);
				tableDefinitionsString.append(tableDefinitionsIterator.next());
			}
			}
		} else {
			/*
			 * This is actually a Join or LeftJoin, so we form the JOINs/LEFT
			 * JOINs and the ON clauses
			 */
			String JOIN_KEYWORD = null;
			if (isLeftJoin) {
				JOIN_KEYWORD = "LEFT OUTER JOIN";
			} else {
				JOIN_KEYWORD = "JOIN";
			}
			String JOIN = "\n" + indent + "(\n" + indent + "%s\n" + indent
					+ JOIN_KEYWORD + "\n" + indent + "%s\n" + indent + ")";

			if (size == 0) {
				throw new RuntimeException("Cannot generate definition for empty data");
			}
			if (size == 1) {
				return tableDefinitions.get(0);
			}

			/*
			 * To form the JOIN we will cycle through each data definition,
			 * nesting the JOINs as we go. The conditions in the ON clause will
			 * go on the TOP level only.
			 */
			String currentJoin = String.format(JOIN,
					tableDefinitions.get(size - 2),
					tableDefinitions.get(size - 1));
			tableDefinitions.remove(size - 1);
			tableDefinitions.remove(size - 2);

			int currentSize = tableDefinitions.size();
			while (currentSize > 0) {
				currentJoin = String.format(JOIN, tableDefinitions.get(currentSize - 1), currentJoin);
				tableDefinitions.remove(currentSize - 1);
				currentSize = tableDefinitions.size();
			}
			tableDefinitions.add(currentJoin);

			tableDefinitionsString.append(currentJoin);
			/*
			 * If there are ON conditions we add them now. We need to remove the
			 * last parenthesis ')' and replace it with ' ON %s)' where %s are
			 * all the conditions
			 */
			String conditions = getConditionsString(inneratoms, index, true, indent);

			if (conditions.length() > 0 && tableDefinitionsString.lastIndexOf(")") != -1) {
				int lastidx = tableDefinitionsString.lastIndexOf(")");
				tableDefinitionsString.delete(lastidx, tableDefinitionsString.length());
				String ON_CLAUSE = String.format("ON\n%s\n " + indent + ")", conditions);
				tableDefinitionsString.append(ON_CLAUSE);
			}
		}
		return tableDefinitionsString.toString();
	}

	/**
	 * Returns the table definition for the given atom. If the atom is a simple
	 * table or view, then it returns the value as defined by the
	 * QueryAliasIndex. If the atom is a Join or Left Join, it will call
	 * getTableDefinitions on the nested term list.
	 */
	private String getTableDefinition(Function atom, QueryAliasIndex index, String indent) {
		Predicate predicate = atom.getFunctionSymbol();
		if (predicate instanceof BooleanOperationPredicate
				|| predicate instanceof NumericalOperationPredicate
				|| predicate instanceof DataTypePredicate) {
			// These don't participate in the FROM clause
			return "";
		} else if (predicate instanceof AlgebraOperatorPredicate) {
			List<Function> innerTerms = new LinkedList<Function>();
			for (Term innerTerm : atom.getTerms()) {
				innerTerms.add((Function) innerTerm);
			}
			if (predicate == OBDAVocabulary.SPARQL_JOIN) {
				return getTableDefinitions(innerTerms, index, false, false, indent + INDENT);
			} else if (predicate == OBDAVocabulary.SPARQL_LEFTJOIN) {
				return getTableDefinitions(innerTerms, index, false, true, indent + INDENT);
			}
		}

		/*
		 * This is a data atom
		 */
		String def = index.getViewDefinition(atom);
		return def;
	}

	private String getFROM(CQIE query, QueryAliasIndex index) {
		List<Function> atoms = new LinkedList<Function>();
		for (Function atom : query.getBody()) {
			atoms.add((Function) atom);
		}
		String tableDefinitions = getTableDefinitions(atoms, index, true, false, "");
		return "\n FROM \n" + tableDefinitions;
	}

	/**
	 * Generates all the conditions on the given atoms, e.g., shared variables
	 * and boolean conditions. This string can then be used to form a WHERE or
	 * an ON clause.
	 * 
	 * <p>
	 * The method assumes that no variable in this list (or nested ones) referes
	 * to an upper level one.
	 */
	private String getConditionsString(List<Function> atoms,
			QueryAliasIndex index, boolean processShared, String indent) {

		LinkedHashSet<String> equalityConditions = new LinkedHashSet<String>();

		// if (processShared)
		equalityConditions.addAll(getConditionsSharedVariablesAndConstants(atoms, index, processShared));
		LinkedHashSet<String> booleanConditions = getBooleanConditionsString(atoms, index);

		LinkedHashSet<String> conditions = new LinkedHashSet<String>();
		conditions.addAll(equalityConditions);
		conditions.addAll(booleanConditions);

		/*
		 * Collecting all the conditions in a single string for the ON or WHERE
		 * clause
		 */
		StringBuilder conditionsString = new StringBuilder();
		Iterator<String> conditionsIterator = conditions.iterator();
		if (conditionsIterator.hasNext()) {
			conditionsString.append(indent);
			conditionsString.append(conditionsIterator.next());
		}
		while (conditionsIterator.hasNext()) {
			conditionsString.append(" AND\n");
			conditionsString.append(indent);
			conditionsString.append(conditionsIterator.next());
		}
		return conditionsString.toString();
	}

	/**
	 * Returns the set of variables that participate data atoms (either in this
	 * atom directly or in nested ones). This will recursively collect the
	 * variables references in in this atom, exlcuding those on the right side
	 * of left joins.
	 * 
	 * @param atom
	 * @return
	 */
	private Set<Variable> getVariableReferencesWithLeftJoin(Function atom) {
		if (atom.isDataFunction()) {
			return atom.getVariables();
		}
		if (atom.isBooleanFunction()) {
			return new HashSet<Variable>();
		}
		if (atom.isDataTypeFunction()) {
			return new HashSet<Variable>();
		}
		/*
		 * we have an alebra opertaor (join or left join) if its a join, we need
		 * to collect all the varaibles of each nested atom., if its a left
		 * join, only of the first data/algebra atom (the left atom).
		 */
		boolean isLeftJoin = false;
		boolean foundFirstDataAtom = false;

		if (atom.getFunctionSymbol() == OBDAVocabulary.SPARQL_LEFTJOIN) {
			isLeftJoin = true;
		}
		LinkedHashSet<Variable> innerVariables = new LinkedHashSet<Variable>();
		for (Term t : atom.getTerms()) {
			if (isLeftJoin && foundFirstDataAtom) {
				break;
			}
			Function asFunction = (Function) t;
			if (asFunction.isBooleanFunction()) {
				continue;
			}
			innerVariables.addAll(getVariableReferencesWithLeftJoin(asFunction));
			foundFirstDataAtom = true;
		}
		return innerVariables;

	}

	/**
	 * Returns a list of equality conditions that reflect the semantics of the
	 * shared variables in the list of atoms.
	 * <p>
	 * The method assumes that no variables are shared across deeper levels of
	 * nesting (through Join or LeftJoin atoms), it will not call itself
	 * recursively. Nor across upper levels.
	 * 
	 * <p>
	 * When generating equalities recursively, we will also generate a minimal
	 * number of equalities. E.g., if we have A(x), Join(R(x,y), Join(R(y,
	 * x),B(x))
	 * 
	 */
	private LinkedHashSet<String> getConditionsSharedVariablesAndConstants(
			List<Function> atoms, QueryAliasIndex index, boolean processShared) {
		LinkedHashSet<String> equalities = new LinkedHashSet<String>();

		Set<Variable> currentLevelVariables = new LinkedHashSet<Variable>();
		if (processShared) {
			for (Function atom : atoms) {
				currentLevelVariables.addAll(getVariableReferencesWithLeftJoin(atom));
			}
		}
		
		/*
		 * For each variable we collect all the columns that shold be equated
		 * (due to repeated positions of the variable). then we form atoms of
		 * the form "COL1 = COL2"
		 */
		for (Variable var : currentLevelVariables) {
			Set<String> references = index.getColumnReferences(var);
			if (references.size() < 2) {
				// No need for equality
				continue;
			}
			Iterator<String> referenceIterator = references.iterator();
			String leftColumnReference = referenceIterator.next();
			while (referenceIterator.hasNext()) {
				String rightColumnReference = referenceIterator.next();
				String equality = String.format("(%s = %s)", leftColumnReference, rightColumnReference);
				equalities.add(equality);
				leftColumnReference = rightColumnReference;
			}
		}

		for (Function atom : atoms) {
			if (!atom.isDataFunction()) {
				continue;
			}
			for (int idx = 0; idx < atom.getArity(); idx++) {
				Term l = atom.getTerm(idx);
				if (l instanceof Constant) {
					String value = getSQLString(l, index, false);
					String columnReference = index.getColumnReference(atom, idx);
					equalities.add(String.format("(%s = %s)", columnReference, value));
				}
			}

		}
		return equalities;
	}

	
	// return variable SQL data type
	private int getVariableDataType (Term term, QueryAliasIndex idx) {
		Function f = (Function) term;
		if (f.isDataTypeFunction()) {
			Predicate p = f.getFunctionSymbol();
			Predicate.COL_TYPE type = dtfac.getDataType(p.toString());			
			return OBDADataFactoryImpl.getInstance().getJdbcTypeMapper().getSQLType(type);
		}
		// Return varchar for unknown
		return Types.VARCHAR;
	}

	private String getWHERE(CQIE query, QueryAliasIndex index) {
		List<Function> atoms = new LinkedList<Function>();
		for (Function atom : query.getBody()) {
			atoms.add((Function) atom);
		}
		String conditions = getConditionsString(atoms, index, false, "");
		if (conditions.length() == 0) {
			return "";
		}
		return "\nWHERE \n" + conditions;
	}

	/**
	 * produces the select clause of the sql query for the given CQIE
	 * 
	 * @param query
	 *            the query
	 * @return the sql select clause
	 */
	private String getSelectClause(List<String> signature, CQIE query,
			QueryAliasIndex index, boolean distinct) throws OBDAException {
		/*
		 * If the head has size 0 this is a boolean query.
		 */
		List<Term> headterms = query.getHead().getTerms();
		StringBuilder sb = new StringBuilder();

		sb.append("SELECT ");
		if (distinct) {
			sb.append("DISTINCT ");
		}
		//Only for ASK
		if (headterms.size() == 0) {
			sb.append("'true' as x");
			return sb.toString();
		}

		Iterator<Term> hit = headterms.iterator();
		int hpos = 0;
		while (hit.hasNext()) {
			Term ht = hit.next();
			String typeColumn = getTypeColumnForSELECT(ht, signature, hpos);
			String langColumn = getLangColumnForSELECT(ht, signature, hpos,	index);
			String mainColumn = getMainColumnForSELECT(ht, signature, hpos, index);

			sb.append("\n   ");
			sb.append(typeColumn);
			sb.append(", ");
			sb.append(langColumn);
			sb.append(", ");
			sb.append(mainColumn);
			if (hit.hasNext()) {
				sb.append(", ");
			}
			hpos++;
		}
		return sb.toString();
	}

	private String getMainColumnForSELECT(Term ht,
			List<String> signature, int hpos, QueryAliasIndex index) {

		String mainColumn = null;

		String mainTemplate = "%s AS %s";

		if (ht instanceof URIConstant) {
			URIConstant uc = (URIConstant) ht;
			mainColumn = sqladapter.getSQLLexicalFormString(uc.getURI().toString());
		} else if (ht == OBDAVocabulary.NULL) {
			mainColumn = "NULL";
		} else if (ht instanceof Function) {
			/*
			 * if it's a function we need to get the nested value if its a
			 * datatype function or we need to do the CONCAT if its URI(....).
			 */
			Function ov = (Function) ht;
			Predicate function = ov.getFunctionSymbol();

			/*
			 * Adding the column(s) with the actual value(s)
			 */
			if (function.isDataTypePredicate()) {
				/*
				 * Case where we have a typing function in the head (this is the
				 * case for all literal columns
				 */
				String termStr = null;
				int size = ov.getTerms().size();
				if ((function instanceof Literal) || size > 2 )
				{
					termStr = getSQLStringForTemplateFunction(ov, index);
				}
				else {
					Term term = ov.getTerms().get(0);
					if (term instanceof ValueConstant) {
						termStr = getSQLLexicalForm((ValueConstant) term);
					} else {
						termStr = getSQLString(term, index, false);
					}
				}
				mainColumn = termStr;

			} 
			else if (function instanceof URITemplatePredicate) {
				// New template based URI building functions
				mainColumn = getSQLStringForTemplateFunction(ov, index);
			} 
			else if (function instanceof BNodePredicate) {
				// New template based BNODE building functions
				mainColumn = getSQLStringForTemplateFunction(ov, index);
<<<<<<< HEAD
			} 
			else if (function instanceof StringOperationPredicate) {
				// Functions returning string values
				mainColumn = getSQLString(ov, index, false);
			} 
=======

			}
            else if (function.isArithmeticPredicate()){
                // For numerical operators, e.g., MUTLIPLY, SUBTRACT, ADDITION
                String expressionFormat = getNumericalOperatorString(function);
                Term left = ov.getTerm(0);
                Term right = ov.getTerm(1);
                String leftOp = getSQLString(left, index, true);
                String rightOp = getSQLString(right, index, true);
                mainColumn = String.format("(" + expressionFormat + ")", leftOp, rightOp);
            }
>>>>>>> 00bbfeb9
			else {
				throw new IllegalArgumentException(
						"Error generating SQL query. Found an invalid function during translation: "
								+ ov.toString());
			}
		} else {
			throw new RuntimeException("Cannot generate SELECT for term: " + ht.toString());
		}

		/*
		 * If the we have a column we need to still CAST to VARCHAR
		 */
		if (mainColumn.charAt(0) != '\'' && mainColumn.charAt(0) != '(') {
			if (!isStringColType(ht, index)) {
				mainColumn = sqladapter.sqlCast(mainColumn, Types.VARCHAR);
			}
		}
		return String.format(mainTemplate, mainColumn, sqladapter.sqlQuote(signature.get(hpos)));
	}

	
	private static final String langStrForSELECT = "%s AS \"%sLang\"";
	
	private String getLangColumnForSELECT(Term ht, List<String> signature, int hpos, QueryAliasIndex index) {


		if (ht instanceof Function) {
			Function ov = (Function) ht;
			Predicate function = ov.getFunctionSymbol();

			if (dtfac.isLiteral(function))
				if (ov.getTerms().size() > 1) {
				/*
				 * Case for rdf:literal s with a language, we need to select 2
				 * terms from ".., rdf:literal(?x,"en"),
				 * 
				 * and signature "name" * we will generate a select with the
				 * projection of 2 columns
				 * 
				 * , 'en' as nameqlang, view.colforx as name,
				 */
				String lang = null;
				int last = ov.getTerms().size()-1;
				Term langTerm = ov.getTerms().get(last);
				if (langTerm == OBDAVocabulary.NULL) {
					lang = "NULL";
				} else if (langTerm instanceof ValueConstant) {
					lang = getSQLLexicalForm((ValueConstant) langTerm);
				} else {
					lang = getSQLString(langTerm, index, false);
				}
				return (String.format(langStrForSELECT, lang, signature.get(hpos)));
			}
		}
		return (String.format(langStrForSELECT, "NULL", signature.get(hpos)));

	}

	private static final String typeStrForSELECT = "%s AS \"%sQuestType\"";
	

	private String getTypeColumnForSELECT(Term ht, List<String> signature, int hpos) {
		COL_TYPE type;

		if (ht instanceof Function) {
			Function ov = (Function) ht;
			Predicate function = ov.getFunctionSymbol();

			/*
			 * Adding the ColType column to the projection (used in the result
			 * set to know the type of constant)
			 * 
			 * NOTE NULL is IDENTIFIER 0 in QuestResultSet do not USE for any 
			 * type
			 */
			
			if (function instanceof URITemplatePredicate) {
                type = COL_TYPE.OBJECT;
			} 
			else if (function instanceof BNodePredicate) {
                type = COL_TYPE.BNODE;
			}
<<<<<<< HEAD
			else if (function instanceof StringOperationPredicate) {
				type = COL_TYPE.LITERAL;
			}
=======
            else if  (ov.isArithmeticFunction()) {
                type = COL_TYPE.LITERAL;
            }
>>>>>>> 00bbfeb9
			else {
				String functionString = function.toString();
				type = dtfac.getDataType(functionString);
			}
		}

		else if (ht instanceof URIConstant) {
            type = COL_TYPE.OBJECT;
		} 
		else if (ht == OBDAVocabulary.NULL) {  // NULL is an instance of ValueConstant
            type = COL_TYPE.NULL;
		}
		else
			throw new RuntimeException("Cannot generate SELECT for term: " + ht.toString());
		
		int code = type.getQuestCode();
		return String.format(typeStrForSELECT, code, signature.get(hpos));
	}

	public String getSQLStringForTemplateFunction(Function ov, QueryAliasIndex index) {
		/*
		 * The first inner term determines the form of the result
		 */
		Term t = ov.getTerms().get(0);
		Term c;
	
		String literalValue = "";
		
		if (t instanceof ValueConstant || t instanceof BNode) {
			/*
			 * The function is actually a template. The first parameter is a
			 * string of the form http://.../.../ or empty "{}" with place holders of the form
			 * {}. The rest are variables or constants that should be put in
			 * place of the palce holders. We need to tokenize and form the
			 * CONCAT
			 */
			if (t instanceof BNode) {
				c = (BNode) t;
				literalValue = ((BNode) t).getName();
			} else {
				c = (ValueConstant) t;	
				literalValue = ((ValueConstant) t).getValue();
			}		
			Predicate pred = ov.getFunctionSymbol();




			String replace1;
            String replace2;
            if(generatingREPLACE) {

                replace1 = "REPLACE(REPLACE(REPLACE(REPLACE(REPLACE(REPLACE(REPLACE(REPLACE(REPLACE(REPLACE(" +
                        "REPLACE(REPLACE(REPLACE(REPLACE(REPLACE(REPLACE(REPLACE(REPLACE(REPLACE(";

                replace2 = ",' ', '%20')," +
                        "'!', '%21')," +
                        "'@', '%40')," +
                        "'#', '%23')," +
                        "'$', '%24')," +
                        "'&', '%26')," +
                        "'*', '%42'), " +
                        "'(', '%28'), " +
                        "')', '%29'), " +
                        "'[', '%5B'), " +
                        "']', '%5D'), " +
                        "',', '%2C'), " +
                        "';', '%3B'), " +
                        "':', '%3A'), " +
                        "'?', '%3F'), " +
                        "'=', '%3D'), " +
                        "'+', '%2B'), " +
                        "'''', '%22'), " +
                        "'/', '%2F')";
            } else {
                replace1 = replace2 = "";
            }

            String template = trim(literalValue);
			String[] split = template.split("[{][}]");
			
			List<String> vex = new LinkedList<String>();
			if (split.length > 0 && !split[0].isEmpty()) {
				vex.add(sqladapter.getSQLLexicalFormString(split[0]));
			}
			
			/*
			 * New we concat the rest of the function, note that if there is only 1 element
			 * there is nothing to concatenate
			 */
			if (ov.getTerms().size() > 1) {
				int size = ov.getTerms().size();
				if (dtfac.isLiteral(pred)) {
					size--;
				}
				for (int termIndex = 1; termIndex < size; termIndex++) {
					Term currentTerm = ov.getTerms().get(termIndex);
					String repl = "";
					if (isStringColType(currentTerm, index)) {
						repl = replace1 + (getSQLString(currentTerm, index, false)) + replace2;
					} else {
						repl = replace1 + sqladapter.sqlCast(getSQLString(currentTerm, index, false), Types.VARCHAR) + replace2;
					}
					vex.add(repl);
					if (termIndex < split.length ) {
						vex.add(sqladapter.getSQLLexicalFormString(split[termIndex]));
					}
				}
			}
		
			if (vex.size() == 1) {
				
				return vex.get(0);
			}
			String[] params = new String[vex.size()];
			int i = 0;
			for (String param : vex) {
				params[i] = param;
				i += 1;
			}
			return getStringConcatenation(sqladapter, params);
			
		} else if (t instanceof Variable) {
			/*
			 * The function is of the form uri(x), we need to simply return the
			 * value of X
			 */
			return sqladapter.sqlCast(getSQLString(t, index, false), Types.VARCHAR);
			
		} else if (t instanceof URIConstant) {
			/*
			 * The function is of the form uri("http://some.uri/"), i.e., a
			 * concrete URI, we return the string representing that URI.
			 */
			URIConstant uc = (URIConstant) t;
			return sqladapter.getSQLLexicalFormString(uc.getURI());
		}

		/*
		 * Unsupported case
		 */
		throw new IllegalArgumentException("Error, cannot generate URI constructor clause for a term: " + ov.toString());

	}

	// TODO: move to SQLAdapter
	private String getStringConcatenation(SQLDialectAdapter adapter, String[] params) {
		String toReturn = sqladapter.strconcat(params);
		if (adapter instanceof DB2SQLDialectAdapter) {
			/*
			 * A work around to handle DB2 (>9.1) issue SQL0134N: Improper use of a string column, host variable, constant, or function name.
			 * http://publib.boulder.ibm.com/infocenter/db2luw/v9r5/index.jsp?topic=%2Fcom.ibm.db2.luw.messages.sql.doc%2Fdoc%2Fmsql00134n.html
			 */
			if (isDistinct || isOrderBy) {
				return adapter.sqlCast(toReturn, Types.VARCHAR);
			}
		}
		return toReturn;
	}

	private boolean isStringColType(Term term, QueryAliasIndex index) {
		if (term instanceof Function) {
			Function function = (Function) term;
			Predicate functionSymbol = function.getFunctionSymbol();
			if (functionSymbol instanceof URITemplatePredicate) {
				/*
				 * A URI function always returns a string, thus it is a string column type.
				 */
				return !isSI;
			} else {
				if (isUnary(function)) {
					/*
					 * Update the term with the parent term's first parameter.
					 * Note: this method is confusing :(
					 */
					 term = function.getTerm(0);
					 return isStringColType(term, index);
				}
			}
		} else if (term instanceof Variable) {
			Set<String> viewdef = index.getColumnReferences((Variable) term);
			String def = viewdef.iterator().next();
			String col = trim(def.split("\\.")[1]);
			String table = def.split("\\.")[0];
			if (def.startsWith("QVIEW")) {
				Map<Function, String> views = index.viewNames;
				for (Function func : views.keySet()) {
					String value = views.get(func);
					if (value.equals(def.split("\\.")[0])) {
						table = func.getFunctionSymbol().toString();
						break;
					}
				}
			}
			List<TableDefinition> tables = metadata.getTableList();
			for (TableDefinition tabledef: tables) {
				if (tabledef.getName().equals(table)) {
					List<Attribute> attr = tabledef.getAttributes();
					for (Attribute a : attr) {
						if (a.getName().equals(col)) {
							switch (a.getType()) {
							case Types.VARCHAR:
							case Types.CHAR:
							case Types.LONGNVARCHAR:
							case Types.LONGVARCHAR:
							case Types.NVARCHAR:
							case Types.NCHAR:
								return true;
							default:
								return false;
							}
						}
					}
				}
			}
		}
		return false;
	}

	private String trim(String string) {
		while (string.startsWith("\"") && string.endsWith("\"")) {
			string = string.substring(1, string.length() - 1);
		}
		return string;
	}
	
	/**
	 * Determines if it is a unary function.
	 */
	private boolean isUnary(Function fun) {
		return (fun.getArity() == 1);
	}

	/**
	 * Determines if it is a binary function.
	 */
	private boolean isBinary(Function fun) {
		return (fun.getArity() == 2);
	}

	/**
	 * Generates the SQL string that forms or retrieves the given term. The
	 * function takes as input either: a constant (value or URI), a variable, or
	 * a Function (i.e., uri(), eq(..), ISNULL(..), etc)).
	 * <p>
	 * If the input is a constant, it will return the SQL that generates the
	 * string representing that constant.
	 * <p>
	 * If its a variable, it returns the column references to the position where
	 * the variable first appears.
	 * <p>
	 * If its a function uri(..) it returns the SQL string concatenation that
	 * builds the result of uri(...)
	 * <p>
	 * If its a boolean comparison, it returns the corresponding SQL comparison.
	 */
	public String getSQLString(Term term, QueryAliasIndex index, boolean useBrackets) {
		if (term == null) {
			return "";
		}
		if (term instanceof ValueConstant) {
			ValueConstant ct = (ValueConstant) term;
			if (isSI) {
				if (ct.getType() == COL_TYPE.OBJECT || ct.getType() == COL_TYPE.LITERAL) {
					int id = uriRefIds.getId(ct.getValue());
					if (id >= 0)
						return sqladapter.getSQLLexicalFormString(String.valueOf(id));
				}
			}
			return getSQLLexicalForm(ct);
		} else if (term instanceof URIConstant) {
			if (isSI) {
				String uri = term.toString();
				int id = uriRefIds.getId(uri);
				return sqladapter.getSQLLexicalFormString(String.valueOf(id));
			}
			URIConstant uc = (URIConstant) term;
			return sqladapter.getSQLLexicalFormString(uc.toString());
		} else if (term instanceof Variable) {
			Variable var = (Variable) term;
			LinkedHashSet<String> posList = index.getColumnReferences(var);
			if (posList == null || posList.size() == 0) {
				throw new RuntimeException("Unbound variable found in WHERE clause: " + term);
			}
			return posList.iterator().next();
		}

		/* If its not constant, or variable its a function */

		Function function = (Function) term;
		Predicate functionSymbol = function.getFunctionSymbol();
		Term term1 = function.getTerms().get(0);
		int size = function.getTerms().size();

		if (functionSymbol.isDataTypePredicate() ) {
			if (functionSymbol.getType(0) == COL_TYPE.UNSUPPORTED) {
				throw new RuntimeException("Unsupported type in the query: " + function);
			}
			if (size == 1) {
				// atoms of the form integer(x)
				return getSQLString(term1, index, false);
			} else 	{
				return getSQLStringForTemplateFunction(function, index);
			}
		} else if (functionSymbol.isBooleanPredicate() ) {
			// atoms of the form EQ(x,y)
			String expressionFormat = getBooleanOperatorString(functionSymbol);
			if (isUnary(function)) {
				// for unary functions, e.g., NOT, IS NULL, IS NOT NULL
				// also added for IS TRUE
				if (expressionFormat.contains("IS TRUE")) {
					// find data type of term and evaluate accordingly
					String column = getSQLString(term1, index, false);
					int type = getVariableDataType(term1, index);
					if (type == Types.INTEGER) return String.format("%s > 0", column);
                    if (type == Types.BIGINT) return String.format("%s > 0", column);
					if (type == Types.DOUBLE) return String.format("%s > 0", column);
                    if (type == Types.FLOAT) return String.format("%s > 0", column);
					if (type == Types.BOOLEAN) return String.format("%s", column);
					if (type == Types.VARCHAR) return String.format("LENGTH(%s) > 0", column);
					return "1";
				}
				String op = getSQLString(term1, index, true);
				return String.format(expressionFormat, op);
				
			} else if (functionSymbol.getName().equals(OBDAVocabulary.CONCAT.getName())) {
				String[] strs = new String[2];
				strs[0] = getSQLString(function.getTerm(0), index, false);
				strs[1] = getSQLString(function.getTerm(1), index, false);
				String result = sqladapter.strconcat(strs);
				return result;
			} else if (isBinary(function)) {
				// for binary functions, e.g., AND, OR, EQ, NEQ, GT etc.
				String leftOp = getSQLString(term1, index, true);
				Term term2 = function.getTerms().get(1);
				String rightOp = getSQLString(term2, index, true);
				String result = String.format(expressionFormat, leftOp, rightOp);
				if (useBrackets) {
					return String.format("(%s)", result);
				} else {
					return result;
				}
			} else {
				if (functionSymbol == OBDAVocabulary.SPARQL_REGEX) {
					boolean caseinSensitive = false;
					boolean multiLine = false;
					boolean dotAllMode = false;
					if (function.getArity() == 3) {
						if (function.getTerm(2).toString().contains("i")) {
							caseinSensitive = true;
						}
						if (function.getTerm(2).toString().contains("m")) {
							multiLine = true;
						}
						if (function.getTerm(2).toString().contains("s")) {
							dotAllMode = true;
						}
					}
					Term p1 = function.getTerm(0);
					Term p2 = function.getTerm(1);
					
					String column = getSQLString(p1, index, false);
					String pattern = getSQLString(p2, index, false);
					return sqladapter.sqlRegex(column, pattern, caseinSensitive, multiLine, dotAllMode);
				}
				else
					throw new RuntimeException("Cannot translate boolean function: " + functionSymbol);
			}
			
		} else if (functionSymbol instanceof NumericalOperationPredicate) {
			String expressionFormat = getNumericalOperatorString(functionSymbol);
			String leftOp = getSQLString(term1, index, true);
			Term term2 = function.getTerms().get(1);
			String rightOp = getSQLString(term2, index, true);
			String result = String.format(expressionFormat, leftOp, rightOp);
			if (useBrackets) {
				return String.format("(%s)", result);
			} else {
				return result;
			}
			
		} else {
			String functionName = functionSymbol.toString();
			if (functionName.equals(OBDAVocabulary.QUEST_CAST.getName())) {
				String columnName = getSQLString(function.getTerm(0), index, false);
				String datatype = ((Constant) function.getTerm(1)).getValue();
				int sqlDatatype = -1;
				if (datatype.equals(OBDAVocabulary.RDFS_LITERAL_URI)) {
					sqlDatatype = Types.VARCHAR;
				}
				if (isStringColType(function, index)) {
					return columnName;
				} else {
					return sqladapter.sqlCast(columnName, sqlDatatype);
				}
			} else if (functionName.equals(OBDAVocabulary.SPARQL_STR.getName())) {
				String columnName = getSQLString(function.getTerm(0), index, false);
				if (isStringColType(function, index)) {
					return columnName;
				} else {
					return sqladapter.sqlCast(columnName, Types.VARCHAR);
				}
			} else if (functionName.equals(OBDAVocabulary.REPLACE.getName())) {
				String orig = getSQLString(function.getTerm(0), index, false);
				String out_str = getSQLString(function.getTerm(1), index, false);
				String in_str = getSQLString(function.getTerm(2), index, false);
				String result = sqladapter.strreplace(orig, out_str, in_str);
				return result;
			} 
			 else if (functionName.equals(OBDAVocabulary.CONCAT.getName())) {
					String left = getSQLString(function.getTerm(0), index, false);
					String right = getSQLString(function.getTerm(1), index, false);
					String result = sqladapter.strconcat(new String[]{left, right});
					return result;
				} 
		}

		/*
		 * The atom must be of the form uri("...", x, y)
		 */
		// String functionName = function.getFunctionSymbol().toString();
		if ((functionSymbol instanceof URITemplatePredicate) || (functionSymbol instanceof BNodePredicate)) {
			return getSQLStringForTemplateFunction(function, index);
		} 
		else {
			throw new RuntimeException("Unexpected function in the query: " + function);
		}
	}

	/***
	 * Returns the valid SQL lexical form of rdf literals based on the current
	 * database and the datatype specified in the function predicate.
	 * 
	 * <p>
	 * For example, if the function is xsd:boolean, and the current database is
	 * H2, the SQL lexical form would be for "true" "TRUE" (or any combination
	 * of lower and upper case) or "1" is always
	 * 
	 * @param constant
	 * @return
	 */
	private String getSQLLexicalForm(ValueConstant constant) {
		String sql = null;
		if (constant.getType() == COL_TYPE.BNODE || constant.getType() == COL_TYPE.LITERAL || constant.getType() == COL_TYPE.OBJECT
				|| constant.getType() == COL_TYPE.STRING) {
			sql = "'" + constant.getValue() + "'";
		} 
		else if (constant.getType() == COL_TYPE.BOOLEAN) {
			String value = constant.getValue().toLowerCase();
			if (value.equals("1") || value.equals("true") || value.equals("t")) {
				sql = sqladapter.getSQLLexicalFormBoolean(true);
			} 
			else if (value.equals("0") || value.equals("false") || value.equals("f")) {
				sql = sqladapter.getSQLLexicalFormBoolean(false);
			} 
			else {
				throw new RuntimeException("Invalid lexical form for xsd:boolean. Found: " + value);
			}
		} 
		else if (constant.getType() == COL_TYPE.DATETIME ) {
			sql = sqladapter.getSQLLexicalFormDatetime(constant.getValue());
		}
		else if (constant.getType() == COL_TYPE.DATETIME_STAMP ) {
			sql = sqladapter.getSQLLexicalFormDatetimeStamp(constant.getValue());
		}
		else if (constant.getType() == COL_TYPE.DECIMAL || constant.getType() == COL_TYPE.DOUBLE
				|| constant.getType() == COL_TYPE.INTEGER || constant.getType() == COL_TYPE.LONG
                || constant.getType() == COL_TYPE.FLOAT || constant.getType() == COL_TYPE.NON_POSITIVE_INTEGER
                || constant.getType() == COL_TYPE.INT || constant.getType() == COL_TYPE.UNSIGNED_INT
                || constant.getType() == COL_TYPE.NEGATIVE_INTEGER
                || constant.getType() == COL_TYPE.POSITIVE_INTEGER || constant.getType() == COL_TYPE.NON_NEGATIVE_INTEGER) {
			sql = constant.getValue();
		} 
		else {
			sql = "'" + constant.getValue() + "'";
		}
		return sql;

	}
	


	/**
	 * Returns the SQL string for the boolean operator, including placeholders
	 * for the terms to be used, e.g., %s = %s, %s IS NULL, etc.
	 * 
	 * @param functionSymbol
	 * @return
	 */
	private String getBooleanOperatorString(Predicate functionSymbol) {
		String operator = null;
		if (functionSymbol.equals(OBDAVocabulary.EQ)) {
			operator = EQ_OPERATOR;
		} else if (functionSymbol.equals(OBDAVocabulary.NEQ)) {
			operator = NEQ_OPERATOR;
		} else if (functionSymbol.equals(OBDAVocabulary.GT)) {
			operator = GT_OPERATOR;
		} else if (functionSymbol.equals(OBDAVocabulary.GTE)) {
			operator = GTE_OPERATOR;
		} else if (functionSymbol.equals(OBDAVocabulary.LT)) {
			operator = LT_OPERATOR;
		} else if (functionSymbol.equals(OBDAVocabulary.LTE)) {
			operator = LTE_OPERATOR;
		} else if (functionSymbol.equals(OBDAVocabulary.AND)) {
			operator = AND_OPERATOR;
		} else if (functionSymbol.equals(OBDAVocabulary.OR)) {
			operator = OR_OPERATOR;
		} else if (functionSymbol.equals(OBDAVocabulary.NOT)) {
			operator = NOT_OPERATOR;
		} else if (functionSymbol.equals(OBDAVocabulary.IS_NULL)) {
			operator = IS_NULL_OPERATOR;
		} else if (functionSymbol.equals(OBDAVocabulary.IS_NOT_NULL)) {
			operator = IS_NOT_NULL_OPERATOR;
		} else if (functionSymbol.equals(OBDAVocabulary.IS_TRUE)) {
			operator = IS_TRUE_OPERATOR;
		} else if (functionSymbol.equals(OBDAVocabulary.SPARQL_LIKE)) {
			operator = LIKE_OPERATOR;
		} else if (functionSymbol.equals(OBDAVocabulary.SPARQL_REGEX)) {
			operator = ""; //we do not need the operator for regex, it should not be used, because the sql adapter will take care of this
		} 
		else {
			throw new RuntimeException("Unknown boolean operator: " + functionSymbol);
		}
		return operator;
	}

	private String getNumericalOperatorString(Predicate functionSymbol) {
		String operator;
		if (functionSymbol.equals(OBDAVocabulary.ADD)) {
			operator = ADD_OPERATOR;
		} else if (functionSymbol.equals(OBDAVocabulary.SUBTRACT)) {
			operator = SUBTRACT_OPERATOR;
		} else if (functionSymbol.equals(OBDAVocabulary.MULTIPLY)) {
			operator = MULTIPLY_OPERATOR;
		} else {
			throw new RuntimeException("Unknown numerical operator: " + functionSymbol);
		}
		return operator;
	}
    /**
	 * Utility class to resolve "database" atoms to view definitions ready to be
	 * used in a FROM clause, and variables, to column references defined over
	 * the existing view definitons of a query.
	 */
	public class QueryAliasIndex {

		Map<Function, String> viewNames = new HashMap<>();
		Map<Function, String> tableNames = new HashMap<>();
		Map<Function, DataDefinition> dataDefinitions = new HashMap<>();
		Map<Variable, LinkedHashSet<String>> columnReferences = new HashMap<>();

		int dataTableCount = 0;
		boolean isEmpty = false;

		public QueryAliasIndex(CQIE query) {
			List<Function> body = query.getBody();
			generateViews(body);
		}

		private void generateViews(List<Function> atoms) {
			for (Function atom : atoms) {
				/*
				 * This will be called recursively if necessary
				 */
				generateViewsIndexVariables(atom);
			}
		}

		/***
		 * We assiciate each atom to a view definition. This will be
		 * <p>
		 * "tablename" as "viewX" or
		 * <p>
		 * (some nested sql view) as "viewX"
		 * 
		 * <p>
		 * View definitions are only done for data atoms. Join/LeftJoin and
		 * boolean atoms are not associated to view definitions.
		 * 
		 * @param atom
		 */
		private void generateViewsIndexVariables(Function atom) {
			if (atom.getFunctionSymbol() instanceof BooleanOperationPredicate) {
				return;
			} else if (atom.getFunctionSymbol() instanceof AlgebraOperatorPredicate) {
				List<Term> lit = atom.getTerms();
				for (Term subatom : lit) {
					if (subatom instanceof Function) {
						generateViewsIndexVariables((Function) subatom);
					}
				}
			}

			Predicate tablePredicate = atom.getFunctionSymbol();
			String tableName = tablePredicate.toString();
			DataDefinition def = metadata.getDefinition(tableName);
			if (def == null) {
				/*
				 * There is no definition for this atom, its not a database
				 * predicate, the query is empty.
				 */
				isEmpty = true;
				return;
			}
			dataTableCount += 1;
			viewNames.put(atom, String.format(VIEW_NAME, dataTableCount));
			tableNames.put(atom, def.getName());
			dataDefinitions.put(atom, def);
			
			indexVariables(atom);
		}

		private void indexVariables(Function atom) {
			DataDefinition def = dataDefinitions.get(atom);
			String viewName = viewNames.get(atom);
			for (int index = 0; index < atom.getTerms().size(); index++) {
				Term term = atom.getTerms().get(index);
				if (!(term instanceof Variable)) {
					continue;
				}
				LinkedHashSet<String> references = columnReferences.get(term);
				if (references == null) {
					references = new LinkedHashSet<>();
					columnReferences.put((Variable) term, references);
				}
				String columnName = def.getAttributeName(index + 1);
				String reference = sqladapter.sqlQualifiedColumn(viewName, columnName);
				references.add(reference);
			}
		}

		/***
		 * Returns all the column aliases that correspond to this variable,
		 * across all the DATA atoms in the query (not algebra operators or
		 * boolean conditions.
		 * 
		 * @param var
		 *            The variable we want the referenced columns.
		 */
		public LinkedHashSet<String> getColumnReferences(Variable var) {
			return columnReferences.get(var);
		}

		/***
		 * Generates the view definition, i.e., "tablename viewname".
		 */
		public String getViewDefinition(Function atom) {
			DataDefinition def = dataDefinitions.get(atom);
			if (def instanceof TableDefinition) {
				return sqladapter.sqlTableName(tableNames.get(atom), viewNames.get(atom));
			} else if (def instanceof ViewDefinition) {
				return String.format("(%s) %s", ((ViewDefinition) def).getStatement(), viewNames.get(atom));
			}
			throw new RuntimeException("Impossible to get data definition for: " + atom + ", type: " + def);
		}

		public String getView(Function atom) {
			return viewNames.get(atom);
		}

		public String getColumnReference(Function atom, int column) {
			String viewName = getView(atom);
			DataDefinition def = dataDefinitions.get(atom);
			String columnname = def.getAttributeName(column + 1);
			return sqladapter.sqlQualifiedColumn(viewName, columnname);
		}
	}
}<|MERGE_RESOLUTION|>--- conflicted
+++ resolved
@@ -36,6 +36,7 @@
 import it.unibz.krdb.sql.TableDefinition;
 import it.unibz.krdb.sql.ViewDefinition;
 import it.unibz.krdb.sql.api.Attribute;
+
 import org.openrdf.model.Literal;
 
 import java.sql.Types;
@@ -799,15 +800,12 @@
 			else if (function instanceof BNodePredicate) {
 				// New template based BNODE building functions
 				mainColumn = getSQLStringForTemplateFunction(ov, index);
-<<<<<<< HEAD
 			} 
 			else if (function instanceof StringOperationPredicate) {
 				// Functions returning string values
 				mainColumn = getSQLString(ov, index, false);
 			} 
-=======
-
-			}
+
             else if (function.isArithmeticPredicate()){
                 // For numerical operators, e.g., MUTLIPLY, SUBTRACT, ADDITION
                 String expressionFormat = getNumericalOperatorString(function);
@@ -817,7 +815,6 @@
                 String rightOp = getSQLString(right, index, true);
                 mainColumn = String.format("(" + expressionFormat + ")", leftOp, rightOp);
             }
->>>>>>> 00bbfeb9
 			else {
 				throw new IllegalArgumentException(
 						"Error generating SQL query. Found an invalid function during translation: "
@@ -900,21 +897,17 @@
 			else if (function instanceof BNodePredicate) {
                 type = COL_TYPE.BNODE;
 			}
-<<<<<<< HEAD
 			else if (function instanceof StringOperationPredicate) {
 				type = COL_TYPE.LITERAL;
 			}
-=======
             else if  (ov.isArithmeticFunction()) {
                 type = COL_TYPE.LITERAL;
             }
->>>>>>> 00bbfeb9
 			else {
 				String functionString = function.toString();
 				type = dtfac.getDataType(functionString);
 			}
-		}
-
+		} 
 		else if (ht instanceof URIConstant) {
             type = COL_TYPE.OBJECT;
 		} 
