--- conflicted
+++ resolved
@@ -1860,12 +1860,9 @@
 				viewNames.put(atom, simpleTableViewName);
 			}
 			dataTableCount += 1;
-<<<<<<< HEAD
-			tableNames.put(atom, tableName);
-=======
 			viewNames.put(atom, String.format(VIEW_NAME, dataTableCount));
 			tableNames.put(atom, def.getName());
->>>>>>> ccbcf9db
+
 			dataDefinitions.put(atom, def);
 			
 			indexVariables(atom);
