package it.unibz.krdb.obda.owlrefplatform.core.sql;

/*
 * #%L
 * ontop-reformulation-core
 * %%
 * Copyright (C) 2009 - 2014 Free University of Bozen-Bolzano
 * %%
 * Licensed under the Apache License, Version 2.0 (the "License");
 * you may not use this file except in compliance with the License.
 * You may obtain a copy of the License at
 * 
 *      http://www.apache.org/licenses/LICENSE-2.0
 * 
 * Unless required by applicable law or agreed to in writing, software
 * distributed under the License is distributed on an "AS IS" BASIS,
 * WITHOUT WARRANTIES OR CONDITIONS OF ANY KIND, either express or implied.
 * See the License for the specific language governing permissions and
 * limitations under the License.
 * #L%
 */

import it.unibz.krdb.obda.model.AlgebraOperatorPredicate;
import it.unibz.krdb.obda.model.BNode;
import it.unibz.krdb.obda.model.BooleanOperationPredicate;
import it.unibz.krdb.obda.model.CQIE;
import it.unibz.krdb.obda.model.Constant;
import it.unibz.krdb.obda.model.DataTypePredicate;
import it.unibz.krdb.obda.model.DatalogProgram;
import it.unibz.krdb.obda.model.Function;
import it.unibz.krdb.obda.model.NumericalOperationPredicate;
import it.unibz.krdb.obda.model.OBDAException;
import it.unibz.krdb.obda.model.OBDAQueryModifiers.OrderCondition;
import it.unibz.krdb.obda.model.Predicate;
import it.unibz.krdb.obda.model.Predicate.COL_TYPE;
import it.unibz.krdb.obda.model.Term;
import it.unibz.krdb.obda.model.URIConstant;
import it.unibz.krdb.obda.model.URITemplatePredicate;
import it.unibz.krdb.obda.model.ValueConstant;
import it.unibz.krdb.obda.model.Variable;
import it.unibz.krdb.obda.model.impl.OBDAVocabulary;
import it.unibz.krdb.obda.owlrefplatform.core.basicoperations.DatalogNormalizer;
import it.unibz.krdb.obda.owlrefplatform.core.queryevaluation.DB2SQLDialectAdapter;
import it.unibz.krdb.obda.owlrefplatform.core.queryevaluation.HSQLSQLDialectAdapter;
import it.unibz.krdb.obda.owlrefplatform.core.queryevaluation.JDBCUtility;
import it.unibz.krdb.obda.owlrefplatform.core.queryevaluation.SQLDialectAdapter;
import it.unibz.krdb.obda.owlrefplatform.core.srcquerygeneration.SQLQueryGenerator;
import it.unibz.krdb.obda.utils.DatalogDependencyGraphGenerator;
import it.unibz.krdb.obda.utils.QueryUtils;
import it.unibz.krdb.sql.DBMetadata;
import it.unibz.krdb.sql.DataDefinition;
import it.unibz.krdb.sql.TableDefinition;
import it.unibz.krdb.sql.ViewDefinition;
import it.unibz.krdb.sql.api.Attribute;

import java.sql.Types;
import java.util.Collection;
import java.util.HashMap;
import java.util.HashSet;
import java.util.Iterator;
import java.util.LinkedHashSet;
import java.util.LinkedList;
import java.util.List;
import java.util.Map;
import java.util.Set;

import org.openrdf.model.Literal;
import org.slf4j.LoggerFactory;

import com.google.common.base.Joiner;
import com.google.common.collect.HashMultimap;
import com.google.common.collect.Lists;
import com.google.common.collect.Multimap;

/**
 * This class generates a SQL string from the datalog program coming from the
 * unfolder.
 * 
 * @author mrezk, mariano, guohui
 * 
 */
public class SQLGenerator implements SQLQueryGenerator {

	private static final long serialVersionUID = 7477161929752147045L;

	/**
	 * Operator symbols
	 */
	private static final String EQ_OPERATOR = "%s = %s";
	private static final String NEQ_OPERATOR = "%s <> %s";
	private static final String GT_OPERATOR = "%s > %s";
	private static final String GTE_OPERATOR = "%s >= %s";
	private static final String LT_OPERATOR = "%s < %s";
	private static final String LTE_OPERATOR = "%s <= %s";
	private static final String AND_OPERATOR = "%s AND %s";
	private static final String OR_OPERATOR = "%s OR %s";
	private static final String NOT_OPERATOR = "NOT %s";
	private static final String IS_NULL_OPERATOR = "%s IS NULL";
	private static final String IS_NOT_NULL_OPERATOR = "%s IS NOT NULL";

	private static final String ADD_OPERATOR = "%s + %s";
	private static final String SUBSTRACT_OPERATOR = "%s - %s";
	private static final String MULTIPLY_OPERATOR = "%s * %s";

	private static final String LIKE_OPERATOR = "%s LIKE %s";

	private static final String INDENT = "    ";

	private static final String IS_TRUE_OPERATOR = "%s IS TRUE";

	/**
	 * Formatting template
	 */
	private static final String VIEW_NAME = "Q%sVIEW%s";
	private static final String VIEW_ANS_NAME = "Q%sView";

	private final DBMetadata metadata;
	private final JDBCUtility jdbcutil;
	private final SQLDialectAdapter sqladapter;
	private final String QUEST_TYPE = "QuestType";

	private boolean isDistinct = false;
	private boolean isOrderBy = false;
	private boolean isSI = false;

	private boolean havingCond = false;
	private String havingStr = "";

	private Map<String, Integer> uriRefIds;

	private Multimap<Predicate, CQIE> ruleIndex;

	private Map<Predicate, String> sqlAnsViewMap;

	private static final org.slf4j.Logger log = LoggerFactory
			.getLogger(SQLGenerator.class);

	/**
	 * This method is in charge of generating the SQL query from a Datalog
	 * program
	 * 
	 * @param metadata
	 *            This is an instance of {@link #DBMetadata}
	 * @param jdbcutil
	 *            This is the set of useful tools to created JDBC compliant
	 *            queries. It depends on the DB driver, for instance:
	 *            com.mysql.jdbc.Driver. {@see #JDBCUtility}
	 * @param sqladapter
	 *            This contains the syntax that each DB uses. {@see
	 *            #SQLDialectAdapter}
	 */
	public SQLGenerator(DBMetadata metadata, JDBCUtility jdbcutil,
			SQLDialectAdapter sqladapter) {
		this.metadata = metadata;
		this.jdbcutil = jdbcutil;
		this.sqladapter = sqladapter;
	}

	@Override
	public void setUriIds(Map<String, Integer> uriid) {
		this.isSI = true;
		this.uriRefIds = uriid;
	}

	/**
	 * Generates and SQL query ready to be executed by Quest. Each query is a
	 * SELECT FROM WHERE query. To know more about each of these see the inner
	 * method descriptions. Observe that the SQL itself will be done by
	 * {@link #generateQuery(DatalogProgram, List, String, Map, List, Set)}
	 * 
	 * @param queryProgram
	 *            This is an arbitrary Datalog Program. In this program ans
	 *            predicates will be translated to Views.
	 * @param signature
	 *            The Select variables in the SPARQL query
	 */
	@Override
	public String generateSourceQuery(DatalogProgram queryProgram,
			List<String> signature) throws OBDAException {

		normalizeProgram(queryProgram);

		DatalogDependencyGraphGenerator depGraph = new DatalogDependencyGraphGenerator(
				queryProgram);

		sqlAnsViewMap = new HashMap<Predicate, String>();

		ruleIndex = depGraph.getRuleIndex();

		Multimap<Predicate, CQIE> ruleIndexByBodyPredicate = depGraph
				.getRuleIndexByBodyPredicate();

		List<Predicate> predicatesInBottomUp = depGraph
				.getPredicatesInBottomUp();

		List<Predicate> extensionalPredicates = depGraph
				.getExtensionalPredicates();

		isDistinct = hasSelectDistinctStatement(queryProgram);
		isOrderBy = hasOrderByClause(queryProgram);
		if (queryProgram.getQueryModifiers().hasModifiers()) {
			final String indent = "   ";
			final String outerViewName = "SUB_QVIEW";
			String subquery = generateQuery(queryProgram, signature, indent,
					ruleIndex, ruleIndexByBodyPredicate, predicatesInBottomUp,
					extensionalPredicates);

			String modifier = "";
<<<<<<< HEAD

			List<OrderCondition> conditions = queryProgram.getQueryModifiers().getSortConditions();

			List<Variable> groupby = queryProgram.getQueryModifiers().getGroupConditions();
			// if (!groupby.isEmpty()) {
			// subquery += "\n" + sqladapter.sqlGroupBy(groupby, "") + " " +
			// havingStr + "\n";
			// }
			// List<OrderCondition> conditions =
			// query.getQueryModifiers().getSortConditions();

=======
			List<OrderCondition> conditions = queryProgram.getQueryModifiers()
					.getSortConditions();
>>>>>>> 87242ae2
			if (!conditions.isEmpty()) {
				modifier += sqladapter.sqlOrderBy(conditions, outerViewName)
						+ "\n";
			}
			long limit = queryProgram.getQueryModifiers().getLimit();
			long offset = queryProgram.getQueryModifiers().getOffset();
			if (limit != -1 || offset != -1) {
				modifier += sqladapter.sqlSlice(limit, offset) + "\n";
			}

			String sql = "SELECT *\n";
			sql += "FROM (\n";
			sql += subquery + "\n";
			sql += ") " + outerViewName + "\n";
			sql += modifier;
			return sql;
		} else {
			return generateQuery(queryProgram, signature, "", ruleIndex,
					ruleIndexByBodyPredicate, predicatesInBottomUp,
					extensionalPredicates);
		}
	}

	private boolean hasSelectDistinctStatement(DatalogProgram query) {
		boolean toReturn = false;
		if (query.getQueryModifiers().hasModifiers()) {
			toReturn = query.getQueryModifiers().isDistinct();
		}
		return toReturn;
	}

	private boolean hasOrderByClause(DatalogProgram query) {
		boolean toReturn = false;
		if (query.getQueryModifiers().hasModifiers()) {
			final List<OrderCondition> conditions = query.getQueryModifiers()
					.getSortConditions();
			toReturn = (conditions.isEmpty()) ? false : true;
		}
		return toReturn;
	}

	/**
	 * Main method. Generates the full SQL query, taking into account
	 * limit/offset/order by. An important part of this program is
	 * {@link #createViewFrom(Predicate, DBMetadata, Map, DatalogProgram, List)}
	 * that will create a view for every ans prodicate in the Datalog input
	 * program.
	 * 
	 * @param query
	 *            This is a arbitrary Datalog Program. In this program ans
	 *            predicates will be translated to Views.
	 * 
	 * 
	 * @param signature
	 *            The Select variables in the SPARQL query
	 * @param indent
	 * @param ruleIndex
	 *            The index that maps intentional predicates to its rules
	 * @param ruleIndexByBodyPredicate
	 * @param predicatesInBottomUp
	 *            The topologically ordered predicates in
	 *            <code> query </query>. {@link #DatalogDependencyGraphGenerator}
	 * @param extensionalPredicates
	 *            The predicates that are not defined by any rule in <code>
	 *            query </query>
	 * @return
	 * @throws OBDAException
	 */
	private String generateQuery(DatalogProgram query, List<String> signature,
			String indent, Multimap<Predicate, CQIE> ruleIndex,
			Multimap<Predicate, CQIE> ruleIndexByBodyPredicate,
			List<Predicate> predicatesInBottomUp,
			List<Predicate> extensionalPredicates) throws OBDAException {

		int numPreds = predicatesInBottomUp.size();
		int i = 0;

		/**
		 * ANS i > 1
		 */

		// create a view for every ans prodicate in the Datalog input program.
		while (i < numPreds - 1) {
			Predicate pred = predicatesInBottomUp.get(i);
			if (extensionalPredicates.contains(pred)) {
				/*
				 * extensional predicates are defined by DBs
				 */
			} else {
				boolean isAns1 = false;
				createViewFrom(pred, metadata, ruleIndex,
						ruleIndexByBodyPredicate, query, signature, isAns1);
			}
			i++;
		}

		/**
		 * ANS 1
		 */

		// This should be ans1, and the rules defining it.
		Predicate predAns1 = predicatesInBottomUp.get(i);
		Collection<CQIE> ansrules = ruleIndex.get(predAns1);

		List<String> queryStrings = Lists.newArrayListWithCapacity(ansrules
				.size());
		/* Main loop, constructing the SPJ query for each CQ */

		for (CQIE cq : ansrules) {

			/*
			 * Here we normalize so that the form of the CQ is as close to the
			 * form of a normal SQL algebra as possible,
			 */
			boolean isAns1 = true;
			String querystr = generateQueryFromSingleRule(cq, signature, isAns1);

			queryStrings.add(querystr);
		}

		StringBuilder result = createUnionFromSQLList(queryStrings);

		return result.toString();
	}

	/**
	 * Takes a list of SQL strings, and returns SQL1 UNION SQL 2 UNION.... This
	 * method complements {@link #generateQueryFromSingleRule}
	 * 
	 * @param list
	 *            of SQL strings
	 * @return Union of sql queries
	 */
	private StringBuilder createUnionFromSQLList(List<String> queriesStrings) {
		Iterator<String> queryStringIterator = queriesStrings.iterator();
		StringBuilder result = new StringBuilder();
		if (queryStringIterator.hasNext()) {
			result.append(queryStringIterator.next());
		}

		String UNION = null;
		if (isDistinct) {
			UNION = "UNION";
		} else {
			UNION = "UNION ALL";
		}
		while (queryStringIterator.hasNext()) {
			result.append("\n");
			result.append(UNION);
			result.append("\n\n");
			result.append(queryStringIterator.next());
		}
		return result;
	}

	/**
	 * Takes 1 single Datalog rule <code> cq </code> and return the SQL
	 * translation of that rule. It is a helper method for
	 * {@link #generateQuery(DatalogProgram, List, String, Map, List, Set)}
	 * 
	 * @param cq
	 * @param signature
	 * @return
	 * @throws OBDAException
	 */
	public String generateQueryFromSingleRule(CQIE cq, List<String> signature,
			boolean isAns1) throws OBDAException {
		QueryAliasIndex index = new QueryAliasIndex(cq);

		boolean innerdistincts = false;

		// && numberOfQueries == 1
		if (isDistinct) {
			innerdistincts = true;
		}

		String FROM = getFROM(cq.getBody(), index);
		String WHERE = getWHERE(cq.getBody(), index);
<<<<<<< HEAD
		String SELECT = getSelectClause(signature, cq, index, innerdistincts, isAns1);
		String GROUP = getGroupBy(cq.getBody(), index);
=======
		String SELECT = getSelectClause(signature, cq, index, innerdistincts,
				isAns1);
>>>>>>> 87242ae2

		String querystr = SELECT + FROM + WHERE + GROUP;
		return querystr;
	}

	private String getGroupBy(List<Function> body, QueryAliasIndex index) {
		StringBuilder result = new StringBuilder();

		List<Variable> varsInGroupBy = Lists.newArrayList();
		for (Function atom : body) {
			if (atom.getFunctionSymbol().equals(OBDAVocabulary.SPARQL_GROUP)) {
				varsInGroupBy.addAll(QueryUtils.getVariablesInAtom(atom));
			}
		}
		
		List<String> groupReferences = Lists.newArrayList();
		
		for(Variable var : varsInGroupBy) {
			Collection<String> references = index.columnReferences.get(var);
			groupReferences.addAll(references);
		}
		
		if(!groupReferences.isEmpty()) {
			result.append(" GROUP BY " );
			Joiner.on(" , ").appendTo(result, groupReferences);
		}

		return result.toString();
	}

	/**
	 * Here we normalize so that the form of the CQ is as close to the form of a
	 * normal SQL algebra as possible, particularly, no shared variables, only
	 * joins by means of equality. Also, equalities in nested expressions
	 * (JOINS) are kept at their respective levels to generate correct ON and
	 * wHERE clauses.
	 * 
	 * @param cq
	 */
	private void normalizeRule(CQIE cq) {

		// log.debug("Before pushing equalities: \n{}", cq);

		// TODO: Check this!!!
		// DatalogNormalizer.enforceEqualities(cq, false);

		// log.debug("Before folding Joins: \n{}", cq);

		DatalogNormalizer.foldJoinTrees(cq, false);

		// log.debug("Before pulling out equalities: \n{}", cq);

		// we dont need this anymore, done before
		// DatalogNormalizer.pullOutEqualities(cq);

		// log.debug("Before pulling out Left Join Conditions: \n{}", cq);

		// ----- TODO check if we really need ---
		// DatalogNormalizer.pullOutLeftJoinConditions(cq);

		// log.debug("Before pulling up nested references: \n{}", cq);

		DatalogNormalizer.pullUpNestedReferences(cq, false);

		// log.debug("Before adding trivial equalities: \n{}, cq);", cq);

		DatalogNormalizer.addMinimalEqualityToLeftJoin(cq);

		// log.debug("Normalized CQ: \n{}", cq);
	}

	/**
	 * Normalizes a program, i.e., list of rules, in place
	 * 
	 * @param program
	 */
	private void normalizeProgram(DatalogProgram program) {
		for (CQIE rule : program.getRules()) {
			normalizeRule(rule);
		}
	}

	/**
	 * This Method was created to handle the semantics of OPTIONAL when there
	 * are multiple mappings or Unions. It will take mappings of the form
	 * <ul>
	 * <li>Concept <- definition1</li>
	 * <li>Concept <- definition2</li>
	 * </ul>
	 * And will generate a view of the form
	 * <ul>
	 * <li>QConceptView = definition1 UNION definition2
	 * </ul>
	 * This view is stored in the <code>metadata </code>. See
	 * {@link #DBMetadata}
	 * 
	 * The idea is to use the view definition in the case of Union in the
	 * Optionals/LeftJoins
	 * 
	 * @param ruleIndex
	 * @param ruleIndexByBodyPredicate
	 * @param query
	 * @param signature
	 * @throws OBDAException
	 * 
	 * @throws Exception
	 */

	private void createViewFrom(Predicate pred, DBMetadata metadata,
			Multimap<Predicate, CQIE> ruleIndex,
			Multimap<Predicate, CQIE> ruleIndexByBodyPredicate,
			DatalogProgram query, List<String> signature, boolean isAns1)
			throws OBDAException {

		/* Creates BODY of the view query */

		Collection<CQIE> ruleList = ruleIndex.get(pred);

		String unionView;

		List<String> sqls = Lists.newArrayListWithExpectedSize(ruleList.size());

		int headArity = 0;

		for (CQIE rule : ruleList) {
			Function cqHead = rule.getHead();

			// FIXME: the arity of the predicate might be wrong, should be fixed
			// in the unfolder
			// headArity = cqHead.getArity();
			headArity = cqHead.getTerms().size();

			List<String> varContainer = QueryUtils
					.getVariableNamesInAtom(cqHead);

			/* Creates the SQL for the View */
			String sqlQuery = generateQueryFromSingleRule(rule, varContainer,
					isAns1);

			sqls.add(sqlQuery);
		}

		if (sqls.size() == 1) {
			unionView = sqls.iterator().next();
		} else {
			unionView = "(" + Joiner.on(")\n UNION \n (").join(sqls) + ")";
		}

		String viewname = String.format(VIEW_ANS_NAME, pred);
		// String viewname = "Q" + pred + "View";
		/* Creates the View itself */

		List<String> columns = Lists
				.newArrayListWithExpectedSize(3 * headArity);

		// Hard coded variable names
		for (int i = 0; i < headArity; i++) {
			columns.add("v" + i + QUEST_TYPE);
			columns.add("v" + i + "lang");
			columns.add("v" + i);
		}

		ViewDefinition viewU = metadata.createViewDefinition(viewname,
				unionView, columns);
		metadata.add(viewU);
		sqlAnsViewMap.put(pred, unionView);
	}

	/***
	 * Returns a string with boolean conditions formed with the boolean atoms
	 * found in the atoms list.
	 */
	private LinkedHashSet<String> getBooleanConditionsString(
			List<Function> atoms, QueryAliasIndex index) {
		LinkedHashSet<String> conditions = new LinkedHashSet<String>();
		for (int atomidx = 0; atomidx < atoms.size(); atomidx++) {
			Term innerAtom = atoms.get(atomidx);
			Function innerAtomAsFunction = (Function) innerAtom;
			if (innerAtomAsFunction.isBooleanFunction()) {
				String condition = getSQLCondition(innerAtomAsFunction, index);

				conditions.add(condition);
			} else if (innerAtomAsFunction.isDataTypeFunction()) {

				// if (!havingCond) {
				// conditions.add(condition);
				// } else {
				// havingStr = condition;
				// havingCond = false;
				// }
			} else if (innerAtomAsFunction.isDataTypeFunction()) {

				String condition = getSQLString(innerAtom, index, false);
				conditions.add(condition);
			}
		}
		return conditions;
	}

	/***
	 * Returns the SQL for an atom representing an SQL condition (booleans).
	 */
	private String getSQLCondition(Function atom, QueryAliasIndex index) {
		Predicate functionSymbol = atom.getFunctionSymbol();
		if (isUnary(atom)) {
			// For unary boolean operators, e.g., NOT, IS NULL, IS NOT NULL.
			// added also for IS TRUE
			String expressionFormat = getBooleanOperatorString(functionSymbol);
			Term term = atom.getTerm(0);
			String column = getSQLString(term, index, false);
			if (expressionFormat.contains("NOT %s")) {
				// find data type of term and evaluate accordingly
				// int type = 8;
				if (term instanceof Function) {
					Function f = (Function) term;
					if (!f.isDataTypeFunction())
						return String.format(expressionFormat, column);
				}
				int type = getVariableDataType(term, index);
				if (type == Types.INTEGER)
					return String.format("NOT %s > 0", column);
				if (type == Types.DOUBLE)
					return String.format("NOT %s > 0", column);
				if (type == Types.BOOLEAN)
					return String.format("NOT %s", column);
				if (type == Types.VARCHAR)
					return String.format("NOT LENGTH(%s) > 0", column);
				return "0;";
			}
			if (expressionFormat.contains("IS TRUE")) {
				// find data type of term and evaluate accordingly
				// int type = 8;
				int type = getVariableDataType(term, index);
				if (type == Types.INTEGER)
					return String.format("%s > 0", column);
				if (type == Types.DOUBLE)
					return String.format("%s > 0", column);
				if (type == Types.BOOLEAN)
					return String.format("%s", column);
				if (type == Types.VARCHAR)
					return String.format("LENGTH(%s) > 0", column);
				return "1;";
			}
			return String.format(expressionFormat, column);
		} else if (isBinary(atom)) {
			if (atom.isBooleanFunction()) {
				// For binary boolean operators, e.g., AND, OR, EQ, GT, LT, etc.
				// _
				String expressionFormat = getBooleanOperatorString(functionSymbol);
				Term left = atom.getTerm(0);
				Term right = atom.getTerm(1);
				String leftOp = getSQLString(left, index, true);
				String rightOp = getSQLString(right, index, true);
<<<<<<< HEAD
				if (havingCond) {
					// havingCond = false;
					return String.format("HAVING (" + expressionFormat + ")", leftOp, rightOp);
				}
				return String.format("(" + expressionFormat + ")", leftOp, rightOp);
=======
				return String.format("(" + expressionFormat + ")", leftOp,
						rightOp);
>>>>>>> 87242ae2

				// TODO: do this more efficient !!!!

				/*
				 * if (!leftOp.equals("'null'") && !rightOp.equals("'null'")){
				 * return String.format("(" + expressionFormat + ")", leftOp,
				 * rightOp); }else if (leftOp.equals("'null'") &&
				 * !rightOp.equals("'null'")){ expressionFormat=
				 * getBooleanOperatorString(OBDAVocabulary.IS_NULL); return
				 * String.format( expressionFormat , rightOp); }else if
				 * (!leftOp.equals("'null'") && rightOp.equals("'null'")){
				 * expressionFormat=
				 * getBooleanOperatorString(OBDAVocabulary.IS_NULL); return
				 * String.format( expressionFormat , leftOp); }else{ return
				 * "(1=1)"; }
				 */

			} else if (atom.isArithmeticFunction()) {
				// For numerical operators, e.g., MUTLIPLY, SUBSTRACT, ADDITION
				String expressionFormat = getNumericalOperatorString(functionSymbol);
				Term left = atom.getTerm(0);
				Term right = atom.getTerm(1);
				String leftOp = getSQLString(left, index, true);
				String rightOp = getSQLString(right, index, true);
				return String.format("(" + expressionFormat + ")", leftOp,
						rightOp);
			} else {
				throw new RuntimeException("The binary function "
						+ functionSymbol.toString() + " is not supported yet!");
			}
		} else {
			if (functionSymbol == OBDAVocabulary.SPARQL_REGEX) {
				boolean caseinSensitive = false;
				boolean multiLine = false;
				boolean dotAllMode = false;
				if (atom.getArity() == 3) {
					if (atom.getTerm(2).toString().contains("i")) {
						caseinSensitive = true;
					}
					if (atom.getTerm(2).toString().contains("m")) {
						multiLine = true;
					}
					if (atom.getTerm(2).toString().contains("s")) {
						dotAllMode = true;
					}
				}
				Term p1 = atom.getTerm(0);
				Term p2 = atom.getTerm(1);

				String column = getSQLString(p1, index, false);
				String pattern = getSQLString(p2, index, false);
				String sqlRegex = sqladapter.sqlRegex(column, pattern, caseinSensitive,
						multiLine, dotAllMode);
				return sqlRegex;
			} else {
				throw new RuntimeException("The builtin function "
						+ functionSymbol.toString() + " is not supported yet!");
			}
		}
	}

	/**
	 * Returns the table definition for these atoms. By default, a list of atoms
	 * represents JOIN or LEFT JOIN of all the atoms, left to right. All boolean
	 * atoms in the list are considered conditions in the ON clause of the JOIN.
	 * 
	 * <p>
	 * If the list is a LeftJoin, then it can only have 2 data atoms, and it HAS
	 * to have 2 data atoms.
	 * 
	 * <p>
	 * If process boolean operators is enabled, all boolean conditions will be
	 * added to the ON clause of the first JOIN.
	 * 
	 * @param atoms
	 * @param index
	 * @param isTopLevel
	 *            indicates if the list of atoms is actually the main body of
	 *            the conjunctive query. If it is, no JOIN is generated, but a
	 *            cross product with WHERE clause. Moreover, the isLeftJoin
	 *            argument will be ignored.
	 * 
	 * @return
	 */
	private String getTableDefinitions(List<Function> inneratoms,
			QueryAliasIndex index, boolean isTopLevel, boolean isLeftJoin,
			String indent) {
		/*
		 * We now collect the view definitions for each data atom each
		 * condition, and each each nested Join/LeftJoin
		 */
		List<String> tableDefinitions = new LinkedList<String>();
		for (int atomidx = 0; atomidx < inneratoms.size(); atomidx++) {
			Term innerAtom = inneratoms.get(atomidx);
			Function innerAtomAsFunction = (Function) innerAtom;
			String indent2 = indent + INDENT;
			String definition = getTableDefinition(innerAtomAsFunction, index,
					indent2);
			if (!definition.isEmpty()) {
				tableDefinitions.add(definition);
			}
		}

		/*
		 * Now we generate the table definition, this will be either a comma
		 * separated list for TOP level (FROM clause) or a Join/LeftJoin
		 * (possibly nested if there are more than 2 table definitions in the
		 * current list) in case this method was called recursively.
		 */
		StringBuilder tableDefinitionsString = new StringBuilder();

		int size = tableDefinitions.size();
		if (isTopLevel) {
			if (size == 0) {
				tableDefinitionsString.append("(" + jdbcutil.getDummyTable()
						+ ") tdummy ");

			} else {
				Iterator<String> tableDefinitionsIterator = tableDefinitions
						.iterator();
				tableDefinitionsString.append(indent);
				tableDefinitionsString.append(tableDefinitionsIterator.next());
				while (tableDefinitionsIterator.hasNext()) {
					tableDefinitionsString.append(",\n");
					tableDefinitionsString.append(indent);
					tableDefinitionsString.append(tableDefinitionsIterator
							.next());
				}
			}
		} else {
			/*
			 * This is actually a Join or LeftJoin, so we form the JOINs/LEFT
			 * JOINs and the ON clauses
			 */
			String JOIN_KEYWORD = null;
			if (isLeftJoin) {
				JOIN_KEYWORD = "LEFT OUTER JOIN";
			} else {
				JOIN_KEYWORD = "JOIN";
			}
			
//			String JOIN = "\n" + indent + "(\n" + indent + "%s\n" + indent
//					+ JOIN_KEYWORD + "\n" + indent + "%s\n" + indent + ")";

			String JOIN = "" + indent + "" + indent + "%s\n" + indent
					+ JOIN_KEYWORD + "\n" + indent + "%s" + indent + "";
			
			
			if (size == 0) {
				throw new RuntimeException(
						"Cannot generate definition for empty data");
			}
			if (size == 1) {
				return tableDefinitions.get(0);
			}

			/*
			 * To form the JOIN we will cycle through each data definition,
			 * nesting the JOINs as we go. The conditions in the ON clause will
			 * go on the TOP level only.
			 */
			String currentJoin = String.format(JOIN,
					tableDefinitions.get(size - 2),
					tableDefinitions.get(size - 1));
			tableDefinitions.remove(size - 1);
			tableDefinitions.remove(size - 2);

			int currentSize = tableDefinitions.size();
			while (currentSize > 0) {
				currentJoin = String.format(JOIN,
						tableDefinitions.get(currentSize - 1), currentJoin);
				tableDefinitions.remove(currentSize - 1);
				currentSize = tableDefinitions.size();
			}
			tableDefinitions.add(currentJoin);

			tableDefinitionsString.append(currentJoin);
			/*
			 * If there are ON conditions we add them now. We need to remove the
			 * last parenthesis ')' and replace it with ' ON %s)' where %s are
			 * all the conditions
			 */
			String conditions = getConditionsString(inneratoms, index, true,
					indent);

//			if (conditions.length() > 0
//					&& tableDefinitionsString.lastIndexOf(")") != -1) {
//				int lastidx = tableDefinitionsString.lastIndexOf(")");
//				tableDefinitionsString.delete(lastidx,
//						tableDefinitionsString.length());
//				String ON_CLAUSE = String.format("ON\n%s\n " + indent + ")",
//						conditions);
//				tableDefinitionsString.append(ON_CLAUSE);
//			}
			String ON_CLAUSE = String.format(" ON\n%s\n " + indent, conditions);
			tableDefinitionsString.append(ON_CLAUSE);
		}
		return tableDefinitionsString.toString();
	}

	/**
	 * Returns the table definition for the given atom. If the atom is a simple
	 * table or view, then it returns the value as defined by the
	 * QueryAliasIndex. If the atom is a Join or Left Join, it will call
	 * getTableDefinitions on the nested term list.
	 */
	private String getTableDefinition(Function atom, QueryAliasIndex index,
			String indent) {
		Predicate predicate = atom.getFunctionSymbol();
		if (predicate instanceof BooleanOperationPredicate
				|| predicate instanceof NumericalOperationPredicate
				|| predicate instanceof DataTypePredicate) {
			// These don't participate in the FROM clause
			return "";
		} else if (predicate instanceof AlgebraOperatorPredicate) {
			List<Function> innerTerms = new LinkedList<Function>();
			for (Term innerTerm : atom.getTerms()) {
				innerTerms.add((Function) innerTerm);
			}
			if (predicate == OBDAVocabulary.SPARQL_JOIN) {
				String indent2 = indent + INDENT;
				String tableDefinitions = getTableDefinitions(innerTerms,
						index, false, false, indent2);
				return tableDefinitions;
			} else if (predicate == OBDAVocabulary.SPARQL_LEFTJOIN) {
<<<<<<< HEAD
				return getTableDefinitions(innerTerms, index, false, true, indent + INDENT);
			} else if (predicate == OBDAVocabulary.SPARQL_GROUP) {
				return "";
=======
				return getTableDefinitions(innerTerms, index, false, true,
						indent + INDENT);
>>>>>>> 87242ae2
			}
		}

		/*
		 * This is a data atom
		 */
		String def = index.getViewDefinition(atom);
		return def;
	}

	private String getFROM(List<Function> atoms, QueryAliasIndex index) {
		String tableDefinitions = getTableDefinitions(atoms, index, true,
				false, "");
		return "\n FROM \n" + tableDefinitions;
	}

	/**
	 * Generates all the conditions on the given atoms, e.g., shared variables
	 * and boolean conditions. This string can then be used to form a WHERE or
	 * an ON clause.
	 * 
	 * <p>
	 * The method assumes that no variable in this list (or nested ones) referes
	 * to an upper level one.
	 */
	private String getConditionsString(List<Function> atoms,
			QueryAliasIndex index, boolean processShared, String indent) {

		LinkedHashSet<String> equalityConditions = new LinkedHashSet<String>();

		// if (processShared)

		// guohui: After normalization, do we have shared variables?
		// TODO: should we remove this ??
		LinkedHashSet<String> conditionsSharedVariablesAndConstants = getConditionsSharedVariablesAndConstants(
				atoms, index, processShared);
		equalityConditions.addAll(conditionsSharedVariablesAndConstants);
		LinkedHashSet<String> booleanConditions = getBooleanConditionsString(
				atoms, index);

		LinkedHashSet<String> conditions = new LinkedHashSet<String>();
		conditions.addAll(equalityConditions);
		conditions.addAll(booleanConditions);

		/*
		 * Collecting all the conditions in a single string for the ON or WHERE
		 * clause
		 */
		StringBuilder conditionsString = new StringBuilder();
		Iterator<String> conditionsIterator = conditions.iterator();
		if (conditionsIterator.hasNext()) {
			conditionsString.append(indent);
			conditionsString.append(conditionsIterator.next());
		}
		while (conditionsIterator.hasNext()) {
			conditionsString.append(" AND\n");
			conditionsString.append(indent);
			conditionsString.append(conditionsIterator.next());
		}
		return conditionsString.toString();
	}

	/**
	 * Returns the set of variables that participate data atoms (either in this
	 * atom directly or in nested ones). This will recursively collect the
	 * variables references in in this atom, exlcuding those on the right side
	 * of left joins.
	 * 
	 * @param atom
	 * @return
	 */
	private Set<Variable> getVariableReferencesWithLeftJoin(Function atom) {
		if (atom.isDataFunction()) {
			return atom.getVariables();
		}
		if (atom.isBooleanFunction()) {
			return new HashSet<Variable>();
		}
		if (atom.isDataTypeFunction()) {
			return new HashSet<Variable>();
		}
		/*
		 * we have an alebra opertaor (join or left join) if its a join, we need
		 * to collect all the varaibles of each nested atom., if its a left
		 * join, only of the first data/algebra atom (the left atom).
		 */
		boolean isLeftJoin = false;
		boolean foundFirstDataAtom = false;

		if (atom.getFunctionSymbol() == OBDAVocabulary.SPARQL_LEFTJOIN) {
			isLeftJoin = true;
		}
		LinkedHashSet<Variable> innerVariables = new LinkedHashSet<Variable>();
		for (Term t : atom.getTerms()) {
			if (isLeftJoin && foundFirstDataAtom) {
				break;
			}
			Function asFunction = (Function) t;
			if (asFunction.isBooleanFunction()) {
				continue;
			}
			innerVariables
					.addAll(getVariableReferencesWithLeftJoin(asFunction));
			foundFirstDataAtom = true;
		}
		return innerVariables;

	}

	/**
	 * Returns a list of equality conditions that reflect the semantics of the
	 * shared variables in the list of atoms.
	 * <p>
	 * The method assumes that no variables are shared across deeper levels of
	 * nesting (through Join or LeftJoin atoms), it will not call itself
	 * recursively. Nor across upper levels.
	 * 
	 * <p>
	 * When generating equalities recursively, we will also generate a minimal
	 * number of equalities. E.g., if we have A(x), Join(R(x,y), Join(R(y,
	 * x),B(x))
	 * 
	 */
	private LinkedHashSet<String> getConditionsSharedVariablesAndConstants(
			List<Function> atoms, QueryAliasIndex index, boolean processShared) {
		LinkedHashSet<String> equalities = new LinkedHashSet<String>();

		Set<Variable> currentLevelVariables = new LinkedHashSet<Variable>();
		if (processShared) {
			for (Function atom : atoms) {
				currentLevelVariables
						.addAll(getVariableReferencesWithLeftJoin(atom));
			}
		}

		/*
		 * For each variable we collect all the columns that shold be equated
		 * (due to repeated positions of the variable). then we form atoms of
		 * the form "COL1 = COL2"
		 */
		for (Variable var : currentLevelVariables) {
			Collection<String> references = index.getColumnReferences(var);
			if (references.size() < 2) {
				// No need for equality
				continue;
			}
			Iterator<String> referenceIterator = references.iterator();
			String leftColumnReference = referenceIterator.next();
			while (referenceIterator.hasNext()) {
				String rightColumnReference = referenceIterator.next();
				String equality = String.format("(%s = %s)",
						leftColumnReference, rightColumnReference);
				equalities.add(equality);
				leftColumnReference = rightColumnReference;
			}
		}

		for (Function atom : atoms) {
			if (!atom.isDataFunction()) {
				continue;
			}
			for (int idx = 0; idx < atom.getArity(); idx++) {
				Term l = atom.getTerm(idx);
				if (l instanceof Constant) {
					String value = getSQLString(l, index, false);
					String columnReference = index
							.getColumnReference(atom, idx);
					equalities.add(String.format("(%s = %s)", columnReference,
							value));
				}
			}

		}
		return equalities;
	}

	// return variable SQL data type
	private int getVariableDataType(Term term, QueryAliasIndex idx) {
		Function f = (Function) term;
		if (f.isDataTypeFunction()) {
			Predicate p = f.getFunctionSymbol();
			if (p.toString() == OBDAVocabulary.XSD_BOOLEAN_URI)
				return Types.BOOLEAN;
			if (p.toString() == OBDAVocabulary.XSD_INT_URI)
				return Types.INTEGER;
			if (p.toString() == OBDAVocabulary.XSD_INTEGER_URI)
				return Types.INTEGER;
			if (p.toString() == OBDAVocabulary.XSD_DOUBLE_URI)
				return Types.DOUBLE;
			if (p.toString() == OBDAVocabulary.XSD_STRING_URI)
				return Types.VARCHAR;
			if (p.toString() == OBDAVocabulary.RDFS_LITERAL_URI)
				return Types.VARCHAR;
		}
		// Return varchar for unknown
		return Types.VARCHAR;
	}

	private String getWHERE(List<Function> atoms, QueryAliasIndex index) {
		String conditions = getConditionsString(atoms, index, false, "");
		if (conditions.isEmpty()) {
			return "";
		}
		return "\nWHERE \n" + conditions;
	}

	/**
	 * produces the select clause of the sql query for the given CQIE
	 * 
	 * @param q
	 *            the query
	 * @return the sql select clause
	 */
	private String getSelectClause(List<String> signature, CQIE query,
			QueryAliasIndex index, boolean distinct, boolean isAns1)
			throws OBDAException {
		/*
		 * If the head has size 0 this is a boolean query.
		 */
		List<Term> headterms = query.getHead().getTerms();
		StringBuilder sb = new StringBuilder();

		sb.append("SELECT ");
		if (distinct) {
			sb.append("DISTINCT ");
		}
		if (headterms.size() == 0) {
			sb.append("true as x");
			return sb.toString();
		}

		Iterator<Term> hit = headterms.iterator();
		int hpos = 0;

		while (hit.hasNext()) {
			Term ht = hit.next();

			String varName;

			/*
			 * When isAns1 is true, we need to use the <code>signature</code>
			 * for the varName
			 */
			if (isAns1) {
				varName = signature.get(hpos);
			} else {
				varName = "v" + hpos;
			}

<<<<<<< HEAD
			String typeColumn = getTypeColumnForSELECT(ht, varName);
=======
			String typeColumn = getTypeColumnForSELECT(ht, varName, index);
>>>>>>> 87242ae2
			String mainColumn = getMainColumnForSELECT(ht, varName, index);
			String langColumn = getLangColumnForSELECT(ht, varName, index);

			sb.append("\n   ");
			sb.append(typeColumn);
			sb.append(", ");
			sb.append(langColumn);
			sb.append(", ");
			sb.append(mainColumn);
			if (hit.hasNext()) {
				sb.append(", ");
			}
			hpos++;
		}
		return sb.toString();
	}

	private String getMainColumnForSELECT(Term ht, String varName,
			QueryAliasIndex index) {

		String mainColumn = null;

		String mainTemplate = "%s AS %s";

		if (ht instanceof URIConstant) {
			URIConstant uc = (URIConstant) ht;
			mainColumn = jdbcutil.getSQLLexicalForm(uc.getURI().toString());
		} else if (ht instanceof Variable) {
			Variable termVar = (Variable) ht;
			mainColumn = getSQLString(termVar, index, false);

		} else if (ht == OBDAVocabulary.NULL) {
			mainColumn = "NULL";
		} else if (ht instanceof Function) {
			/*
			 * if it's a function we need to get the nested value if its a
			 * datatype function or we need to do the CONCAT if its URI(....).
			 */
			Function ov = (Function) ht;
			Predicate function = ov.getFunctionSymbol();
			String functionString = function.toString();

			/*
			 * Adding the column(s) with the actual value(s)
			 */
			if (function instanceof DataTypePredicate) {
				/*
				 * Case where we have a typing function in the head (this is the
				 * case for all literal columns
				 */
				String termStr = null;
				int size = ov.getTerms().size();
				if ((function instanceof Literal) || size > 2) {
					termStr = getSQLStringForTemplateFunction(ov, index);
				} else {
					Term term = ov.getTerms().get(0);
					if (term instanceof ValueConstant) {
						termStr = jdbcutil
								.getSQLLexicalForm((ValueConstant) term);
					} else {
						termStr = getSQLString(term, index, false);
					}
				}
				mainColumn = termStr;

			} else if (functionString.equals(OBDAVocabulary.QUEST_URI)) {

				/*
				 * New template based URI building functions
				 */
				mainColumn = getSQLStringForTemplateFunction(ov, index);

			} else if (functionString.equals(OBDAVocabulary.QUEST_BNODE)) {
				/*
				 * New template based BNODE building functions
				 */
				mainColumn = getSQLStringForTemplateFunction(ov, index);

				// Aggregates
			} else if (functionString.equals("Count")) {
				mainColumn = "COUNT(" + getSQLStringForTemplateFunction((Function) ov.getTerm(0), index) + ")";

			} else if (functionString.equals("Sum")) {
				mainColumn = "SUM(" + getSQLStringForTemplateFunction((Function) ov.getTerm(0), index) + ")";

			} else if (functionString.equals("Avg")) {
				mainColumn = "AVG(" + getSQLStringForTemplateFunction((Function) ov.getTerm(0), index) + ")";

			} else if (functionString.equals("Min")) {
			mainColumn = "MIN(" + getSQLStringForTemplateFunction((Function) ov.getTerm(0), index) + ")";

			} else if (functionString.equals("Max")) {
				mainColumn = "MAX(" + getSQLStringForTemplateFunction((Function) ov.getTerm(0), index) + ")";

			} else {
				throw new IllegalArgumentException(
						"Error generating SQL query. Found an invalid function during translation: "
								+ ov.toString());
			}
		} else {
			throw new RuntimeException("Cannot generate SELECT for term: "
					+ ht.toString());
		}

		/*
		 * If the we have a column we need to still CAST to VARCHAR
		 */
		if (mainColumn.charAt(0) != '\'' && mainColumn.charAt(0) != '(') {
			if (!isStringColType(ht, index)) {
				mainColumn = sqladapter.sqlCast(mainColumn, Types.VARCHAR);
			}
		}
		String format = String.format(mainTemplate, mainColumn,
				sqladapter.sqlQuote(varName));

		return format;
	}

	private String getLangColumnForSELECT(Term ht, String varName,
			QueryAliasIndex index) {

		String langStr = "%s AS \"%sLang\"";

		// String varName = signature.get(hpos);
		if (ht instanceof Function) {
			Function ov = (Function) ht;
			Predicate function = ov.getFunctionSymbol();

			if (function == OBDAVocabulary.RDFS_LITERAL
					|| function == OBDAVocabulary.RDFS_LITERAL_LANG)
				if (ov.getTerms().size() > 1) {
					/*
					 * Case for rdf:literal s with a language, we need to select
					 * 2 terms from ".., rdf:literal(?x,"en"),
					 * 
					 * and signature "name" * we will generate a select with the
					 * projection of 2 columns
					 * 
					 * , 'en' as nameqlang, view.colforx as name,
					 */
					String lang = null;
					int last = ov.getTerms().size() - 1;
					Term langTerm = ov.getTerms().get(last);
					if (langTerm == OBDAVocabulary.NULL) {

						if (sqladapter instanceof HSQLSQLDialectAdapter) {
							lang = "CAST(NULL AS VARCHAR(3))";
						} else {
							lang = "NULL";
						}

					} else if (langTerm instanceof ValueConstant) {
						lang = jdbcutil
								.getSQLLexicalForm((ValueConstant) langTerm);
					} else {
						lang = getSQLString(langTerm, index, false);
					}
					return (String.format(langStr, lang, varName));
				}
		}


		if (sqladapter instanceof HSQLSQLDialectAdapter) {
			return (String.format(langStr, "CAST(NULL AS VARCHAR(3))", varName));
		} 
		return (String.format(langStr,  "NULL", varName));



	}

	private String getTypeColumnForSELECT(Term ht, String varName,
			QueryAliasIndex index) {

		String typeStr = "%s AS \"%sQuestType\"";

		if (ht instanceof Function) {
			Function ov = (Function) ht;
			Predicate function = ov.getFunctionSymbol();
			String functionString = function.getName();

			/*
			 * Adding the ColType column to the projection (used in the result
			 * set to know the type of constant)
			 */

			// TODO: DO NOT use magic numbers, extract them to constants
<<<<<<< HEAD

			if (functionString.equals("Count")) {
				return (String.format(typeStr, 4, varName));
			}
			if (functionString.equals("Sum")) {
				return (String.format(typeStr, 5, varName));
			}
			if (functionString.equals("Avg")) {
				return (String.format(typeStr, 5, varName));
			}
			if (functionString.equals("Min")) {
				return (String.format(typeStr, 5, varName));
			}
			if (functionString.equals("Max")) {
				return (String.format(typeStr, 5, varName));
			}

			if (functionString.equals(OBDAVocabulary.XSD_BOOLEAN.getName().toString())) {
=======
			if (functionString.equals(OBDAVocabulary.XSD_BOOLEAN.getName()
					.toString())) {
>>>>>>> 87242ae2
				return (String.format(typeStr, 9, varName));
			} else if (functionString.equals(OBDAVocabulary.XSD_DATETIME_URI)) {
				return (String.format(typeStr, 8, varName));
			} else if (functionString.equals(OBDAVocabulary.XSD_DECIMAL_URI)) {
				return (String.format(typeStr, 5, varName));
			} else if (functionString.equals(OBDAVocabulary.XSD_DOUBLE_URI)) {
				return (String.format(typeStr, 6, varName));
			} else if (functionString.equals(OBDAVocabulary.XSD_INTEGER_URI)) {
				return (String.format(typeStr, 4, varName));
			} else if (functionString.equals(OBDAVocabulary.XSD_STRING_URI)) {
				return (String.format(typeStr, 7, varName));
			} else if (functionString.equals(OBDAVocabulary.RDFS_LITERAL_URI)) {
				return (String.format(typeStr, 3, varName));
			} else if (functionString.equals(OBDAVocabulary.QUEST_URI)) {
				return (String.format(typeStr, 1, varName));
			} else if (functionString.equals(OBDAVocabulary.QUEST_BNODE)) {
				return (String.format(typeStr, 2, varName));
			}
		} else if (ht instanceof URIConstant) {
			return (String.format(typeStr, 1, varName));
		} else if (ht == OBDAVocabulary.NULL) {
			return (String.format(typeStr, 0, varName));
		} else if (ht instanceof Variable) {
<<<<<<< HEAD
			return (String.format(typeStr, 1, varName));
=======
			/*
			 * var itself does not have the info of type. We try to find the
			 * type from the index.
			 */

			Variable var = (Variable) ht;
			Collection<String> columnRefs = index.getColumnReferences(var);

			if (columnRefs == null || columnRefs.size() == 0) {
				throw new RuntimeException(
						"Unbound variable found in WHERE clause: " + var);
			}

			for (String columnRef : columnRefs) {
				// for instance, columnRef is `Qans4View`.`v1`
				String columnType, tableColumnType;

				String[] splits = columnRef.split("\\.");

				String quotedTable = splits[0];
				String column = unquote(splits[1]);

				DataDefinition definition = metadata.getDefinition(quotedTable);
				/*
				 * If the var is defined in a ViewDefinition, then there is a
				 * column for the type and we just need to refer to that column
				 */
				if (definition instanceof ViewDefinition) {
					// for instance, tableColumnType becomes
					// `Qans4View`.`v1QuestType`
					columnType = column + QUEST_TYPE;
					tableColumnType = sqladapter.sqlQualifiedColumn(
							quotedTable, columnType);
					return (String.format(typeStr, tableColumnType, varName));
				}

			}

			/*
			 * Here we cannot find the type from the index. Assume it is a URI
			 */
			return String.format(typeStr, 1, varName);

>>>>>>> 87242ae2
		}
		throw new RuntimeException("Cannot generate SELECT for term: "
				+ ht.toString());

	}

	private static String unquote(String string) {
		if (string.charAt(0) == '\'' || string.charAt(0) == '\"'
				|| string.charAt(0) == '`') {
			return string.substring(1, string.length() - 1);
		}
		return string;
	}

	public String getSQLStringForTemplateFunction(Function ov,
			QueryAliasIndex index) {
		/*
		 * The first inner term determines the form of the result
		 */
		Term t = ov.getTerms().get(0);
		Term c;

		String literalValue = "";

		if (t instanceof ValueConstant || t instanceof BNode) {
			/*
			 * The function is actually a template. The first parameter is a
			 * string of the form http://.../.../ or empty "{}" with place
			 * holders of the form {}. The rest are variables or constants that
			 * should be put in place of the palce holders. We need to tokenize
			 * and form the CONCAT
			 */
			if (t instanceof BNode) {
				c = (BNode) t;
				literalValue = ((BNode) t).getValue();
			} else {
				c = (ValueConstant) t;
				literalValue = ((ValueConstant) t).getValue();
			}
			Predicate pred = ov.getFunctionSymbol();

			// @formatter.off
			String replace1 = "REPLACE(REPLACE(REPLACE(REPLACE(REPLACE(REPLACE(REPLACE(REPLACE(REPLACE(REPLACE("
					+ "REPLACE(REPLACE(REPLACE(REPLACE(REPLACE(REPLACE(REPLACE(REPLACE(REPLACE(";
			String replace2 = ",' ', '%20')," + "'!', '%21')," + "'@', '%40'),"
					+ "'#', '%23')," + "'$', '%24')," + "'&', '%26'),"
					+ "'*', '%42'), " + "'(', '%28'), " + "')', '%29'), "
					+ "'[', '%5B'), " + "']', '%5D'), " + "',', '%2C'), "
					+ "';', '%3B'), " + "':', '%3A'), " + "'?', '%3F'), "
					+ "'=', '%3D'), " + "'+', '%2B'), " + "'''', '%22'), "
					+ "'/', '%2F')";
			// @formatter.on

			String template = trim(literalValue);
			String[] split = template.split("[{][}]");

			List<String> vex = new LinkedList<String>();
			if (split.length > 0 && !split[0].isEmpty()) {
				vex.add(jdbcutil.getSQLLexicalForm(split[0]));
			}

			/*
			 * New we concat the rest of the function, note that if there is
			 * only 1 element there is nothing to concatenate
			 */
			if (ov.getTerms().size() > 1) {
				int size = ov.getTerms().size();
				if (pred == OBDAVocabulary.RDFS_LITERAL
						|| pred == OBDAVocabulary.RDFS_LITERAL_LANG) {
					size--;
				}
				for (int termIndex = 1; termIndex < size; termIndex++) {
					Term currentTerm = ov.getTerms().get(termIndex);
					String repl = "";
					if (isStringColType(currentTerm, index)) {
						repl = replace1
								+ (getSQLString(currentTerm, index, false))
								+ replace2;
					} else {
						repl = replace1
								+ sqladapter
										.sqlCast(
												getSQLString(currentTerm,
														index, false),
												Types.VARCHAR) + replace2;
					}
					vex.add(repl);
					if (termIndex < split.length) {
						vex.add(jdbcutil.getSQLLexicalForm(split[termIndex]));
					}
				}
			}

			if (vex.size() == 1) {

				return vex.get(0);
			}
			String[] params = new String[vex.size()];
			int i = 0;
			for (String param : vex) {
				params[i] = param;
				i += 1;
			}
			return getStringConcatenation(sqladapter, params);

		} else if (t instanceof Variable) {
			/*
			 * The function is of the form uri(x), we need to simply return the
			 * value of X
			 */
			return getSQLString(((Variable) t), index, false);

		} else if (t instanceof URIConstant) {
			/*
			 * The function is of the form uri("http://some.uri/"), i.e., a
			 * concrete URI, we return the string representing that URI.
			 */
			URIConstant uc = (URIConstant) t;
			return jdbcutil.getSQLLexicalForm(uc.getURI().toString());
		}

		/*
		 * Unsupported case
		 */
		throw new IllegalArgumentException(
				"Error, cannot generate URI constructor clause for a term: "
						+ ov.toString());

	}

	private String getStringConcatenation(SQLDialectAdapter adapter,
			String[] params) {
		String toReturn = sqladapter.strconcat(params);
		if (adapter instanceof DB2SQLDialectAdapter) {
			/*
			 * A work around to handle DB2 (>9.1) issue SQL0134N: Improper use
			 * of a string column, host variable, constant, or function name.
			 * http
			 * ://publib.boulder.ibm.com/infocenter/db2luw/v9r5/index.jsp?topic
			 * =%2Fcom.ibm.db2.luw.messages.sql.doc%2Fdoc%2Fmsql00134n.html
			 */
			if (isDistinct || isOrderBy) {
				return adapter.sqlCast(toReturn, Types.VARCHAR);
			}
		}
		return toReturn;
	}

	private boolean isStringColType(Term term, QueryAliasIndex index) {
		if (term instanceof Function) {
			Function function = (Function) term;
			Predicate functionSymbol = function.getFunctionSymbol();
			if (functionSymbol instanceof URITemplatePredicate) {
				/*
				 * A URI function always returns a string, thus it is a string
				 * column type.
				 */
				if (isSI)
					return false;
				return true;
			} else {
				if (isUnary(function)) {
					/*
					 * Update the term with the parent term's first parameter.
					 * Note: this method is confusing :(
					 */
					term = function.getTerm(0);
					return isStringColType(term, index);
				}
			}
		} else if (term instanceof Variable) {
			Collection<String> viewdef = index
					.getColumnReferences((Variable) term);
			String def = viewdef.iterator().next();
			String col = trim(def.split("\\.")[1]);
			String table = def.split("\\.")[0];
			if (def.startsWith("QVIEW")) {
				Map<Function, String> views = index.viewNames;
				for (Function func : views.keySet()) {
					String value = views.get(func);
					if (value.equals(def.split("\\.")[0])) {
						table = func.getFunctionSymbol().toString();
						break;
					}
				}
			}
			List<TableDefinition> tables = metadata.getTableList();
			for (TableDefinition tabledef : tables) {
				if (tabledef.getName().equals(table)) {
					List<Attribute> attr = tabledef.getAttributes();
					for (Attribute a : attr) {
						if (a.getName().equals(col)) {
							switch (a.getType()) {
							case Types.VARCHAR:
							case Types.CHAR:
							case Types.LONGNVARCHAR:
							case Types.LONGVARCHAR:
							case Types.NVARCHAR:
							case Types.NCHAR:
								return true;
							default:
								return false;
							}
						}
					}
				}
			}
		}
		return false;
	}

	private String trim(String string) {
		while (string.startsWith("\"") && string.endsWith("\"")) {
			string = string.substring(1, string.length() - 1);
		}
		return string;
	}

	/**
	 * Determines if it is a unary function.
	 */
	private boolean isUnary(Function fun) {
		return fun.getArity() == 1;
	}

	/**
	 * Determines if it is a binary function.
	 */
	private boolean isBinary(Function fun) {
		return fun.getArity() == 2;
	}

	/**
	 * Generates the SQL string that forms or retrieves the given term. The
	 * function takes as input either: a constant (value or URI), a variable, or
	 * a Function (i.e., uri(), eq(..), ISNULL(..), etc)).
	 * <p>
	 * If the input is a constant, it will return the SQL that generates the
	 * string representing that constant.
	 * <p>
	 * If its a variable, it returns the column references to the position where
	 * the variable first appears.
	 * <p>
	 * If its a function uri(..) it returns the SQL string concatenation that
	 * builds the result of uri(...)
	 * <p>
	 * If its a boolean comparison, it returns the corresponding SQL comparison.
	 */
	public String getSQLString(Term term, QueryAliasIndex index,
			boolean useBrackets) {
		if (term == null) {
			return "";
		}
		if (term instanceof ValueConstant) {
			ValueConstant ct = (ValueConstant) term;
			if (isSI) {
				if (ct.getType() == COL_TYPE.OBJECT
						|| ct.getType() == COL_TYPE.LITERAL) {
					int id = getUriid(ct.getValue());
					if (id >= 0)
						//return jdbcutil.getSQLLexicalForm(String.valueOf(id));
						return String.valueOf(id);
				}
			}
			return jdbcutil.getSQLLexicalForm(ct);
		} else if (term instanceof URIConstant) {
			if (isSI) {
				String uri = term.toString();
				int id = getUriid(uri);
				return jdbcutil.getSQLLexicalForm(String.valueOf(id));
			}
			URIConstant uc = (URIConstant) term;
			return jdbcutil.getSQLLexicalForm(uc.toString());
		} else if (term instanceof Variable) {
			Variable var = (Variable) term;
			Collection<String> posList = index.getColumnReferences(var);
			if (posList == null || posList.size() == 0) {
				throw new RuntimeException(
						"Unbound variable found in WHERE clause: " + term);
			}
			return posList.iterator().next();
		}

		/* If its not constant, or variable its a function */

		Function function = (Function) term;
		Predicate functionSymbol = function.getFunctionSymbol();
		Term term1 = function.getTerms().get(0);
		int size = function.getTerms().size();

		if (functionSymbol instanceof DataTypePredicate) {
			if (functionSymbol.getType(0) == COL_TYPE.UNSUPPORTED) {
				throw new RuntimeException("Unsupported type in the query: "
						+ function);
			}
			if (size == 1) {
				// atoms of the form integer(x)
				return getSQLString(term1, index, false);
			} else {
				return getSQLStringForTemplateFunction(function, index);
			}
		} else if (functionSymbol instanceof BooleanOperationPredicate) {
			// atoms of the form EQ(x,y)
			String expressionFormat = getBooleanOperatorString(functionSymbol);
			if (isUnary(function)) {
				// for unary functions, e.g., NOT, IS NULL, IS NOT NULL
				// also added for IS TRUE
				if (expressionFormat.contains("IS TRUE")) {
					// find data type of term and evaluate accordingly
					String column = getSQLString(term1, index, false);
					int type = getVariableDataType(term1, index);
					if (type == Types.INTEGER)
						return String.format("%s > 0", column);
					if (type == Types.DOUBLE)
						return String.format("%s > 0", column);
					if (type == Types.BOOLEAN)
						return String.format("%s", column);
					if (type == Types.VARCHAR)
						return String.format("LENGTH(%s) > 0", column);
					return "1";
				}
				String op = getSQLString(term1, index, true);
				return String.format(expressionFormat, op);

			} else if (isBinary(function)) {
				// for binary functions, e.g., AND, OR, EQ, NEQ, GT, etc.
				String leftOp = getSQLString(term1, index, true);
				Term term2 = function.getTerms().get(1);
				String rightOp = getSQLString(term2, index, true);
				String result = String
						.format(expressionFormat, leftOp, rightOp);
				if (useBrackets) {
					return String.format("(%s)", result);
				} else {
					return result;
				}
			} else {
				throw new RuntimeException(
						"Cannot translate boolean function: " + functionSymbol);
			}

		} else if (functionSymbol instanceof NumericalOperationPredicate) {
			String expressionFormat = getNumericalOperatorString(functionSymbol);
			String leftOp = getSQLString(term1, index, true);
			Term term2 = function.getTerms().get(1);
			String rightOp = getSQLString(term2, index, true);
			String result = String.format(expressionFormat, leftOp, rightOp);
			if (useBrackets) {
				return String.format("(%s)", result);
			} else {
				return result;
			}

		} else {
			String functionName = functionSymbol.toString();
			if (functionName.equals(OBDAVocabulary.QUEST_CAST_STR)) {
				String columnName = getSQLString(function.getTerm(0), index,
						false);
				String datatype = ((Constant) function.getTerm(1)).getValue();
				int sqlDatatype = -1;
				if (datatype.equals(OBDAVocabulary.XSD_STRING_URI)) {
					sqlDatatype = Types.VARCHAR;
				}
				if (isStringColType(function, index)) {
					return columnName;
				} else {
					return sqladapter.sqlCast(columnName, sqlDatatype);
				}
			} else if (functionName.equals(OBDAVocabulary.SPARQL_STR_URI)) {
				String columnName = getSQLString(function.getTerm(0), index,
						false);
				if (isStringColType(function, index)) {
					return columnName;
				} else {
					return sqladapter.sqlCast(columnName, Types.VARCHAR);
				}
			} else if (functionName.equals(OBDAVocabulary.SPARQL_COUNT_URI)) {
				String columnName = getSQLString(function.getTerm(0), index, false);
				//havingCond = true;
				return "COUNT(" + columnName + ")";
			} else if (functionName.equals(OBDAVocabulary.SPARQL_AVG_URI)) {
				String columnName = getSQLString(function.getTerm(0), index, false);
				//havingCond = true;
				return "AVG(" + columnName + ")";
			} else if (functionName.equals(OBDAVocabulary.SPARQL_SUM_URI)) {
				String columnName = getSQLString(function.getTerm(0), index, false);
				//havingCond = true;
				return "SUM(" + columnName + ")";
			}
		}

		/*
		 * The atom must be of the form uri("...", x, y)
		 */
		String functionName = function.getFunctionSymbol().toString();
		if (functionName.equals(OBDAVocabulary.QUEST_URI)
				|| functionName.equals(OBDAVocabulary.QUEST_BNODE)) {
			return getSQLStringForTemplateFunction(function, index);
		} else {
			throw new RuntimeException("Unexpected function in the query: "
					+ functionSymbol);
		}
	}

	/***
	 * We look for the ID in the list of IDs, if its not there, we return -2,
	 * which we know will never appear on the DB. This is correct because if a
	 * constant appears in a query, and that constant was never inserted in the
	 * DB, the query must be empty (that atom), by putting -2 as id, we will
	 * enforce that.
	 * 
	 * @param uri
	 * @return
	 */
	private int getUriid(String uri) {

		Integer id = uriRefIds.get(uri);
		if (id != null)
			return id;
		return -2;

	}

	/**
	 * Returns the SQL string for the boolean operator, including placeholders
	 * for the terms to be used, e.g., %s = %s, %s IS NULL, etc.
	 * 
	 * @param functionSymbol
	 * @return
	 */
	private String getBooleanOperatorString(Predicate functionSymbol) {
		String operator = null;
		if (functionSymbol.equals(OBDAVocabulary.EQ)) {
			operator = EQ_OPERATOR;
		} else if (functionSymbol.equals(OBDAVocabulary.NEQ)) {
			operator = NEQ_OPERATOR;
		} else if (functionSymbol.equals(OBDAVocabulary.GT)) {
			if (sqladapter instanceof HSQLSQLDialectAdapter){
				operator = "(cast (ltrim(%s) as INTEGER)) > %s";
			}else{
				operator = GT_OPERATOR;
			}
		} else if (functionSymbol.equals(OBDAVocabulary.GTE)) {
			if (sqladapter instanceof HSQLSQLDialectAdapter){
				operator = "(cast (ltrim(%s) as INTEGER)) >= %s";
			}else{
				operator = GTE_OPERATOR;
			}
		} else if (functionSymbol.equals(OBDAVocabulary.LT)) {
			if (sqladapter instanceof HSQLSQLDialectAdapter){
				operator = "(cast (ltrim(%s) as INTEGER)) < %s";
			}else{
				operator = LT_OPERATOR;
			}
		} else if (functionSymbol.equals(OBDAVocabulary.LTE)) {
			if (sqladapter instanceof HSQLSQLDialectAdapter){
				operator = "(cast (ltrim(%s) as INTEGER)) <= %s";
			}else{
				operator = LTE_OPERATOR;
			}
		} else if (functionSymbol.equals(OBDAVocabulary.AND)) {
			operator = AND_OPERATOR;
		} else if (functionSymbol.equals(OBDAVocabulary.OR)) {
			operator = OR_OPERATOR;
		} else if (functionSymbol.equals(OBDAVocabulary.NOT)) {
			operator = NOT_OPERATOR;
		} else if (functionSymbol.equals(OBDAVocabulary.IS_NULL)) {
			operator = IS_NULL_OPERATOR;
		} else if (functionSymbol.equals(OBDAVocabulary.IS_NOT_NULL)) {
			operator = IS_NOT_NULL_OPERATOR;
		} else if (functionSymbol.equals(OBDAVocabulary.IS_TRUE)) {
			operator = IS_TRUE_OPERATOR;
		} else if (functionSymbol.equals(OBDAVocabulary.SPARQL_LIKE)) {
			operator = LIKE_OPERATOR;
		} else {
			throw new RuntimeException("Unknown boolean operator: "
					+ functionSymbol);
		}
		return operator;
	}

	private String getNumericalOperatorString(Predicate functionSymbol) {
		String operator = null;
		if (functionSymbol.equals(OBDAVocabulary.ADD)) {
			operator = ADD_OPERATOR;
		} else if (functionSymbol.equals(OBDAVocabulary.SUBSTRACT)) {
			operator = SUBSTRACT_OPERATOR;
		} else if (functionSymbol.equals(OBDAVocabulary.MULTIPLY)) {
			operator = MULTIPLY_OPERATOR;
		} else {
			throw new RuntimeException("Unknown numerical operator: "
					+ functionSymbol);
		}
		return operator;
	}

	/**
	 * Utility class to resolve "database" atoms to view definitions ready to be
	 * used in a FROM clause, and variables, to column references defined over
	 * the existing view definitons of a query.
	 */
	public class QueryAliasIndex {

		Map<Function, String> viewNames = new HashMap<Function, String>();
		Map<Function, String> tableNames = new HashMap<Function, String>();
		Map<Function, DataDefinition> dataDefinitions = new HashMap<Function, DataDefinition>();
		// Map<Variable, LinkedHashSet<String>> columnReferences = new
		// HashMap<Variable, LinkedHashSet<String>>();
		Multimap<Variable, String> columnReferences = HashMultimap.create();

		int dataTableCount = 0;
		boolean isEmpty = false;

		public QueryAliasIndex(CQIE query) {
			List<Function> body = query.getBody();
			generateViews(body);
		}

		private void generateViews(List<Function> atoms) {
			for (Function atom : atoms) {
				/*
				 * This will be called recursively if necessary
				 */
				generateViewsIndexVariables(atom);
			}
		}

		/***
		 * We assiciate each atom to a view definition. This will be
		 * <p>
		 * "tablename" as "viewX" or
		 * <p>
		 * (some nested sql view) as "viewX"
		 * 
		 * <p>
		 * View definitions are only done for data atoms. Join/LeftJoin and
		 * boolean atoms are not associated to view definitions.
		 * 
		 * @param atom
		 */
		private void generateViewsIndexVariables(Function atom) {
			if (atom.getFunctionSymbol() instanceof BooleanOperationPredicate) {
				return;
			} else if (atom.getFunctionSymbol() instanceof AlgebraOperatorPredicate) {
				List<Term> lit = atom.getTerms();
				for (Term subatom : lit) {
					if (subatom instanceof Function) {
						generateViewsIndexVariables((Function) subatom);
					}
				}
			}

			Predicate tablePredicate = atom.getFunctionSymbol();
			String tableName = tablePredicate.getName();
			DataDefinition def = metadata.getDefinition(tableName);

			if (def == null) {
				/*
				 * There is no definition for this atom, its not a database
				 * predicate. We check if it is an ans predicate and it has a
				 * view:
				 */
				// tableName = "Q"+tableName+"View";
				tableName = String.format(VIEW_ANS_NAME, tableName);
				def = metadata.getDefinition(tableName);
				if (def == null) {
					isEmpty = true;
					return;
				} else {
					viewNames.put(atom, tableName);
				}
			} else {

				String simpleTableViewName = String.format(VIEW_NAME,
						tableName, String.valueOf(dataTableCount));
				viewNames.put(atom, simpleTableViewName);
			}
			dataTableCount += 1;
			// viewNames.put(atom, String.format(VIEW_NAME, dataTableCount));
			tableNames.put(atom, def.getName());

			dataDefinitions.put(atom, def);

			indexVariables(atom);
		}

		private void indexVariables(Function atom) {
			DataDefinition def = dataDefinitions.get(atom);
			Predicate atomName = atom.getFunctionSymbol();
			String viewName = viewNames.get(atom);
			viewName = sqladapter.sqlQuote(viewName);
			for (int index = 0; index < atom.getTerms().size(); index++) {
				Term term = atom.getTerms().get(index);

				if (term instanceof Variable) {
					/*
					 * the index of attributes of the definition starts from 1
					 */
					String columnName;

					if (ruleIndex.containsKey(atomName)) {
						// If I am here it means that it is not a database table
						// but a view from an Ans predicate
						int attPos = 3 * (index + 1);
						columnName = def.getAttributeName(attPos);
					} else {
						columnName = def.getAttributeName(index + 1);
					}

					columnName = trim(columnName);

					String reference = sqladapter.sqlQualifiedColumn(viewName,
							columnName);
					columnReferences.put((Variable) term, reference);
				}

			}
		}

		/***
		 * Returns all the column aliases that correspond to this variable,
		 * across all the DATA atoms in the query (not algebra operators or
		 * boolean conditions.
		 * 
		 * @param var
		 *            The variable we want the referenced columns.
		 */
		public Collection<String> getColumnReferences(Variable var) {
			return columnReferences.get(var);
		}

		/***
		 * Generates the view definition, i.e., "tablename viewname".
		 */
		public String getViewDefinition(Function atom) {
			DataDefinition def = dataDefinitions.get(atom);
			String viewname = viewNames.get(atom);
			viewname = sqladapter.sqlQuote(viewname);

			if (def instanceof TableDefinition) {
				return sqladapter.sqlTableName(tableNames.get(atom), viewname);
			} else if (def instanceof ViewDefinition) {
				String viewdef = ((ViewDefinition) def).getStatement();
				String formatView = String.format("(%s) %s", viewdef, viewname);
				return formatView;
			}

			// Should be an ans atom.
			Predicate pred = atom.getFunctionSymbol();
			String view = sqlAnsViewMap.get(pred);
			viewname = "Q" + pred + "View";
			viewname = sqladapter.sqlQuote(viewname);

			if (view != null) {
				String formatView = String.format("(%s) %s", view, viewname);
				return formatView;

			}

			throw new RuntimeException(
					"Impossible to get data definition for: " + atom
							+ ", type: " + def);
		}

		public String getView(Function atom) {
			return viewNames.get(atom);
		}

		public String getColumnReference(Function atom, int column) {
			String viewName = getView(atom);
			DataDefinition def = dataDefinitions.get(atom);
			String columnname = def.getAttributeName(column + 1);
			return sqladapter.sqlQualifiedColumn(viewName, columnname);
		}
	}
}<|MERGE_RESOLUTION|>--- conflicted
+++ resolved
@@ -206,7 +206,6 @@
 					extensionalPredicates);
 
 			String modifier = "";
-<<<<<<< HEAD
 
 			List<OrderCondition> conditions = queryProgram.getQueryModifiers().getSortConditions();
 
@@ -218,10 +217,7 @@
 			// List<OrderCondition> conditions =
 			// query.getQueryModifiers().getSortConditions();
 
-=======
-			List<OrderCondition> conditions = queryProgram.getQueryModifiers()
-					.getSortConditions();
->>>>>>> 87242ae2
+
 			if (!conditions.isEmpty()) {
 				modifier += sqladapter.sqlOrderBy(conditions, outerViewName)
 						+ "\n";
@@ -400,13 +396,9 @@
 
 		String FROM = getFROM(cq.getBody(), index);
 		String WHERE = getWHERE(cq.getBody(), index);
-<<<<<<< HEAD
+
 		String SELECT = getSelectClause(signature, cq, index, innerdistincts, isAns1);
 		String GROUP = getGroupBy(cq.getBody(), index);
-=======
-		String SELECT = getSelectClause(signature, cq, index, innerdistincts,
-				isAns1);
->>>>>>> 87242ae2
 
 		String querystr = SELECT + FROM + WHERE + GROUP;
 		return querystr;
@@ -660,16 +652,9 @@
 				Term right = atom.getTerm(1);
 				String leftOp = getSQLString(left, index, true);
 				String rightOp = getSQLString(right, index, true);
-<<<<<<< HEAD
-				if (havingCond) {
-					// havingCond = false;
-					return String.format("HAVING (" + expressionFormat + ")", leftOp, rightOp);
-				}
-				return String.format("(" + expressionFormat + ")", leftOp, rightOp);
-=======
+
 				return String.format("(" + expressionFormat + ")", leftOp,
 						rightOp);
->>>>>>> 87242ae2
 
 				// TODO: do this more efficient !!!!
 
@@ -895,14 +880,9 @@
 						index, false, false, indent2);
 				return tableDefinitions;
 			} else if (predicate == OBDAVocabulary.SPARQL_LEFTJOIN) {
-<<<<<<< HEAD
-				return getTableDefinitions(innerTerms, index, false, true, indent + INDENT);
-			} else if (predicate == OBDAVocabulary.SPARQL_GROUP) {
-				return "";
-=======
+
 				return getTableDefinitions(innerTerms, index, false, true,
 						indent + INDENT);
->>>>>>> 87242ae2
 			}
 		}
 
@@ -1152,11 +1132,8 @@
 				varName = "v" + hpos;
 			}
 
-<<<<<<< HEAD
-			String typeColumn = getTypeColumnForSELECT(ht, varName);
-=======
 			String typeColumn = getTypeColumnForSELECT(ht, varName, index);
->>>>>>> 87242ae2
+
 			String mainColumn = getMainColumnForSELECT(ht, varName, index);
 			String langColumn = getLangColumnForSELECT(ht, varName, index);
 
@@ -1344,7 +1321,6 @@
 			 */
 
 			// TODO: DO NOT use magic numbers, extract them to constants
-<<<<<<< HEAD
 
 			if (functionString.equals("Count")) {
 				return (String.format(typeStr, 4, varName));
@@ -1363,10 +1339,6 @@
 			}
 
 			if (functionString.equals(OBDAVocabulary.XSD_BOOLEAN.getName().toString())) {
-=======
-			if (functionString.equals(OBDAVocabulary.XSD_BOOLEAN.getName()
-					.toString())) {
->>>>>>> 87242ae2
 				return (String.format(typeStr, 9, varName));
 			} else if (functionString.equals(OBDAVocabulary.XSD_DATETIME_URI)) {
 				return (String.format(typeStr, 8, varName));
@@ -1390,9 +1362,6 @@
 		} else if (ht == OBDAVocabulary.NULL) {
 			return (String.format(typeStr, 0, varName));
 		} else if (ht instanceof Variable) {
-<<<<<<< HEAD
-			return (String.format(typeStr, 1, varName));
-=======
 			/*
 			 * var itself does not have the info of type. We try to find the
 			 * type from the index.
@@ -1436,7 +1405,7 @@
 			 */
 			return String.format(typeStr, 1, varName);
 
->>>>>>> 87242ae2
+
 		}
 		throw new RuntimeException("Cannot generate SELECT for term: "
 				+ ht.toString());
