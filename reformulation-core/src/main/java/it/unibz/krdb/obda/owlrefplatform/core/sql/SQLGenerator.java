--- conflicted
+++ resolved
@@ -9,9 +9,9 @@
  * Licensed under the Apache License, Version 2.0 (the "License");
  * you may not use this file except in compliance with the License.
  * You may obtain a copy of the License at
- *
+ * 
  *      http://www.apache.org/licenses/LICENSE-2.0
- *
+ * 
  * Unless required by applicable law or agreed to in writing, software
  * distributed under the License is distributed on an "AS IS" BASIS,
  * WITHOUT WARRANTIES OR CONDITIONS OF ANY KIND, either express or implied.
@@ -67,16 +67,12 @@
 	private static final String ADD_OPERATOR = "%s + %s";
 	private static final String SUBTRACT_OPERATOR = "%s - %s";
 	private static final String MULTIPLY_OPERATOR = "%s * %s";
-<<<<<<< HEAD
 	
 	private static final String ABS_OPERATOR = "ABS(%s)";
 	private static final String CEIL_OPERATOR = "CEIL(%s)";
 	private static final String FLOOR_OPERATOR = "FLOOR(%s)";
 	private static final String ROUND_OPERATOR = "ROUND(%s)";
 	private static final String RAND_OPERATOR = "RAND()";
-=======
-
->>>>>>> f5764e85
 
 	private static final String LIKE_OPERATOR = "%s LIKE %s";
 
@@ -88,7 +84,7 @@
 	private static final String typeSuffix = "QuestType";
 	private static final String langStrForSELECT = "%s AS %s";
 	private static final String langSuffix = "Lang";
-
+	
 	/**
 	 * Formatting template
 	 */
@@ -105,7 +101,7 @@
 	private boolean isOrderBy = false;
 	private boolean isSI = false;
 	private SemanticIndexURIMap uriRefIds;
-
+	
 	private final DatatypeFactory dtfac = OBDADataFactoryImpl.getInstance().getDatatypeFactory();
 
 	public SQLGenerator(DBMetadata metadata, SQLDialectAdapter sqladapter) {
@@ -114,7 +110,7 @@
 	}
 
 	/**
-	 *
+	 * 
 	 * @param metadata
 	 * @param sqladapter
 	 * @param sqlGenerateReplace
@@ -179,7 +175,7 @@
 		}
 		return toReturn;
 	}
-
+	
 	private boolean hasOrderByClause(DatalogProgram query) {
 		boolean toReturn = false;
 		if (query.getQueryModifiers().hasModifiers()) {
@@ -194,7 +190,7 @@
 	 * limit/offset/order by.
 	 */
 	private String generateQuery(DatalogProgram query, List<String> signature,
-								 String indent) throws OBDAException {
+			String indent) throws OBDAException {
 
 		int numberOfQueries = query.getRules().size();
 
@@ -218,13 +214,13 @@
 			DatalogNormalizer.foldJoinTrees(cq);
 
 //			log.debug("Before pulling out equalities: \n{}", cq);
-
+			
 			DatalogNormalizer.pullOutEqualities(cq);
-
+			
 //			log.debug("Before pulling out Left Join Conditions: \n{}", cq);
-
+			
 			DatalogNormalizer.pullOutLeftJoinConditions(cq);
-
+			
 //			log.debug("Before pulling up nested references: \n{}", cq);
 
 			DatalogNormalizer.pullUpNestedReferences(cq);
@@ -324,8 +320,8 @@
 				}
 				int type = getVariableDataType(term);
 				if (type == Types.INTEGER) return String.format("NOT %s > 0", column);
-				if (type == Types.BIGINT) return String.format("NOT %s > 0", column);
-				if (type == Types.FLOAT) return String.format("NOT %s > 0", column);
+                if (type == Types.BIGINT) return String.format("NOT %s > 0", column);
+                if (type == Types.FLOAT) return String.format("NOT %s > 0", column);
 				if (type == Types.DOUBLE) return String.format("NOT %s > 0", column);
 				if (type == Types.BOOLEAN) return String.format("NOT %s", column);
 				if (type == Types.VARCHAR) return String.format("NOT LENGTH(%s) > 0", column);
@@ -336,8 +332,8 @@
 				//int type = 8;
 				int type = getVariableDataType(term);
 				if (type == Types.INTEGER) return String.format("%s > 0", column);
-				if (type == Types.BIGINT) return String.format("%s > 0", column);
-				if (type == Types.FLOAT) return String.format("%s > 0", column);
+                if (type == Types.BIGINT) return String.format("%s > 0", column);
+                if (type == Types.FLOAT) return String.format("%s > 0", column);
 				if (type == Types.DOUBLE) return String.format("%s > 0", column);
 				if (type == Types.BOOLEAN) return String.format("%s", column);
 				if (type == Types.VARCHAR) return String.format("LENGTH(%s) > 0", column);
@@ -362,7 +358,7 @@
 				String rightOp = getSQLString(right, index, true);
 				return String.format("(" + expressionFormat + ")", leftOp, rightOp);
 			} else {
-				throw new RuntimeException("The binary function "
+				throw new RuntimeException("The binary function " 
 						+ functionSymbol.toString() + " is not supported yet!");
 			}
 		} else {
@@ -383,7 +379,7 @@
 				}
 				Term p1 = atom.getTerm(0);
 				Term p2 = atom.getTerm(1);
-
+				
 				String column = getSQLString(p1, index, false);
 				String pattern = getSQLString(p2, index, false);
 				return sqladapter.sqlRegex(column, pattern, caseinSensitive, multiLine, dotAllMode);
@@ -398,15 +394,15 @@
 	 * Returns the table definition for these atoms. By default, a list of atoms
 	 * represents JOIN or LEFT JOIN of all the atoms, left to right. All boolean
 	 * atoms in the list are considered conditions in the ON clause of the JOIN.
-	 *
+	 * 
 	 * <p>
 	 * If the list is a LeftJoin, then it can only have 2 data atoms, and it HAS
 	 * to have 2 data atoms.
-	 *
+	 * 
 	 * <p>
 	 * If process boolean operators is enabled, all boolean conditions will be
 	 * added to the ON clause of the first JOIN.
-	 *
+	 * 
 	 * @param inneratoms
 	 * @param index
 	 * @param isTopLevel
@@ -414,12 +410,12 @@
 	 *            the conjunctive query. If it is, no JOIN is generated, but a
 	 *            cross product with WHERE clause. Moreover, the isLeftJoin
 	 *            argument will be ignored.
-	 *
+	 * 
 	 * @return
 	 */
 	private String getTableDefinitions(List<Function> inneratoms,
-									   QueryAliasIndex index, boolean isTopLevel, boolean isLeftJoin,
-									   String indent) {
+			QueryAliasIndex index, boolean isTopLevel, boolean isLeftJoin,
+			String indent) {
 		/*
 		 * We now collect the view definitions for each data atom each
 		 * condition, and each each nested Join/LeftJoin
@@ -446,16 +442,16 @@
 		if (isTopLevel) {
 			if (size == 0) {
 				tableDefinitionsString.append("(" + sqladapter.getDummyTable() + ") tdummy ");
-
+				
 			} else {
-				Iterator<String> tableDefinitionsIterator = tableDefinitions.iterator();
+			Iterator<String> tableDefinitionsIterator = tableDefinitions.iterator();
+			tableDefinitionsString.append(indent);
+			tableDefinitionsString.append(tableDefinitionsIterator.next());
+			while (tableDefinitionsIterator.hasNext()) {
+				tableDefinitionsString.append(",\n");
 				tableDefinitionsString.append(indent);
 				tableDefinitionsString.append(tableDefinitionsIterator.next());
-				while (tableDefinitionsIterator.hasNext()) {
-					tableDefinitionsString.append(",\n");
-					tableDefinitionsString.append(indent);
-					tableDefinitionsString.append(tableDefinitionsIterator.next());
-				}
+			}
 			}
 		} else {
 			/*
@@ -560,13 +556,13 @@
 	 * Generates all the conditions on the given atoms, e.g., shared variables
 	 * and boolean conditions. This string can then be used to form a WHERE or
 	 * an ON clause.
-	 *
+	 * 
 	 * <p>
 	 * The method assumes that no variable in this list (or nested ones) referes
 	 * to an upper level one.
 	 */
 	private String getConditionsString(List<Function> atoms,
-									   QueryAliasIndex index, boolean processShared, String indent) {
+			QueryAliasIndex index, boolean processShared, String indent) {
 
 		LinkedHashSet<String> equalityConditions = new LinkedHashSet<String>();
 
@@ -601,12 +597,12 @@
 	 * atom directly or in nested ones). This will recursively collect the
 	 * variables references in in this atom, exlcuding those on the right side
 	 * of left joins.
-	 *
+	 * 
 	 * @param atom
 	 * @return
 	 */
 	private Set<Variable> getVariableReferencesWithLeftJoin(Function atom) {
-
+		
 		if (atom.isDataFunction()) {
 			Set<Variable> variables = new LinkedHashSet<>();
 			TermUtils.addReferencedVariablesTo(variables, atom);
@@ -652,12 +648,12 @@
 	 * The method assumes that no variables are shared across deeper levels of
 	 * nesting (through Join or LeftJoin atoms), it will not call itself
 	 * recursively. Nor across upper levels.
-	 *
+	 * 
 	 * <p>
 	 * When generating equalities recursively, we will also generate a minimal
 	 * number of equalities. E.g., if we have A(x), Join(R(x,y), Join(R(y,
 	 * x),B(x))
-	 *
+	 * 
 	 */
 	private LinkedHashSet<String> getConditionsSharedVariablesAndConstants(
 			List<Function> atoms, QueryAliasIndex index, boolean processShared) {
@@ -669,7 +665,7 @@
 				currentLevelVariables.addAll(getVariableReferencesWithLeftJoin(atom));
 			}
 		}
-
+		
 		/*
 		 * For each variable we collect all the columns that shold be equated
 		 * (due to repeated positions of the variable). then we form atoms of
@@ -708,7 +704,7 @@
 		return equalities;
 	}
 
-
+	
 	// return variable SQL data type
 	private int getVariableDataType (Term term) {
 		Function f = (Function) term;
@@ -735,13 +731,13 @@
 
 	/**
 	 * produces the select clause of the sql query for the given CQIE
-	 *
+	 * 
 	 * @param query
 	 *            the query
 	 * @return the sql select clause
 	 */
 	private String getSelectClause(List<String> signature, CQIE query,
-								   QueryAliasIndex index, boolean distinct) throws OBDAException {
+			QueryAliasIndex index, boolean distinct) throws OBDAException {
 		/*
 		 * If the head has size 0 this is a boolean query.
 		 */
@@ -789,7 +785,7 @@
 	}
 
 	private String getMainColumnForSELECT(Term ht,
-										  List<String> signature, int hpos, QueryAliasIndex index, Set<String> sqlVariableNames) {
+			List<String> signature, int hpos, QueryAliasIndex index, Set<String> sqlVariableNames) {
 
 		/**
 		 * Creates a variable name that fits to the restrictions of the SQL dialect.
@@ -838,20 +834,19 @@
 				}
 				mainColumn = termStr;
 
-			}
+			} 
 			else if (function instanceof URITemplatePredicate) {
 				// New template based URI building functions
 				mainColumn = getSQLStringForTemplateFunction(ov, index);
-			}
+			} 
 			else if (function instanceof BNodePredicate) {
 				// New template based BNODE building functions
 				mainColumn = getSQLStringForTemplateFunction(ov, index);
 
-			}
+			} 
 			else if (function instanceof StringOperationPredicate) {
 				// Functions returning string values
 				mainColumn = getSQLString(ov, index, false);
-<<<<<<< HEAD
 			} 
 
             else if (function.isArithmeticPredicate()){
@@ -870,20 +865,6 @@
                     mainColumn = String.format("(" + expressionFormat + ")", leftOp);
             	} else { mainColumn = expressionFormat; }
             } else {
-=======
-			}
-
-			else if (function.isArithmeticPredicate()){
-				// For numerical operators, e.g., MULTIPLY, SUBTRACT, ADDITION
-				String expressionFormat = getNumericalOperatorString(function);
-				Term left = ov.getTerm(0);
-				Term right = ov.getTerm(1);
-				String leftOp = getSQLString(left, index, true);
-				String rightOp = getSQLString(right, index, true);
-				mainColumn = String.format("(" + expressionFormat + ")", leftOp, rightOp);
-			}
-			else {
->>>>>>> f5764e85
 				throw new IllegalArgumentException(
 						"Error generating SQL query. Found an invalid function during translation: "
 								+ ov.toString());
@@ -902,7 +883,7 @@
 		}
 		return String.format(mainTemplate, mainColumn, variableName);
 	}
-
+	
 	private String getLangColumnForSELECT(Term ht, List<String> signature, int hpos, QueryAliasIndex index,
 										  Set<String> sqlVariableNames) {
 
@@ -913,108 +894,108 @@
 		sqlVariableNames.add(langVariableName);
 
 		if (ht instanceof Function) {
-			Function ov = (Function) ht;
-			Predicate function = ov.getFunctionSymbol();
-
-			String lang = getLangType(ov, index);
+            Function ov = (Function) ht;
+            Predicate function = ov.getFunctionSymbol();
+
+            String lang = getLangType(ov, index);
 //
 
-			return (String.format(langStrForSELECT, lang, langVariableName));
-		}
-
-		return  (String.format(langStrForSELECT, "NULL", langVariableName));
-
-	}
-
-	private String getLangType(Function func1, QueryAliasIndex index) {
-
-		Predicate pred1 = func1.getFunctionSymbol();
-
-		if (dtfac.isLiteral(pred1) && isBinary(func1)) {
-
-
-			Term langTerm = func1.getTerm(1);
-			if (langTerm == OBDAVocabulary.NULL) {
-				return  "NULL";
-			} else if (langTerm instanceof ValueConstant) {
-				return getSQLLexicalForm((ValueConstant) langTerm);
-			} else {
-				return getSQLString(langTerm, index, false);
-			}
-
-		}
-		else if (pred1.isStringOperationPredicate()) {
-
-			if(pred1.equals(OBDAVocabulary.CONCAT)) {
-				Term concat1 = func1.getTerm(0);
-				Term concat2 = func1.getTerm(1);
-
-				if (concat1 instanceof Function && concat2 instanceof Function) {
-					Function concatFunc1 = (Function) concat1;
-					Function concatFunc2 = (Function) concat2;
-
-					String lang1 = getLangType(concatFunc1, index);
-
-					String lang2 = getLangType(concatFunc2, index);
-
-					if (lang1.equals(lang2)) {
-
-						return lang1;
-
-					} else return "NULL";
-
-				}
-			}
-			else if(pred1.equals(OBDAVocabulary.REPLACE)){
-				Term rep1 = func1.getTerm(0);
-
-
-				if (rep1 instanceof Function) {
-					Function replFunc1 = (Function) rep1;
-
-
-					String lang1 = getLangType(replFunc1, index);
-
-					return lang1;
-
-
-
-				}
-
-			}
-			return "NULL";
-		}
-		else return "NULL";
-	}
-
-
+            return (String.format(langStrForSELECT, lang, langVariableName));
+        }
+
+        return  (String.format(langStrForSELECT, "NULL", langVariableName));
+
+	}
+
+    private String getLangType(Function func1, QueryAliasIndex index) {
+
+        Predicate pred1 = func1.getFunctionSymbol();
+
+        if (dtfac.isLiteral(pred1) && isBinary(func1)) {
+
+
+            Term langTerm = func1.getTerm(1);
+            if (langTerm == OBDAVocabulary.NULL) {
+                return  "NULL";
+            } else if (langTerm instanceof ValueConstant) {
+                return getSQLLexicalForm((ValueConstant) langTerm);
+            } else {
+                return getSQLString(langTerm, index, false);
+            }
+
+        }
+        else if (pred1.isStringOperationPredicate()) {
+
+            if(pred1.equals(OBDAVocabulary.CONCAT)) {
+                Term concat1 = func1.getTerm(0);
+                Term concat2 = func1.getTerm(1);
+
+                if (concat1 instanceof Function && concat2 instanceof Function) {
+                    Function concatFunc1 = (Function) concat1;
+                    Function concatFunc2 = (Function) concat2;
+
+                    String lang1 = getLangType(concatFunc1, index);
+
+                    String lang2 = getLangType(concatFunc2, index);
+
+                    if (lang1.equals(lang2)) {
+
+                        return lang1;
+
+                    } else return "NULL";
+
+                }
+            }
+            else if(pred1.equals(OBDAVocabulary.REPLACE)){
+                Term rep1 = func1.getTerm(0);
+
+
+                if (rep1 instanceof Function) {
+                    Function replFunc1 = (Function) rep1;
+
+
+                    String lang1 = getLangType(replFunc1, index);
+
+                    return lang1;
+
+
+
+                }
+
+            }
+            return "NULL";
+        }
+        else return "NULL";
+    }
+
+	
 
 	/**
 	 * Beware: a new entry will be added to sqlVariableNames (is thus mutable).
 	 */
 	private String getTypeColumnForSELECT(Term ht, List<String> signature, int hpos,
 										  Set<String> sqlVariableNames) {
-
+		
 
 		COL_TYPE type = getTypeColumn(ht);
 
 		int code = type.getQuestCode();
 
-		/**
-		 * Creates a variable name that fits to the restrictions of the SQL dialect.
-		 */
-		String typeVariableName = sqladapter.nameTopVariable(signature.get(hpos), typeSuffix, sqlVariableNames);
-		sqlVariableNames.add(typeVariableName);
-
-		return String.format(typeStrForSELECT, code, typeVariableName);
-	}
-
-	private COL_TYPE getTypeColumn(Term ht) {
-		COL_TYPE type;
-
-		if (ht instanceof Function) {
-			Function ov = (Function) ht;
-			Predicate function = ov.getFunctionSymbol();
+            /**
+             * Creates a variable name that fits to the restrictions of the SQL dialect.
+             */
+            String typeVariableName = sqladapter.nameTopVariable(signature.get(hpos), typeSuffix, sqlVariableNames);
+            sqlVariableNames.add(typeVariableName);    
+
+        return String.format(typeStrForSELECT, code, typeVariableName);
+	}
+
+    private COL_TYPE getTypeColumn(Term ht) {
+        COL_TYPE type;
+
+        if (ht instanceof Function) {
+            Function ov = (Function) ht;
+            Predicate function = ov.getFunctionSymbol();
 
 			/*
 			 * Adding the ColType column to the projection (used in the result
@@ -1024,80 +1005,80 @@
 			 * type
 			 */
 
-			if (function instanceof URITemplatePredicate) {
-				type = COL_TYPE.OBJECT;
-			}
-			else if (function instanceof BNodePredicate) {
-				type = COL_TYPE.BNODE;
-			}
-			else if (function.isStringOperationPredicate()) {
-
-
-				if (function.equals(OBDAVocabulary.CONCAT)) {
-
-					COL_TYPE type1, type2;
-
-					type1 = getTypeColumn( ov.getTerm(0));
-					type2 = getTypeColumn( ov.getTerm(1));
-
-					if (type1.equals(type2) && (type1.equals(COL_TYPE.STRING)) ) {
-
-						type =  type1; //only if both values are string return string
-
-					} else{
-
-						type = COL_TYPE.LITERAL;
-					}
-
-				} else if (function.equals(OBDAVocabulary.REPLACE)){
-					COL_TYPE type1;
-					type1 = getTypeColumn( ov.getTerm(0));
-
-					if(type1.equals(COL_TYPE.STRING)) {
-						type = type1;
-					}
-					else{
-						type = COL_TYPE.LITERAL;
-					}
-
-				}
-				else {
-
-					type = COL_TYPE.LITERAL;
-				}
-
-			}
-			else if  (ov.isArithmeticFunction()) {
-				type = COL_TYPE.LITERAL;
-			}
-			else {
-				String functionString = function.toString();
-				type = dtfac.getDatatype(functionString);
-			}
-		}
-		else if (ht instanceof URIConstant) {
-			type = COL_TYPE.OBJECT;
+            if (function instanceof URITemplatePredicate) {
+                type = COL_TYPE.OBJECT;
+            }
+            else if (function instanceof BNodePredicate) {
+                type = COL_TYPE.BNODE;
+            }
+            else if (function.isStringOperationPredicate()) {
+
+
+                if (function.equals(OBDAVocabulary.CONCAT)) {
+
+                    COL_TYPE type1, type2;
+
+                    type1 = getTypeColumn( ov.getTerm(0));
+                    type2 = getTypeColumn( ov.getTerm(1));
+
+                    if (type1.equals(type2) && (type1.equals(COL_TYPE.STRING)) ) {
+
+                        type =  type1; //only if both values are string return string
+
+                    } else{
+
+                        type = COL_TYPE.LITERAL;
+                    }
+
+                } else if (function.equals(OBDAVocabulary.REPLACE)){
+                    COL_TYPE type1;
+                    type1 = getTypeColumn( ov.getTerm(0));
+
+                    if(type1.equals(COL_TYPE.STRING)) {
+                        type = type1;
+                    }
+                    else{
+                        type = COL_TYPE.LITERAL;
+                    }
+
+                }
+                else {
+
+                    type = COL_TYPE.LITERAL;
+                }
+
+            }
+            else if  (ov.isArithmeticFunction()) {
+                type = COL_TYPE.LITERAL;
+            }
+            else {
+                String functionString = function.toString();
+                type = dtfac.getDatatype(functionString);
+            }
+        }
+        else if (ht instanceof URIConstant) {
+            type = COL_TYPE.OBJECT;
 		}
 		else if (ht == OBDAVocabulary.NULL) {  // NULL is an instance of ValueConstant
-			type = COL_TYPE.NULL;
-		}
-		else
-			throw new RuntimeException("Cannot generate SELECT for term: " + ht.toString());
-
-
-		return type;
-	}
-
-
-	public String getSQLStringForTemplateFunction(Function ov, QueryAliasIndex index) {
+            type = COL_TYPE.NULL;
+        }
+        else
+            throw new RuntimeException("Cannot generate SELECT for term: " + ht.toString());
+
+
+        return type;
+    }
+
+
+    public String getSQLStringForTemplateFunction(Function ov, QueryAliasIndex index) {
 		/*
 		 * The first inner term determines the form of the result
 		 */
 		Term t = ov.getTerms().get(0);
 		Term c;
-
+	
 		String literalValue = "";
-
+		
 		if (t instanceof ValueConstant || t instanceof BNode) {
 			/*
 			 * The function is actually a template. The first parameter is a
@@ -1110,52 +1091,52 @@
 				c = (BNode) t;
 				literalValue = ((BNode) t).getName();
 			} else {
-				c = (ValueConstant) t;
+				c = (ValueConstant) t;	
 				literalValue = ((ValueConstant) t).getValue();
-			}
+			}		
 			Predicate pred = ov.getFunctionSymbol();
 
 
 
 
 			String replace1;
-			String replace2;
-			if(generatingREPLACE) {
-
-				replace1 = "REPLACE(REPLACE(REPLACE(REPLACE(REPLACE(REPLACE(REPLACE(REPLACE(REPLACE(REPLACE(" +
-						"REPLACE(REPLACE(REPLACE(REPLACE(REPLACE(REPLACE(REPLACE(REPLACE(REPLACE(";
-
-				replace2 = ",' ', '%20')," +
-						"'!', '%21')," +
-						"'@', '%40')," +
-						"'#', '%23')," +
-						"'$', '%24')," +
-						"'&', '%26')," +
-						"'*', '%42'), " +
-						"'(', '%28'), " +
-						"')', '%29'), " +
-						"'[', '%5B'), " +
-						"']', '%5D'), " +
-						"',', '%2C'), " +
-						"';', '%3B'), " +
-						"':', '%3A'), " +
-						"'?', '%3F'), " +
-						"'=', '%3D'), " +
-						"'+', '%2B'), " +
-						"'''', '%22'), " +
-						"'/', '%2F')";
-			} else {
-				replace1 = replace2 = "";
-			}
-
-			String template = trim(literalValue);
+            String replace2;
+            if(generatingREPLACE) {
+
+                replace1 = "REPLACE(REPLACE(REPLACE(REPLACE(REPLACE(REPLACE(REPLACE(REPLACE(REPLACE(REPLACE(" +
+                        "REPLACE(REPLACE(REPLACE(REPLACE(REPLACE(REPLACE(REPLACE(REPLACE(REPLACE(";
+
+                replace2 = ",' ', '%20')," +
+                        "'!', '%21')," +
+                        "'@', '%40')," +
+                        "'#', '%23')," +
+                        "'$', '%24')," +
+                        "'&', '%26')," +
+                        "'*', '%42'), " +
+                        "'(', '%28'), " +
+                        "')', '%29'), " +
+                        "'[', '%5B'), " +
+                        "']', '%5D'), " +
+                        "',', '%2C'), " +
+                        "';', '%3B'), " +
+                        "':', '%3A'), " +
+                        "'?', '%3F'), " +
+                        "'=', '%3D'), " +
+                        "'+', '%2B'), " +
+                        "'''', '%22'), " +
+                        "'/', '%2F')";
+            } else {
+                replace1 = replace2 = "";
+            }
+
+            String template = trim(literalValue);
 			String[] split = template.split("[{][}]");
-
+			
 			List<String> vex = new LinkedList<String>();
 			if (split.length > 0 && !split[0].isEmpty()) {
 				vex.add(sqladapter.getSQLLexicalFormString(split[0]));
 			}
-
+			
 			/*
 			 * New we concat the rest of the function, note that if there is only 1 element
 			 * there is nothing to concatenate
@@ -1179,9 +1160,9 @@
 					}
 				}
 			}
-
+		
 			if (vex.size() == 1) {
-
+				
 				return vex.get(0);
 			}
 			String[] params = new String[vex.size()];
@@ -1191,14 +1172,14 @@
 				i += 1;
 			}
 			return getStringConcatenation(sqladapter, params);
-
+			
 		} else if (t instanceof Variable) {
 			/*
 			 * The function is of the form uri(x), we need to simply return the
 			 * value of X
 			 */
 			return sqladapter.sqlCast(getSQLString(t, index, false), Types.VARCHAR);
-
+			
 		} else if (t instanceof URIConstant) {
 			/*
 			 * The function is of the form uri("http://some.uri/"), i.e., a
@@ -1360,7 +1341,7 @@
 		}
 
 		/* If its not constant, or variable its a function */
-		
+
 		Function function = (Function) term;
 		List<Term> terms = function.getTerms();
 		Term term1 = null;
@@ -1392,16 +1373,16 @@
 					String column = getSQLString(term1, index, false);
 					int type = getVariableDataType(term1);
 					if (type == Types.INTEGER) return String.format("%s > 0", column);
-					if (type == Types.BIGINT) return String.format("%s > 0", column);
+                    if (type == Types.BIGINT) return String.format("%s > 0", column);
 					if (type == Types.DOUBLE) return String.format("%s > 0", column);
-					if (type == Types.FLOAT) return String.format("%s > 0", column);
+                    if (type == Types.FLOAT) return String.format("%s > 0", column);
 					if (type == Types.BOOLEAN) return String.format("%s", column);
 					if (type == Types.VARCHAR) return String.format("LENGTH(%s) > 0", column);
 					return "1";
 				}
 				String op = getSQLString(term1, index, true);
 				return String.format(expressionFormat, op);
-
+				
 			} else if (isBinary(function)) {
 				// for binary functions, e.g., AND, OR, EQ, NEQ, GT etc.
 				String leftOp = getSQLString(term1, index, true);
@@ -1431,7 +1412,7 @@
 					}
 					Term p1 = function.getTerm(0);
 					Term p2 = function.getTerm(1);
-
+					
 					String column = getSQLString(p1, index, false);
 					String pattern = getSQLString(p2, index, false);
 					return sqladapter.sqlRegex(column, pattern, caseinSensitive, multiLine, dotAllMode);
@@ -1439,7 +1420,7 @@
 				else
 					throw new RuntimeException("Cannot translate boolean function: " + functionSymbol);
 			}
-
+			
 		} else if (functionSymbol instanceof NumericalOperationPredicate) {
 			String expressionFormat = getNumericalOperatorString(functionSymbol);
 			String leftOp = getSQLString(term1, index, true);
@@ -1464,7 +1445,7 @@
 							return result;
 					}
 			}
-
+			
 		} else {
 			String functionName = functionSymbol.toString();
 			if (functionName.equals(OBDAVocabulary.QUEST_CAST.getName())) {
@@ -1492,7 +1473,6 @@
 				String in_str = getSQLString(function.getTerm(2), index, false);
 				String result = sqladapter.strReplace(orig, out_str, in_str);
 				return result;
-<<<<<<< HEAD
 			} 
 			 else if (functionName.equals(OBDAVocabulary.CONCAT.getName())) {
 					String left = getSQLString(function.getTerm(0), index, false);
@@ -1500,115 +1480,105 @@
 					String result = sqladapter.strConcat(new String[]{left, right});
 					return result;
 			}
-			
-			 else if (functionName.equals(OBDAVocabulary.STRLEN.getName())) {
-					String literal = getSQLString(function.getTerm(0), index, false);
-					String result = sqladapter.strLength(literal);
-					return result;
+
+			else if (functionName.equals(OBDAVocabulary.STRLEN.getName())) {
+				String literal = getSQLString(function.getTerm(0), index, false);
+				String result = sqladapter.strLength(literal);
+				return result;
 			} else if (functionName.equals(OBDAVocabulary.YEAR.getName())) {
 				String literal = getSQLString(function.getTerm(0), index, false);
 				String result = sqladapter.dateYear(literal);
 				return result;
-				
+
 			} else if (functionName.equals(OBDAVocabulary.MINUTES.getName())) {
 				String literal = getSQLString(function.getTerm(0), index, false);
 				String result = sqladapter.dateMinutes(literal);
-				return result; 
-				
+				return result;
+
 			} else if (functionName.equals(OBDAVocabulary.DAY.getName())) {
 				String literal = getSQLString(function.getTerm(0), index, false);
 				String result = sqladapter.dateDay(literal);
 				return result;
-				
+
 			}  else if (functionName.equals(OBDAVocabulary.MONTH.getName())) {
 				String literal = getSQLString(function.getTerm(0), index, false);
 				String result = sqladapter.dateMonth(literal);
 				return result;
-				
+
 			}  else if (functionName.equals(OBDAVocabulary.SECONDS.getName())) {
 				String literal = getSQLString(function.getTerm(0), index, false);
 				String result = sqladapter.dateSeconds(literal);
 				return result;
-				
+
 			} else if (functionName.equals(OBDAVocabulary.HOURS.getName())) {
 				String literal = getSQLString(function.getTerm(0), index, false);
 				String result = sqladapter.dateHours(literal);
 				return result;
-				
+
 			} else if (functionName.equals(OBDAVocabulary.TIMEZONE.getName())) {
 				String literal = getSQLString(function.getTerm(0), index, false);
 				String result = sqladapter.dateTimezone(literal);
 				return result;
-				
+
 			} else if (functionName.equals(OBDAVocabulary.ENCODE_FOR_URI.getName())) {
-					String literal = getSQLString(function.getTerm(0), index, false);
-					String result = sqladapter.strEncodeForUri(literal);
-					return result;
-			} 
-			
-			 else if (functionName.equals(OBDAVocabulary.UCASE.getName())) {
-					String literal = getSQLString(function.getTerm(0), index, false);
-					String result = sqladapter.strUcase(literal);
-					return result;
-			} 
-			
-			 else if (functionSymbol.equals(OBDAVocabulary.MD5)) {
-				 	String literal = getSQLString(function.getTerm(0), index, false);
-					String result = sqladapter.MD5(literal);
-					return result;
-					
+				String literal = getSQLString(function.getTerm(0), index, false);
+				String result = sqladapter.strEncodeForUri(literal);
+				return result;
+			}
+
+			else if (functionName.equals(OBDAVocabulary.UCASE.getName())) {
+				String literal = getSQLString(function.getTerm(0), index, false);
+				String result = sqladapter.strUcase(literal);
+				return result;
+			}
+
+			else if (functionSymbol.equals(OBDAVocabulary.MD5)) {
+				String literal = getSQLString(function.getTerm(0), index, false);
+				String result = sqladapter.MD5(literal);
+				return result;
+
 			} else if (functionSymbol.equals(OBDAVocabulary.SHA1)) {
-					String literal = getSQLString(function.getTerm(0), index, false);
-					String result = sqladapter.SHA1(literal);
-					return result;
+				String literal = getSQLString(function.getTerm(0), index, false);
+				String result = sqladapter.SHA1(literal);
+				return result;
 			} else if (functionSymbol.equals(OBDAVocabulary.SHA256)) {
-					String literal = getSQLString(function.getTerm(0), index, false);
-					String result = sqladapter.SHA256(literal);
-					return result;
+				String literal = getSQLString(function.getTerm(0), index, false);
+				String result = sqladapter.SHA256(literal);
+				return result;
 			} else if (functionSymbol.equals(OBDAVocabulary.SHA512)) {
-					String literal = getSQLString(function.getTerm(0), index, false);
-					String result = sqladapter.SHA512(literal); //TODO FIX
-					return result;
-				} 
-			
-			 else if (functionName.equals(OBDAVocabulary.LCASE.getName())) {
-					String literal = getSQLString(function.getTerm(0), index, false);
-					String result = sqladapter.strLcase(literal);
-					return result;
+				String literal = getSQLString(function.getTerm(0), index, false);
+				String result = sqladapter.SHA512(literal); //TODO FIX
+				return result;
+			}
+
+			else if (functionName.equals(OBDAVocabulary.LCASE.getName())) {
+				String literal = getSQLString(function.getTerm(0), index, false);
+				String result = sqladapter.strLcase(literal);
+				return result;
 			}  else if (functionName.equals(OBDAVocabulary.SUBSTR.getName())) {
-					String string = getSQLString(function.getTerm(0), index, false);
-					String start = getSQLString(function.getTerm(1), index, false);
-					String end = getSQLString(function.getTerm(2), index, false);
-					String result = sqladapter.strSubstr(string, start, end);
-					return result;
-			} 
-			
-			 else if (functionName.equals(OBDAVocabulary.STRBEFORE.getName())) {
-					String string = getSQLString(function.getTerm(0), index, false);
-					String before = getSQLString(function.getTerm(1), index, false);
-					String result = sqladapter.strBefore(string, before);
-					return result;
-			} 
-			
-			 else if (functionName.equals(OBDAVocabulary.STRAFTER.getName())) {
-					String string = getSQLString(function.getTerm(0), index, false);
-					String after = getSQLString(function.getTerm(1), index, false);
-					String result = sqladapter.strAfter(string, after);
-					return result;
-			} 
-			
-        }
-=======
-			}
-			else if (functionName.equals(OBDAVocabulary.CONCAT.getName())) {
-				String left = getSQLString(function.getTerm(0), index, false);
-				String right = getSQLString(function.getTerm(1), index, false);
-				String result = sqladapter.strconcat(new String[]{left, right});
+				String string = getSQLString(function.getTerm(0), index, false);
+				String start = getSQLString(function.getTerm(1), index, false);
+				String end = getSQLString(function.getTerm(2), index, false);
+				String result = sqladapter.strSubstr(string, start, end);
 				return result;
 			}
 
-		}
->>>>>>> f5764e85
+			else if (functionName.equals(OBDAVocabulary.STRBEFORE.getName())) {
+				String string = getSQLString(function.getTerm(0), index, false);
+				String before = getSQLString(function.getTerm(1), index, false);
+				String result = sqladapter.strBefore(string, before);
+				return result;
+			}
+
+			else if (functionName.equals(OBDAVocabulary.STRAFTER.getName())) {
+				String string = getSQLString(function.getTerm(0), index, false);
+				String after = getSQLString(function.getTerm(1), index, false);
+				String result = sqladapter.strAfter(string, after);
+				return result;
+			}
+
+
+		}
 
 		/*
 		 * The atom must be of the form uri("...", x, y)
@@ -1616,7 +1586,7 @@
 		// String functionName = function.getFunctionSymbol().toString();
 		if ((functionSymbol instanceof URITemplatePredicate) || (functionSymbol instanceof BNodePredicate)) {
 			return getSQLStringForTemplateFunction(function, index);
-		}
+		} 
 		else {
 			throw new RuntimeException("Unexpected function in the query: " + function);
 		}
@@ -1625,12 +1595,12 @@
 	/***
 	 * Returns the valid SQL lexical form of rdf literals based on the current
 	 * database and the datatype specified in the function predicate.
-	 *
+	 * 
 	 * <p>
 	 * For example, if the function is xsd:boolean, and the current database is
 	 * H2, the SQL lexical form would be for "true" "TRUE" (or any combination
 	 * of lower and upper case) or "1" is always
-	 *
+	 * 
 	 * @param constant
 	 * @return
 	 */
@@ -1639,12 +1609,12 @@
 		if (constant.getType() == COL_TYPE.BNODE || constant.getType() == COL_TYPE.LITERAL || constant.getType() == COL_TYPE.OBJECT
 				|| constant.getType() == COL_TYPE.STRING) {
 			sql = "'" + constant.getValue() + "'";
-		}
+		} 
 		else if (constant.getType() == COL_TYPE.BOOLEAN) {
 			String value = constant.getValue();
 			boolean v = XsdDatatypeConverter.parseXsdBoolean(value);
 			sql = sqladapter.getSQLLexicalFormBoolean(v);
-		}
+		} 
 		else if (constant.getType() == COL_TYPE.DATETIME ) {
 			sql = sqladapter.getSQLLexicalFormDatetime(constant.getValue());
 		}
@@ -1653,25 +1623,24 @@
 		}
 		else if (constant.getType() == COL_TYPE.DECIMAL || constant.getType() == COL_TYPE.DOUBLE
 				|| constant.getType() == COL_TYPE.INTEGER || constant.getType() == COL_TYPE.LONG
-				|| constant.getType() == COL_TYPE.FLOAT || constant.getType() == COL_TYPE.NON_POSITIVE_INTEGER
-				|| constant.getType() == COL_TYPE.INT || constant.getType() == COL_TYPE.UNSIGNED_INT
-				|| constant.getType() == COL_TYPE.NEGATIVE_INTEGER
-				|| constant.getType() == COL_TYPE.POSITIVE_INTEGER || constant.getType() == COL_TYPE.NON_NEGATIVE_INTEGER) {
+                || constant.getType() == COL_TYPE.FLOAT || constant.getType() == COL_TYPE.NON_POSITIVE_INTEGER
+                || constant.getType() == COL_TYPE.INT || constant.getType() == COL_TYPE.UNSIGNED_INT
+                || constant.getType() == COL_TYPE.NEGATIVE_INTEGER
+                || constant.getType() == COL_TYPE.POSITIVE_INTEGER || constant.getType() == COL_TYPE.NON_NEGATIVE_INTEGER) {
 			sql = constant.getValue();
-		}
+		} 
 		else {
 			sql = "'" + constant.getValue() + "'";
 		}
 		return sql;
 
 	}
-
 
 
 	/**
 	 * Returns the SQL string for the boolean operator, including placeholders
 	 * for the terms to be used, e.g., %s = %s, %s IS NULL, etc.
-	 *
+	 * 
 	 * @param functionSymbol
 	 * @return
 	 */
@@ -1705,16 +1674,12 @@
 			operator = LIKE_OPERATOR;
 		} else if (functionSymbol.equals(OBDAVocabulary.SPARQL_REGEX)) {
 			operator = ""; //we do not need the operator for regex, it should not be used, because the sql adapter will take care of this
-<<<<<<< HEAD
 		} else if (functionSymbol.equals(OBDAVocabulary.STR_STARTS)) {
 			operator = sqladapter.strStartsOperator();
 		} else if (functionSymbol.equals(OBDAVocabulary.STR_ENDS)) {
 			operator = sqladapter.strEndsOperator();
 		} else if (functionSymbol.equals(OBDAVocabulary.CONTAINS)) {
 				operator = sqladapter.strContainsOperator();}
-=======
-		}
->>>>>>> f5764e85
 		else {
 			throw new RuntimeException("Unknown boolean operator: " + functionSymbol);
 		}
@@ -1748,7 +1713,7 @@
 		}
 		return operator;
 	}
-	/**
+    /**
 	 * Utility class to resolve "database" atoms to view definitions ready to be
 	 * used in a FROM clause, and variables, to column references defined over
 	 * the existing view definitons of a query.
@@ -1783,11 +1748,11 @@
 		 * "tablename" as "viewX" or
 		 * <p>
 		 * (some nested sql view) as "viewX"
-		 *
+		 * 
 		 * <p>
 		 * View definitions are only done for data atoms. Join/LeftJoin and
 		 * boolean atoms are not associated to view definitions.
-		 *
+		 * 
 		 * @param atom
 		 */
 		private void generateViewsIndexVariables(Function atom) {
@@ -1817,7 +1782,7 @@
 			viewNames.put(atom, String.format(VIEW_NAME, dataTableCount));
 			tableNames.put(atom, def.getName());
 			dataDefinitions.put(atom, def);
-
+			
 			indexVariables(atom);
 		}
 
@@ -1844,7 +1809,7 @@
 		 * Returns all the column aliases that correspond to this variable,
 		 * across all the DATA atoms in the query (not algebra operators or
 		 * boolean conditions.
-		 *
+		 * 
 		 * @param var
 		 *            The variable we want the referenced columns.
 		 */
