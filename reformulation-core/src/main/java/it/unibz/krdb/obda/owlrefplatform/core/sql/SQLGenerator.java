--- conflicted
+++ resolved
@@ -120,12 +120,10 @@
 	private boolean isDistinct = false;
 	private boolean isOrderBy = false;
 	private boolean isSI = false;
-<<<<<<< HEAD
-
-=======
+
 	private boolean havingCond = false;
 	private String havingStr = "";
->>>>>>> 303bda21
+
 	private Map<String, Integer> uriRefIds;
 
 	private Multimap<Predicate, CQIE> ruleIndex;
@@ -198,15 +196,15 @@
 					ruleIndexByBodyPredicate, predicatesInBottomUp, extensionalPredicates);
 
 			String modifier = "";
-<<<<<<< HEAD
+
 			List<OrderCondition> conditions = queryProgram.getQueryModifiers().getSortConditions();
-=======
-			List<Variable> groupby = query.getQueryModifiers().getGroupConditions();
-			if (!groupby.isEmpty()) {
-				subquery += "\n" + sqladapter.sqlGroupBy(groupby, "") + " " + havingStr + "\n";
-			}
-			List<OrderCondition> conditions = query.getQueryModifiers().getSortConditions();
->>>>>>> 303bda21
+
+//			List<Variable> groupby = query.getQueryModifiers().getGroupConditions();
+//			if (!groupby.isEmpty()) {
+//				subquery += "\n" + sqladapter.sqlGroupBy(groupby, "") + " " + havingStr + "\n";
+//			}
+//			List<OrderCondition> conditions = query.getQueryModifiers().getSortConditions();
+
 			if (!conditions.isEmpty()) {
 				modifier += sqladapter.sqlOrderBy(conditions, outerViewName) + "\n";
 			}
@@ -527,18 +525,18 @@
 			Function innerAtomAsFunction = (Function) innerAtom;
 			if (innerAtomAsFunction.isBooleanFunction()) {
 				String condition = getSQLCondition(innerAtomAsFunction, index);
-<<<<<<< HEAD
+
 				conditions.add(condition);
 			} else if (innerAtomAsFunction.isDataTypeFunction()) {
-=======
-				if (!havingCond) { 
-					conditions.add(condition);
-				} else {
-					havingStr = condition;
-					havingCond = false;
-				}
+
+//				if (!havingCond) { 
+//					conditions.add(condition);
+//				} else {
+//					havingStr = condition;
+//					havingCond = false;
+//				}
 			}else if (innerAtomAsFunction.isDataTypeFunction()) {
->>>>>>> 303bda21
+
 				String condition = getSQLString(innerAtom, index, false);
 				conditions.add(condition);
 			}
@@ -1213,20 +1211,20 @@
 			 * Adding the ColType column to the projection (used in the result
 			 * set to know the type of constant)
 			 */
-<<<<<<< HEAD
+
 			// TODO: DO NOT use magic numbers, extract them to constants
-=======
-			if (functionString.equals("Count")) {
-				return (String.format(typeStr, 4, signature.get(hpos)));
-			}
-			if (functionString.equals("Sum")) {
-				return (String.format(typeStr, 5, signature.get(hpos)));
-			}
-			if (functionString.equals("Avg")) {
-				return (String.format(typeStr, 5, signature.get(hpos)));
-			}
+
+//			if (functionString.equals("Count")) {
+//				return (String.format(typeStr, 4, signature.get(hpos)));
+//			}
+//			if (functionString.equals("Sum")) {
+//				return (String.format(typeStr, 5, signature.get(hpos)));
+//			}
+//			if (functionString.equals("Avg")) {
+//				return (String.format(typeStr, 5, signature.get(hpos)));
+//			}
 			
->>>>>>> 303bda21
+
 			if (functionString.equals(OBDAVocabulary.XSD_BOOLEAN.getName().toString())) {
 				return (String.format(typeStr, 9, varName));
 			} else if (functionString.equals(OBDAVocabulary.XSD_DATETIME_URI)) {
