--- conflicted
+++ resolved
@@ -40,7 +40,7 @@
 	private final DBMetadata metadata;
 	private final Multimap<Predicate, List<Integer>> pkeys;
 	private final CQContainmentCheckUnderLIDs foreignKeyCQC;
-
+	
 	/*
 	 * These are pattern matchers that will help transforming the URI's in
 	 * queries into Functions, used by the SPARQL translator.
@@ -48,12 +48,11 @@
 	private UriTemplateMatcher uriTemplateMatcher = new UriTemplateMatcher();
 
 	protected List<CQIE> ufp; // for TESTS ONLY
-
+	
 	private static final Logger log = LoggerFactory.getLogger(QuestUnfolder.class);
 	
 	private static final OBDADataFactory fac = OBDADataFactoryImpl.getInstance();
 
-<<<<<<< HEAD
 	private Set<Predicate> dataPropertiesAndClassesMapped = new HashSet<>();
 	private Set<Predicate> objectPropertiesMapped = new HashSet<>();;
 	
@@ -61,13 +60,11 @@
 	 * @throws SQLException 
 	 * @throws JSQLParserException 
 	 */
-=======
->>>>>>> c1970cf9
 	public QuestUnfolder(DBMetadata metadata)  {
 
 		this.metadata = metadata;
 		this.pkeys = DBMetadataUtil.extractPKs(metadata);
-
+		
 		// for eliminating redundancy from the unfolding program
 		LinearInclusionDependencies foreignKeyRules = DBMetadataUtil.generateFKRules(metadata);
 		this.foreignKeyCQC = new CQContainmentCheckUnderLIDs(foreignKeyRules);
@@ -77,7 +74,7 @@
 					throws SQLException, JSQLParserException, OBDAException {
 
 		mappings = vocabularyValidator.replaceEquivalences(mappings);
-
+		
 		/** 
 		 * Substitute select * with column names  (performs the operation `in place')
 		 */
@@ -95,16 +92,16 @@
 		Collection<OBDAMappingAxiom> expandedMappings = metaMappingExpander.expand(splittedMappings);
 		
 		List<CQIE> unfoldingProgram = Mapping2DatalogConverter.constructDatalogProgram(expandedMappings, metadata);
-
-
+		
+		
 		log.debug("Original mapping size: {}", unfoldingProgram.size());
-
+		
 		 // Normalizing language tags and equalities
 		normalizeMappings(unfoldingProgram);
 
 		// Apply TMappings
 		unfoldingProgram = applyTMappings(unfoldingProgram, reformulationReasoner, true, excludeFromTMappings);
-
+		
        // Adding ontology assertions (ABox) as rules (facts, head with no body).
        addAssertionsAsFacts(unfoldingProgram, inputOntology.getClassAssertions(),
        		inputOntology.getObjectPropertyAssertions(), inputOntology.getDataPropertyAssertions());
@@ -125,25 +122,25 @@
 		unfoldingProgram.addAll(generateTripleMappings(unfoldingProgram));
 
         log.debug("Final set of mappings: \n {}", Joiner.on("\n").join(unfoldingProgram));
-
+		
 		unfolder = new DatalogUnfolder(unfoldingProgram, pkeys);
-
+		
 		this.ufp = unfoldingProgram;
 	}
 	
-
+		
 	/**
 	 * Setting up the unfolder and SQL generation
-	 * @param reformulationReasoner
-	 * @param collection
-	 * @throws OBDAException
+	 * @param reformulationReasoner 
+	 * @param collection 
+	 * @throws OBDAException 
 	 */
 
 	public void setupInSemanticIndexMode(Collection<OBDAMappingAxiom> mappings, TBoxReasoner reformulationReasoner) throws OBDAException {
-
+	
 		List<CQIE> unfoldingProgram = Mapping2DatalogConverter.constructDatalogProgram(mappings, metadata);
-
-		// this call is required to complete the T-mappings by rules taking account of
+		
+		// this call is required to complete the T-mappings by rules taking account of 
 		// existential quantifiers and inverse roles
 		unfoldingProgram = applyTMappings(unfoldingProgram, reformulationReasoner, false, TMappingExclusionConfig.empty());
 		
@@ -157,12 +154,12 @@
 
         log.debug("Final set of mappings: \n {}", Joiner.on("\n").join(unfoldingProgram));
 		
-		unfolder = new DatalogUnfolder(unfoldingProgram, pkeys);
-
+		unfolder = new DatalogUnfolder(unfoldingProgram, pkeys);	
+		
 		this.ufp = unfoldingProgram;
 	}
 
-
+	
 	private List<CQIE> applyTMappings(List<CQIE>  unfoldingProgram, TBoxReasoner reformulationReasoner, boolean full, TMappingExclusionConfig excludeFromTMappings) throws OBDAException  {
 		
 		final long startTime = System.currentTimeMillis();
@@ -184,7 +181,7 @@
 		final long endTime = System.currentTimeMillis();
 		log.debug("TMapping size: {}", unfoldingProgram.size());
 		log.debug("TMapping processing time: {} ms", (endTime - startTime));
-
+		
 		return unfoldingProgram;
 	}
 
@@ -231,10 +228,10 @@
 					Term originalLangTag = typedTerm.getTerm(1);
 					if (originalLangTag instanceof ValueConstant) {
 						ValueConstant originalLangConstant = (ValueConstant) originalLangTag;
-						Term normalizedLangTag = fac.getConstantLiteral(originalLangConstant.getValue().toLowerCase(),
+						Term normalizedLangTag = fac.getConstantLiteral(originalLangConstant.getValue().toLowerCase(), 
 															originalLangConstant.getType());
 						typedTerm.setTerm(1, normalizedLangTag);
-					}
+					} 
 				}
 			}
 		}
@@ -248,7 +245,7 @@
 	/***
 	 * Adding ontology assertions (ABox) as rules (facts, head with no body).
 	 */
-	private void addAssertionsAsFacts(List<CQIE> unfoldingProgram, Iterable<ClassAssertion> cas,
+	private void addAssertionsAsFacts(List<CQIE> unfoldingProgram, Iterable<ClassAssertion> cas, 
 							Iterable<ObjectPropertyAssertion> pas, Iterable<DataPropertyAssertion> das) {
 		
 		int count = 0;
@@ -280,7 +277,7 @@
 			count++;
 		}
 		log.debug("Appended {} object property assertions as fact rules", count);
-
+			
 		
 //		int count = 0;
 //		for (DataPropertyAssertion a : assertions) {
@@ -303,7 +300,7 @@
 	
 	
 	
-
+	
 
 	
 	/***
