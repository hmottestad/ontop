--- conflicted
+++ resolved
@@ -1,56 +1,19 @@
 package it.unibz.krdb.obda.owlrefplatform.core;
 
-<<<<<<< HEAD
-import java.util.Collections;
-import java.util.HashSet;
-import java.util.LinkedList;
-import java.util.List;
-import java.util.Map;
-import java.util.Set;
-import java.util.regex.Pattern;
+import com.google.common.base.Joiner;
 
 import com.google.common.collect.Multimap;
-import it.unibz.krdb.obda.owlrefplatform.core.mappingprocessing.TMappingExclusionConfig;
-import org.slf4j.Logger;
-import org.slf4j.LoggerFactory;
-
-
-import it.unibz.krdb.obda.model.CQIE;
-import it.unibz.krdb.obda.model.Constant;
-import it.unibz.krdb.obda.model.DatalogProgram;
-import it.unibz.krdb.obda.model.Function;
-import it.unibz.krdb.obda.model.OBDADataFactory;
-import it.unibz.krdb.obda.model.OBDAException;
-import it.unibz.krdb.obda.model.OBDAMappingAxiom;
-import it.unibz.krdb.obda.model.Predicate;
-import it.unibz.krdb.obda.model.Term;
-import it.unibz.krdb.obda.model.ValueConstant;
-import it.unibz.krdb.obda.model.Variable;
-=======
-import com.google.common.base.Joiner;
-
 import it.unibz.krdb.obda.model.*;
->>>>>>> 25d03bfe
 import it.unibz.krdb.obda.model.impl.OBDADataFactoryImpl;
 import it.unibz.krdb.obda.model.impl.OBDAVocabulary;
 import it.unibz.krdb.obda.model.impl.TermUtils;
 import it.unibz.krdb.obda.ontology.ClassAssertion;
-<<<<<<< HEAD
-import it.unibz.krdb.obda.ontology.PropertyAssertion;
-import it.unibz.krdb.obda.owlrefplatform.core.abox.ABoxToFactRuleConverter;
-import it.unibz.krdb.obda.owlrefplatform.core.basicoperations.CQCUtilities;
-import it.unibz.krdb.obda.owlrefplatform.core.basicoperations.CQContainmentCheckUnderLIDs;
-import it.unibz.krdb.obda.owlrefplatform.core.basicoperations.DBMetadataUtil;
-import it.unibz.krdb.obda.owlrefplatform.core.basicoperations.EQNormalizer;
-import it.unibz.krdb.obda.owlrefplatform.core.basicoperations.LinearInclusionDependencies;
-import it.unibz.krdb.obda.owlrefplatform.core.basicoperations.UriTemplateMatcher;
-=======
 import it.unibz.krdb.obda.ontology.DataPropertyAssertion;
 import it.unibz.krdb.obda.ontology.ObjectPropertyAssertion;
 import it.unibz.krdb.obda.owlrefplatform.core.basicoperations.*;
->>>>>>> 25d03bfe
 import it.unibz.krdb.obda.owlrefplatform.core.dagjgrapht.TBoxReasoner;
 import it.unibz.krdb.obda.owlrefplatform.core.mappingprocessing.MappingDataTypeRepair;
+import it.unibz.krdb.obda.owlrefplatform.core.mappingprocessing.TMappingExclusionConfig;
 import it.unibz.krdb.obda.owlrefplatform.core.mappingprocessing.TMappingProcessor;
 import it.unibz.krdb.obda.owlrefplatform.core.unfolding.DatalogUnfolder;
 import it.unibz.krdb.obda.owlrefplatform.core.unfolding.UnfoldingMechanism;
@@ -90,7 +53,6 @@
 	
 	private static final OBDADataFactory fac = OBDADataFactoryImpl.getInstance();
 	
-<<<<<<< HEAD
 	/** Davide> Exclude specific predicates from T-Mapping approach **/
 	private final TMappingExclusionConfig excludeFromTMappings;
 	
@@ -100,18 +62,28 @@
 	 *          TBox hierarchies
 	 */
 	//private boolean applyExcludeFromTMappings = false;
-
-	public QuestUnfolder(List<OBDAMappingAxiom> mappings, DBMetadata metadata)
-	{
-		this.metadata = metadata;	
-		
-		analyzer = new Mapping2DatalogConverter(metadata);
-
-		unfoldingProgram = analyzer.constructDatalogProgram(mappings);
-
-        this.excludeFromTMappings = TMappingExclusionConfig.empty();
-
-    }
+	public QuestUnfolder(OBDAModel unfoldingOBDAModel, DBMetadata metadata,  Connection localConnection, URI sourceId) throws Exception{
+
+		/** Substitute select * with column names **/
+		preprocessProjection(unfoldingOBDAModel, sourceId, metadata);
+
+		/**
+		 * Split the mapping
+		 */
+		MappingSplitter.splitMappings(unfoldingOBDAModel, sourceId);
+
+		/**
+		 * Expand the meta mapping
+		 */
+		MetaMappingExpander metaMappingExpander = new MetaMappingExpander(localConnection);
+		metaMappingExpander.expand(unfoldingOBDAModel, sourceId);
+
+		List<OBDAMappingAxiom> mappings = unfoldingOBDAModel.getMappings(sourceId);
+		unfoldingProgram = Mapping2DatalogConverter.constructDatalogProgram(mappings, metadata);
+
+		this.excludeFromTMappings = TMappingExclusionConfig.empty();
+	}
+    
 	
 	/**
 	 * The extra parameter <b>excludeFromTMappings</b> defines a list
@@ -124,22 +96,7 @@
 	 * @param analyzer
 	 * @param excludeFromTMappings
 	 */
-	public QuestUnfolder(List<OBDAMappingAxiom> mappings, DBMetadata metadata, Mapping2DatalogConverter analyzer, TMappingExclusionConfig excludeFromTMappings)
-	{
-		this.metadata = metadata;
-		
-		this.analyzer = new Mapping2DatalogConverter(metadata);
-
-		unfoldingProgram = analyzer.constructDatalogProgram(mappings);
-		
-		// Davide>T-Mappings handling
-		this.excludeFromTMappings = excludeFromTMappings;
-	//	this.applyExcludeFromTMappings = true;
-	}
-	
-=======
-	public QuestUnfolder(OBDAModel unfoldingOBDAModel, DBMetadata metadata,  Connection localConnection, URI sourceId) throws Exception{
-
+	public QuestUnfolder(OBDAModel unfoldingOBDAModel, DBMetadata metadata, Connection localConnection, URI sourceId, TMappingExclusionConfig excludeFromTMappings)  throws Exception{
 		/** Substitute select * with column names **/
 		preprocessProjection(unfoldingOBDAModel, sourceId, metadata);
 
@@ -156,8 +113,9 @@
 
 		List<OBDAMappingAxiom> mappings = unfoldingOBDAModel.getMappings(sourceId);
 		unfoldingProgram = Mapping2DatalogConverter.constructDatalogProgram(mappings, metadata);
-	}
-
+
+		this.excludeFromTMappings = excludeFromTMappings;
+	}
 
 
 	public int getRulesSize() {
@@ -165,7 +123,6 @@
 	}
 
 	@Deprecated
->>>>>>> 25d03bfe
 	public List<CQIE> getRules() {
 		return unfoldingProgram;
 	}
@@ -194,34 +151,25 @@
 		unfolder = new DatalogUnfolder(unfoldingProgram, pkeys);	
 	}
 
-<<<<<<< HEAD
-	public void applyTMappings(TBoxReasoner reformulationReasoner, boolean full, TMappingExclusionConfig excludeFromTMappings) throws OBDAException  {
+	public void applyTMappings(TBoxReasoner reformulationReasoner, boolean full, DBMetadata metadata, TMappingExclusionConfig excludeFromTMappings) throws OBDAException  {
 		
 		final long startTime = System.currentTimeMillis();
-		
+
+		// for eliminating redundancy from the unfolding program
+		LinearInclusionDependencies foreignKeyRules = DBMetadataUtil.generateFKRules(metadata);
+		CQContainmentCheckUnderLIDs foreignKeyCQC = new CQContainmentCheckUnderLIDs(foreignKeyRules);
 		// Davide> Here now I put another TMappingProcessor taking
 		//         also a list of Predicates as input, that represents
 		//         what needs to be excluded from the T-Mappings
 		//if( applyExcludeFromTMappings )
-			unfoldingProgram = TMappingProcessor.getTMappings(unfoldingProgram, reformulationReasoner, full, excludeFromTMappings);
+			unfoldingProgram = TMappingProcessor.getTMappings(unfoldingProgram, reformulationReasoner, full,  foreignKeyCQC, excludeFromTMappings);
 		//else
 		//	unfoldingProgram = TMappingProcessor.getTMappings(unfoldingProgram, reformulationReasoner, full);
 		
 		// Eliminating redundancy from the unfolding program
 		// TODO: move the foreign-key optimisation inside t-mapping generation 
 		//              -- at this point it has little effect
-=======
-	public void applyTMappings(TBoxReasoner reformulationReasoner, boolean full, DBMetadata metadata) throws OBDAException  {
-		
-		final long startTime = System.currentTimeMillis();
-
-		// for eliminating redundancy from the unfolding program
->>>>>>> 25d03bfe
-		LinearInclusionDependencies foreignKeyRules = DBMetadataUtil.generateFKRules(metadata);	
-		CQContainmentCheckUnderLIDs foreignKeyCQC = new CQContainmentCheckUnderLIDs(foreignKeyRules);
-		
-		unfoldingProgram = TMappingProcessor.getTMappings(unfoldingProgram, reformulationReasoner, full, foreignKeyCQC);
-
+		
 /*		
 		int s0 = unfoldingProgram.size();
 		Collections.sort(unfoldingProgram, CQCUtilities.ComparatorCQIE);
@@ -431,15 +379,10 @@
 	public void updateSemanticIndexMappings(List<OBDAMappingAxiom> mappings, TBoxReasoner reformulationReasoner, DBMetadata metadata) throws OBDAException {
 
 		unfoldingProgram = Mapping2DatalogConverter.constructDatalogProgram(mappings, metadata);
-
-<<<<<<< HEAD
-
-		applyTMappings(/*true, */reformulationReasoner, false, TMappingExclusionConfig.empty());
-=======
+		
 		// this call is required to complete the T-mappings by rules taking account of 
 		// existential quantifiers and inverse roles
-		applyTMappings(reformulationReasoner, false, metadata);
->>>>>>> 25d03bfe
+		applyTMappings(reformulationReasoner, false, metadata, TMappingExclusionConfig.empty());
 		
 		setupUnfolder(metadata);
 
