package it.unibz.krdb.obda.owlrefplatform.core;

import java.util.Collections;
import java.util.HashSet;
import java.util.LinkedList;
import java.util.List;
import java.util.Map;
import java.util.Set;
import java.util.regex.Pattern;

import com.google.common.collect.Lists;
import org.slf4j.Logger;
import org.slf4j.LoggerFactory;

import it.unibz.krdb.obda.model.CQIE;
import it.unibz.krdb.obda.model.Constant;
import it.unibz.krdb.obda.model.DatalogProgram;
import it.unibz.krdb.obda.model.Function;
import it.unibz.krdb.obda.model.OBDADataFactory;
import it.unibz.krdb.obda.model.OBDAException;
import it.unibz.krdb.obda.model.OBDAMappingAxiom;
import it.unibz.krdb.obda.model.Predicate;
import it.unibz.krdb.obda.model.Term;
import it.unibz.krdb.obda.model.ValueConstant;
import it.unibz.krdb.obda.model.Variable;
import it.unibz.krdb.obda.model.impl.OBDADataFactoryImpl;
import it.unibz.krdb.obda.model.impl.OBDAVocabulary;
import it.unibz.krdb.obda.ontology.Assertion;
import it.unibz.krdb.obda.ontology.ClassAssertion;
import it.unibz.krdb.obda.ontology.PropertyAssertion;
import it.unibz.krdb.obda.owlrefplatform.core.abox.ABoxToFactRuleConverter;
import it.unibz.krdb.obda.owlrefplatform.core.basicoperations.CQCUtilities;
import it.unibz.krdb.obda.owlrefplatform.core.basicoperations.CQContainmentCheckUnderLIDs;
import it.unibz.krdb.obda.owlrefplatform.core.basicoperations.DBMetadataUtil;
import it.unibz.krdb.obda.owlrefplatform.core.basicoperations.DatalogNormalizer;
import it.unibz.krdb.obda.owlrefplatform.core.basicoperations.EQNormalizer;
import it.unibz.krdb.obda.owlrefplatform.core.basicoperations.LinearInclusionDependencies;
import it.unibz.krdb.obda.owlrefplatform.core.basicoperations.UriTemplateMatcher;
import it.unibz.krdb.obda.owlrefplatform.core.dagjgrapht.TBoxReasoner;
import it.unibz.krdb.obda.owlrefplatform.core.mappingprocessing.MappingDataTypeRepair;
import it.unibz.krdb.obda.owlrefplatform.core.mappingprocessing.TMappingProcessor;
import it.unibz.krdb.obda.owlrefplatform.core.unfolding.DatalogUnfolder;
import it.unibz.krdb.obda.owlrefplatform.core.unfolding.UnfoldingMechanism;
import it.unibz.krdb.obda.utils.Mapping2DatalogConverter;
import it.unibz.krdb.sql.DBMetadata;

public class QuestUnfolder {

	/* The active unfolding engine */
	private UnfoldingMechanism unfolder;

	private final DBMetadata metadata;
	private final Mapping2DatalogConverter analyzer;
	
	/* As unfolding OBDAModel, but experimental */
	private List<CQIE> unfoldingProgram;

	/*
	 * These are pattern matchers that will help transforming the URI's in
	 * queries into Functions, used by the SPARQL translator.
	 */
	private final UriTemplateMatcher uriTemplateMatcher = new UriTemplateMatcher();

	private final HashSet<String> templateStrings = new HashSet<String>();
	
	
	private static final Logger log = LoggerFactory.getLogger(QuestUnfolder.class);
	
	private static final OBDADataFactory fac = OBDADataFactoryImpl.getInstance();
	
<<<<<<< HEAD
	/** Davide> Exclude specific predicates from T-Mapping approach **/
	private final List<SimplePredicate> excludeFromTMappings;
	
	/** Davide> Whether to exclude the user-supplied predicates from the
	 *          TMapping procedure (that is, the mapping assertions for 
	 *          those predicates should not be extended according to the 
	 *          TBox hierarchies
	 */
	//private boolean applyExcludeFromTMappings = false;

=======
>>>>>>> cb03e4a1
	public QuestUnfolder(List<OBDAMappingAxiom> mappings, DBMetadata metadata)
	{
		this.metadata = metadata;	
		
		analyzer = new Mapping2DatalogConverter(metadata);

<<<<<<< HEAD
		unfoldingProgram = analyzer.constructDatalogProgram();

        this.excludeFromTMappings = Lists.newArrayList();

    }
	
	/**
	 * The extra parameter <b>excludeFromTMappings</b> defines a list
	 * of predicates for which the T-Mappings procedure should be 
	 * disabled.
	 *  
	 * @author Davide
	 * @param mappings
	 * @param metadata
	 * @param excludeFromTMappings
	 */
	public QuestUnfolder(List<OBDAMappingAxiom> mappings, DBMetadata metadata, List<SimplePredicate> excludeFromTMappings)
	{
		this.metadata = metadata;
		
		Mapping2DatalogConverter analyzer = new Mapping2DatalogConverter(mappings, metadata);

		unfoldingProgram = analyzer.constructDatalogProgram();
		
		// Davide>T-Mappings handling
		this.excludeFromTMappings = excludeFromTMappings;
	//	this.applyExcludeFromTMappings = true;
	}
	
=======
		unfoldingProgram = analyzer.constructDatalogProgram(mappings);
	}
		
>>>>>>> cb03e4a1
	public List<CQIE> getRules() {
		return unfoldingProgram;
	}
	
	/**
	 * Setting up the unfolder and SQL generation
	 */

	public void setupUnfolder() {
		
		// Collecting URI templates
		generateURITemplateMatchers();

		// Adding "triple(x,y,z)" mappings for support of unbounded
		// predicates and variables as class names (implemented in the
		// sparql translator)
		unfoldingProgram.addAll(generateTripleMappings());
		
		Map<Predicate, List<Integer>> pkeys = DBMetadata.extractPKs(metadata, unfoldingProgram);

        log.debug("Final set of mappings: \n{}", unfoldingProgram);

		unfolder = new DatalogUnfolder(unfoldingProgram, pkeys);	
	}

	public void applyTMappings(TBoxReasoner reformulationReasoner, boolean full, List<SimplePredicate> excludeFromTMappings) throws OBDAException  {
		
		final long startTime = System.currentTimeMillis();
		
<<<<<<< HEAD
		// Davide> Here now I put another TMappingProcessor taking
		//         also a list of Predicates as input, that represents
		//         what needs to be excluded from the T-Mappings
		//if( applyExcludeFromTMappings )
			unfoldingProgram = TMappingProcessor.getTMappings(unfoldingProgram, reformulationReasoner, full, excludeFromTMappings);
		//else
		//	unfoldingProgram = TMappingProcessor.getTMappings(unfoldingProgram, reformulationReasoner, full);
=======
		unfoldingProgram = TMappingProcessor.getTMappings(unfoldingProgram, reformulationReasoner, full);
>>>>>>> cb03e4a1
		
		// Eliminating redundancy from the unfolding program
		// TODO: move the foreign-key optimisation inside t-mapping generation 
		//              -- at this point it has little effect
		LinearInclusionDependencies foreignKeyRules = DBMetadataUtil.generateFKRules(metadata);	
		CQContainmentCheckUnderLIDs foreignKeyCQC = new CQContainmentCheckUnderLIDs(foreignKeyRules);

		Collections.sort(unfoldingProgram, CQCUtilities.ComparatorCQIE);
		CQCUtilities.removeContainedQueries(unfoldingProgram, foreignKeyCQC);

		final long endTime = System.currentTimeMillis();
		log.debug("TMapping size: {}", unfoldingProgram.size());
		log.debug("TMapping processing time: {} ms", (endTime - startTime));
	}

	/***
	 * Adding data typing on the mapping axioms.
	 */
	
	public void extendTypesWithMetadata(TBoxReasoner tBoxReasoner) throws OBDAException {

		MappingDataTypeRepair typeRepair = new MappingDataTypeRepair(metadata);
		typeRepair.insertDataTyping(unfoldingProgram, tBoxReasoner);
	}

	/***
	 * Adding NOT NULL conditions to the variables used in the head
	 * of all mappings to preserve SQL-RDF semantics
	 */
	
	public void addNOTNULLToMappings() {

		for (CQIE mapping : unfoldingProgram) {
			Set<Variable> headvars = mapping.getHead().getReferencedVariables();
			for (Variable var : headvars) {
				Function notnull = fac.getFunctionIsNotNull(var);
				   List<Function> body = mapping.getBody();
				if (!body.contains(notnull)) {
					body.add(notnull);
				}
			}
		}
	}
	
	/**
	 * Normalizing language tags. Making all LOWER CASE
	 */

	public void normalizeLanguageTagsinMappings() {
		for (CQIE mapping : unfoldingProgram) {
			Function head = mapping.getHead();
			for (Term term : head.getTerms()) {
				if (!(term instanceof Function)) {
					continue;
				}
				Function typedTerm = (Function) term;
				Predicate type = typedTerm.getFunctionSymbol();

				if (typedTerm.getTerms().size() != 2 || !type.getName().toString().equals(OBDAVocabulary.RDFS_LITERAL_URI))
					continue;
				/*
				 * changing the language, its always the second inner term
				 * (literal,lang)
				 */
				Term originalLangTag = typedTerm.getTerm(1);
				Term normalizedLangTag = null;

				if (originalLangTag instanceof Constant) {
					ValueConstant originalLangConstant = (ValueConstant) originalLangTag;
					normalizedLangTag = fac.getConstantLiteral(originalLangConstant.getValue().toLowerCase(), originalLangConstant.getType());
				} else {
					normalizedLangTag = originalLangTag;
				}
				typedTerm.setTerm(1, normalizedLangTag);
			}
		}
	}

	/**
	 * Normalizing equalities
	 */

	public void normalizeEqualities() {
		
		for (CQIE cq: unfoldingProgram)
			EQNormalizer.enforceEqualities(cq);
		
	}
	
	/***
	 * Adding ontology assertions (ABox) as rules (facts, head with no body).
	 */
	public <T extends Assertion>  void addABoxAssertionsAsFacts(Iterable<T> assertions) {
		
		int count = 0;
		for (T a : assertions) {
			CQIE fact;
			if (a instanceof ClassAssertion)
				fact = ABoxToFactRuleConverter.getRule((ClassAssertion)a);
			else
				fact = ABoxToFactRuleConverter.getRule((PropertyAssertion)a);
			if (fact != null) {
				unfoldingProgram.add(fact);
				count++;
			}
		}
		log.debug("Appended {} ABox assertions as fact rules", count);		
	}		
		

	
	
	private void generateURITemplateMatchers() {

		templateStrings.clear();
		uriTemplateMatcher.clear();

		for (CQIE mapping : unfoldingProgram) { // int i = 0; i < unfoldingProgram.getRules().size(); i++) {

			// Looking for mappings with exactly 2 data atoms
			// CQIE mapping = unfoldingProgram.getRules().get(i);
			Function head = mapping.getHead();

			/*
			 * Collecting URI templates and making pattern matchers for them.
			 */
			for (Term term : head.getTerms()) {
				if (!(term instanceof Function)) {
					continue;
				}
				Function fun = (Function) term;
				if (!(fun.getFunctionSymbol().toString().equals(OBDAVocabulary.QUEST_URI))) {
					continue;
				}
				/*
				 * This is a URI function, so it can generate pattern matchers
				 * for the URIS. We have two cases, one where the arity is 1,
				 * and there is a constant/variable. <p> The second case is
				 * where the first element is a string template of the URI, and
				 * the rest of the terms are variables/constants
				 */
				if (fun.getTerms().size() == 1) {
					/*
					 * URI without tempalte, we get it direclty from the column
					 * of the table, and the function is only f(x)
					 */
					if (templateStrings.contains("(.+)")) {
						continue;
					}
					Function templateFunction = fac.getFunction(fac.getUriTemplatePredicate(1), fac.getVariable("x"));
					Pattern matcher = Pattern.compile("(.+)");
					uriTemplateMatcher.put(matcher, templateFunction);
					templateStrings.add("(.+)");
				} else {
					ValueConstant template = (ValueConstant) fun.getTerms().get(0);
					String templateString = template.getValue();
					templateString = templateString.replace("{}", "(.+)");

					if (templateStrings.contains(templateString)) {
						continue;
					}
					Pattern mattcher = Pattern.compile(templateString);
					uriTemplateMatcher.put(mattcher, fun);
					templateStrings.add(templateString);
				}
			}
		}
	}
	
	
	public void updateSemanticIndexMappings(List<OBDAMappingAxiom> mappings, TBoxReasoner reformulationReasoner) throws OBDAException {

		unfoldingProgram = analyzer.constructDatalogProgram(mappings);

<<<<<<< HEAD
		applyTMappings(/*true, */reformulationReasoner, false, Lists.<SimplePredicate>newArrayList());
=======
		applyTMappings(reformulationReasoner, false);
>>>>>>> cb03e4a1
		
		setupUnfolder();

		log.debug("Mappings and unfolder have been updated after inserts to the semantic index DB");
	}

	
	/***
	 * Creates mappings with heads as "triple(x,y,z)" from mappings with binary
	 * and unary atoms"
	 *
	 * @return
	 */
	private List<CQIE> generateTripleMappings() {
		List<CQIE> newmappings = new LinkedList<CQIE>();

		for (CQIE mapping : unfoldingProgram) {
			Function newhead = null;
			Function currenthead = mapping.getHead();
			Predicate pred = OBDAVocabulary.QUEST_TRIPLE_PRED;
			LinkedList<Term> terms = new LinkedList<Term>();
			if (currenthead.getArity() == 1) {
				/*
				 * head is Class(x) Forming head as triple(x,uri(rdf:type),
				 * uri(Class))
				 */
				terms.add(currenthead.getTerm(0));
				Function rdfTypeConstant = fac.getFunction(fac.getUriTemplatePredicate(1),
						fac.getConstantLiteral(OBDAVocabulary.RDF_TYPE));
				terms.add(rdfTypeConstant);

				String classname = currenthead.getFunctionSymbol().getName();
				terms.add(fac.getFunction(fac.getUriTemplatePredicate(1), fac.getConstantLiteral(classname)));
				newhead = fac.getFunction(pred, terms);

			} else if (currenthead.getArity() == 2) {
				/*
				 * head is Property(x,y) Forming head as triple(x,uri(Property),
				 * y)
				 */
				terms.add(currenthead.getTerm(0));

				String propname = currenthead.getFunctionSymbol().getName();
				Function propconstant = fac.getFunction(fac.getUriTemplatePredicate(1), fac.getConstantLiteral(propname));
				terms.add(propconstant);
				terms.add(currenthead.getTerm(1));
				newhead = fac.getFunction(pred, terms);
			}
			CQIE newmapping = fac.getCQIE(newhead, mapping.getBody());
			newmappings.add(newmapping);
		}
		return newmappings;
	}

	public UriTemplateMatcher getUriTemplateMatcher() {
		return uriTemplateMatcher;
	}
	
	public DatalogProgram unfold(DatalogProgram query, String targetPredicate) throws OBDAException {
		return unfolder.unfold(query, targetPredicate);
	}


}<|MERGE_RESOLUTION|>--- conflicted
+++ resolved
@@ -12,6 +12,7 @@
 import org.slf4j.Logger;
 import org.slf4j.LoggerFactory;
 
+import it.unibz.krdb.config.tmappings.types.SimplePredicate;
 import it.unibz.krdb.obda.model.CQIE;
 import it.unibz.krdb.obda.model.Constant;
 import it.unibz.krdb.obda.model.DatalogProgram;
@@ -68,7 +69,6 @@
 	
 	private static final OBDADataFactory fac = OBDADataFactoryImpl.getInstance();
 	
-<<<<<<< HEAD
 	/** Davide> Exclude specific predicates from T-Mapping approach **/
 	private final List<SimplePredicate> excludeFromTMappings;
 	
@@ -79,16 +79,13 @@
 	 */
 	//private boolean applyExcludeFromTMappings = false;
 
-=======
->>>>>>> cb03e4a1
 	public QuestUnfolder(List<OBDAMappingAxiom> mappings, DBMetadata metadata)
 	{
 		this.metadata = metadata;	
 		
 		analyzer = new Mapping2DatalogConverter(metadata);
 
-<<<<<<< HEAD
-		unfoldingProgram = analyzer.constructDatalogProgram();
+		unfoldingProgram = analyzer.constructDatalogProgram(mappings);
 
         this.excludeFromTMappings = Lists.newArrayList();
 
@@ -102,26 +99,22 @@
 	 * @author Davide
 	 * @param mappings
 	 * @param metadata
+	 * @param analyzer
 	 * @param excludeFromTMappings
 	 */
-	public QuestUnfolder(List<OBDAMappingAxiom> mappings, DBMetadata metadata, List<SimplePredicate> excludeFromTMappings)
+	public QuestUnfolder(List<OBDAMappingAxiom> mappings, DBMetadata metadata, Mapping2DatalogConverter analyzer, List<SimplePredicate> excludeFromTMappings)
 	{
 		this.metadata = metadata;
 		
-		Mapping2DatalogConverter analyzer = new Mapping2DatalogConverter(mappings, metadata);
-
-		unfoldingProgram = analyzer.constructDatalogProgram();
+		this.analyzer = new Mapping2DatalogConverter(metadata);
+
+		unfoldingProgram = analyzer.constructDatalogProgram(mappings);
 		
 		// Davide>T-Mappings handling
 		this.excludeFromTMappings = excludeFromTMappings;
 	//	this.applyExcludeFromTMappings = true;
 	}
 	
-=======
-		unfoldingProgram = analyzer.constructDatalogProgram(mappings);
-	}
-		
->>>>>>> cb03e4a1
 	public List<CQIE> getRules() {
 		return unfoldingProgram;
 	}
@@ -151,7 +144,6 @@
 		
 		final long startTime = System.currentTimeMillis();
 		
-<<<<<<< HEAD
 		// Davide> Here now I put another TMappingProcessor taking
 		//         also a list of Predicates as input, that represents
 		//         what needs to be excluded from the T-Mappings
@@ -159,9 +151,6 @@
 			unfoldingProgram = TMappingProcessor.getTMappings(unfoldingProgram, reformulationReasoner, full, excludeFromTMappings);
 		//else
 		//	unfoldingProgram = TMappingProcessor.getTMappings(unfoldingProgram, reformulationReasoner, full);
-=======
-		unfoldingProgram = TMappingProcessor.getTMappings(unfoldingProgram, reformulationReasoner, full);
->>>>>>> cb03e4a1
 		
 		// Eliminating redundancy from the unfolding program
 		// TODO: move the foreign-key optimisation inside t-mapping generation 
@@ -336,11 +325,8 @@
 
 		unfoldingProgram = analyzer.constructDatalogProgram(mappings);
 
-<<<<<<< HEAD
+
 		applyTMappings(/*true, */reformulationReasoner, false, Lists.<SimplePredicate>newArrayList());
-=======
-		applyTMappings(reformulationReasoner, false);
->>>>>>> cb03e4a1
 		
 		setupUnfolder();
 
