--- conflicted
+++ resolved
@@ -47,7 +47,7 @@
 	private List<CQIE> unfoldingProgram;
 
 	private final DBMetadata metadata;
-	
+
 	/*
 	 * These are pattern matchers that will help transforming the URI's in
 	 * queries into Functions, used by the SPARQL translator.
@@ -57,40 +57,17 @@
 	private static final Logger log = LoggerFactory.getLogger(QuestUnfolder.class);
 	
 	private static final OBDADataFactory fac = OBDADataFactoryImpl.getInstance();
-	
+
 	
 	/**
-	 * @throws SQLException 
-	 * @throws JSQLParserException 
-	 */
-<<<<<<< HEAD
-	//private boolean applyExcludeFromTMappings = false;
-
-    private Set<Predicate> dataPropertiesAndClassesMapped = new HashSet<>();
-    private Set<Predicate> objectPropertiesMapped = new HashSet<>();;
-
-	public QuestUnfolder(OBDAModel unfoldingOBDAModel, DBMetadata metadata,  Connection localConnection, URI sourceId) throws Exception{
-
+	 * @throws SQLException
+	 * @throws JSQLParserException
+	 */
+	public QuestUnfolder(Collection<OBDAMappingAxiom> mappings, DBMetadata metadata,  Connection localConnection) throws SQLException, JSQLParserException {
+
+		this.metadata = metadata;
 
 		/**
-		 * add sameAsInverse
-		 */
-		unfoldingOBDAModel.addMappings(sourceId, MappingSameAs.addSameAsInverse(unfoldingOBDAModel));
-
-		/** Substitute select * with column names **/
-		preprocessProjection(unfoldingOBDAModel, sourceId, metadata);
-
-		/**
-		 * Split the mapping
-		 */
-		MappingSplitter.splitMappings(unfoldingOBDAModel, sourceId);
-=======
-	public QuestUnfolder(Collection<OBDAMappingAxiom> mappings, DBMetadata metadata,  Connection localConnection) throws SQLException, JSQLParserException {
->>>>>>> 2589d602
-
-		this.metadata = metadata;
-		
-		/** 
 		 * Substitute select * with column names  (performs the operation `in place')
 		 */
 		preprocessProjection(mappings, metadata);
@@ -99,13 +76,13 @@
 		 * Split the mapping (creates a new set of mappings)
 		 */
 		Collection<OBDAMappingAxiom> splittedMappings = MappingSplitter.splitMappings(mappings);
-		
+
 		/**
 		 * Expand the meta mapping (creates a new set of mappings)
 		 */
 		MetaMappingExpander metaMappingExpander = new MetaMappingExpander(localConnection, metadata.getQuotedIDFactory());
 		Collection<OBDAMappingAxiom> expandedMappings = metaMappingExpander.expand(splittedMappings);
-		
+
 		unfoldingProgram = Mapping2DatalogConverter.constructDatalogProgram(expandedMappings, metadata);
 	}
 
@@ -135,15 +112,15 @@
 		unfoldingProgram.addAll(generateTripleMappings(unfoldingProgram));
 
         log.debug("Final set of mappings: \n {}", Joiner.on("\n").join(unfoldingProgram));
-		
-		unfolder = createDatalogUnfolder(unfoldingProgram, metadata);	
+
+		unfolder = createDatalogUnfolder(unfoldingProgram, metadata);
 	}
 
 	public static DatalogUnfolder createDatalogUnfolder(List<CQIE> unfoldingProgram, DBMetadata metadata) {
 		Multimap<Predicate, List<Integer>> pkeys = extractPKs(metadata, unfoldingProgram);
-		return new DatalogUnfolder(unfoldingProgram, pkeys);	
-	}
-	
+		return new DatalogUnfolder(unfoldingProgram, pkeys);
+	}
+
 	/***
 	 * Generates a map for each predicate in the body of the rules in 'program'
 	 * that contains the Primary Key data for the predicates obtained from the
@@ -157,23 +134,23 @@
      * The methods will return the following Multimap:
      *  { Tab0 -> { [col1, col2], [col4], [col5] } }
      *
-	 * 
+	 *
 	 * @param metadata
 	 * @param program
 	 */
 	private static Multimap<Predicate, List<Integer>> extractPKs(DBMetadata metadata,
 			List<CQIE> program) {
-		
+
 		Multimap<Predicate, List<Integer>> pkeys = HashMultimap.create();
 		for (CQIE mapping : program) {
 			for (Function newatom : mapping.getBody()) {
 				Predicate newAtomPredicate = newatom.getFunctionSymbol();
-				if (newAtomPredicate instanceof BooleanOperationPredicate) 
+				if (newAtomPredicate instanceof BooleanOperationPredicate)
 					continue;
-				
+
 				if (pkeys.containsKey(newAtomPredicate))
 					continue;
-				
+
 				RelationID newAtomName = Relation2DatalogPredicate.createRelationFromPredicateName(newAtomPredicate);
 				DatabaseRelationDefinition def = metadata.getDatabaseRelation(newAtomName);
 				if (def != null) {
@@ -181,7 +158,7 @@
 					for (UniqueConstraint uc : def.getUniqueConstraints()) {
 						List<Integer> pkeyIdx = new ArrayList<>(uc.getAttributes().size());
 						for (Attribute att : def.getAttributes()) {
-							if (uc.getAttributes().contains(att)) 
+							if (uc.getAttributes().contains(att))
 								pkeyIdx.add(att.getIndex());
 						}
 						pkeys.put(newAtomPredicate, pkeyIdx);
@@ -191,8 +168,8 @@
 		}
 		return pkeys;
 	}
-	
-	
+
+
 	public void applyTMappings(TBoxReasoner reformulationReasoner, boolean full, TMappingExclusionConfig excludeFromTMappings) throws OBDAException  {
 		
 		final long startTime = System.currentTimeMillis();
@@ -226,7 +203,7 @@
 	
 	public void extendTypesWithMetadata(TBoxReasoner tboxReasoner, VocabularyValidator qvv, DBMetadata metadata) throws OBDAException {
 		MappingDataTypeRepair typeRepair = new MappingDataTypeRepair(metadata, tboxReasoner, qvv);
-		for (CQIE mapping : unfoldingProgram) 
+		for (CQIE mapping : unfoldingProgram)
 			typeRepair.insertDataTyping(mapping);
 	}
 
@@ -243,40 +220,40 @@
 			for (Variable var : headvars) {
 				Function notnull = fac.getFunctionIsNotNull(var);
 				   List<Function> body = mapping.getBody();
-				   if (!body.contains(notnull)) 
+				   if (!body.contains(notnull))
 					   body.add(notnull);
 			}
 		}
 	}
 	
 	/**
-	 * Normalize language tags (make them lower-case) and equalities 
+	 * Normalize language tags (make them lower-case) and equalities
 	 * (remove them by replacing all equivalent terms with one representative)
 	 */
-	
+
 	public void normalizeMappings() {
-	
+
 		// Normalizing language tags. Making all LOWER CASE
 
 		for (CQIE mapping : unfoldingProgram) {
 			Function head = mapping.getHead();
 			for (Term term : head.getTerms()) {
-				if (!(term instanceof Function)) 
+				if (!(term instanceof Function))
 					continue;
-				
+
 				Function typedTerm = (Function) term;
 				Predicate type = typedTerm.getFunctionSymbol();
 
 				if (typedTerm.getTerms().size() != 2 || !type.getName().equals(OBDAVocabulary.RDFS_LITERAL_URI))
 					continue;
-				
+
 				 // changing the language, its always the second inner term (literal,lang)
 				Term originalLangTag = typedTerm.getTerm(1);
 				if (originalLangTag instanceof ValueConstant) {
 					ValueConstant originalLangConstant = (ValueConstant) originalLangTag;
 					Term normalizedLangTag = fac.getConstantLiteral(originalLangConstant.getValue().toLowerCase(), originalLangConstant.getType());
 					typedTerm.setTerm(1, normalizedLangTag);
-				} 
+				}
 			}
 		}
 
@@ -346,13 +323,13 @@
 		
 
 	
-	
+
 	
 	
 	public void updateSemanticIndexMappings(Collection<OBDAMappingAxiom> mappings, TBoxReasoner reformulationReasoner) throws OBDAException {
 
 		unfoldingProgram = Mapping2DatalogConverter.constructDatalogProgram(mappings, metadata);
-
+		
 		// this call is required to complete the T-mappings by rules taking account of 
 		// existential quantifiers and inverse roles
 		applyTMappings(reformulationReasoner, false, TMappingExclusionConfig.empty());
@@ -427,19 +404,18 @@
 
 				List<Function> targetQuery = axiom.getTargetQuery();
 				Set<Variable> variables = new HashSet<>();
-				for (Function atom : targetQuery) 
+				for (Function atom : targetQuery)
 					TermUtils.addReferencedVariablesTo(variables, atom);
-				
+
 				PreprocessProjection ps = new PreprocessProjection(metadata);
 				String query = ps.getMappingQuery(select, variables);
 				axiom.setSourceQuery(fac.getSQLQuery(query));
-			} 
+			}
 			catch (JSQLParserException e) {
 				log.debug("SQL Query cannot be preprocessed by the parser");
 			}
 		}
 	}
-<<<<<<< HEAD
 
 
     /**
@@ -470,6 +446,4 @@
 
 
 
-=======
->>>>>>> 2589d602
 }