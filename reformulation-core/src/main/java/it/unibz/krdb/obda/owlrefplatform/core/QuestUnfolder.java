--- conflicted
+++ resolved
@@ -51,11 +51,11 @@
 	private static final OBDADataFactory fac = OBDADataFactoryImpl.getInstance();
 
 	private Set<Predicate> dataPropertiesAndClassesMapped = new HashSet<>();
-	private Set<Predicate> objectPropertiesMapped = new HashSet<>();;
-	
+	private Set<Predicate> objectPropertiesMapped = new HashSet<>();
+
 	/**
-	 * @throws SQLException 
-	 * @throws JSQLParserException 
+	 * @throws SQLException
+	 * @throws JSQLParserException
 	 */
 	public QuestUnfolder(DBMetadata metadata)  {
 
@@ -67,11 +67,7 @@
 		this.foreignKeyCQC = new CQContainmentCheckUnderLIDs(foreignKeyRules);
 	}
 
-<<<<<<< HEAD
-	public void setupInVirtualMode(Collection<OBDAMappingAxiom> mappings,  Connection localConnection, VocabularyValidator vocabularyValidator, TBoxReasoner reformulationReasoner, Ontology inputOntology, TMappingExclusionConfig excludeFromTMappings)
-=======
-	public void setupInVirtualMode(Collection<OBDAMappingAxiom> mappings,  Connection localConnection, VocabularyValidator vocabularyValidator, TBoxReasoner reformulationReasoner, Ontology inputOntology, TMappingExclusionConfig excludeFromTMappings, boolean queryingAnnotationsInOntology)
->>>>>>> 39b85c22
+	public void setupInVirtualMode(Collection<OBDAMappingAxiom> mappings,  Connection localConnection, VocabularyValidator vocabularyValidator, TBoxReasoner reformulationReasoner, Ontology inputOntology, TMappingExclusionConfig excludeFromTMappings, boolean queryingAnnotationsInOntology, boolean sameAs)
 					throws SQLException, JSQLParserException, OBDAException {
 
 		mappings = vocabularyValidator.replaceEquivalences(mappings);
@@ -108,9 +104,6 @@
 		 // of all mappings to preserve SQL-RDF semantics
 		extendTypesWithMetadataAndAddNOTNULL(unfoldingProgram, reformulationReasoner, vocabularyValidator);
 
-<<<<<<< HEAD
-		addSameAsMapping(unfoldingProgram);
-=======
 		// Adding ontology assertions (ABox) as rules (facts, head with no body).
 		List<AnnotationAssertion> annotationAssertions;
 		if (queryingAnnotationsInOntology) {
@@ -121,7 +114,10 @@
 		}
 		addAssertionsAsFacts(unfoldingProgram, inputOntology.getClassAssertions(),
 				inputOntology.getObjectPropertyAssertions(), inputOntology.getDataPropertyAssertions(), annotationAssertions);
->>>>>>> 39b85c22
+
+		if (sameAs) {
+			addSameAsMapping(unfoldingProgram);
+		}
 
 		// Collecting URI templates
 		uriTemplateMatcher = UriTemplateMatcher.create(unfoldingProgram);
