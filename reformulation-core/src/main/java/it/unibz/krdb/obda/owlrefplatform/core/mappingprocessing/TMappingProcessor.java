--- conflicted
+++ resolved
@@ -19,12 +19,6 @@
  * limitations under the License.
  * #L%
  */
-<<<<<<< HEAD
-
-
-import it.unibz.krdb.obda.model.BuiltinPredicate;
-=======
->>>>>>> 25d03bfe
 import it.unibz.krdb.obda.model.CQIE;
 import it.unibz.krdb.obda.model.Function;
 import it.unibz.krdb.obda.model.OBDADataFactory;
@@ -35,18 +29,9 @@
 import it.unibz.krdb.obda.ontology.DataPropertyExpression;
 import it.unibz.krdb.obda.ontology.DataSomeValuesFrom;
 import it.unibz.krdb.obda.ontology.OClass;
-<<<<<<< HEAD
-import it.unibz.krdb.obda.ontology.PropertyExpression;
-import it.unibz.krdb.obda.ontology.SomeValuesFrom;
-import it.unibz.krdb.obda.owlrefplatform.core.basicoperations.CQContainmentCheckUnderLIDs;
-import it.unibz.krdb.obda.owlrefplatform.core.basicoperations.EQNormalizer;
-import it.unibz.krdb.obda.owlrefplatform.core.basicoperations.Unifier;
-import it.unibz.krdb.obda.owlrefplatform.core.basicoperations.UnifierUtilities;
-=======
 import it.unibz.krdb.obda.ontology.ObjectPropertyExpression;
 import it.unibz.krdb.obda.ontology.ObjectSomeValuesFrom;
 import it.unibz.krdb.obda.owlrefplatform.core.basicoperations.*;
->>>>>>> 25d03bfe
 import it.unibz.krdb.obda.owlrefplatform.core.dagjgrapht.Equivalences;
 import it.unibz.krdb.obda.owlrefplatform.core.dagjgrapht.EquivalencesDAG;
 import it.unibz.krdb.obda.owlrefplatform.core.dagjgrapht.TBoxReasoner;
@@ -198,93 +183,18 @@
 	// end of the inner class
 
 
-<<<<<<< HEAD
-	/***
-	 * Given a mappings in {@link currentMapping}, this method will
-	 * return a new mappings in which no constants appear in the body of
-	 * database predicates. This is done by replacing the constant occurrence
-	 * with a fresh variable, and adding a new equality condition to the body of
-	 * the mapping.
-	 * <p/>
-	 * 
-	 * For example, let the mapping m be
-	 * <p/>
-	 * A(x) :- T(x,y,22)
-	 * 
-	 * <p>
-	 * Then this method will replace m by the mapping m'
-	 * <p>
-	 * A(x) :- T(x,y,z), EQ(z,22)
-	 * 
-	 * @param currentMapping
-	 * @return a new CQ that has been normalized in the way described above.
-	 */
-	private static CQIE normalizeConstants(CQIE currentMapping) {
-		
-		int freshVarCount = 0;
-		List<Function> newBody = new LinkedList<Function>();
-		for (Function currentAtom : currentMapping.getBody()) {
-			if (!(currentAtom.getPredicate() instanceof BuiltinPredicate)) {
-				Function clone = (Function)currentAtom.clone();
-				for (int i = 0; i < clone.getTerms().size(); i++) {
-					Term term = clone.getTerm(i);
-					if (term instanceof Constant) {
-						// Found a constant, replacing with a fresh variable
-						// and adding the new equality atom.
-						freshVarCount++;
-						Variable freshVariable = fac.getVariable("?FreshVar" + freshVarCount);
-						newBody.add(fac.getFunctionEQ(freshVariable, term));
-						clone.setTerm(i, freshVariable);
-					}
-				}
-				newBody.add(clone);
-			} else {
-				newBody.add((Function)currentAtom.clone());
-			}
-		}
-		Function head = (Function)currentMapping.getHead().clone();		
-		return fac.getCQIE(head, newBody);
-	}
-
-	
-=======
->>>>>>> 25d03bfe
 	/**
 	 * constructs the TMappings for object properties using DAG
 	 * @param mappingIndex
 	 * @param originalMappings
-<<<<<<< HEAD
-	 * @param reasoner
-	 * @param full (false for the Semantic Index)
-     * @param excludeFromTMappings
-	 * @return
-	 */
-	public static List<CQIE> getTMappings(List<CQIE> originalMappings, TBoxReasoner reasoner, boolean full, TMappingExclusionConfig excludeFromTMappings) {
-
-        if(excludeFromTMappings == null){
-            throw new NullPointerException("excludeFromTMappings");
-        }
-
-		CQContainmentCheckUnderLIDs cqc = new CQContainmentCheckUnderLIDs(); // no dependencies used at the moment
-		// TODO: use foreign keys here
-			
-		Map<Predicate, TMappingIndexEntry> mappingIndex = new HashMap<Predicate, TMappingIndexEntry>();
-
-		/***
-		 * Creates an index of all mappings based on the predicate of the head of
-		 * the mapping. The returned map can be used for fast access to the mapping
-		 * list.
-		 */
-=======
 	 * @param dag
 	 * @param full
 	 */
 	private static void getObjectTMappings(Map<Predicate, TMappingIndexEntry> mappingIndex, 
 			Map<Predicate, List<TMappingRule>> originalMappings,
 			EquivalencesDAG<ObjectPropertyExpression> dag, 
-			boolean full) {
->>>>>>> 25d03bfe
-		
+			boolean full, TMappingExclusionConfig excludeFromTMappings) {
+
 		for (Equivalences<ObjectPropertyExpression> propertySet : dag) {
 
 			ObjectPropertyExpression current = propertySet.getRepresentative();
@@ -372,12 +282,16 @@
 	private static void getDataTMappings(Map<Predicate, TMappingIndexEntry> mappingIndex, 
 			Map<Predicate, List<TMappingRule>> originalMappings,
 			EquivalencesDAG<DataPropertyExpression> dag, 
-			boolean full) {
+			boolean full, TMappingExclusionConfig excludeFromTMappings) {
 		
 		for (Equivalences<DataPropertyExpression> propertySet : dag) {
 
 			DataPropertyExpression current = propertySet.getRepresentative();
-			
+
+			// for optimization
+			if(excludeFromTMappings.contains(current)){
+				continue;
+			}
 			/* Getting the current node mappings */
 			Predicate currentPredicate = current.getPredicate();
 			TMappingIndexEntry currentNodeMappings = getMappings(mappingIndex, currentPredicate);	
@@ -439,8 +353,12 @@
 	 * @return
 	 */
 
-	public static List<CQIE> getTMappings(List<CQIE> originalMappings, TBoxReasoner reasoner, boolean full, CQContainmentCheckUnderLIDs cqc) {
-
+	public static List<CQIE> getTMappings(List<CQIE> originalMappings, TBoxReasoner reasoner, boolean full, CQContainmentCheckUnderLIDs cqc, TMappingExclusionConfig excludeFromTMappings) {
+		
+		if(excludeFromTMappings == null){
+			throw new NullPointerException("excludeFromTMappings");
+		}
+		
 		Map<Predicate, TMappingIndexEntry> mappingIndex = new HashMap<>();
 
 		Map<Predicate, List<TMappingRule>> originalMappingIndex = new HashMap<>();
@@ -478,8 +396,8 @@
 		 * the TMappings specification.
 		 */
 
-		getObjectTMappings(mappingIndex, originalMappingIndex, reasoner.getObjectPropertyDAG(), full);
-		getDataTMappings(mappingIndex, originalMappingIndex, reasoner.getDataPropertyDAG(), full);
+		getObjectTMappings(mappingIndex, originalMappingIndex, reasoner.getObjectPropertyDAG(), full, excludeFromTMappings);
+		getDataTMappings(mappingIndex, originalMappingIndex, reasoner.getDataPropertyDAG(), full, excludeFromTMappings);
 
 		/*
 		 * Property t-mappings are done, we now continue with class t-mappings.
@@ -536,17 +454,6 @@
 						isClass = false;
 						isInverse = some.isInverse();
 					} 
-<<<<<<< HEAD
-					else 
-						throw new RuntimeException("Unknown type of node in DAG: " + childDescription);
-
-
-
-					for (CQIE childmapping : originalMappings) {
-						
-						if (!childmapping.getHead().getFunctionSymbol().equals(childPredicate))
-							continue;
-=======
 					else {
 						assert (childDescription instanceof DataSomeValuesFrom);
 						DataPropertyExpression some = ((DataSomeValuesFrom) childDescription).getProperty();
@@ -560,7 +467,6 @@
 						continue;
 					
 					for (TMappingRule childmapping : childmappings) {
->>>>>>> 25d03bfe
 						
 						List<Term> terms = childmapping.getHeadTerms();
 
