--- conflicted
+++ resolved
@@ -26,40 +26,47 @@
 import it.unibz.krdb.obda.model.Constant;
 import it.unibz.krdb.obda.model.DatalogProgram;
 import it.unibz.krdb.obda.model.Function;
+import it.unibz.krdb.obda.model.Term;
 import it.unibz.krdb.obda.model.OBDADataFactory;
+import it.unibz.krdb.obda.model.OBDAException;
 import it.unibz.krdb.obda.model.Predicate;
-import it.unibz.krdb.obda.model.Term;
 import it.unibz.krdb.obda.model.Variable;
 import it.unibz.krdb.obda.model.impl.OBDADataFactoryImpl;
 import it.unibz.krdb.obda.ontology.BasicClassDescription;
+import it.unibz.krdb.obda.ontology.ClassDescription;
+import it.unibz.krdb.obda.ontology.Description;
 import it.unibz.krdb.obda.ontology.OClass;
+import it.unibz.krdb.obda.ontology.Ontology;
 import it.unibz.krdb.obda.ontology.Property;
 import it.unibz.krdb.obda.ontology.PropertySomeRestriction;
-import it.unibz.krdb.obda.owlrefplatform.core.basicoperations.DatalogNormalizer;
+import it.unibz.krdb.obda.owlrefplatform.core.basicoperations.CQCUtilities;
 import it.unibz.krdb.obda.owlrefplatform.core.basicoperations.Unifier;
 import it.unibz.krdb.obda.owlrefplatform.core.dagjgrapht.Equivalences;
-import it.unibz.krdb.obda.owlrefplatform.core.dagjgrapht.TBoxReasoner;
-
+import it.unibz.krdb.obda.owlrefplatform.core.dagjgrapht.EquivalencesDAG;
+import it.unibz.krdb.obda.owlrefplatform.core.dagjgrapht.TBoxReasonerImpl;
+import it.unibz.krdb.obda.owlrefplatform.core.tboxprocessing.SigmaTBoxOptimizer;
+
+import java.io.Serializable;
+import java.util.ArrayList;
+import java.util.Collection;
 import java.util.HashMap;
 import java.util.HashSet;
 import java.util.Iterator;
+import java.util.LinkedHashSet;
 import java.util.LinkedList;
 import java.util.List;
 import java.util.Map;
 import java.util.Set;
 
-public class TMappingProcessor {
+public class TMappingProcessor implements Serializable {
+
+	/**
+	 * 
+	 */
+	private static final long serialVersionUID = 6032320436478004010L;
 
 	private static final OBDADataFactory fac = OBDADataFactoryImpl.getInstance();
 
-<<<<<<< HEAD
-	private static class TMappingIndexEntry implements Iterable<TMappingRule> {
-		private final Set<TMappingRule> rules = new HashSet<TMappingRule>();
-		
-		@Override
-		public Iterator<TMappingRule> iterator() {
-			return rules.iterator();
-=======
 	private final Ontology aboxDependencies;
 	
 	private final TBoxReasonerImpl reasoner;
@@ -111,145 +118,205 @@
 				mappingIndex.put(mapping.getHead().getPredicate(), set);
 			}
 			set.add(mapping);
->>>>>>> 4e0a1651
-		}
-
+		}
+
+		return mappingIndex;
+	}
+
+	public Ontology getABoxDependencies() {
+		return aboxDependencies;
+	}
+
+	/***
+	 * 
+	 * This is an optimization mechanism that allows T-mappings to produce a
+	 * smaller number of mappings, and hence, the unfolding will be able to
+	 * produce fewer queries.
+	 * 
+	 * Given a set of mappings for a class/property A in {@link currentMappings}
+	 * , this method tries to add a the data coming from a new mapping for A in
+	 * an optimal way, that is, this method will attempt to include the content
+	 * of coming from {@link newmapping} by modifying an existing mapping
+	 * instead of adding a new mapping.
+	 * 
+	 * <p/>
+	 * 
+	 * To do this, this method will strip {@link newmapping} from any
+	 * (in)equality conditions that hold over the variables of the query,
+	 * leaving only the raw body. Then it will look for another "stripped"
+	 * mapping <bold>m</bold> in {@link currentMappings} such that m is
+	 * equivalent to stripped(newmapping). If such a m is found, this method
+	 * will add the extra semantics of newmapping to "m" by appending
+	 * newmapping's conditions into an OR atom, together with the existing
+	 * conditions of m.
+	 * 
+	 * </p>
+	 * If no such m is found, then this method simply adds newmmapping to
+	 * currentMappings.
+	 * 
+	 * 
+	 * <p/>
+	 * For example. If new mapping is equal to
+	 * <p/>
+	 * 
+	 * S(x,z) :- R(x,y,z), y = 2
+	 * 
+	 * <p/>
+	 * and there exists a mapping m
+	 * <p/>
+	 * S(x,z) :- R(x,y,z), y > 7
+	 * 
+	 * This method would modify 'm' as follows:
+	 * 
+	 * <p/>
+	 * S(x,z) :- R(x,y,z), OR(y > 7, y = 2)
+	 * 
+	 * <p/>
+	 * 
+	 * @param currentMappings
+	 *            The set of existing mappings for A/P
+	 * @param newmapping
+	 *            The new mapping for A/P
+	 */
+	public void mergeMappingsWithCQC(Set<CQIE> currentMappings, CQIE newmapping) {
+		List<Function> strippedNewConditions = new LinkedList<Function>();
+		CQIE strippedNewMapping = getStrippedMapping(newmapping, strippedNewConditions);
+		Ontology sigma = null;
+		
+		CQCUtilities cqc1 = new CQCUtilities(strippedNewMapping, sigma);
+		Iterator<CQIE> mappingIterator = currentMappings.iterator();
+		
 		/***
-		 * 
-		 * This is an optimization mechanism that allows T-mappings to produce a
-		 * smaller number of mappings, and hence, the unfolding will be able to
-		 * produce fewer queries.
-		 * 
-		 * Given a set of mappings for a class/property A in {@link currentMappings}
-		 * , this method tries to add a the data coming from a new mapping for A in
-		 * an optimal way, that is, this method will attempt to include the content
-		 * of coming from {@link newmapping} by modifying an existing mapping
-		 * instead of adding a new mapping.
-		 * 
-		 * <p/>
-		 * 
-		 * To do this, this method will strip {@link newmapping} from any
-		 * (in)equality conditions that hold over the variables of the query,
-		 * leaving only the raw body. Then it will look for another "stripped"
-		 * mapping <bold>m</bold> in {@link currentMappings} such that m is
-		 * equivalent to stripped(newmapping). If such a m is found, this method
-		 * will add the extra semantics of newmapping to "m" by appending
-		 * newmapping's conditions into an OR atom, together with the existing
-		 * conditions of m.
-		 * 
-		 * </p>
-		 * If no such m is found, then this method simply adds newmapping to
-		 * currentMappings.
-		 * 
-		 * 
-		 * <p/>
-		 * For example. If new mapping is equal to
-		 * <p/>
-		 * 
-		 * S(x,z) :- R(x,y,z), y = 2
-		 * 
-		 * <p/>
-		 * and there exists a mapping m
-		 * <p/>
-		 * S(x,z) :- R(x,y,z), y > 7
-		 * 
-		 * This method would modify 'm' as follows:
-		 * 
-		 * <p/>
-		 * S(x,z) :- R(x,y,z), OR(y > 7, y = 2)
-		 * 
-		 * <p/>
-		 * 
-		 * @param newmapping
-		 *            The new mapping for A/P
+		 * Facts are just added
 		 */
-		public void mergeMappingsWithCQC(TMappingRule newRule) {
-			
-			// Facts are just added
-			if (newRule.isFact()) {
-				rules.add(newRule);
+		if (newmapping.getBody().size() == 0) {
+			currentMappings.add(newmapping);
+			return;
+		}
+		
+		while (mappingIterator.hasNext()) {
+			CQIE currentMapping = mappingIterator.next();
+			List<Function> strippedExistingConditions = new LinkedList<Function>();
+			CQIE strippedCurrentMapping = getStrippedMapping(currentMapping, strippedExistingConditions);
+
+			if (!cqc1.isContainedIn(strippedCurrentMapping))
+				continue;
+
+			CQCUtilities cqc = new CQCUtilities(strippedCurrentMapping, sigma);
+			if (!cqc.isContainedIn(strippedNewMapping))
+				continue;
+
+			/*
+			 * We found an equivalence, we will try to merge the conditions of
+			 * newmapping into the currentMapping.
+			 */
+			if (strippedNewConditions.size() != 0 && strippedExistingConditions.size() == 0) {
+				/*
+				 * There is a containment and there is no need to add the new
+				 * mapping since there there is no extra conditions in the new
+				 * mapping
+				 */
 				return;
-			}
-
-			Iterator<TMappingRule> mappingIterator = rules.iterator();
-			while (mappingIterator.hasNext()) {
+			} else if (strippedNewConditions.size() == 0 && strippedExistingConditions.size() != 0) {
+				/*
+				 * The existing query is more specific than the new query, so we
+				 * need to add the new query and remove the old
+				 */
+				mappingIterator.remove();
+				break;
+			} else if (strippedNewConditions.size() == 0 && strippedExistingConditions.size() == 0) {
+				/*
+				 * There are no conditions, and the new mapping is redundant, do not add anything
+				 */
+				return;
+			} else {
+				/*
+				 * Here we can merge conditions of the new query with the one we
+				 * just found.
+				 */
 				
-				TMappingRule currentRule = mappingIterator.next(); 
+				Map<Variable,Term> mgu = null;
+				if (strippedCurrentMapping.getBody().size() == 1) {
+					mgu = Unifier.getMGU(strippedCurrentMapping.getBody().get(0), strippedNewMapping.getBody().get(0));
+				}			
+				Function newconditions = mergeConditions(strippedNewConditions);
+				Function existingconditions = mergeConditions(strippedExistingConditions);
+				Term newconditionsTerm = fac.getFunction(newconditions.getPredicate(), newconditions.getTerms());
+				Term existingconditionsTerm = fac.getFunction(existingconditions.getPredicate(), existingconditions.getTerms());
+				Function orAtom = fac.getFunctionOR(existingconditionsTerm, newconditionsTerm);
+				strippedCurrentMapping.getBody().add(orAtom);
+				mappingIterator.remove();
+				newmapping = strippedCurrentMapping;
 				
-				if (!newRule.isContainedIn(currentRule))
-					continue;
-
-				if (!currentRule.isContainedIn(newRule))
-					continue;
-
-				/*
-				 * We found an equivalence, we will try to merge the conditions of
-				 * newmapping into the currentMapping.
-				 */
-				if (!newRule.isConditionsEmpty() && currentRule.isConditionsEmpty()) {
-					/*
-					 * There is a containment and there is no need to add the new
-					 * mapping since there there is no extra conditions in the new
-					 * mapping
-					 */
-					return;
-				} else if (newRule.isConditionsEmpty() && !currentRule.isConditionsEmpty()) {
-					/*
-					 * The existing query is more specific than the new query, so we
-					 * need to add the new query and remove the old
-					 */
-					mappingIterator.remove();
-					break;
-				} else if (newRule.isConditionsEmpty() && currentRule.isConditionsEmpty()) {
-					/*
-					 * There are no conditions, and the new mapping is redundant, do not add anything
-					 */
-					return;
-				} else {
-					/*
-					 * Here we can merge conditions of the new query with the one we
-					 * just found.
-					 */
-					Function newconditions = newRule.getMergedConditions();
-					Function existingconditions = currentRule.getMergedConditions();
-					
-	                // we do not add a new mapping if the conditions are exactly the same
-	                if (existingconditions.equals(newconditions)) {
-	                    continue;
-	                }
-					mappingIterator.remove();
-
-					// ROMAN: i do not quite understand the code (in particular, the 1 atom in the body)
-					//        (but leave this fragment with minimal changes)
-					CQIE newmapping = currentRule.getStripped();
-					Map<Variable,Term> mgu = null;
-					if (newmapping.getBody().size() == 1) {
-						mgu = Unifier.getMGU(newmapping.getBody().get(0), newRule.getStripped().getBody().get(0));
-					}			
-					
-					Function orAtom = fac.getFunctionOR(existingconditions, newconditions);
-					newmapping.getBody().add(orAtom);
-					
-					if (mgu != null) {
-						newmapping = Unifier.applyUnifier(newmapping, mgu);
-					}
-					newRule = new TMappingRule(newmapping.getHead(), newmapping.getBody());
-					break;
+				if (mgu != null) {
+					newmapping = Unifier.applyUnifier(newmapping, mgu);
 				}
-			}
-			rules.add(newRule);
-		}
-	}
-	
-	
-
-
-
+				break;
+			}
+		}
+		currentMappings.add(newmapping);
+	}
+
+	/***
+	 * Takes a conjunctive boolean atoms and returns one single atom
+	 * representing the conjunction (it might be a single atom if
+	 * conditions.size() == 1.
+	 * 
+	 * @param conditions
+	 * @return
+	 */
+	private Function mergeConditions(List<Function> conditions) {
+		if (conditions.size() == 1)
+			return conditions.get(0);
+		Function atom0 = conditions.remove(0);
+		Function atom1 = conditions.remove(0);
+		Term f0 = fac.getFunction(atom0.getPredicate(), atom0.getTerms());
+		Term f1 = fac.getFunction(atom1.getPredicate(), atom1.getTerms());
+		Function nestedAnd = fac.getFunctionAND(f0, f1);
+		while (conditions.size() != 0) {
+			Function condition = conditions.remove(0);
+			Term term0 = nestedAnd.getTerm(1);
+			Term term1 = fac.getFunction(condition.getPredicate(), condition.getTerms());
+			Term newAND = fac.getFunctionAND(term0, term1);
+			nestedAnd.setTerm(1, newAND);
+		}
+		return nestedAnd;
+	}
+
+	/***
+	 * Returns a new CQIE obtained from {@link mapping} where all builtin
+	 * predicates (conditionals) have been removed. The removed conditional
+	 * atoms will be added to the {@link strippedConditionsHolder} list.
+	 * 
+	 * <p>
+	 * This method is used by mergeMappingsWithCQC to test for containtment of
+	 * the stripped bodies.
+	 * 
+	 * @param mapping
+	 * @param strippedConditionsHolder
+	 * @return
+	 */
+	private CQIE getStrippedMapping(CQIE mapping, List<Function> strippedConditionsHolder) {
+		strippedConditionsHolder.clear();
+		Function head = (Function)mapping.getHead().clone();
+		List<Function> body = mapping.getBody();
+		List<Function> newbody = new LinkedList<Function>();
+		for (int i = 0; i < body.size(); i++) {
+			Function atom = body.get(i);
+			Function clone = (Function)atom.clone();
+			if (clone.getPredicate() instanceof BuiltinPredicate) {
+				strippedConditionsHolder.add(clone);
+			} else {
+				newbody.add(clone);
+			}
+		}
+		return fac.getCQIE(head, newbody);
+	}
 
 	/***
 	 * Given a set of mappings in {@link originalMappings}, this method will
 	 * return a new set of mappings in which no constants appear in the body of
-	 * database predicates. This is done by replacing the constant occurrence
+	 * database predicates. This is done by replacing the constant occurence
 	 * with a fresh variable, and adding a new equality condition to the body of
 	 * the mapping.
 	 * <p/>
@@ -267,7 +334,7 @@
 	 * @return A new DatalogProgram that has been normalized in the way
 	 *         described above.
 	 */
-	private static DatalogProgram normalizeConstants(DatalogProgram originalMappings) {
+	public DatalogProgram normalizeConstants(DatalogProgram originalMappings) {
 		DatalogProgram newProgram = fac.getDatalogProgram();
 		newProgram.setQueryModifiers(originalMappings.getQueryModifiers());
 		for (CQIE currentMapping : originalMappings.getRules()) {
@@ -301,55 +368,39 @@
 		}
 		return newProgram;
 	}
-	
-	/**
-	 * 
-	 * @param originalMappings
-	 * @param reasoner
-	 * @param full (false for the Semantic Index)
-	 * @return
-	 */
-
-	public static DatalogProgram getTMappings(DatalogProgram originalMappings, TBoxReasoner reasoner, boolean full) {
+
+	public DatalogProgram getTMappings(DatalogProgram originalMappings, boolean full) throws OBDAException {
 
 		/*
 		 * Normalizing constants
 		 */
 		originalMappings = normalizeConstants(originalMappings);
-		
-			
-		Map<Predicate, TMappingIndexEntry> mappingIndex = new HashMap<Predicate, TMappingIndexEntry>();
-
-		/***
-		 * Creates an index of all mappings based on the predicate of the head of
-		 * the mapping. The returned map can be used for fast access to the mapping
-		 * list.
+		Map<Predicate, Set<CQIE>> mappingIndex = getMappingIndex(originalMappings);
+		
+		/*
+		 * Merge original mappings that have similar source query.
 		 */
-		
-		for (CQIE mapping : originalMappings.getRules()) {
-			TMappingIndexEntry set = getMappings(mappingIndex, (mapping.getHead().getPredicate()));
-			TMappingRule rule = new TMappingRule(mapping.getHead(), mapping.getBody());
-			set.mergeMappingsWithCQC(rule);
-		}
-		
+		if (optimize)
+			optimizeMappingProgram(mappingIndex);
 		
 		/*
-		 * We start with the property mappings, since class t-mappings require
-		 * that these are already processed. 
 		 * Processing mappings for all Properties
-		 *
+		 */
+
+		/*
 		 * We process the mappings for the descendants of the current node,
 		 * adding them to the list of mappings of the current node as defined in
 		 * the TMappings specification.
 		 */
 
+		/*
+		 * We start with the property mappings, since class t-mappings require
+		 * that these are already processed. 
+		 */
+
 		for (Equivalences<Property> propertySet : reasoner.getProperties()) {
 
 			Property current = propertySet.getRepresentative();
-<<<<<<< HEAD
-			if (current.isInverse())
-				continue;
-=======
 			
 			// Davide> Let's skip?
 			SimplePredicate curSimp = new SimplePredicate(current.getPredicate());
@@ -358,11 +409,10 @@
 				// Skip this guy
 				continue;
 			}				
->>>>>>> 4e0a1651
 
 			/* Getting the current node mappings */
 			Predicate currentPredicate = current.getPredicate();
-			TMappingIndexEntry currentNodeMappings = getMappings(mappingIndex, currentPredicate);	
+			Set<CQIE> currentNodeMappings = getMappings(mappingIndex, currentPredicate);	
 
 			for (Equivalences<Property> descendants : reasoner.getProperties().getSub(propertySet)) {
 				for(Property childproperty : descendants) {
@@ -373,49 +423,50 @@
 					 * predicate and, if the child is inverse and the current is
 					 * positive, it will also invert the terms in the head
 					 */
+					List<CQIE> childMappings = originalMappings.getRules(childproperty.getPredicate());
+
 					boolean requiresInverse = (current.isInverse() != childproperty.isInverse());
 
-					for (CQIE childmapping : originalMappings.getRules(childproperty.getPredicate())) {
-
-						List<Term> terms = childmapping.getHead().getTerms();
-
-						Function newMappingHead;
+					for (CQIE childmapping : childMappings) {
+						Function newMappingHead = null;
+						Function oldMappingHead = childmapping.getHead();
 						if (!requiresInverse) {
 							if (!full)
 								continue;
-							newMappingHead = fac.getFunction(currentPredicate, terms);
+							newMappingHead = fac.getFunction(currentPredicate, oldMappingHead.getTerms());
 						} 
 						else {
-							newMappingHead = fac.getFunction(currentPredicate, terms.get(1), terms.get(0));
+							Term term0 = oldMappingHead.getTerms().get(1);
+							Term term1 = oldMappingHead.getTerms().get(0);
+							newMappingHead = fac.getFunction(currentPredicate, term0, term1);
 						}
-						TMappingRule newmapping = new TMappingRule(newMappingHead, childmapping.getBody());				
-						currentNodeMappings.mergeMappingsWithCQC(newmapping);
+						addMappingToSet(currentNodeMappings, newMappingHead, childmapping.getBody());
 					}
 				}
 			}
 
 			/* Setting up mappings for the equivalent classes */
 			for (Property equivProperty : propertySet) {
-				
-				Predicate p = equivProperty.getPredicate();
-
-				// skip the property and its inverse (if it is symmetric)
-				if (p.equals(current.getPredicate()))
+				if (equivProperty.equals(current))
 					continue;
 				 
-				TMappingIndexEntry equivalentPropertyMappings = getMappings(mappingIndex, p);
-
-				for (TMappingRule currentNodeMapping : currentNodeMappings) {
-					List<Term> terms = currentNodeMapping.getHeadTerms();
+				Predicate p = equivProperty.getPredicate();
+				Set<CQIE> equivalentPropertyMappings = getMappings(mappingIndex, p);
+
+				ArrayList<CQIE> mappingList = new ArrayList<CQIE>(currentNodeMappings);
+				
+				for(CQIE currentNodeMapping : mappingList){
 					
-					Function newhead;
-					if (equivProperty.isInverse() == current.isInverse()) 
-						newhead = fac.getFunction(p, terms);
-					else 
-						newhead = fac.getFunction(p, terms.get(1), terms.get(0));
-					
-					TMappingRule newrule = new TMappingRule(newhead, currentNodeMapping);				
-					equivalentPropertyMappings.mergeMappingsWithCQC(newrule);
+					if (equivProperty.isInverse() == current.isInverse()) {
+						Function newhead = fac.getFunction(p, currentNodeMapping.getHead().getTerms());
+						addMappingToSet(equivalentPropertyMappings, newhead, currentNodeMapping.getBody());
+					} 
+					else {
+						Term term0 = currentNodeMapping.getHead().getTerms().get(1);
+						Term term1 = currentNodeMapping.getHead().getTerms().get(0);
+						Function newhead = fac.getFunction(p, term0, term1);
+						addMappingToSet(equivalentPropertyMappings, newhead, currentNodeMapping.getBody());
+					}
 				}
 			}
 		} // Properties loop ended
@@ -439,10 +490,10 @@
 				// Skip this guy
 				continue;
 			}	
-			
+
 			/* Getting the current node mappings */
 			Predicate currentPredicate = current.getPredicate();
-			TMappingIndexEntry currentNodeMappings = getMappings(mappingIndex, currentPredicate);
+			Set<CQIE> currentNodeMappings = getMappings(mappingIndex, currentPredicate);
 
 			for (Equivalences<BasicClassDescription> descendants : reasoner.getClasses().getSub(classSet)) {
 				for (BasicClassDescription childDescription : descendants) {
@@ -452,40 +503,38 @@
 					 * class, or when it is an \exists P or \exists \inv P. 
 					 */
 					
-					boolean isClass, isInverse;
-
-					Predicate childPredicate;					
+					Predicate childPredicate = null;
+					boolean isClass = true;
+					boolean isInverse = false;
 					if (childDescription instanceof OClass) {
 						if (!full)
 							continue;
 						childPredicate = ((OClass) childDescription).getPredicate();
-						isClass = true;
-						isInverse = false;
 					} 
 					else if (childDescription instanceof PropertySomeRestriction) {
-						PropertySomeRestriction some = (PropertySomeRestriction) childDescription;
-						childPredicate = some.getPredicate();
+						childPredicate = ((PropertySomeRestriction) childDescription).getPredicate();
+						isInverse = ((PropertySomeRestriction) childDescription).isInverse();
 						isClass = false;
-						isInverse = some.isInverse();
 					} 
 					else 
 						throw new RuntimeException("Unknown type of node in DAG: " + childDescription);
 					
-					for (CQIE childmapping : originalMappings.getRules(childPredicate)) {
-						List<Term> terms = childmapping.getHead().getTerms();
-
-						Function newMappingHead;
+					List<CQIE> desendantMappings = originalMappings.getRules(childPredicate);
+
+					for (CQIE childmapping : desendantMappings) {
+						Function newMappingHead = null;
+						Function oldMappingHead = childmapping.getHead();
+
 						if (isClass) {
-							newMappingHead = fac.getFunction(currentPredicate, terms);
+							newMappingHead = fac.getFunction(currentPredicate, oldMappingHead.getTerms());
 						} 
 						else {
 							if (!isInverse) 
-								newMappingHead = fac.getFunction(currentPredicate, terms.get(0));
+								newMappingHead = fac.getFunction(currentPredicate, oldMappingHead.getTerms().get(0));
 							else 
-								newMappingHead = fac.getFunction(currentPredicate, terms.get(1));
+								newMappingHead = fac.getFunction(currentPredicate, oldMappingHead.getTerms().get(1));
 						}
-						TMappingRule newmapping = new TMappingRule(newMappingHead, childmapping.getBody());				
-						currentNodeMappings.mergeMappingsWithCQC(newmapping);
+						addMappingToSet(currentNodeMappings, newMappingHead, childmapping.getBody());
 					}
 				}
 			}
@@ -493,44 +542,67 @@
 			
 			/* Setting up mappings for the equivalent classes */
 			for (BasicClassDescription equiv : classSet) {
+
 				if (!(equiv instanceof OClass) || equiv.equals(current))
 					continue;
 				
 				Predicate p = ((OClass) equiv).getPredicate();
-				TMappingIndexEntry equivalentClassMappings = getMappings(mappingIndex, p);	
-
-				for (TMappingRule currentNodeMapping : currentNodeMappings) {
-					Function newhead = fac.getFunction(p, currentNodeMapping.getHeadTerms());
-					
-					TMappingRule newrule = new TMappingRule(newhead, currentNodeMapping);				
-					equivalentClassMappings.mergeMappingsWithCQC(newrule);
+				Set<CQIE> equivalentClassMappings = getMappings(mappingIndex, p);
+				ArrayList<CQIE> mappingList = new ArrayList<CQIE>(currentNodeMappings);
+				
+
+				for (CQIE currentNodeMapping : mappingList) {
+					Function newhead = fac.getFunction(p, currentNodeMapping.getHead().getTerms());
+					addMappingToSet(equivalentClassMappings, newhead, currentNodeMapping.getBody());
 				}
 			}
 		}
-		
 		DatalogProgram tmappingsProgram = fac.getDatalogProgram();
 		for (Predicate key : mappingIndex.keySet()) {
-			for (TMappingRule mapping : mappingIndex.get(key)) 
-				tmappingsProgram.appendRule(mapping.asCQIE());
-		}
-		
-		tmappingsProgram = DatalogNormalizer.enforceEqualities(tmappingsProgram);
-
-		return tmappingsProgram;	
-	}
-
-	
-	private static TMappingIndexEntry getMappings(Map<Predicate, TMappingIndexEntry> mappingIndex, Predicate current) {
-		
-		TMappingIndexEntry currentMappings = mappingIndex.get(current);	
+			for (CQIE mapping : mappingIndex.get(key)) {
+				tmappingsProgram.appendRule(mapping);
+			}
+		}
+		return tmappingsProgram;
+	}
+
+	
+	private Set<CQIE> getMappings(Map<Predicate, Set<CQIE>> mappingIndex, Predicate current) {
+		
+		Set<CQIE> currentMappings = mappingIndex.get(current);	
 		if (currentMappings == null) {
-			currentMappings = new TMappingIndexEntry();
+			currentMappings = new LinkedHashSet<CQIE>();
 			mappingIndex.put(current, currentMappings);
 		}
 		return currentMappings;
 	}
 
-
-	
-	
+	
+	private void addMappingToSet(Set<CQIE> mappings, Function head, List<Function> body) {	
+		
+		CQIE newmapping = fac.getCQIE(head, body);				
+		if (optimize)
+			mergeMappingsWithCQC(mappings, newmapping);
+		else
+			mappings.add(newmapping);					
+	}
+	
+	private void optimizeMappingProgram(Map<Predicate, Set<CQIE>> mappingIndex) {
+		for (Predicate p : mappingIndex.keySet()) {
+			Set<CQIE> similarMappings = mappingIndex.get(p);
+			Set<CQIE> result = new HashSet<CQIE>();
+			Iterator<CQIE> iterSimilarMappings = similarMappings.iterator();
+			while (iterSimilarMappings.hasNext()) {
+				CQIE candidate = iterSimilarMappings.next();
+				iterSimilarMappings.remove();
+				
+				if (candidate.getBody().size() > 0) {
+					mergeMappingsWithCQC(result, candidate);
+				} else {
+					result.add(candidate);
+				}
+			}
+			mappingIndex.put(p, result);
+		}
+	}
 }