package it.unibz.inf.ontop.pivotalrepr.datalog;

import java.util.Optional;

import com.google.common.collect.Lists;
import com.google.common.collect.Multimap;
import it.unibz.inf.ontop.model.CQIE;
import it.unibz.inf.ontop.model.DatalogProgram;
import it.unibz.inf.ontop.model.OBDAQueryModifiers;
import it.unibz.inf.ontop.model.Predicate;
import it.unibz.inf.ontop.pivotalrepr.EmptyQueryException;
import it.unibz.inf.ontop.pivotalrepr.ImmutableQueryModifiers;
import it.unibz.inf.ontop.pivotalrepr.IntermediateQuery;
import it.unibz.inf.ontop.pivotalrepr.MetadataForQueryOptimization;
import it.unibz.inf.ontop.pivotalrepr.impl.ImmutableQueryModifiersImpl;
import it.unibz.inf.ontop.pivotalrepr.impl.IntermediateQueryUtils;
<<<<<<< HEAD

import it.unibz.inf.ontop.pivotalrepr.*;
=======
import it.unibz.inf.ontop.pivotalrepr.proposal.QueryMergingProposal;
import it.unibz.inf.ontop.pivotalrepr.proposal.impl.QueryMergingProposalImpl;
>>>>>>> 47fcb686
import it.unibz.inf.ontop.utils.DatalogDependencyGraphGenerator;

import java.util.ArrayList;
import java.util.Collection;
import java.util.List;

/**
 * Converts a datalog program into an intermediate query
 */
public class DatalogProgram2QueryConverter {

    private static final Optional<ImmutableQueryModifiers> NO_QUERY_MODIFIER = Optional.empty();

    /**
     * TODO: explain
     */
    public static class NotSupportedConversionException extends RuntimeException {
        public NotSupportedConversionException(String message) {
            super(message);
        }
    }

    /**
     * TODO: explain
     */
    public static class InvalidDatalogProgramException extends Exception {
        public InvalidDatalogProgramException(String message) {
            super(message);
        }
    }

    /**
     * TODO: explain
     *
     */
    public static IntermediateQuery convertDatalogProgram(MetadataForQueryOptimization metadata,
                                                          DatalogProgram queryProgram,
                                                          Collection<Predicate> tablePredicates)
            throws InvalidDatalogProgramException, EmptyQueryException {
        List<CQIE> rules = queryProgram.getRules();

        DatalogDependencyGraphGenerator dependencyGraph = new DatalogDependencyGraphGenerator(rules);
        List<Predicate> topDownPredicates = Lists.reverse(dependencyGraph.getPredicatesInBottomUp());

        if (topDownPredicates.size() == 0) {
            throw new InvalidDatalogProgramException("Datalog program without any rule!");
        }

        Predicate rootPredicate = topDownPredicates.get(0);
        if (tablePredicates.contains(rootPredicate))
            throw new InvalidDatalogProgramException("The root predicate must not be a table predicate");

        Multimap<Predicate, CQIE> ruleIndex = dependencyGraph.getRuleIndex();

        Optional<ImmutableQueryModifiers> topQueryModifiers = convertModifiers(queryProgram.getQueryModifiers());

        /**
         * TODO: explain
         */
        IntermediateQuery intermediateQuery = convertDatalogDefinitions(metadata, rootPredicate, ruleIndex, tablePredicates,
                topQueryModifiers).get();

        /**
         * Rules (sub-queries)
         */
        for (int i=1; i < topDownPredicates.size() ; i++) {
            Predicate datalogAtomPredicate  = topDownPredicates.get(i);
            Optional<IntermediateQuery> optionalSubQuery = convertDatalogDefinitions(metadata, datalogAtomPredicate,
                    ruleIndex, tablePredicates, NO_QUERY_MODIFIER);
            if (optionalSubQuery.isPresent()) {
                QueryMergingProposal mergingProposal = new QueryMergingProposalImpl(optionalSubQuery.get());
                intermediateQuery.applyProposal(mergingProposal, true);
            }
        }

        return intermediateQuery;


    }


    /**
     * TODO: explain and comment
     */
    private static Optional<IntermediateQuery> convertDatalogDefinitions(MetadataForQueryOptimization metadata,
                                                                         Predicate datalogAtomPredicate,
                                                                         Multimap<Predicate, CQIE> datalogRuleIndex,
                                                                         Collection<Predicate> tablePredicates,
                                                                         Optional<ImmutableQueryModifiers> optionalModifiers)
            throws InvalidDatalogProgramException {
        Collection<CQIE> atomDefinitions = datalogRuleIndex.get(datalogAtomPredicate);
        switch(atomDefinitions.size()) {
            case 0:
                return Optional.empty();
            case 1:
                CQIE definition = atomDefinitions.iterator().next();
                return Optional.of(DatalogRule2QueryConverter.convertDatalogRule(metadata, definition, tablePredicates, optionalModifiers));
            default:
                List<IntermediateQuery> convertedDefinitions = new ArrayList<>();
                for (CQIE datalogAtomDefinition : atomDefinitions) {
                    convertedDefinitions.add(
                            DatalogRule2QueryConverter.convertDatalogRule(metadata, datalogAtomDefinition, tablePredicates,
                                    Optional.<ImmutableQueryModifiers>empty()));
                }
                return IntermediateQueryUtils.mergeDefinitions(convertedDefinitions, optionalModifiers);
        }
    }

    /**
     * TODO: explain
     */
    private static Optional<ImmutableQueryModifiers> convertModifiers(OBDAQueryModifiers queryModifiers) {
        if (queryModifiers.hasModifiers()) {
            ImmutableQueryModifiers immutableQueryModifiers = new ImmutableQueryModifiersImpl(queryModifiers);
            return Optional.of(immutableQueryModifiers);
        } else {
            return Optional.empty();
        }
    }
}<|MERGE_RESOLUTION|>--- conflicted
+++ resolved
@@ -14,18 +14,15 @@
 import it.unibz.inf.ontop.pivotalrepr.MetadataForQueryOptimization;
 import it.unibz.inf.ontop.pivotalrepr.impl.ImmutableQueryModifiersImpl;
 import it.unibz.inf.ontop.pivotalrepr.impl.IntermediateQueryUtils;
-<<<<<<< HEAD
-
-import it.unibz.inf.ontop.pivotalrepr.*;
-=======
 import it.unibz.inf.ontop.pivotalrepr.proposal.QueryMergingProposal;
 import it.unibz.inf.ontop.pivotalrepr.proposal.impl.QueryMergingProposalImpl;
->>>>>>> 47fcb686
 import it.unibz.inf.ontop.utils.DatalogDependencyGraphGenerator;
 
 import java.util.ArrayList;
 import java.util.Collection;
 import java.util.List;
+
+import static it.unibz.inf.ontop.pivotalrepr.datalog.DatalogRule2QueryConverter.convertDatalogRule;
 
 /**
  * Converts a datalog program into an intermediate query
@@ -117,12 +114,12 @@
                 return Optional.empty();
             case 1:
                 CQIE definition = atomDefinitions.iterator().next();
-                return Optional.of(DatalogRule2QueryConverter.convertDatalogRule(metadata, definition, tablePredicates, optionalModifiers));
+                return Optional.of(convertDatalogRule(metadata, definition, tablePredicates, optionalModifiers));
             default:
                 List<IntermediateQuery> convertedDefinitions = new ArrayList<>();
                 for (CQIE datalogAtomDefinition : atomDefinitions) {
                     convertedDefinitions.add(
-                            DatalogRule2QueryConverter.convertDatalogRule(metadata, datalogAtomDefinition, tablePredicates,
+                            convertDatalogRule(metadata, datalogAtomDefinition, tablePredicates,
                                     Optional.<ImmutableQueryModifiers>empty()));
                 }
                 return IntermediateQueryUtils.mergeDefinitions(convertedDefinitions, optionalModifiers);
