package it.unibz.inf.ontop.executor.groundterm;

import java.util.Optional;
import com.google.common.collect.ImmutableList;
import com.google.common.collect.ImmutableMultimap;
<<<<<<< HEAD
import it.unibz.inf.ontop.model.*;
import it.unibz.inf.ontop.pivotalrepr.*;
=======
import it.unibz.inf.ontop.executor.InternalProposalExecutor;
import it.unibz.inf.ontop.model.impl.ImmutabilityTools;
import it.unibz.inf.ontop.model.impl.OBDADataFactoryImpl;
>>>>>>> 201f89f4
import it.unibz.inf.ontop.pivotalrepr.impl.ExtensionalDataNodeImpl;
import it.unibz.inf.ontop.pivotalrepr.impl.FilterNodeImpl;
import it.unibz.inf.ontop.pivotalrepr.impl.IntensionalDataNodeImpl;
import it.unibz.inf.ontop.pivotalrepr.impl.QueryTreeComponent;
import it.unibz.inf.ontop.executor.InternalProposalExecutor;

import it.unibz.inf.ontop.model.impl.ImmutabilityTools;
import it.unibz.inf.ontop.model.impl.OBDADataFactoryImpl;
import it.unibz.inf.ontop.model.impl.OBDAVocabulary;
import it.unibz.inf.ontop.pivotalrepr.*;
import it.unibz.inf.ontop.pivotalrepr.NonCommutativeOperatorNode.ArgumentPosition;
import it.unibz.inf.ontop.pivotalrepr.proposal.GroundTermRemovalFromDataNodeProposal;
import it.unibz.inf.ontop.pivotalrepr.proposal.InvalidQueryOptimizationProposalException;
import it.unibz.inf.ontop.pivotalrepr.proposal.ProposalResults;
import it.unibz.inf.ontop.pivotalrepr.proposal.impl.ProposalResultsImpl;

import java.util.Collection;
import java.util.Map;

/**
 * TODO: explain
 */
public class GroundTermRemovalFromDataNodeExecutor implements
        InternalProposalExecutor<GroundTermRemovalFromDataNodeProposal, ProposalResults> {

    private static final OBDADataFactory DATA_FACTORY = OBDADataFactoryImpl.getInstance();

    private static class VariableGroundTermPair {
        public final Variable variable;
        public final GroundTerm groundTerm;

        private VariableGroundTermPair(Variable variable, GroundTerm groundTerm) {
            this.variable = variable;
            this.groundTerm = groundTerm;
        }
    }

    private static class PairExtraction {
        private final ImmutableList<VariableGroundTermPair> pairs;
        private final DataNode newDataNode;


        private PairExtraction(ImmutableList<VariableGroundTermPair> pairs, DataNode newDataNode) {
            this.pairs = pairs;
            this.newDataNode = newDataNode;
        }
    }

    /**
     * TODO: explain
     */
    @Override
    public ProposalResults apply(GroundTermRemovalFromDataNodeProposal proposal, IntermediateQuery query,
                                 QueryTreeComponent treeComponent) throws InvalidQueryOptimizationProposalException {

        ImmutableMultimap<JoinOrFilterNode, VariableGroundTermPair> receivingNodes = processDataNodes(
                proposal.getDataNodesToSimplify(), query, treeComponent);

        processJoinOrFilterNodes(receivingNodes, treeComponent);

        return new ProposalResultsImpl(query);
    }

    /**
     * TODO: explain
     */
    private ImmutableMultimap<JoinOrFilterNode, VariableGroundTermPair> processDataNodes(
            ImmutableList<DataNode> dataNodesToSimplify, IntermediateQuery query, QueryTreeComponent treeComponent)
            throws InvalidQueryOptimizationProposalException {
        ImmutableMultimap.Builder<JoinOrFilterNode, VariableGroundTermPair> multimapBuilder = ImmutableMultimap.builder();

        for (DataNode dataNode : dataNodesToSimplify) {
            Optional<JoinOrFilterNode> optionalReceivingNode = findClosestJoinOrFilterNode(query, dataNode);
            PairExtraction pairExtraction = extractPairs(dataNode, query);

            // Replaces the data node by another one without ground term
            treeComponent.replaceNode(dataNode, pairExtraction.newDataNode);

            if (optionalReceivingNode.isPresent()) {
                for (VariableGroundTermPair pair : pairExtraction.pairs) {
                    multimapBuilder.put(optionalReceivingNode.get(), pair);
                }
            }
            /**
             * TODO: explain
             */
            else {
                ImmutableExpression joiningCondition = convertIntoBooleanExpression(pairExtraction.pairs);
                FilterNode newFilterNode = new FilterNodeImpl(joiningCondition);
                treeComponent.insertParent(pairExtraction.newDataNode, newFilterNode);
            }
        }

        return multimapBuilder.build();
    }

    private ImmutableExpression convertIntoBooleanExpression(Collection<VariableGroundTermPair> pairs) {
        ImmutableList.Builder<ImmutableExpression> booleanExpressionBuilder = ImmutableList.builder();

        for (VariableGroundTermPair pair : pairs ) {
            booleanExpressionBuilder.add(DATA_FACTORY.getImmutableExpression(
                    ExpressionOperation.EQ, pair.variable, pair.groundTerm));
        }
        Optional<ImmutableExpression> optionalFoldExpression = ImmutabilityTools.foldBooleanExpressions(
                booleanExpressionBuilder.build());
        return optionalFoldExpression.get();
    }

    private PairExtraction extractPairs(DataNode dataNode, IntermediateQuery query)
            throws InvalidQueryOptimizationProposalException {
        ImmutableList.Builder<VariableGroundTermPair> pairBuilder = ImmutableList.builder();
        ImmutableList.Builder<VariableOrGroundTerm> newArgumentBuilder = ImmutableList.builder();

        for (VariableOrGroundTerm argument : dataNode.getProjectionAtom().getArguments()) {
            if (argument.isGround()) {
                Variable newVariable = query.generateNewVariable();
                pairBuilder.add(new VariableGroundTermPair(newVariable, (GroundTerm) argument));
                newArgumentBuilder.add(newVariable);
            }
            /**
             * Variable
             */
            else {
                newArgumentBuilder.add(argument);
            }
        }

        ImmutableList<VariableGroundTermPair> pairs = pairBuilder.build();
        if (pairs.isEmpty()) {
            throw new InvalidQueryOptimizationProposalException("The data node " + dataNode + " does not have" +
                    "ground terms");
        }
        else {
            DataNode newDataNode = generateDataNode(dataNode, newArgumentBuilder.build());
            return new PairExtraction(pairs, newDataNode);
        }
    }

    protected DataNode generateDataNode(DataNode formerDataNode, ImmutableList<VariableOrGroundTerm> arguments) {
        DataAtom dataAtom = DATA_FACTORY.getDataAtom(formerDataNode.getProjectionAtom().getPredicate(), arguments);
        if (formerDataNode instanceof ExtensionalDataNode) {
            return new ExtensionalDataNodeImpl(dataAtom);
        }
        else if (formerDataNode instanceof IntensionalDataNode) {
            return new IntensionalDataNodeImpl(dataAtom);
        }
        else {
            throw new RuntimeException("Transformation of a data node of type "
                    + formerDataNode.getClass() + " is not supported yet");
        }
    }

    /**
     * TODO: explain
     */
    private Optional<JoinOrFilterNode> findClosestJoinOrFilterNode(IntermediateQuery query, DataNode dataNode) {

        // Non-final
        Optional<QueryNode> optionalAncestor = query.getParent(dataNode);

        // Non-final
        QueryNode ancestorChild = dataNode;

        while (optionalAncestor.isPresent()) {
            QueryNode ancestor = optionalAncestor.get();

            if ((ancestor instanceof CommutativeJoinNode)
                    || (ancestor instanceof FilterNode)) {
                return Optional.of((JoinOrFilterNode) ancestor);
            }
            else if (ancestor instanceof LeftJoinNode) {
                Optional<ArgumentPosition> optionalPosition = query.getOptionalPosition(ancestor, ancestorChild);
                if (optionalPosition.isPresent()) {
                    /**
                     * TODO: explain
                     */
                    switch (optionalPosition.get()) {
                        case LEFT:
                            break;
                        case RIGHT:
                            return Optional.of((JoinOrFilterNode)ancestor);

                    }
                }
                else {
                    throw new IllegalStateException("Inconsistent tree: a LJ without positions for its children found");
                }
            }
            else if (ancestor instanceof ConstructionNode) {
                return Optional.empty();
            }

            /**
             * By default: continues
             */
            ancestorChild = ancestor;
            optionalAncestor = query.getParent(ancestor);
        }
        return Optional.empty();
    }

    /**
     * TODO: explain
     */
    private void processJoinOrFilterNodes(ImmutableMultimap<JoinOrFilterNode, VariableGroundTermPair> receivingNodes,
                                          QueryTreeComponent treeComponent) {

        for (Map.Entry<JoinOrFilterNode, Collection<VariableGroundTermPair>> entry : receivingNodes.asMap().entrySet()) {
            JoinOrFilterNode formerNode = entry.getKey();
            ImmutableExpression newAdditionalExpression = convertIntoBooleanExpression(entry.getValue());

            Optional<ImmutableExpression> optionalFormerExpression = formerNode.getOptionalFilterCondition();
            ImmutableExpression newExpression;
            if (optionalFormerExpression.isPresent()) {
                ImmutableExpression formerExpression = optionalFormerExpression.get();
                newExpression = ImmutabilityTools.foldBooleanExpressions(
                        ImmutableList.of(formerExpression, newAdditionalExpression))
                        .get();
            }
            else {
                newExpression = newAdditionalExpression;
            }

            JoinOrFilterNode newNode = generateNewJoinOrFilterNode(formerNode, newExpression);

            treeComponent.replaceNode(formerNode, newNode);
        }
    }

    protected JoinOrFilterNode generateNewJoinOrFilterNode(JoinOrFilterNode formerNode,
                                                         ImmutableExpression newExpression) {
        if (formerNode instanceof FilterNode) {
            return ((FilterNode)formerNode).changeFilterCondition(newExpression);
        }
        else if (formerNode instanceof JoinLikeNode) {
            return ((JoinLikeNode)formerNode).changeOptionalFilterCondition(Optional.of(newExpression));
        }
        else {
            throw new RuntimeException("This type of query node is not supported: " + formerNode.getClass());
        }
    }
}<|MERGE_RESOLUTION|>--- conflicted
+++ resolved
@@ -3,29 +3,19 @@
 import java.util.Optional;
 import com.google.common.collect.ImmutableList;
 import com.google.common.collect.ImmutableMultimap;
-<<<<<<< HEAD
-import it.unibz.inf.ontop.model.*;
-import it.unibz.inf.ontop.pivotalrepr.*;
-=======
 import it.unibz.inf.ontop.executor.InternalProposalExecutor;
 import it.unibz.inf.ontop.model.impl.ImmutabilityTools;
 import it.unibz.inf.ontop.model.impl.OBDADataFactoryImpl;
->>>>>>> 201f89f4
 import it.unibz.inf.ontop.pivotalrepr.impl.ExtensionalDataNodeImpl;
 import it.unibz.inf.ontop.pivotalrepr.impl.FilterNodeImpl;
 import it.unibz.inf.ontop.pivotalrepr.impl.IntensionalDataNodeImpl;
 import it.unibz.inf.ontop.pivotalrepr.impl.QueryTreeComponent;
-import it.unibz.inf.ontop.executor.InternalProposalExecutor;
-
-import it.unibz.inf.ontop.model.impl.ImmutabilityTools;
-import it.unibz.inf.ontop.model.impl.OBDADataFactoryImpl;
-import it.unibz.inf.ontop.model.impl.OBDAVocabulary;
-import it.unibz.inf.ontop.pivotalrepr.*;
-import it.unibz.inf.ontop.pivotalrepr.NonCommutativeOperatorNode.ArgumentPosition;
 import it.unibz.inf.ontop.pivotalrepr.proposal.GroundTermRemovalFromDataNodeProposal;
 import it.unibz.inf.ontop.pivotalrepr.proposal.InvalidQueryOptimizationProposalException;
 import it.unibz.inf.ontop.pivotalrepr.proposal.ProposalResults;
 import it.unibz.inf.ontop.pivotalrepr.proposal.impl.ProposalResultsImpl;
+import it.unibz.inf.ontop.model.*;
+import it.unibz.inf.ontop.pivotalrepr.*;
 
 import java.util.Collection;
 import java.util.Map;
@@ -182,7 +172,7 @@
                 return Optional.of((JoinOrFilterNode) ancestor);
             }
             else if (ancestor instanceof LeftJoinNode) {
-                Optional<ArgumentPosition> optionalPosition = query.getOptionalPosition(ancestor, ancestorChild);
+                Optional<NonCommutativeOperatorNode.ArgumentPosition> optionalPosition = query.getOptionalPosition(ancestor, ancestorChild);
                 if (optionalPosition.isPresent()) {
                     /**
                      * TODO: explain
