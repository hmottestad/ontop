--- conflicted
+++ resolved
@@ -2,9 +2,8 @@
 
 import com.google.common.collect.ImmutableList;
 import it.unibz.inf.ontop.pivotalrepr.NonCommutativeOperatorNode;
-import it.unibz.inf.ontop.pivotalrepr.NonCommutativeOperatorNode.ArgumentPosition;
+import it.unibz.inf.ontop.pivotalrepr.impl.IllegalTreeUpdateException;
 import it.unibz.inf.ontop.pivotalrepr.QueryNode;
-import it.unibz.inf.ontop.pivotalrepr.impl.IllegalTreeUpdateException;
 
 import java.util.Map;
 import java.util.Optional;
@@ -69,7 +68,7 @@
     }
 
     @Override
-    public void addChild(TreeNode childNode, Optional<ArgumentPosition> optionalPosition, boolean canReplace)
+    public void addChild(TreeNode childNode, Optional<NonCommutativeOperatorNode.ArgumentPosition> optionalPosition, boolean canReplace)
             throws IllegalTreeUpdateException {
         if (!optionalPosition.isPresent()) {
             throw new IllegalArgumentException("The BinaryChildrenRelation requires argument positions");
@@ -129,9 +128,6 @@
     }
 
     @Override
-<<<<<<< HEAD
-    public Optional<ArgumentPosition> getOptionalPosition(TreeNode childNode) {
-=======
     public Stream<QueryNode> getChildQueryNodeStream() {
         return getChildrenStream()
                 .map(TreeNode::getQueryNode);
@@ -139,12 +135,11 @@
 
     @Override
     public Optional<NonCommutativeOperatorNode.ArgumentPosition> getOptionalPosition(TreeNode childNode) {
->>>>>>> a7c74009
         if (optionalLeftChild.isPresent() && (optionalLeftChild.get() == childNode)) {
-            return Optional.of(ArgumentPosition.LEFT);
+            return Optional.of(NonCommutativeOperatorNode.ArgumentPosition.LEFT);
         }
         else if (optionalRightChild.isPresent() && (optionalRightChild.get() == childNode)) {
-            return Optional.of(ArgumentPosition.RIGHT);
+            return Optional.of(NonCommutativeOperatorNode.ArgumentPosition.RIGHT);
         }
         else {
             throw new IllegalArgumentException(childNode.getQueryNode() + " does not appear as a child.");
