package it.unibz.inf.ontop.pivotalrepr.impl.jgrapht;

import java.util.Optional;
import com.google.common.collect.ImmutableList;
import com.google.common.collect.ImmutableSet;
import it.unibz.inf.ontop.pivotalrepr.*;
import it.unibz.inf.ontop.pivotalrepr.impl.IllegalTreeUpdateException;
import it.unibz.inf.ontop.utils.ImmutableCollectors;
import org.jgrapht.experimental.dag.DirectedAcyclicGraph;
import org.jgrapht.graph.DefaultEdge;
import org.jgrapht.traverse.TopologicalOrderIterator;
import it.unibz.inf.ontop.model.Variable;
import it.unibz.inf.ontop.pivotalrepr.impl.IllegalTreeException;
import it.unibz.inf.ontop.pivotalrepr.impl.QueryTreeComponent;

import java.util.*;
import java.util.stream.Stream;

/**
 * Basic implementation based on a JGrapht DAG.
 *
 * TODO: debug it
 *
 */
public class JgraphtQueryTreeComponent implements QueryTreeComponent {

    private static final Optional<NonCommutativeOperatorNode.ArgumentPosition> NO_POSITION = Optional.empty();
    private static final Optional<NonCommutativeOperatorNode.ArgumentPosition> LEFT_POSITION = Optional.of(NonCommutativeOperatorNode.ArgumentPosition.LEFT);
    private static final Optional<NonCommutativeOperatorNode.ArgumentPosition> RIGHT_POSITION = Optional.of(NonCommutativeOperatorNode.ArgumentPosition.RIGHT);

    /**
     * TODO: explain
     */
    public static class LabeledEdge extends DefaultEdge implements Comparable<LabeledEdge> {

        private final Optional<NonCommutativeOperatorNode.ArgumentPosition> optionalPosition;

        public LabeledEdge() {
            this.optionalPosition = Optional.empty();
        }

        public LabeledEdge(Optional<NonCommutativeOperatorNode.ArgumentPosition> optionalPosition) {
            this.optionalPosition = optionalPosition;
        }

        public LabeledEdge(NonCommutativeOperatorNode.ArgumentPosition position) {
            this.optionalPosition = Optional.of(position);
        }

        public Optional<NonCommutativeOperatorNode.ArgumentPosition> getOptionalPosition() {
            return optionalPosition;
        }

        @Override
        public int compareTo(LabeledEdge o) {
            Optional<NonCommutativeOperatorNode.ArgumentPosition> otherOptionalPosition = o.getOptionalPosition();

            if (optionalPosition.isPresent()) {
                if (otherOptionalPosition.isPresent()) {
                    return optionalPosition.get().compareTo(otherOptionalPosition.get());
                }
                else {
                    return -1;
                }
            }
            else if (otherOptionalPosition.isPresent()) {
                return 1;
            }

            return 0;
         }
    }


    /**
     * TODO: explain.
     *
     * Implementation detail: this object must NOT BE SHARED with the other classes.
     */
    private final DirectedAcyclicGraph<QueryNode, LabeledEdge> queryDAG;

    /**
     * MAKE SURE it remains the "root" of the tree.
     * MAY BE NULL!
     *
     * TODO: mark it as Nullable.
     */
    private ConstructionNode rootConstructionNode;

    /**
     * Cached value (non final). MAY BE NULL
     *
     * * TODO: mark it as Nullable.
     */
    private ImmutableList<QueryNode> bottomUpOrderedNodes;


    protected JgraphtQueryTreeComponent(DirectedAcyclicGraph<QueryNode, LabeledEdge> queryDAG)
            throws IllegalTreeException {
        this.queryDAG = queryDAG;
        /**
         * Cache attributes.
         * May throw an IllegalTreeException during their computation.
         *
         */
        this.bottomUpOrderedNodes = null;
        this.rootConstructionNode = null;
        computeNodeTopologyCache();
    }

    @Override
    public ImmutableList<QueryNode> getCurrentSubNodesOf(QueryNode node) {
        return getSubNodesOf(queryDAG, node);
    }

    @Override
    public ConstructionNode getRootConstructionNode() throws IllegalTreeException {
        if (rootConstructionNode == null) {
            computeNodeTopologyCache();
        }
        return rootConstructionNode;
    }

    @Override
    public ImmutableList<QueryNode> getNodesInBottomUpOrder() throws IllegalTreeException {

        /**
         * Computes the list if not cached
         */
        if (bottomUpOrderedNodes == null) {
            computeNodeTopologyCache();
        }

        return bottomUpOrderedNodes;
    }

    @Override
    public ImmutableList<QueryNode> getNodesInTopDownOrder() throws IllegalTreeException {
        return getNodesInBottomUpOrder().reverse();
    }

    @Override
    public ImmutableSet<EmptyNode> getEmptyNodes(QueryNode subTreeRoot) {
        return Stream.concat(
                    Stream.of(subTreeRoot),
                    getSubTreeNodesInTopDownOrder(subTreeRoot).stream())
                .filter(n -> n instanceof EmptyNode)
                .map(n -> (EmptyNode) n)
                .collect(ImmutableCollectors.toSet());
    }

    @Override
    public boolean contains(QueryNode node) {
        return queryDAG.containsVertex(node);
    }


    /**
     * TODO: explain
     */
    @Override
    public void replaceNode(QueryNode previousNode, QueryNode replacingNode) {
        resetNodeTopologyCache();

        queryDAG.addVertex(replacingNode);
        try {
            for (LabeledEdge incomingEdge : queryDAG.incomingEdgesOf(previousNode)) {
                QueryNode child = queryDAG.getEdgeSource(incomingEdge);
                queryDAG.addDagEdge(child, replacingNode, new LabeledEdge(incomingEdge.getOptionalPosition()));
            }

            for (LabeledEdge outgoingEdge : queryDAG.outgoingEdgesOf(previousNode)) {
                QueryNode parent = queryDAG.getEdgeTarget(outgoingEdge);
                queryDAG.addDagEdge(replacingNode, parent, new LabeledEdge(outgoingEdge.getOptionalPosition()));
            }

        } catch (DirectedAcyclicGraph.CycleFoundException e) {
            throw new RuntimeException("BUG: " + e.getLocalizedMessage());
        }
        queryDAG.removeVertex(previousNode);
    }

    @Override
    public void replaceSubTree(QueryNode subTreeRootNode, QueryNode replacingNode) {
        throw new RuntimeException("TODO: support replaceSubTree()");
    }

    /**
     * TODO: explain
     * TODO: replace this recursive implementation but iterative one
     * Low-level. Tail recursive.
     */
    @Override
    public void addSubTree(IntermediateQuery subQuery, QueryNode externalParent, QueryNode localParent) throws IllegalTreeUpdateException {
        for (QueryNode externalChild : subQuery.getChildren(externalParent)) {
            QueryNode localChild = externalChild.clone();
            queryDAG.addVertex(localChild);
            try {
                Optional<NonCommutativeOperatorNode.ArgumentPosition> optionalPosition = subQuery.getOptionalPosition(externalParent, externalChild);
                queryDAG.addDagEdge(localChild, localParent, new LabeledEdge(optionalPosition));
            } catch (DirectedAcyclicGraph.CycleFoundException e) {
                throw new RuntimeException("BUG (internal error)" + e.getLocalizedMessage());
            }
            // Recursive call
            addSubTree(subQuery, externalChild, localChild);
        }
    }

    @Deprecated
    public void setChildrenNodes(QueryNode parentNode, List<QueryNode> allChildrenNodes) throws IllegalTreeException {
        boolean isAsymmetric = (parentNode instanceof NonCommutativeOperatorNode);

        if (isAsymmetric && allChildrenNodes.size() != 2) {
            throw new IllegalTreeException("A BinaryAsymmetricOperatorNode requires two children, " +
                    "not " + allChildrenNodes);
        }

        Set<QueryNode> proposedSubNodesToConsider = new HashSet<>(allChildrenNodes);

        /**
         * Existing sub-nodes: keep or remove
         */
        Set<LabeledEdge> incomingEdges = queryDAG.incomingEdgesOf(parentNode);
        for (LabeledEdge subNodeEdge : incomingEdges) {
            QueryNode subNode = queryDAG.getEdgeSource(subNodeEdge);
            // Kept
            if (proposedSubNodesToConsider.contains(subNode)) {
                proposedSubNodesToConsider.remove(subNode);
            }
            // Removed
            else {
                removeSubTree(subNode);
            }
        }

        /**
         * New sub-nodes: added to the DAG
         */
        int i = 0;
        for (QueryNode newSubNode : proposedSubNodesToConsider) {
            if (!queryDAG.containsVertex(newSubNode)) {
                queryDAG.addVertex(newSubNode);
            }
            LabeledEdge edge;
            if (isAsymmetric) {
                if (i == 0) {
                    edge = new LabeledEdge(LEFT_POSITION);
                }
                else {
                    edge = new LabeledEdge(RIGHT_POSITION);
                }
            }
            else {
                edge = new LabeledEdge(NO_POSITION);
            }
            try {
                queryDAG.addDagEdge(parentNode, newSubNode, edge);
            } catch (DirectedAcyclicGraph.CycleFoundException ex) {
                // Inconsistent proposal (should not introduce a cycle in the DAG) --> throw an exception.
                // TODO: return a non- RuntimeException.
                throw new IllegalTreeException(ex.getMessage());
            }
            i++;
        }
    }

    /**
     * Removes all the nodes of a sub-tree,
     * all the edges between them and WITH THE REST OF TREE.
     *
     * Recursive
     */
    @Override
    public void removeSubTree(QueryNode subTreeRoot) {
        for (LabeledEdge subNodeEdge : queryDAG.incomingEdgesOf(subTreeRoot)) {
            QueryNode childNode = queryDAG.getEdgeSource(subNodeEdge);
            /**
             * Recursive call.
             * Removing this edge is the responsibility of the child node.
             */
            removeSubTree(childNode);
        }

        for (LabeledEdge parentEdge : queryDAG.outgoingEdgesOf(subTreeRoot)) {
            queryDAG.removeEdge(parentEdge);
        }

        queryDAG.removeVertex(subTreeRoot);
    }

    /**
     * The root is EXCLUDED
     */
    @Override
    public ImmutableList<QueryNode> getSubTreeNodesInTopDownOrder(QueryNode topNode) {

        ImmutableList.Builder<QueryNode> nodeBuilder = ImmutableList.builder();

        Queue<QueryNode> nodesToVisit = new LinkedList<>(getCurrentSubNodesOf(topNode));
        while(!nodesToVisit.isEmpty()) {
            QueryNode node = nodesToVisit.poll();
            nodeBuilder.add(node);
            nodesToVisit.addAll(getCurrentSubNodesOf(node));
        }
        return nodeBuilder.build();
    }

    @Override
    public Optional<NonCommutativeOperatorNode.ArgumentPosition> getOptionalPosition(QueryNode parentNode, QueryNode childNode) {
        LabeledEdge edge = queryDAG.getEdge(childNode, parentNode);
        if (edge == null)
            return Optional.empty();

        return edge.getOptionalPosition();
    }

    @Override
    public ImmutableList<QueryNode> getAncestors(final QueryNode descendantNode) throws IllegalTreeException {
        ImmutableList.Builder<QueryNode> ancestorBuilder = ImmutableList.builder();

        QueryNode parentNode;
        Set<LabeledEdge> toParentEdges = queryDAG.outgoingEdgesOf(descendantNode);
        while (!toParentEdges.isEmpty()) {
            if (toParentEdges.size() > 1)
                throw new IllegalTreeException("A tree node must not have more than one parent!");

            parentNode = queryDAG.getEdgeTarget(toParentEdges.iterator().next());
            ancestorBuilder.add(parentNode);
            toParentEdges = queryDAG.outgoingEdgesOf(parentNode);
        }

        return ancestorBuilder.build();
    }

    @Override
    public Optional<QueryNode> getParent(QueryNode node) throws IllegalTreeException {
        Set<LabeledEdge> toParentEdges = queryDAG.outgoingEdgesOf(node);

        switch (toParentEdges.size()) {
            case 0:
                return Optional.empty();
            case 1:
                return Optional.of(queryDAG.getEdgeTarget(toParentEdges.iterator().next()));
            default:
                List<QueryNode> parents = new ArrayList<>();
                for (LabeledEdge toParentEdge : toParentEdges) {
                    parents.add(queryDAG.getEdgeTarget(toParentEdge));
                }
                throw new IllegalTreeException("More than one parent found! " + parents);
        }
    }

    @Override
    public void removeOrReplaceNodeByUniqueChildren(QueryNode node) throws IllegalTreeUpdateException {
        ImmutableList<QueryNode> children = getCurrentSubNodesOf(node);
        int nbChildren = children.size();
        switch(nbChildren) {
            case 0:
                removeSubTree(node);
                return;
            case 1:
                QueryNode child = children.get(0);
                replaceNodeByUniqueChildren(node, child);
                return;
            default:
                throw new IllegalTreeUpdateException(node.toString() + " has more children. Cannot be replaced");
        }
    }

    @Override
    public void replaceNodesByOneNode(ImmutableList<QueryNode> nodesToRemove, QueryNode replacingNode, QueryNode parentNode,
                                      Optional<NonCommutativeOperatorNode.ArgumentPosition> optionalPosition)
            throws IllegalTreeUpdateException {
        addChild(parentNode, replacingNode, optionalPosition, true);
        if (replacingNode instanceof NonCommutativeOperatorNode) {
            throw new RuntimeException("Using a BinaryAsymmetricOperatorNode as a replacingNode is not yet supported");
        }

        for(QueryNode nodeToRemove : nodesToRemove) {
            boolean isParentBinaryAsymmetricOperator = (nodeToRemove instanceof NonCommutativeOperatorNode);

            for (QueryNode child : getCurrentSubNodesOf(nodeToRemove)) {
                if (!nodesToRemove.contains(child)) {
                    if (isParentBinaryAsymmetricOperator) {
                        throw new RuntimeException("Re-integrating children of a BinaryAsymmetricOperatorNode " +
                                "is not yet supported");
                    }
                    else {
                        addChild(replacingNode, child, false);
                    }
                }
            }
            removeNode(nodeToRemove);
        }
    }

    @Override
    public void addChild(QueryNode parentNode, QueryNode child,
                         Optional<NonCommutativeOperatorNode.ArgumentPosition> optionalPosition, boolean canReplace)
            throws IllegalTreeUpdateException {
        if (optionalPosition.isPresent()) {
            addChild(parentNode, child, optionalPosition.get());
        }
        else {
            addChild(parentNode, child, true);
        }
    }

    /**
     * Weak guarantee about the ordering with Jgrapht...
     * TODO: avoid using it
     */
    @Override
    public Optional<QueryNode> nextSibling(QueryNode node) throws IllegalTreeException {
        Optional<QueryNode> optionalParent = getParent(node);
        if (optionalParent.isPresent()) {
            ImmutableList<QueryNode> siblings = getCurrentSubNodesOf(optionalParent.get());
            int index = siblings.indexOf(node);
            int nextIndex = index + 1;
            if (nextIndex < siblings.size()) {
                QueryNode nextSibling = siblings.get(nextIndex);

                /**
                 * Checks if the next sibling object
                 * have not appear before in the list
                 */
                if (siblings.indexOf(nextSibling) < nextIndex) {
                    throw new IllegalTreeException("The node " + nextSibling + " appears more than once in " +
                            "the children list");
                }

                return Optional.of(nextSibling);
            }
            else {
                return Optional.empty();
            }
        }
        /**
         * No parent, no sibling.
         */
        else {
            return Optional.empty();
        }
    }

    @Override
    public Optional<QueryNode> getFirstChild(QueryNode node) {
        ImmutableList<QueryNode> children = getCurrentSubNodesOf(node);
        if (children.isEmpty()) {
            return Optional.empty();
        }
        else {
            return Optional.of(children.get(0));
        }
    }

    @Override
    public void insertParent(QueryNode childNode, QueryNode newParentNode) {
        throw new RuntimeException("TODO: support insertParent()");
    }

    @Override
    public Variable generateNewVariable() {
        throw new RuntimeException("TODO: support generateNewVariable()");
    }

    @Override
    public Variable generateNewVariable(Variable formerVariable) {
        throw new RuntimeException("TODO: support generateNewVariable()");
    }

    @Override
    public ImmutableSet<Variable> getKnownVariables() {
        throw new RuntimeException("TODO: support getKnownVariables()");
    }

    @Override
<<<<<<< HEAD
    public void replaceNodeByChild(QueryNode parentNode, Optional<NonCommutativeOperatorNode.ArgumentPosition> optionalReplacingChildPosition) {
        throw new RuntimeException("TODO: support replaceNodeByChild");
=======
    public QueryTreeComponent createSnapshot() {
        throw new RuntimeException("TODO: support createSnapshot()");
>>>>>>> 8813ad2b
    }

    private void addChild(QueryNode parentNode, QueryNode childNode, boolean isNew) throws IllegalTreeUpdateException {

        if (parentNode instanceof NonCommutativeOperatorNode) {
            throw new IllegalTreeUpdateException("A position is required for adding a child " +
                    "to a BinaryAsymetricOperatorNode");
        }

        if (isNew && (!queryDAG.addVertex(childNode))) {
            throw new IllegalTreeUpdateException("Node " + childNode + " already in the graph");
        }
        try {
            // child --> parent!!
            queryDAG.addDagEdge(childNode, parentNode);
        } catch (DirectedAcyclicGraph.CycleFoundException e) {
            throw new IllegalTreeUpdateException(e.getMessage());
        }
    }

    private void addChild(QueryNode parentNode, QueryNode childNode,
                         NonCommutativeOperatorNode.ArgumentPosition position)
            throws IllegalTreeUpdateException {

        if (!queryDAG.addVertex(childNode)) {
            throw new IllegalTreeUpdateException("Node " + childNode + " already in the graph");
        }
        try {
            // child --> parent!!
            LabeledEdge edge = new LabeledEdge(position);
            queryDAG.addDagEdge(childNode, parentNode, edge);
        } catch (DirectedAcyclicGraph.CycleFoundException e) {
            throw new IllegalTreeUpdateException(e.getMessage());
        }
    }

    private void replaceNodeByUniqueChildren(QueryNode nodeToReplace, QueryNode replacingChild) {
        ImmutableSet<LabeledEdge> toParentEdges = ImmutableSet.copyOf(queryDAG.outgoingEdgesOf(nodeToReplace));

        /**
         * Links to parents
         */
        for (LabeledEdge outgoingEdge : toParentEdges) {
            QueryNode parent = queryDAG.getEdgeTarget(outgoingEdge);
            try {
                queryDAG.addDagEdge(replacingChild, parent, new LabeledEdge(outgoingEdge.getOptionalPosition()));
            } catch (DirectedAcyclicGraph.CycleFoundException e) {
                throw new RuntimeException(e.getMessage());
            }
            queryDAG.removeEdge(outgoingEdge);
            removeNode(nodeToReplace);
        }
    }


    /**
     * TODO: describe
     */
    private void computeNodeTopologyCache() throws IllegalTreeException {
        bottomUpOrderedNodes = extractBottomUpOrderedNodes(queryDAG);
        rootConstructionNode = extractRootProjectionNode(bottomUpOrderedNodes);
    }

    /**
     * TODO: describe
     */
    private void resetNodeTopologyCache() {
        bottomUpOrderedNodes = null;
        rootConstructionNode = null;
    }

    /**
     * TODO: describe
     */
    private static ImmutableList<QueryNode> extractBottomUpOrderedNodes(
            DirectedAcyclicGraph<QueryNode, LabeledEdge> queryDAG) {
        TopologicalOrderIterator<QueryNode, LabeledEdge> it =
                new TopologicalOrderIterator<>(queryDAG);

        return ImmutableList.copyOf(it);
    }

    /**
     * TODO: describe
     */
    private static ConstructionNode extractRootProjectionNode(ImmutableList<QueryNode> topDownOrderedNodes)
            throws IllegalTreeException {
        if (topDownOrderedNodes.isEmpty()) {
            throw new IllegalTreeException("Empty DAG!");
        }

        QueryNode rootNode = topDownOrderedNodes.get(topDownOrderedNodes.size() - 1);
        if (!(rootNode instanceof ConstructionNode)) {
            throw new IllegalTreeException("The root node is not a ConstructionNode: " + rootNode);
        }

        return (ConstructionNode) rootNode;
    }

    @Override
    public String toString() {
        return queryDAG.toString();
    }


    /**
     * Edges are directed from the child to the parent.
     */
    protected static ImmutableList<QueryNode> getSubNodesOf(DirectedAcyclicGraph<QueryNode, LabeledEdge> queryDAG,
                                                            QueryNode node) {

        Collection<LabeledEdge> incomingEdges = sortEdgesIfNecessary(queryDAG.incomingEdgesOf(node), node);
        ImmutableList.Builder<QueryNode> nodeListBuilder = ImmutableList.builder();
        for (LabeledEdge edge : incomingEdges) {
            nodeListBuilder.add(queryDAG.getEdgeSource(edge));
        }

        return nodeListBuilder.build();
    }

    private static Collection<LabeledEdge> sortEdgesIfNecessary(Set<LabeledEdge> edges, QueryNode parentNode) {
        if (parentNode instanceof NonCommutativeOperatorNode) {
            List<LabeledEdge> edgeList = new ArrayList<>(edges);
            Collections.sort(edgeList);
            return edgeList;
        }
        /**
         * By default, does nothing
         */
        return edges;
    }

    private void removeNode(QueryNode node) {
        ImmutableList<LabeledEdge> incomingEdges = ImmutableList.copyOf(queryDAG.incomingEdgesOf(node));
        for (LabeledEdge subNodeEdge : incomingEdges) {
            queryDAG.removeEdge(subNodeEdge);
        }

        ImmutableList<LabeledEdge> outgoingEdges = ImmutableList.copyOf(queryDAG.outgoingEdgesOf(node));
        for (LabeledEdge parentEdge : outgoingEdges) {
            queryDAG.removeEdge(parentEdge);
        }

        queryDAG.removeVertex(node);
    }

}<|MERGE_RESOLUTION|>--- conflicted
+++ resolved
@@ -475,13 +475,13 @@
     }
 
     @Override
-<<<<<<< HEAD
     public void replaceNodeByChild(QueryNode parentNode, Optional<NonCommutativeOperatorNode.ArgumentPosition> optionalReplacingChildPosition) {
         throw new RuntimeException("TODO: support replaceNodeByChild");
-=======
+    }
+
+    @Override
     public QueryTreeComponent createSnapshot() {
         throw new RuntimeException("TODO: support createSnapshot()");
->>>>>>> 8813ad2b
     }
 
     private void addChild(QueryNode parentNode, QueryNode childNode, boolean isNew) throws IllegalTreeUpdateException {
