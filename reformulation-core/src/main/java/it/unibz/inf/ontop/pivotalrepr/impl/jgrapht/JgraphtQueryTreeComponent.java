--- conflicted
+++ resolved
@@ -3,25 +3,14 @@
 import java.util.Optional;
 import com.google.common.collect.ImmutableList;
 import com.google.common.collect.ImmutableSet;
-<<<<<<< HEAD
-import it.unibz.inf.ontop.pivotalrepr.ConstructionNode;
-import it.unibz.inf.ontop.pivotalrepr.IntermediateQuery;
-import it.unibz.inf.ontop.pivotalrepr.NonCommutativeOperatorNode;
-import it.unibz.inf.ontop.pivotalrepr.QueryNode;
-import org.jgraph.graph.DefaultEdge;
-=======
 import it.unibz.inf.ontop.pivotalrepr.*;
 import it.unibz.inf.ontop.pivotalrepr.impl.IllegalTreeUpdateException;
 import it.unibz.inf.ontop.utils.ImmutableCollectors;
->>>>>>> 201f89f4
 import org.jgrapht.experimental.dag.DirectedAcyclicGraph;
 import org.jgrapht.graph.DefaultEdge;
 import org.jgrapht.traverse.TopologicalOrderIterator;
 import it.unibz.inf.ontop.model.Variable;
-import it.unibz.inf.ontop.pivotalrepr.*;
-import it.unibz.inf.ontop.pivotalrepr.NonCommutativeOperatorNode.ArgumentPosition;
 import it.unibz.inf.ontop.pivotalrepr.impl.IllegalTreeException;
-import it.unibz.inf.ontop.pivotalrepr.impl.IllegalTreeUpdateException;
 import it.unibz.inf.ontop.pivotalrepr.impl.QueryTreeComponent;
 
 import java.util.*;
@@ -34,36 +23,36 @@
  */
 public class JgraphtQueryTreeComponent implements QueryTreeComponent {
 
-    private static final Optional<ArgumentPosition> NO_POSITION = Optional.empty();
-    private static final Optional<ArgumentPosition> LEFT_POSITION = Optional.of(ArgumentPosition.LEFT);
-    private static final Optional<ArgumentPosition> RIGHT_POSITION = Optional.of(ArgumentPosition.RIGHT);
+    private static final Optional<NonCommutativeOperatorNode.ArgumentPosition> NO_POSITION = Optional.empty();
+    private static final Optional<NonCommutativeOperatorNode.ArgumentPosition> LEFT_POSITION = Optional.of(NonCommutativeOperatorNode.ArgumentPosition.LEFT);
+    private static final Optional<NonCommutativeOperatorNode.ArgumentPosition> RIGHT_POSITION = Optional.of(NonCommutativeOperatorNode.ArgumentPosition.RIGHT);
 
     /**
      * TODO: explain
      */
     public static class LabeledEdge extends DefaultEdge implements Comparable<LabeledEdge> {
 
-        private final Optional<ArgumentPosition> optionalPosition;
+        private final Optional<NonCommutativeOperatorNode.ArgumentPosition> optionalPosition;
 
         public LabeledEdge() {
             this.optionalPosition = Optional.empty();
         }
 
-        public LabeledEdge(Optional<ArgumentPosition> optionalPosition) {
+        public LabeledEdge(Optional<NonCommutativeOperatorNode.ArgumentPosition> optionalPosition) {
             this.optionalPosition = optionalPosition;
         }
 
-        public LabeledEdge(ArgumentPosition position) {
+        public LabeledEdge(NonCommutativeOperatorNode.ArgumentPosition position) {
             this.optionalPosition = Optional.of(position);
         }
 
-        public Optional<ArgumentPosition> getOptionalPosition() {
+        public Optional<NonCommutativeOperatorNode.ArgumentPosition> getOptionalPosition() {
             return optionalPosition;
         }
 
         @Override
         public int compareTo(LabeledEdge o) {
-            Optional<ArgumentPosition> otherOptionalPosition = o.getOptionalPosition();
+            Optional<NonCommutativeOperatorNode.ArgumentPosition> otherOptionalPosition = o.getOptionalPosition();
 
             if (optionalPosition.isPresent()) {
                 if (otherOptionalPosition.isPresent()) {
@@ -199,7 +188,7 @@
             QueryNode localChild = externalChild.clone();
             queryDAG.addVertex(localChild);
             try {
-                Optional<ArgumentPosition> optionalPosition = subQuery.getOptionalPosition(externalParent, externalChild);
+                Optional<NonCommutativeOperatorNode.ArgumentPosition> optionalPosition = subQuery.getOptionalPosition(externalParent, externalChild);
                 queryDAG.addDagEdge(localChild, localParent, new LabeledEdge(optionalPosition));
             } catch (DirectedAcyclicGraph.CycleFoundException e) {
                 throw new RuntimeException("BUG (internal error)" + e.getLocalizedMessage());
@@ -309,7 +298,7 @@
     }
 
     @Override
-    public Optional<ArgumentPosition> getOptionalPosition(QueryNode parentNode, QueryNode childNode) {
+    public Optional<NonCommutativeOperatorNode.ArgumentPosition> getOptionalPosition(QueryNode parentNode, QueryNode childNode) {
         LabeledEdge edge = queryDAG.getEdge(childNode, parentNode);
         if (edge == null)
             return Optional.empty();
