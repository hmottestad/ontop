--- conflicted
+++ resolved
@@ -27,20 +27,11 @@
 import it.unibz.inf.ontop.model.Predicate;
 import it.unibz.inf.ontop.model.Term;
 import it.unibz.inf.ontop.model.impl.OBDADataFactoryImpl;
-<<<<<<< HEAD
-import it.unibz.inf.ontop.sql.DBMetadata;
-import it.unibz.inf.ontop.sql.Reference;
-import it.unibz.inf.ontop.sql.TableDefinition;
-import it.unibz.inf.ontop.sql.api.Attribute;
-import org.slf4j.Logger;
-import org.slf4j.LoggerFactory;
-=======
 import it.unibz.inf.ontop.sql.*;
 
 import java.util.*;
 import java.util.Map.Entry;
 
->>>>>>> 201f89f4
 
 public class DBMetadataUtil {
 
@@ -93,60 +84,6 @@
 		LinearInclusionDependencies dependencies = new LinearInclusionDependencies();
 		final boolean printouts = false;
 		
-<<<<<<< HEAD
-		Collection<TableDefinition> tableDefs = metadata.getTables();
-		for (TableDefinition def : tableDefs) {
-			Map<String, List<Attribute>> foreignKeys = def.getForeignKeys();
-			for (Entry<String, List<Attribute>> fks : foreignKeys.entrySet()) {
-				String fkName = fks.getKey();
-				List<Attribute> fkAttributes = fks.getValue();
-				try {
-					String table1 = def.getName();
-					String table2 = "";
-					TableDefinition def2 = null;
-					Map<Integer, Integer> positionMatch = new HashMap<>();
-					for (Attribute attr : fkAttributes) {
-						// Get current table and column (1)
-						String column1 = attr.getName();
-						
-						// Get referenced table and column (2)
-						Reference reference = attr.getReference();
-						table2 = reference.getTableReference();
-						String column2 = reference.getColumnReference();				
-						
-						// Get table definition for referenced table
-						def2 = (TableDefinition) metadata.getDefinition(table2);
-						if (def2 == null) { // in case of broken FK
-							// ROMAN: this is not necessarily broken -- the table may not be mentioned in the mappings 
-							//        (which can happen in the NEW abridged metadata)
-							throw new BrokenForeignKeyException(reference, "Missing table: " + table2);
-						}
-						// Get positions of referenced attribute
-						int pos1 = def.getAttributeKey(column1);
-						if (pos1 == -1) {
-							throw new BrokenForeignKeyException(reference, "Missing column: " + column1);
-						}
-						int pos2 = def2.getAttributeKey(column2);
-						if (pos2 == -1) {
-							throw new BrokenForeignKeyException(reference, "Missing column: " + column2);
-						}
-						positionMatch.put(pos1 - 1, pos2 - 1); // keys start at 1
-					}
-					// Construct CQIE
-					Predicate p1 = fac.getPredicate(table1, def.getAttributes().size());					
-					List<Term> terms1 = new ArrayList<>(p1.getArity());
-					for (int i = 1; i <= p1.getArity(); i++) 
-						 terms1.add(fac.getVariable("t" + i));
-					
-					Predicate p2 = fac.getPredicate(table2, def2.getAttributes().size());
-					List<Term> terms2 = new ArrayList<>(p2.getArity());
-					for (int i = 1; i <= p2.getArity(); i++) 
-						 terms2.add(fac.getVariable("p" + i));
-					
-					// do the swapping
-					for (Entry<Integer,Integer> swap : positionMatch.entrySet()) 
-						terms1.set(swap.getKey(), terms2.get(swap.getValue()));
-=======
 		if (printouts)
 			System.out.println("===FOREIGN KEY RULES");
 		int count = 0;
@@ -160,7 +97,6 @@
 				for (ForeignKeyConstraint.Component comp : fks.getComponents()) {
 					// Get current table and column (1)
 					Attribute att1 = comp.getAttribute();
->>>>>>> 201f89f4
 					
 					// Get referenced table and column (2)
 					Attribute att2 = comp.getReference();
