--- conflicted
+++ resolved
@@ -85,12 +85,7 @@
 
 		mappings = vocabularyValidator.replaceEquivalences(mappings);
 
-<<<<<<< HEAD
-		/** 
-=======
-
-		/*
->>>>>>> dcec0409
+		/**
 		 * Substitute select * with column names  (performs the operation `in place')
 		 */
 		preprocessProjection(mappings, metadata);
@@ -106,7 +101,6 @@
 		MetaMappingExpander metaMappingExpander = new MetaMappingExpander(localConnection, metadata.getQuotedIDFactory());
 		Collection<OBDAMappingAxiom> expandedMappings = metaMappingExpander.expand(splittedMappings);
 
-<<<<<<< HEAD
 		/*
          * add sameAsInverse
          */
@@ -115,16 +109,6 @@
 		}
 
 		List<CQIE> unfoldingProgram = Mapping2DatalogConverter.constructDatalogProgram(expandedMappings, metadata);
-=======
-        /*
-         * add sameAsInverse
-         */
-        if (sameAs) {
-            expandedMappings = MappingSameAs.addSameAsInverse(expandedMappings);
-        }
-
-        List<CQIE> unfoldingProgram = Mapping2DatalogConverter.constructDatalogProgram(expandedMappings, metadata);
->>>>>>> dcec0409
 		
 		
 		log.debug("Original mapping size: {}", unfoldingProgram.size());
@@ -140,9 +124,6 @@
 		 // of all mappings to preserve SQL-RDF semantics
 		extendTypesWithMetadataAndAddNOTNULL(unfoldingProgram, reformulationReasoner, vocabularyValidator);
 
-		// Collecting URI templates
-		uriTemplateMatcher = UriTemplateMatcher.create(unfoldingProgram);
-
 		// Adding ontology assertions (ABox) as rules (facts, head with no body).
 		List<AnnotationAssertion> annotationAssertions;
 		if (queryingAnnotationsInOntology) {
@@ -158,8 +139,6 @@
 			addSameAsMapping(unfoldingProgram);
 		}
 
-<<<<<<< HEAD
-=======
         if(log.isDebugEnabled()) {
             String finalMappings = Joiner.on("\n").join(unfoldingProgram);
             log.debug("Set of mappings before canonical IRI rewriting: \n {}", finalMappings);
@@ -170,12 +149,10 @@
 		// Collecting URI templates
 		uriTemplateMatcher = UriTemplateMatcher.create(unfoldingProgram);
 
->>>>>>> dcec0409
 		// Adding "triple(x,y,z)" mappings for support of unbounded
 		// predicates and variables as class names (implemented in the
 		// sparql translator)
 		unfoldingProgram.addAll(generateTripleMappings(unfoldingProgram));
-
 
 		if(log.isDebugEnabled()) {
 			String finalMappings = Joiner.on("\n").join(unfoldingProgram);
