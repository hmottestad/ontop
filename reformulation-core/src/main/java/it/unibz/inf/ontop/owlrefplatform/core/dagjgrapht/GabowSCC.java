package it.unibz.inf.ontop.owlrefplatform.core.dagjgrapht;

/*
 * #%L
 * ontop-reformulation-core
 * %%
 * Copyright (C) 2009 - 2014 Free University of Bozen-Bolzano
 * %%
 * Licensed under the Apache License, Version 2.0 (the "License");
 * you may not use this file except in compliance with the License.
 * You may obtain a copy of the License at
 * 
 *      http://www.apache.org/licenses/LICENSE-2.0
 * 
 * Unless required by applicable law or agreed to in writing, software
 * distributed under the License is distributed on an "AS IS" BASIS,
 * WITHOUT WARRANTIES OR CONDITIONS OF ANY KIND, either express or implied.
 * See the License for the specific language governing permissions and
 * limitations under the License.
 * #L%
 */


import com.google.common.collect.ImmutableSet;
import org.jgrapht.DirectedGraph;

import java.util.*;


/**
 * Allows obtaining the strongly connected components of a directed graph.
 *
 * The implemented algorithm follows Cheriyan-Mehlhorn/Gabow's algorithm
 * Presented in Path-based depth-first search for strong and biconnected components by Gabow (2000).
 * The running time is order of O(|V|+|E|)
 *
 * TODO: replace by GabowStrongConnectivityInspector (from an updated JGraphT)
 *
 *
 */

public class GabowSCC<V, E>
{
    //~ Instance fields --------------------------------------------------------

    // the graph to compute the strongly connected sets 
    private final DirectedGraph<V, E> graph;

    // stores the vertices
    private Deque<VertexNumber<V>> stack = new ArrayDeque<VertexNumber<V>>();
    
    // the result of the computation, cached for future calls
    private List<Equivalences<V>> stronglyConnectedSets;

    // maps vertices to their VertexNumber object
    private Map<V, VertexNumber<V>> vertexToVertexNumber;
    
    //store the numbers
    private Deque<Integer> B = new ArrayDeque<Integer>();
    
    //number of vertexes
    private int c; 

    //~ Constructors -----------------------------------------------------------

    /**
     * The constructor of  GabowSCC class.
     *
     * @param directedGraph the graph to inspect
     *
     * @throws IllegalArgumentException
     */
    public GabowSCC(DirectedGraph<V, E> directedGraph)
    {
        assert (directedGraph != null);
        
        graph = directedGraph;
        vertexToVertexNumber = null;
        
        stronglyConnectedSets = null;        
    }

    //~ Methods ----------------------------------------------------------------

    /**
     * Returns the graph inspected 
     *
     * @return the graph inspected 
     */
    public DirectedGraph<V, E> getGraph() {
        return graph;
    }

    /**
     * Returns true if the graph instance is strongly connected.
     *
     * @return true if the graph is strongly connected, false otherwise
     */
    public boolean isStronglyConnected() {
        return stronglyConnectedSets().size() == 1;
    }

    /**
     * Computes a {@link List} of {@link Set}s, where each set contains vertices
     * which together form a strongly connected component within the given
     * graph.
     *
     * @return <code>List</code> of <code>EquivalanceClass</code>es containing the strongly
     * connected components
     */
    public List<Equivalences<V>> stronglyConnectedSets()
    {
        if (stronglyConnectedSets == null) {
            
            stronglyConnectedSets = new Vector<>();

            // create VertexData objects for all vertices, store them
            createVertexNumber();

            // perform  DFS
            for (VertexNumber<V> data : vertexToVertexNumber.values()) {           	
                if (data.getNumber() == 0) {
                    dfsVisit(graph, data);
                }
            }
                  
            vertexToVertexNumber = null;
            stack = null;
            B = null;
        }

        return stronglyConnectedSets;
    }

   
    /*
     * Creates a VertexNumber object for every vertex in the graph and stores
     * them in a HashMap.
     */
    
    private void createVertexNumber()
    {
    	c = graph.vertexSet().size();
        vertexToVertexNumber = new HashMap<>(c);

        for (V vertex : graph.vertexSet()) {
            vertexToVertexNumber.put(vertex, new VertexNumber<V>(vertex, 0));            
        }
        
        stack = new ArrayDeque<>(c);
        B = new ArrayDeque<>(c);
    }

    /*
     * The subroutine of DFS. 
     */
    private void dfsVisit(DirectedGraph<V, E> visitedGraph, VertexNumber<V> v) 
    {	
    	 VertexNumber<V> w;
    	 stack.add(v);
    	 B.add(v.setNumber(stack.size() - 1));
    	
         // follow all edges
         for (E edge : visitedGraph.outgoingEdgesOf(v.getVertex())) {
        	 
        	 w =  vertexToVertexNumber.get(visitedGraph.getEdgeTarget(edge));

             if (w.getNumber() == 0) {
            	 dfsVisit(graph, w);
             }
             else { /*contract if necessary*/
            	 while (w.getNumber() < B.getLast()) 
            		 B.removeLast(); 
             } 
         }
         
         ImmutableSet.Builder<V> L = new ImmutableSet.Builder<>(); 
         if (v.getNumber() == (B.getLast())) { 
        	 /* number vertices of the next strong component */
        	 B.removeLast(); 
              
             c++;
             while (v.getNumber() <= (stack.size()-1)) {
            	 VertexNumber<V> r = stack.removeLast();
                 L.add(r.getVertex()); 
                 r.setNumber(c);
             } 
<<<<<<< HEAD
             stronglyConnectedSets.add(new Equivalences<V>(L));
=======
             stronglyConnectedSets.add(new Equivalences<V>(L.build())); 
>>>>>>> 201f89f4
         } 
    }

  
   
    
    private static final class VertexNumber<V>
    {
    	V vertex;
    	int number;
    	
    	private VertexNumber(V vertex, int number) {
    		this.vertex = vertex;
    		this.number = number;
    	}

    	int getNumber() {
    		return number;
    	}

    	V getVertex() {
    		return vertex;
    	}
    	
    	Integer setNumber(int n) {
    		return number=n;
    	}
    }
}

// End <|MERGE_RESOLUTION|>--- conflicted
+++ resolved
@@ -185,11 +185,7 @@
                  L.add(r.getVertex()); 
                  r.setNumber(c);
              } 
-<<<<<<< HEAD
-             stronglyConnectedSets.add(new Equivalences<V>(L));
-=======
              stronglyConnectedSets.add(new Equivalences<V>(L.build())); 
->>>>>>> 201f89f4
          } 
     }
 
