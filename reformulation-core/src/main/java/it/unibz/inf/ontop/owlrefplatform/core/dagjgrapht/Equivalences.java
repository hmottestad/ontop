--- conflicted
+++ resolved
@@ -27,75 +27,6 @@
 import java.util.Set;
 
 public class Equivalences<T> implements Iterable<T> {
-<<<<<<< HEAD
-
-    final private Set<T> members;
-    private T representative;
-    private boolean isIndexed;
-
-    public Equivalences(Set<T> members) {
-        this(members, null);
-    }
-
-    public Equivalences(Set<T> members, T representative) {
-        this.members = members;
-        this.representative = representative;
-        this.isIndexed = false;
-    }
-
-    public void setRepresentative(T representative) {
-        this.representative = representative;
-    }
-
-    public T getRepresentative() {
-        return representative;
-    }
-
-    public boolean isIndexed() {
-        return isIndexed;
-    }
-
-    public void setIndexed() {
-        isIndexed = true;
-    }
-
-    public Set<T> getMembers() {
-        return members;
-    }
-
-    public int size() {
-        return members.size();
-    }
-
-    public boolean contains(T v) {
-        return members.contains(v);
-    }
-
-    @Override
-    public Iterator<T> iterator() {
-        return members.iterator();
-    }
-
-    @Override
-    public boolean equals(Object o) {
-        if (o instanceof Equivalences<?>) {
-            @SuppressWarnings("unchecked")
-            Equivalences<T> other = (Equivalences<T>)o;
-            return this.members.equals(other.members);
-        }
-        return false;
-    }
-
-    @Override
-    public int hashCode() {
-        return members.hashCode();
-    }
-
-    @Override
-    public String toString() {
-        return "C[" + (isIndexed ? "SI, " : "") + representative + ": " + members + "]";
-    }
-=======
 	
 	final private ImmutableSet<T> members;
 	private T representative;
@@ -163,5 +94,4 @@
 	public String toString() {
 		return "C[" + (isIndexed ? "SI, " : "") + representative + ": " + members + "]";
 	}
->>>>>>> 201f89f4
 }