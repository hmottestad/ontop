package it.unibz.inf.ontop.pivotalrepr.impl.tree;

import java.util.Map;
import java.util.Optional;
import com.google.common.collect.ImmutableList;
import it.unibz.inf.ontop.pivotalrepr.NonCommutativeOperatorNode;
import it.unibz.inf.ontop.pivotalrepr.QueryNode;

import java.util.LinkedList;
import java.util.List;
import java.util.stream.Collectors;

/**
 * TODO: explain
 */
public class StandardChildrenRelation implements ChildrenRelation {

    private final List<TreeNode> children;
    private final TreeNode parent;

    protected StandardChildrenRelation(TreeNode parent) {
        if (parent.getQueryNode() instanceof NonCommutativeOperatorNode) {
            throw new IllegalArgumentException("The StandardChildrenRelation does not accept " +
                    "BinaryAsymmetricOperatorNode as parents");
        }
        this.parent = parent;
        this.children = new LinkedList<>();
    }

    private StandardChildrenRelation(TreeNode parent, List<TreeNode> children) {
        this.parent = parent;
        this.children = children;
    }

    @Override
    public TreeNode getParent() {
        return parent;
    }

    @Override
    public ImmutableList<TreeNode> getChildren() {
        return ImmutableList.copyOf(children);
    }

    @Override
    public boolean contains(TreeNode node) {
        return children.contains(node);
    }

    @Override
    public void addChild(TreeNode childNode, Optional<NonCommutativeOperatorNode.ArgumentPosition> optionalPosition,
                         boolean canReplace) {
        if (optionalPosition.isPresent()) {
            throw new IllegalArgumentException("The StandardChildrenRelation does not accept argument positions");
        }
        if (!contains(childNode)) {
            children.add(childNode);
        }
    }

    @Override
    public void replaceChild(TreeNode formerChild, TreeNode newChild) {
        int index = children.indexOf(formerChild);
        switch(index) {
            case -1:
                throw new IllegalArgumentException("The former child is not in the child relation");
            default:
                children.set(index, newChild);
        }
    }

    @Override
    public void removeChild(TreeNode childNode) {
        if (contains(childNode)) {
            children.remove(childNode);
        }
    }

    @Override
    public ImmutableList<QueryNode> getChildQueryNodes() {
        ImmutableList.Builder<QueryNode> builder = ImmutableList.builder();
        for (TreeNode treeNode : children) {
            builder.add(treeNode.getQueryNode());
        }
        return builder.build();
    }

    @Override
    public Optional<NonCommutativeOperatorNode.ArgumentPosition> getOptionalPosition(TreeNode childTreeNode) {
        return Optional.empty();
    }

    @Override
<<<<<<< HEAD
    public Optional<TreeNode> getChild(NonCommutativeOperatorNode.ArgumentPosition position) {
        return Optional.empty();
=======
    public ChildrenRelation clone(Map<QueryNode, TreeNode> newNodeIndex) {
        return new StandardChildrenRelation(parent.findNewTreeNode(newNodeIndex),
                children.stream()
                        .map(c -> c.findNewTreeNode(newNodeIndex))
                        .collect(Collectors.toList()));
    }

    @Override
    public ChildrenRelation convertToBinaryChildrenRelation() {
        if (!children.isEmpty()) {
            throw new IllegalStateException("Conversion from a standard to binary children relation is not supported " +
                    "when there are children");
        }
        return new BinaryChildrenRelation(parent);
    }

    @Override
    public ChildrenRelation convertToStandardChildrenRelation() {
        return this;
>>>>>>> 8813ad2b
    }
}<|MERGE_RESOLUTION|>--- conflicted
+++ resolved
@@ -91,10 +91,11 @@
     }
 
     @Override
-<<<<<<< HEAD
     public Optional<TreeNode> getChild(NonCommutativeOperatorNode.ArgumentPosition position) {
         return Optional.empty();
-=======
+    }
+
+    @Override
     public ChildrenRelation clone(Map<QueryNode, TreeNode> newNodeIndex) {
         return new StandardChildrenRelation(parent.findNewTreeNode(newNodeIndex),
                 children.stream()
@@ -114,6 +115,5 @@
     @Override
     public ChildrenRelation convertToStandardChildrenRelation() {
         return this;
->>>>>>> 8813ad2b
     }
 }