package it.unibz.inf.ontop.owlrefplatform.core.mappingprocessing;

/*
 * #%L
 * ontop-reformulation-core
 * %%
 * Copyright (C) 2009 - 2014 Free University of Bozen-Bolzano
 * %%
 * Licensed under the Apache License, Version 2.0 (the "License");
 * you may not use this file except in compliance with the License.
 * You may obtain a copy of the License at
 * 
 *      http://www.apache.org/licenses/LICENSE-2.0
 * 
 * Unless required by applicable law or agreed to in writing, software
 * distributed under the License is distributed on an "AS IS" BASIS,
 * WITHOUT WARRANTIES OR CONDITIONS OF ANY KIND, either express or implied.
 * See the License for the specific language governing permissions and
 * limitations under the License.
 * #L%
 */

import com.google.common.collect.ImmutableList;
import it.unibz.inf.ontop.model.*;
import it.unibz.inf.ontop.model.impl.OBDADataFactoryImpl;
import it.unibz.inf.ontop.model.impl.OBDAVocabulary;
import it.unibz.inf.ontop.utils.IDGenerator;
import it.unibz.inf.ontop.utils.ImmutableCollectors;

import java.util.*;

public class MappingSameAs {

    private List<CQIE> rules;

    private Map<ValueConstant, ValueConstant> sameAsMap;

    private static final OBDADataFactory fac = OBDADataFactoryImpl.getInstance();

    private Set<Predicate> dataPropertiesAndClassesMapped;

    private Set<Predicate> objectPropertiesMapped;

    /**
     * Constructs a mapping containing the URI of owl:sameAs
     */
    public MappingSameAs(List<CQIE> rules) throws OBDAException {

        this.rules = rules;

        dataPropertiesAndClassesMapped = new HashSet<Predicate>();
        objectPropertiesMapped = new HashSet<Predicate>();

        retrieveSameAsMappingsURIs();

        retrievePredicatesWithSameAs();
    }

    /**
     * method that gets the uris from the mappings of same as and store it in a map
     */
    private void retrieveSameAsMappingsURIs() throws OBDAException {

        sameAsMap = new HashMap<>();

        for (CQIE rule : rules) {

            Function atom = rule.getHead();

            Predicate predicate = atom.getFunctionSymbol();
            if (predicate.isSameAsProperty()) { // we check for owl same as


                Term term1 = atom.getTerm(0);
                Term term2 = atom.getTerm(1);

                if (term1 instanceof Function && term2 instanceof Function) {

                    Function uri1 = (Function) term1;
                    ValueConstant prefix1 = (ValueConstant) uri1.getTerm(0);

                    Function uri2 = (Function) term2;
                    ValueConstant prefix2 = (ValueConstant) uri2.getTerm(0);
                    sameAsMap.put(prefix1, prefix2);


                } else
                    throw new OBDAException("owl:samesAs is not built properly");

            }

        }

    }

    /*
    Get class data and object predicate that could refer to a same as
     */
    private void retrievePredicatesWithSameAs() throws OBDAException {


        for (CQIE rule : rules) {

            Function atom = rule.getHead();

            Predicate predicate = atom.getFunctionSymbol();


            if (atom.getArity() == 2) {

                Function term1 = (Function) atom.getTerm(0);
                Function term2 = (Function) atom.getTerm(1);
                boolean t1uri = (term1.getFunctionSymbol() instanceof URITemplatePredicate);
                boolean t2uri = (term2.getFunctionSymbol() instanceof URITemplatePredicate);

                //predicate is object property
                if (t1uri && t2uri) {

<<<<<<< HEAD
                    if(!predicate.isSameAsProperty()){
=======
                    if (!predicate.getName().equals(OBDAVocabulary.SAME_AS)) {
>>>>>>> 12609a0a

                        Term prefix1 = term1.getTerm(0);
                        Term prefix2 = term2.getTerm(0);

                        if (sameAsMap.containsKey(prefix1) || (sameAsMap.containsKey(prefix2))) {

                            objectPropertiesMapped.add(predicate);

                        }

                    }

                }
                //predicate is data property or a class
                else {

                    Term prefix1 = term1.getTerm(0);


                    if (sameAsMap.containsKey(prefix1)) {
//                        Function dataProperty = fac.getFunction(functionSymbol,prefix1, term2);
                        dataPropertiesAndClassesMapped.add(predicate);
                    }


                }

            } else if (atom.getArity() == 1) { //case of class

                Term term1 = atom.getTerm(0);
                if (term1 instanceof Function) {
                    Function uri1 = (Function) term1;
                    if (uri1.getFunctionSymbol() instanceof URITemplatePredicate) {

                        Term prefix1 = uri1.getTerm(0);

                        if (sameAsMap.containsKey(prefix1)) {
                            dataPropertiesAndClassesMapped.add(predicate);
                        }
                    }
                }

            } else
                throw new OBDAException("error finding owl:sameAs related to " + atom);

        }

    }


    public Set<Predicate> getDataPropertiesAndClassesWithSameAs() {

        return dataPropertiesAndClassesMapped;
    }

    public Set<Predicate> getObjectPropertiesWithSameAs() {

        return objectPropertiesMapped;
    }


    /* add the inverse of the same as present in the mapping */

    public static Collection<OBDAMappingAxiom> addSameAsInverse(Collection<OBDAMappingAxiom> mappings) {

        final ImmutableList<OBDAMappingAxiom> newMappingsForInverseSameAs = mappings.stream()
                // the targets are already split. We have only one target atom
                .filter(map -> map.getTargetQuery().get(0).getFunctionSymbol().getName().equals(OBDAVocabulary.SAME_AS))
                .map(map -> {
                    Function target = map.getTargetQuery().get(0);
                    String newId = IDGenerator.getNextUniqueID(map.getId() + "#");
                    Function inverseAtom = fac.getFunction(target.getFunctionSymbol(), target.getTerm(1), target.getTerm(0));
                    return fac.getRDBMSMappingAxiom(newId, map.getSourceQuery(), ImmutableList.of(inverseAtom));
                })
                .collect(ImmutableCollectors.toList());

        mappings.addAll(newMappingsForInverseSameAs);

<<<<<<< HEAD
            for (Function atom : body) {
                Predicate p = atom.getFunctionSymbol();

                if(p.isSameAsProperty()){
                    Predicate pred = fac.getObjectPropertyPredicate(p.getName());
                    //need to add also the inverse
                    Function inverseAtom = fac.getFunction(pred, atom.getTerm(1), atom.getTerm(0));
                    newTargetBody.add(inverseAtom);

                }

            }
            String newId = IDGenerator.getNextUniqueID(mapping.getId() + "#");
//            CQIE newTargetQuery = fac.getCQIE(targetQuery.getHead(), newTargetBody);
            results.add(fac.getRDBMSMappingAxiom(newId, mapping.getSourceQuery(), newTargetBody));
        }
        return results;
=======
        return mappings;
>>>>>>> 12609a0a
    }
}
<|MERGE_RESOLUTION|>--- conflicted
+++ resolved
@@ -68,7 +68,7 @@
             Function atom = rule.getHead();
 
             Predicate predicate = atom.getFunctionSymbol();
-            if (predicate.isSameAsProperty()) { // we check for owl same as
+            if (predicate.isSameAsProperty() ) { // we check for owl same as
 
 
                 Term term1 = atom.getTerm(0);
@@ -114,18 +114,14 @@
                 boolean t2uri = (term2.getFunctionSymbol() instanceof URITemplatePredicate);
 
                 //predicate is object property
-                if (t1uri && t2uri) {
-
-<<<<<<< HEAD
+                if (t1uri && t2uri ) {
+
                     if(!predicate.isSameAsProperty()){
-=======
-                    if (!predicate.getName().equals(OBDAVocabulary.SAME_AS)) {
->>>>>>> 12609a0a
 
                         Term prefix1 = term1.getTerm(0);
-                        Term prefix2 = term2.getTerm(0);
-
-                        if (sameAsMap.containsKey(prefix1) || (sameAsMap.containsKey(prefix2))) {
+                        Term prefix2 =  term2.getTerm(0);
+
+                        if (sameAsMap.containsKey(prefix1) ||  (sameAsMap.containsKey(prefix2))) {
 
                             objectPropertiesMapped.add(predicate);
 
@@ -199,26 +195,6 @@
 
         mappings.addAll(newMappingsForInverseSameAs);
 
-<<<<<<< HEAD
-            for (Function atom : body) {
-                Predicate p = atom.getFunctionSymbol();
-
-                if(p.isSameAsProperty()){
-                    Predicate pred = fac.getObjectPropertyPredicate(p.getName());
-                    //need to add also the inverse
-                    Function inverseAtom = fac.getFunction(pred, atom.getTerm(1), atom.getTerm(0));
-                    newTargetBody.add(inverseAtom);
-
-                }
-
-            }
-            String newId = IDGenerator.getNextUniqueID(mapping.getId() + "#");
-//            CQIE newTargetQuery = fac.getCQIE(targetQuery.getHead(), newTargetBody);
-            results.add(fac.getRDBMSMappingAxiom(newId, mapping.getSourceQuery(), newTargetBody));
-        }
-        return results;
-=======
         return mappings;
->>>>>>> 12609a0a
     }
 }
