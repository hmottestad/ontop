package it.unibz.inf.ontop.executor.merging;

import it.unibz.inf.ontop.executor.InternalProposalExecutor;
import it.unibz.inf.ontop.pivotalrepr.proposal.ProposalResults;
import it.unibz.inf.ontop.pivotalrepr.proposal.QueryMergingProposal;
<<<<<<< HEAD
import it.unibz.inf.ontop.pivotalrepr.proposal.RemoveEmptyNodeProposal;
import it.unibz.inf.ontop.pivotalrepr.proposal.impl.ProposalResultsImpl;
import it.unibz.inf.ontop.pivotalrepr.proposal.impl.RemoveEmptyNodeProposalImpl;
import it.unibz.inf.ontop.utils.FunctionalTools;
import it.unibz.inf.ontop.utils.ImmutableCollectors;

import java.util.LinkedList;
import java.util.Optional;
import java.util.Queue;

import static it.unibz.inf.ontop.pivotalrepr.impl.IntermediateQueryUtils.generateNotConflictingRenaming;

public class QueryMergingExecutor implements InternalProposalExecutor<QueryMergingProposal, ProposalResults> {

    /**
     * TODO: explain
     */
    private static class Transformation {

        private static class AnalysisResults {
            public final QueryNode nodeFromSubQuery;
            public final QueryNode transformedNode;
            public final Optional<? extends ImmutableSubstitution<? extends ImmutableTerm>> optionalSubstitutionToPropagate;

            private AnalysisResults(QueryNode nodeFromSubQuery, QueryNode transformedNode,
                                    Optional<? extends ImmutableSubstitution<? extends ImmutableTerm>> optionalSubstitutionToPropagate) {
                this.nodeFromSubQuery = nodeFromSubQuery;
                this.transformedNode = transformedNode;
                this.optionalSubstitutionToPropagate = optionalSubstitutionToPropagate;
            }
        }


        private final QueryNode nodeFromSubQuery;
        private final QueryNode transformedParent;
        private final QueryNode transformedNode;

        private final Optional<NonCommutativeOperatorNode.ArgumentPosition> optionalPosition;

        /**
         * Substitution to propagate to the children
         */
        private final Optional<? extends ImmutableSubstitution<? extends ImmutableTerm>> substitutionToPropagate;

        private Transformation(IntermediateQuery query, QueryNode originalNode,
                               Optional<? extends ImmutableSubstitution<? extends ImmutableTerm>> substitutionToApply,
                               HomogeneousQueryNodeTransformer renamer, QueryNode transformedParent,
                               Optional<NonCommutativeOperatorNode.ArgumentPosition> optionalPosition) {
            this.transformedParent = transformedParent;
            this.optionalPosition = optionalPosition;

            /**
             * May be recursive because some consecutive nodes in the sub-query may not be needed
             * (for instance construction nodes without any remaining binding)
             */
            AnalysisResults analysisResults = analyze(query, originalNode, substitutionToApply, renamer);
            this.nodeFromSubQuery = analysisResults.nodeFromSubQuery;
            this.transformedNode = analysisResults.transformedNode;
            this.substitutionToPropagate = analysisResults.optionalSubstitutionToPropagate;
        }

        /**
         * TODO: find a better name
         * Recursive
         */
        private static AnalysisResults analyze(
                IntermediateQuery query, QueryNode originalNode,
                Optional<? extends ImmutableSubstitution<? extends ImmutableTerm>> substitutionToApply,
                HomogeneousQueryNodeTransformer renamer) {
            try {
                QueryNode renamedNode = originalNode.acceptNodeTransformer(renamer);

                if (substitutionToApply.isPresent()) {
                    SubstitutionResults<? extends QueryNode> results = renamedNode.applyDescendingSubstitution(
                            substitutionToApply.get(), query);

                    switch (results.getLocalAction()) {
                        case NO_CHANGE:
                            return new AnalysisResults(originalNode, renamedNode,
                                    results.getSubstitutionToPropagate());

                        case NEW_NODE:
                            QueryNode newNode = results.getOptionalNewNode().get();
                            if (newNode == originalNode) {
                                throw new IllegalStateException("NEW_NODE action must not return the same node. " +
                                        "Use NO_CHANGE instead.");
                            }
                            return new AnalysisResults(originalNode, newNode,
                                    results.getSubstitutionToPropagate());
                        /**
                         * Recursive
                         */
                        case REPLACE_BY_CHILD:
                            QueryNode replacingChild = results.getOptionalReplacingChildPosition()
                                    .flatMap(position -> query.getChild(originalNode, position))
                                    .orElseGet(() -> query.getFirstChild(originalNode)
                                            .orElseThrow(() -> new IllegalStateException("No replacing child is available")));
                            return analyze(query, replacingChild, results.getSubstitutionToPropagate(), renamer);

                        case INSERT_CONSTRUCTION_NODE:
                            throw new IllegalStateException("Construction node insertion not expected during query merging");

                        case DECLARE_AS_EMPTY:
                            return analyze(query, new EmptyNodeImpl(query.getVariables(originalNode)), substitutionToApply, renamer);

                        default:
                            throw new IllegalStateException("Unknown local action:" + results.getLocalAction());
                    }
                }
                else {
                    // Empty
                    return new AnalysisResults(originalNode, renamedNode, Optional.empty());
                }
            } catch (NotNeededNodeException e) {
                throw new IllegalStateException("Unexpected exception: " + e);
            }
        }

        public Optional<? extends ImmutableSubstitution<? extends ImmutableTerm>> getSubstitutionToPropagate() {
            return substitutionToPropagate;
        }

        public QueryNode getTransformedNode() {
            return transformedNode;
        }

        public QueryNode getNodeFromSubQuery() {
            return nodeFromSubQuery;
        }

        public QueryNode getTransformedParent() {
            return transformedParent;
        }

        public Optional<NonCommutativeOperatorNode.ArgumentPosition> getOptionalPosition() {
            return optionalPosition;
        }
    }


    /**
     * Main method
     */
    @Override
    public ProposalResults apply(QueryMergingProposal proposal, IntermediateQuery mainQuery,
                                 QueryTreeComponent treeComponent)
            throws InvalidQueryOptimizationProposalException, EmptyQueryException {

        Optional<IntermediateQuery> optionalSubQuery = proposal.getSubQuery();
        if (optionalSubQuery.isPresent()) {
            mergeSubQuery(treeComponent, optionalSubQuery.get(), proposal.getIntensionalNode());
        }
        else {
            removeUnsatisfiedNode(treeComponent, proposal.getIntensionalNode());
        }

        // Non-final
        Optional<EmptyNode> nextEmptyNode = treeComponent.getEmptyNodes().stream()
                .findFirst();
        while (nextEmptyNode.isPresent()) {
            // Removes the empty nodes (in-place operation)
            RemoveEmptyNodeProposal cleaningProposal = new RemoveEmptyNodeProposalImpl(nextEmptyNode.get(), false);
            mainQuery.applyProposal(cleaningProposal, true);

            nextEmptyNode = treeComponent.getEmptyNodes().stream().findFirst();
        }

        return new ProposalResultsImpl(mainQuery);
    }

    private void removeUnsatisfiedNode(QueryTreeComponent treeComponent, IntensionalDataNode intensionalNode) {

        EmptyNode emptyNode = new EmptyNodeImpl(intensionalNode.getVariables());
        treeComponent.replaceSubTree(intensionalNode, emptyNode);
    }

    /**
     * TODO: explain
     *
     */
    protected static void mergeSubQuery(QueryTreeComponent treeComponent, IntermediateQuery subQuery,
                                        IntensionalDataNode intensionalDataNode) throws EmptyQueryException {
        insertSubQuery(treeComponent, subQuery, intensionalDataNode);
    }

    /**
     * TODO: explain
     */
    private static void insertSubQuery(final QueryTreeComponent treeComponent, final IntermediateQuery subQuery,
                                       final IntensionalDataNode intensionalDataNode) {

        /**
         * Gets the parent of the intensional node and remove the latter
         */
        QueryNode parentOfTheIntensionalNode = treeComponent.getParent(intensionalDataNode)
                .orElseThrow(()-> new IllegalStateException("Bug: the intensional does not have a parent"));
        Optional<NonCommutativeOperatorNode.ArgumentPosition> topOptionalPosition = treeComponent.getOptionalPosition(
                parentOfTheIntensionalNode, intensionalDataNode);
        treeComponent.removeSubTree(intensionalDataNode);


        VariableGenerator variableGenerator = new VariableGenerator(treeComponent.getKnownVariables());
        InjectiveVar2VarSubstitution renamingSubstitution = generateNotConflictingRenaming(variableGenerator,
                subQuery.getKnownVariables());

        HomogeneousQueryNodeTransformer renamer = createRenamer(renamingSubstitution);

        /**
         * Starting node: the root of the sub-query
         */
        ConstructionNode rootNode = subQuery.getRootConstructionNode();
        Optional<? extends ImmutableSubstitution<? extends ImmutableTerm>> optionalTau = Optional.of(extractSubstitution(
                renamingSubstitution.applyToDistinctVariableOnlyDataAtom(subQuery.getProjectionAtom()),
                intensionalDataNode.getProjectionAtom()))
                .filter(s -> !s.isEmpty());

        Queue<Transformation> originalNodesToVisit = new LinkedList<>();
        originalNodesToVisit.add(new Transformation(subQuery, rootNode, optionalTau, renamer,
                parentOfTheIntensionalNode, topOptionalPosition));


        /**
         * TODO: explain
         */
        while(!originalNodesToVisit.isEmpty()) {
            Transformation transformation = originalNodesToVisit.poll();

            /**
             * The node to insert is not guaranteed not to be already present in the tree
             */
            QueryNode nodeToInsert = getNodeToInsert(transformation, treeComponent);

            /**
             * Adds the transformed node to the tree.
             */
            treeComponent.addChild(transformation.getTransformedParent(),
                    nodeToInsert,
                    transformation.getOptionalPosition(), false);

            Optional<? extends ImmutableSubstitution<? extends ImmutableTerm>> substitutionToPropagate =
                    transformation.getSubstitutionToPropagate();

            /**
             * Puts the children into the queue except if the transformed node is unsatisfied
             */
            if (!(nodeToInsert instanceof EmptyNode)) {
                QueryNode originalNode = transformation.getNodeFromSubQuery();

                subQuery.getChildren(originalNode).stream()
                        .forEach(child ->
                                originalNodesToVisit.add(new Transformation(subQuery, child,
                                        substitutionToPropagate, renamer, nodeToInsert,
                                        subQuery.getOptionalPosition(originalNode, child)
                                )));
            }
        }
    }


    private static HomogeneousQueryNodeTransformer createRenamer(InjectiveVar2VarSubstitution renamingSubstitution) {
        if (renamingSubstitution.isEmpty()) {
            return new IdentityQueryNodeTransformer();
        }
        else {
            return new QueryNodeRenamer(renamingSubstitution);
        }
    }


    private static ImmutableSubstitution<VariableOrGroundTerm> extractSubstitution(DistinctVariableOnlyDataAtom sourceAtom,
                                                                                   DataAtom targetAtom) {
        if (!sourceAtom.getPredicate().equals(targetAtom.getPredicate())) {
            throw new IllegalStateException("Incompatible predicates");
        }
        else if (sourceAtom.getEffectiveArity() != targetAtom.getEffectiveArity()) {
            throw new IllegalStateException("Different arities");
        }

        ImmutableMap<Variable, VariableOrGroundTerm> newMap = FunctionalTools.zip(
                sourceAtom.getArguments(),
                (ImmutableList<VariableOrGroundTerm>) targetAtom.getArguments()).stream()
                .collect(ImmutableCollectors.toMap());

        return new ImmutableSubstitutionImpl<>(newMap);
    }

    /**
     * TODO: find a better name
     */
    private static QueryNode getNodeToInsert(Transformation transformation, QueryTreeComponent treeComponent) {
        QueryNode possiblyTransformedNode = transformation.getTransformedNode();

        return treeComponent.contains(possiblyTransformedNode)
                ? possiblyTransformedNode.clone()
                : possiblyTransformedNode;
    }
=======
>>>>>>> 0b8bfb19

public interface QueryMergingExecutor extends InternalProposalExecutor<QueryMergingProposal, ProposalResults> {
}<|MERGE_RESOLUTION|>--- conflicted
+++ resolved
@@ -3,305 +3,6 @@
 import it.unibz.inf.ontop.executor.InternalProposalExecutor;
 import it.unibz.inf.ontop.pivotalrepr.proposal.ProposalResults;
 import it.unibz.inf.ontop.pivotalrepr.proposal.QueryMergingProposal;
-<<<<<<< HEAD
-import it.unibz.inf.ontop.pivotalrepr.proposal.RemoveEmptyNodeProposal;
-import it.unibz.inf.ontop.pivotalrepr.proposal.impl.ProposalResultsImpl;
-import it.unibz.inf.ontop.pivotalrepr.proposal.impl.RemoveEmptyNodeProposalImpl;
-import it.unibz.inf.ontop.utils.FunctionalTools;
-import it.unibz.inf.ontop.utils.ImmutableCollectors;
-
-import java.util.LinkedList;
-import java.util.Optional;
-import java.util.Queue;
-
-import static it.unibz.inf.ontop.pivotalrepr.impl.IntermediateQueryUtils.generateNotConflictingRenaming;
-
-public class QueryMergingExecutor implements InternalProposalExecutor<QueryMergingProposal, ProposalResults> {
-
-    /**
-     * TODO: explain
-     */
-    private static class Transformation {
-
-        private static class AnalysisResults {
-            public final QueryNode nodeFromSubQuery;
-            public final QueryNode transformedNode;
-            public final Optional<? extends ImmutableSubstitution<? extends ImmutableTerm>> optionalSubstitutionToPropagate;
-
-            private AnalysisResults(QueryNode nodeFromSubQuery, QueryNode transformedNode,
-                                    Optional<? extends ImmutableSubstitution<? extends ImmutableTerm>> optionalSubstitutionToPropagate) {
-                this.nodeFromSubQuery = nodeFromSubQuery;
-                this.transformedNode = transformedNode;
-                this.optionalSubstitutionToPropagate = optionalSubstitutionToPropagate;
-            }
-        }
-
-
-        private final QueryNode nodeFromSubQuery;
-        private final QueryNode transformedParent;
-        private final QueryNode transformedNode;
-
-        private final Optional<NonCommutativeOperatorNode.ArgumentPosition> optionalPosition;
-
-        /**
-         * Substitution to propagate to the children
-         */
-        private final Optional<? extends ImmutableSubstitution<? extends ImmutableTerm>> substitutionToPropagate;
-
-        private Transformation(IntermediateQuery query, QueryNode originalNode,
-                               Optional<? extends ImmutableSubstitution<? extends ImmutableTerm>> substitutionToApply,
-                               HomogeneousQueryNodeTransformer renamer, QueryNode transformedParent,
-                               Optional<NonCommutativeOperatorNode.ArgumentPosition> optionalPosition) {
-            this.transformedParent = transformedParent;
-            this.optionalPosition = optionalPosition;
-
-            /**
-             * May be recursive because some consecutive nodes in the sub-query may not be needed
-             * (for instance construction nodes without any remaining binding)
-             */
-            AnalysisResults analysisResults = analyze(query, originalNode, substitutionToApply, renamer);
-            this.nodeFromSubQuery = analysisResults.nodeFromSubQuery;
-            this.transformedNode = analysisResults.transformedNode;
-            this.substitutionToPropagate = analysisResults.optionalSubstitutionToPropagate;
-        }
-
-        /**
-         * TODO: find a better name
-         * Recursive
-         */
-        private static AnalysisResults analyze(
-                IntermediateQuery query, QueryNode originalNode,
-                Optional<? extends ImmutableSubstitution<? extends ImmutableTerm>> substitutionToApply,
-                HomogeneousQueryNodeTransformer renamer) {
-            try {
-                QueryNode renamedNode = originalNode.acceptNodeTransformer(renamer);
-
-                if (substitutionToApply.isPresent()) {
-                    SubstitutionResults<? extends QueryNode> results = renamedNode.applyDescendingSubstitution(
-                            substitutionToApply.get(), query);
-
-                    switch (results.getLocalAction()) {
-                        case NO_CHANGE:
-                            return new AnalysisResults(originalNode, renamedNode,
-                                    results.getSubstitutionToPropagate());
-
-                        case NEW_NODE:
-                            QueryNode newNode = results.getOptionalNewNode().get();
-                            if (newNode == originalNode) {
-                                throw new IllegalStateException("NEW_NODE action must not return the same node. " +
-                                        "Use NO_CHANGE instead.");
-                            }
-                            return new AnalysisResults(originalNode, newNode,
-                                    results.getSubstitutionToPropagate());
-                        /**
-                         * Recursive
-                         */
-                        case REPLACE_BY_CHILD:
-                            QueryNode replacingChild = results.getOptionalReplacingChildPosition()
-                                    .flatMap(position -> query.getChild(originalNode, position))
-                                    .orElseGet(() -> query.getFirstChild(originalNode)
-                                            .orElseThrow(() -> new IllegalStateException("No replacing child is available")));
-                            return analyze(query, replacingChild, results.getSubstitutionToPropagate(), renamer);
-
-                        case INSERT_CONSTRUCTION_NODE:
-                            throw new IllegalStateException("Construction node insertion not expected during query merging");
-
-                        case DECLARE_AS_EMPTY:
-                            return analyze(query, new EmptyNodeImpl(query.getVariables(originalNode)), substitutionToApply, renamer);
-
-                        default:
-                            throw new IllegalStateException("Unknown local action:" + results.getLocalAction());
-                    }
-                }
-                else {
-                    // Empty
-                    return new AnalysisResults(originalNode, renamedNode, Optional.empty());
-                }
-            } catch (NotNeededNodeException e) {
-                throw new IllegalStateException("Unexpected exception: " + e);
-            }
-        }
-
-        public Optional<? extends ImmutableSubstitution<? extends ImmutableTerm>> getSubstitutionToPropagate() {
-            return substitutionToPropagate;
-        }
-
-        public QueryNode getTransformedNode() {
-            return transformedNode;
-        }
-
-        public QueryNode getNodeFromSubQuery() {
-            return nodeFromSubQuery;
-        }
-
-        public QueryNode getTransformedParent() {
-            return transformedParent;
-        }
-
-        public Optional<NonCommutativeOperatorNode.ArgumentPosition> getOptionalPosition() {
-            return optionalPosition;
-        }
-    }
-
-
-    /**
-     * Main method
-     */
-    @Override
-    public ProposalResults apply(QueryMergingProposal proposal, IntermediateQuery mainQuery,
-                                 QueryTreeComponent treeComponent)
-            throws InvalidQueryOptimizationProposalException, EmptyQueryException {
-
-        Optional<IntermediateQuery> optionalSubQuery = proposal.getSubQuery();
-        if (optionalSubQuery.isPresent()) {
-            mergeSubQuery(treeComponent, optionalSubQuery.get(), proposal.getIntensionalNode());
-        }
-        else {
-            removeUnsatisfiedNode(treeComponent, proposal.getIntensionalNode());
-        }
-
-        // Non-final
-        Optional<EmptyNode> nextEmptyNode = treeComponent.getEmptyNodes().stream()
-                .findFirst();
-        while (nextEmptyNode.isPresent()) {
-            // Removes the empty nodes (in-place operation)
-            RemoveEmptyNodeProposal cleaningProposal = new RemoveEmptyNodeProposalImpl(nextEmptyNode.get(), false);
-            mainQuery.applyProposal(cleaningProposal, true);
-
-            nextEmptyNode = treeComponent.getEmptyNodes().stream().findFirst();
-        }
-
-        return new ProposalResultsImpl(mainQuery);
-    }
-
-    private void removeUnsatisfiedNode(QueryTreeComponent treeComponent, IntensionalDataNode intensionalNode) {
-
-        EmptyNode emptyNode = new EmptyNodeImpl(intensionalNode.getVariables());
-        treeComponent.replaceSubTree(intensionalNode, emptyNode);
-    }
-
-    /**
-     * TODO: explain
-     *
-     */
-    protected static void mergeSubQuery(QueryTreeComponent treeComponent, IntermediateQuery subQuery,
-                                        IntensionalDataNode intensionalDataNode) throws EmptyQueryException {
-        insertSubQuery(treeComponent, subQuery, intensionalDataNode);
-    }
-
-    /**
-     * TODO: explain
-     */
-    private static void insertSubQuery(final QueryTreeComponent treeComponent, final IntermediateQuery subQuery,
-                                       final IntensionalDataNode intensionalDataNode) {
-
-        /**
-         * Gets the parent of the intensional node and remove the latter
-         */
-        QueryNode parentOfTheIntensionalNode = treeComponent.getParent(intensionalDataNode)
-                .orElseThrow(()-> new IllegalStateException("Bug: the intensional does not have a parent"));
-        Optional<NonCommutativeOperatorNode.ArgumentPosition> topOptionalPosition = treeComponent.getOptionalPosition(
-                parentOfTheIntensionalNode, intensionalDataNode);
-        treeComponent.removeSubTree(intensionalDataNode);
-
-
-        VariableGenerator variableGenerator = new VariableGenerator(treeComponent.getKnownVariables());
-        InjectiveVar2VarSubstitution renamingSubstitution = generateNotConflictingRenaming(variableGenerator,
-                subQuery.getKnownVariables());
-
-        HomogeneousQueryNodeTransformer renamer = createRenamer(renamingSubstitution);
-
-        /**
-         * Starting node: the root of the sub-query
-         */
-        ConstructionNode rootNode = subQuery.getRootConstructionNode();
-        Optional<? extends ImmutableSubstitution<? extends ImmutableTerm>> optionalTau = Optional.of(extractSubstitution(
-                renamingSubstitution.applyToDistinctVariableOnlyDataAtom(subQuery.getProjectionAtom()),
-                intensionalDataNode.getProjectionAtom()))
-                .filter(s -> !s.isEmpty());
-
-        Queue<Transformation> originalNodesToVisit = new LinkedList<>();
-        originalNodesToVisit.add(new Transformation(subQuery, rootNode, optionalTau, renamer,
-                parentOfTheIntensionalNode, topOptionalPosition));
-
-
-        /**
-         * TODO: explain
-         */
-        while(!originalNodesToVisit.isEmpty()) {
-            Transformation transformation = originalNodesToVisit.poll();
-
-            /**
-             * The node to insert is not guaranteed not to be already present in the tree
-             */
-            QueryNode nodeToInsert = getNodeToInsert(transformation, treeComponent);
-
-            /**
-             * Adds the transformed node to the tree.
-             */
-            treeComponent.addChild(transformation.getTransformedParent(),
-                    nodeToInsert,
-                    transformation.getOptionalPosition(), false);
-
-            Optional<? extends ImmutableSubstitution<? extends ImmutableTerm>> substitutionToPropagate =
-                    transformation.getSubstitutionToPropagate();
-
-            /**
-             * Puts the children into the queue except if the transformed node is unsatisfied
-             */
-            if (!(nodeToInsert instanceof EmptyNode)) {
-                QueryNode originalNode = transformation.getNodeFromSubQuery();
-
-                subQuery.getChildren(originalNode).stream()
-                        .forEach(child ->
-                                originalNodesToVisit.add(new Transformation(subQuery, child,
-                                        substitutionToPropagate, renamer, nodeToInsert,
-                                        subQuery.getOptionalPosition(originalNode, child)
-                                )));
-            }
-        }
-    }
-
-
-    private static HomogeneousQueryNodeTransformer createRenamer(InjectiveVar2VarSubstitution renamingSubstitution) {
-        if (renamingSubstitution.isEmpty()) {
-            return new IdentityQueryNodeTransformer();
-        }
-        else {
-            return new QueryNodeRenamer(renamingSubstitution);
-        }
-    }
-
-
-    private static ImmutableSubstitution<VariableOrGroundTerm> extractSubstitution(DistinctVariableOnlyDataAtom sourceAtom,
-                                                                                   DataAtom targetAtom) {
-        if (!sourceAtom.getPredicate().equals(targetAtom.getPredicate())) {
-            throw new IllegalStateException("Incompatible predicates");
-        }
-        else if (sourceAtom.getEffectiveArity() != targetAtom.getEffectiveArity()) {
-            throw new IllegalStateException("Different arities");
-        }
-
-        ImmutableMap<Variable, VariableOrGroundTerm> newMap = FunctionalTools.zip(
-                sourceAtom.getArguments(),
-                (ImmutableList<VariableOrGroundTerm>) targetAtom.getArguments()).stream()
-                .collect(ImmutableCollectors.toMap());
-
-        return new ImmutableSubstitutionImpl<>(newMap);
-    }
-
-    /**
-     * TODO: find a better name
-     */
-    private static QueryNode getNodeToInsert(Transformation transformation, QueryTreeComponent treeComponent) {
-        QueryNode possiblyTransformedNode = transformation.getTransformedNode();
-
-        return treeComponent.contains(possiblyTransformedNode)
-                ? possiblyTransformedNode.clone()
-                : possiblyTransformedNode;
-    }
-=======
->>>>>>> 0b8bfb19
 
 public interface QueryMergingExecutor extends InternalProposalExecutor<QueryMergingProposal, ProposalResults> {
 }