package it.unibz.inf.ontop.owlrefplatform.core.translator;

/*
 * #%L
 * ontop-reformulation-core
 * %%
 * Copyright (C) 2009 - 2014 Free University of Bozen-Bolzano
 * %%
 * Licensed under the Apache License, Version 2.0 (the "License");
 * you may not use this file except in compliance with the License.
 * You may obtain a copy of the License at
 * 
 *      http://www.apache.org/licenses/LICENSE-2.0
 * 
 * Unless required by applicable law or agreed to in writing, software
 * distributed under the License is distributed on an "AS IS" BASIS,
 * WITHOUT WARRANTIES OR CONDITIONS OF ANY KIND, either express or implied.
 * See the License for the specific language governing permissions and
 * limitations under the License.
 * #L%
 */


import com.google.common.collect.ImmutableList;
import com.google.common.collect.ImmutableSet;
import it.unibz.inf.ontop.model.*;
import it.unibz.inf.ontop.model.impl.AtomPredicateImpl;
import it.unibz.inf.ontop.model.impl.ImmutabilityTools;
import it.unibz.inf.ontop.model.impl.MutableQueryModifiersImpl;
import it.unibz.inf.ontop.model.impl.OBDADataFactoryImpl;
import it.unibz.inf.ontop.pivotalrepr.*;
<<<<<<< HEAD
=======
import it.unibz.inf.ontop.pivotalrepr.impl.ConstructionNodeImpl;
>>>>>>> fb51a91d
import org.slf4j.LoggerFactory;

import java.util.*;

import static it.unibz.inf.ontop.model.impl.ImmutabilityTools.convertToMutableFunction;

/***
 * Translate a intermediate queries expression into a Datalog program that has the
 * same semantics. We use the built-int predicates Join and Left join. The rules
 * in the program have always 1 or 2 operator atoms, plus (in)equality atoms
 * (due to filters).
 * 
 * 
 * @author mrezk
 */
public class IntermediateQueryToDatalogTranslator {



	private static class RuleHead {
		public final ImmutableSubstitution<ImmutableTerm> substitution;
		public final DataAtom atom;
		public final Optional<QueryNode> optionalChildNode;

		private RuleHead(ImmutableSubstitution<ImmutableTerm> substitution, DataAtom atom, Optional<QueryNode> optionalChildNode) {
			this.atom = atom;
            this.substitution = substitution;
            this.optionalChildNode = optionalChildNode;
        }
	}

	private final static OBDADataFactory ofac = OBDADataFactoryImpl.getInstance();
	
	//private final DatatypeFactory dtfac = OBDADataFactoryImpl.getInstance().getDatatypeFactory();

	private static final org.slf4j.Logger log = LoggerFactory.getLogger(IntermediateQueryToDatalogTranslator.class);

	// Incremented
	private int subQueryCounter;

	private IntermediateQueryToDatalogTranslator() {
		subQueryCounter = 0;
	}

	/**
	 * Translate an intermediate query tree into a Datalog program 
	 * 
	 */
	public static DatalogProgram translate(IntermediateQuery query) {
		IntermediateQueryToDatalogTranslator translator = new IntermediateQueryToDatalogTranslator();
		return translator.translateQuery(query);
	}

	private DatalogProgram translateQuery(IntermediateQuery query) {
		ConstructionNode root = query.getRootConstructionNode();
		
		Optional<ImmutableQueryModifiers> optionalModifiers =  root.getOptionalModifiers();

        DatalogProgram dProgram;
		if (optionalModifiers.isPresent()){
			QueryModifiers immutableQueryModifiers = optionalModifiers.get();

			// Mutable modifiers (used by the Datalog)
			OBDAQueryModifiers mutableModifiers = new MutableQueryModifiersImpl(immutableQueryModifiers);
			// TODO: support GROUP BY (distinct QueryNode)

            dProgram = ofac.getDatalogProgram(mutableModifiers);
		}
        else {
            dProgram = ofac.getDatalogProgram();
        }

		translate(query,  dProgram, root);
		
	
		
		
		return dProgram;
	}
	
	/**
	 * Translate a given IntermediateQuery query object to datalog program.
	 * 
	 *           
	 * @return Datalog program that represents the construction of the SPARQL
	 *         query.
	 */
	private void translate(IntermediateQuery query, DatalogProgram pr, ConstructionNode root) {

		Queue<RuleHead> heads = new LinkedList<>();
		heads.add(new RuleHead(root.getSubstitution(), query.getProjectionAtom(),query.getFirstChild(root)));

		// Mutable (append-only)
		Map<ConstructionNode, DataAtom> subQueryProjectionAtoms = new HashMap<>();
		subQueryProjectionAtoms.put(root, query.getProjectionAtom());

		//In heads we keep the heads of the sub-rules in the program, e.g. ans5() :- LeftJoin(....)
		while(!heads.isEmpty()) {

			RuleHead head = heads.poll();

			//Applying substitutions in the head.
			ImmutableFunctionalTerm substitutedHeadAtom = head.substitution.applyToFunctionalTerm(
					head.atom);

			List<Function> atoms = new LinkedList<>();

			//Constructing the rule
			CQIE newrule = ofac.getCQIE(convertToMutableFunction(substitutedHeadAtom), atoms);

			pr.appendRule(newrule);

            head.optionalChildNode.ifPresent(node -> {
                List<Function> uAtoms = getAtomFrom(query, node, heads, subQueryProjectionAtoms);
                newrule.getBody().addAll(uAtoms);
            });

		}
	}

	

	/**
	 * This is the MAIN recursive method in this class!!
	 * Takes a node and return the list of functions (atoms) that it represents.
	 * Usually it will be a single atom, but it is different for the filter case.
	 */
	private List<Function> getAtomFrom(IntermediateQuery te, QueryNode node, Queue<RuleHead> heads,
											  Map<ConstructionNode, DataAtom> subQueryProjectionAtoms) {
		
		List<Function> body = new ArrayList<>();
		
		/**
		 * Basic Atoms
		 */
		
		if (node instanceof ConstructionNode) {
			ConstructionNode constructionNode = (ConstructionNode) node;
			DataAtom projectionAtom = Optional.ofNullable(
					subQueryProjectionAtoms.get(constructionNode))
					//.map(atom -> adaptProjectionAtom(atom, constructionNode))
					.orElseGet(() -> generateProjectionAtom(constructionNode.getVariables()));

			heads.add(new RuleHead(constructionNode.getSubstitution(), projectionAtom,te.getFirstChild(constructionNode)));
			subQueryProjectionAtoms.put(constructionNode, projectionAtom);
			Function mutAt = convertToMutableFunction(projectionAtom);
			body.add(mutAt);
			return body;
			
		} else if (node instanceof FilterNode) {
			ImmutableExpression filter = ((FilterNode) node).getFilterCondition();
			Expression mutFilter =  ImmutabilityTools.convertToMutableBooleanExpression(filter);
			List<QueryNode> listnode =  te.getChildren(node);
			body.addAll(getAtomFrom(te, listnode.get(0), heads, subQueryProjectionAtoms));
			body.add(mutFilter);
			return body;
			
					
		} else if (node instanceof DataNode) {
			DataAtom atom = ((DataNode)node).getProjectionAtom();
			Function mutAt = convertToMutableFunction(atom);
			body.add(mutAt);
			return body;
				
			
			
		/**
		 * Nested Atoms	
		 */
		} else  if (node instanceof InnerJoinNode) {
			Optional<ImmutableExpression> filter = ((InnerJoinNode)node).getOptionalFilterCondition();
			List<Function> atoms = new ArrayList<>();
			List<QueryNode> listnode =  te.getChildren(node);
			for (QueryNode childnode: listnode) {
				List<Function> atomsList = getAtomFrom(te, childnode, heads, subQueryProjectionAtoms);
				atoms.addAll(atomsList);
			}

			if (atoms.size() <= 1) {
				throw new IllegalArgumentException("Inconsistent IQ: an InnerJoinNode must have at least two children");
			}

			if (filter.isPresent()){
				ImmutableExpression filter2 = filter.get();
				Function mutFilter = ImmutabilityTools.convertToMutableBooleanExpression(filter2);
				Function newJ = getSPARQLJoin(atoms, Optional.of(mutFilter));
				body.add(newJ);
				return body;
			}else{
				Function newJ = getSPARQLJoin(atoms, Optional.empty());
				body.add(newJ);
				return body;
			}
			
		} else if (node instanceof LeftJoinNode) {
			Optional<ImmutableExpression> filter = ((LeftJoinNode)node).getOptionalFilterCondition();
			List<QueryNode> listnode =  te.getChildren(node);

			List<Function> atomsListLeft = getAtomFrom(te, listnode.get(0), heads, subQueryProjectionAtoms);
			List<Function> atomsListRight = getAtomFrom(te, listnode.get(1), heads, subQueryProjectionAtoms);
				
			if (filter.isPresent()){
				ImmutableExpression filter2 = filter.get();
				Expression mutFilter =  ImmutabilityTools.convertToMutableBooleanExpression(filter2);
				Function newLJAtom = ofac.getSPARQLLeftJoin(atomsListLeft, atomsListRight, Optional.of(mutFilter));
				body.add(newLJAtom);
				return body;
			}else{
				Function newLJAtom = ofac.getSPARQLLeftJoin(atomsListLeft, atomsListRight, Optional.empty());
				body.add(newLJAtom);
				return body;
			}

		} else if (node instanceof UnionNode) {

			Optional<ConstructionNode> parentNode = te.getParent(node)
					.filter(p -> p instanceof ConstructionNode)
					.map(p -> (ConstructionNode) p);
<<<<<<< HEAD

			DistinctVariableOnlyDataAtom childIdealProjectionAtom;
			if(parentNode.isPresent()) {
				childIdealProjectionAtom = generateProjectionAtom(parentNode.get().getChildVariables());
			}
			else{
				childIdealProjectionAtom = generateProjectionAtom(((UnionNode) node).getVariables());
			}


			
			for (QueryNode child : te.getChildren(node)) {
				ConstructionNode childConstructionNode =(ConstructionNode) child;
				subQueryProjectionAtoms.put(childConstructionNode, childIdealProjectionAtom);
				heads.add(new RuleHead(childConstructionNode, childIdealProjectionAtom));
		
			} //end for
=======

			DistinctVariableOnlyDataAtom freshHeadAtom;
			if(parentNode.isPresent()) {
				freshHeadAtom = generateProjectionAtom(parentNode.get().getChildVariables());
			}
			else{
				freshHeadAtom = generateProjectionAtom(((UnionNode) node).getVariables());
			}


            for (QueryNode child : te.getChildren(node)) {

                if (child instanceof ConstructionNode) {
                    ConstructionNode cn = (ConstructionNode) child;
                    Optional<QueryNode> grandChild = te.getFirstChild(cn);
                    subQueryProjectionAtoms.put(cn, freshHeadAtom);
                    heads.add(new RuleHead(cn.getSubstitution(), freshHeadAtom, grandChild));
                } else {
                    ConstructionNode cn = new ConstructionNodeImpl(((UnionNode) node).getVariables());
                    subQueryProjectionAtoms.put(cn, freshHeadAtom);
                    heads.add(new RuleHead(cn.getSubstitution(), freshHeadAtom, Optional.ofNullable(child)));
                }


            } //end for
>>>>>>> fb51a91d

			Function bodyAtom = convertToMutableFunction(freshHeadAtom);
			body.add(bodyAtom);
			return body;

		} else {
			 throw new UnsupportedOperationException("Type of node in the intermediate tree is unknown!!");
		}

	}

	private DistinctVariableOnlyDataAtom generateProjectionAtom(ImmutableSet<Variable> projectedVariables) {
		AtomPredicate newPredicate = new AtomPredicateImpl("ansSQ" + ++subQueryCounter, projectedVariables.size());
		return ofac.getDistinctVariableOnlyDataAtom(newPredicate, ImmutableList.copyOf(projectedVariables));
	}

	private static Function getSPARQLJoin(List<Function> atoms, Optional<Function> optionalCondition) {
		int atomCount = atoms.size();
		Function rightTerm;

		switch (atomCount) {
			case 0:
			case 1:
				throw new IllegalArgumentException("A join requires at least two atoms");
			case 2:
				rightTerm = atoms.get(1);
				break;
			default:
				rightTerm = getSPARQLJoin(atoms.subList(1, atomCount), Optional.empty());
				break;
		}

		return optionalCondition.isPresent()
				? ofac.getSPARQLJoin(atoms.get(0), rightTerm, optionalCondition.get())
				: ofac.getSPARQLJoin(atoms.get(0), rightTerm);
	}

}<|MERGE_RESOLUTION|>--- conflicted
+++ resolved
@@ -29,10 +29,7 @@
 import it.unibz.inf.ontop.model.impl.MutableQueryModifiersImpl;
 import it.unibz.inf.ontop.model.impl.OBDADataFactoryImpl;
 import it.unibz.inf.ontop.pivotalrepr.*;
-<<<<<<< HEAD
-=======
 import it.unibz.inf.ontop.pivotalrepr.impl.ConstructionNodeImpl;
->>>>>>> fb51a91d
 import org.slf4j.LoggerFactory;
 
 import java.util.*;
@@ -251,25 +248,6 @@
 			Optional<ConstructionNode> parentNode = te.getParent(node)
 					.filter(p -> p instanceof ConstructionNode)
 					.map(p -> (ConstructionNode) p);
-<<<<<<< HEAD
-
-			DistinctVariableOnlyDataAtom childIdealProjectionAtom;
-			if(parentNode.isPresent()) {
-				childIdealProjectionAtom = generateProjectionAtom(parentNode.get().getChildVariables());
-			}
-			else{
-				childIdealProjectionAtom = generateProjectionAtom(((UnionNode) node).getVariables());
-			}
-
-
-			
-			for (QueryNode child : te.getChildren(node)) {
-				ConstructionNode childConstructionNode =(ConstructionNode) child;
-				subQueryProjectionAtoms.put(childConstructionNode, childIdealProjectionAtom);
-				heads.add(new RuleHead(childConstructionNode, childIdealProjectionAtom));
-		
-			} //end for
-=======
 
 			DistinctVariableOnlyDataAtom freshHeadAtom;
 			if(parentNode.isPresent()) {
@@ -295,7 +273,6 @@
 
 
             } //end for
->>>>>>> fb51a91d
 
 			Function bodyAtom = convertToMutableFunction(freshHeadAtom);
 			body.add(bodyAtom);
