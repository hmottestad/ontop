--- conflicted
+++ resolved
@@ -169,13 +169,8 @@
 			ConstructionNode constructionNode = (ConstructionNode) node;
 			DataAtom projectionAtom = Optional.ofNullable(
 					subQueryProjectionAtoms.get(constructionNode))
-<<<<<<< HEAD
 					//.map(atom -> adaptProjectionAtom(atom, constructionNode))
-					.orElseGet(() -> generateProjectionAtom(constructionNode.getProjectedVariables()));
-=======
-					.map(atom -> adaptProjectionAtom(atom, constructionNode))
 					.orElseGet(() -> generateProjectionAtom(constructionNode.getVariables()));
->>>>>>> a7c74009
 
 			heads.add(new RuleHead(constructionNode, projectionAtom));
 			subQueryProjectionAtoms.put(constructionNode, projectionAtom);
@@ -256,11 +251,7 @@
 							"a UNION node must have a ConstructionNode as parent"));
 
 			DistinctVariableOnlyDataAtom childIdealProjectionAtom = generateProjectionAtom(
-<<<<<<< HEAD
 					parentNode.getChildVariables());
-=======
-					parentNode.getVariables());
->>>>>>> a7c74009
 			
 			for (QueryNode child : te.getChildren(node)) {
 				ConstructionNode childConstructionNode =(ConstructionNode) child;
@@ -278,30 +269,9 @@
 		} else {
 			 throw new UnsupportedOperationException("Type of node in the intermediate tree is unknown!!");
 		}
-	
-	}
-
-<<<<<<< HEAD
-=======
-	private DataAtom adaptProjectionAtom(DataAtom idealProjectionAtom, ConstructionNode constructionNode) {
-		ImmutableList<? extends VariableOrGroundTerm> arguments = idealProjectionAtom.getArguments();
-		ImmutableSet<Variable> projectedVariables = constructionNode.getVariables();
-
-		if (ImmutableSet.copyOf(arguments).equals(projectedVariables)) {
-			return idealProjectionAtom;
-		}
-		else {
-			ImmutableList<VariableOrGroundTerm> newArguments = arguments.stream()
-					.map(arg -> projectedVariables.contains(arg)
-							? arg
-							: OBDAVocabulary.NULL)
-					.collect(ImmutableCollectors.toList());
-
-			return ofac.getDataAtom(idealProjectionAtom.getPredicate(), newArguments);
-		}
-	}
-
->>>>>>> a7c74009
+
+	}
+
 	private DistinctVariableOnlyDataAtom generateProjectionAtom(ImmutableSet<Variable> projectedVariables) {
 		AtomPredicate newPredicate = new AtomPredicateImpl("ansSQ" + ++subQueryCounter, projectedVariables.size());
 		return ofac.getDistinctVariableOnlyDataAtom(newPredicate, ImmutableList.copyOf(projectedVariables));
