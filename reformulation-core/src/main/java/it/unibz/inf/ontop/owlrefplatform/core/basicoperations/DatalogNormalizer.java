package it.unibz.inf.ontop.owlrefplatform.core.basicoperations;

/*
 * #%L
 * ontop-reformulation-core
 * %%
 * Copyright (C) 2009 - 2014 Free University of Bozen-Bolzano
 * %%
 * Licensed under the Apache License, Version 2.0 (the "License");
 * you may not use this file except in compliance with the License.
 * You may obtain a copy of the License at
 * 
 *      http://www.apache.org/licenses/LICENSE-2.0
 * 
 * Unless required by applicable law or agreed to in writing, software
 * distributed under the License is distributed on an "AS IS" BASIS,
 * WITHOUT WARRANTIES OR CONDITIONS OF ANY KIND, either express or implied.
 * See the License for the specific language governing permissions and
 * limitations under the License.
 * #L%
 */

import org.slf4j.Logger;
import org.slf4j.LoggerFactory;
import it.unibz.inf.ontop.model.*;
import it.unibz.inf.ontop.model.impl.*;


import java.security.InvalidParameterException;
import java.util.*;

/***
 * Implements several transformations on the rules of a datalog program that
 * make it easier to evaluate query containment, or to translate into SQL.
 * 
 * @author Mariano Rodriguez Muro <mariano.muro@gmail.com>, mrezk 
 * 
 */
public class DatalogNormalizer {
	private static Logger log = LoggerFactory.getLogger(DatalogNormalizer.class);
	private final static OBDADataFactory fac = OBDADataFactoryImpl.getInstance();

	private static boolean firstArgChecked;
	private static	List<Function> eqGoOutsideSameLevel;
	private static	List<Function> eqGoOutsideOneLevel;
	private static	List<Function> eqGoAllwayUp ;

	/***
	 * This expands all Join that can be directly added as conjuncts to a
	 * query's body. Nested Join trees inside left joins are not touched.
	 * 
	 * @param query
	 * @return
	 */
	public static void unfoldJoinTrees(CQIE query) {
		List<Function> body = query.getBody();
		unfoldJoinTrees(body, true);
	}

	/***
	 * This expands all Join that can be directly added as conjuncts to a
	 * query's body. Nested Join trees inside left joins are not touched.
	 * <p>
	 * In addition, we will remove any Join atoms that only contain one single
	 * data atom, i.e., the join is not a join, but a table reference with
	 * conditions. These kind of atoms can result from the partial evaluation
	 * process and should be eliminated. The elimination takes all the atoms in
	 * the join (the single data atom plus possibly extra boolean conditions and
	 * adds them to the node that is the parent of the join).
	 * 
	 * @param body
<<<<<<< HEAD
     * @param isJoin
=======
>>>>>>> a96a7036
	 * @return
	 */
	public static void unfoldJoinTrees(List body, boolean isJoin) {
		/* Collecting all necessary conditions */
		for (int i = 0; i < body.size(); i++) {
			Function currentAtom = (Function) body.get(i);
			if (!currentAtom.isAlgebraFunction())
				continue;
			if (currentAtom.getFunctionSymbol() == OBDAVocabulary.SPARQL_LEFTJOIN)
				unfoldJoinTrees(currentAtom.getTerms(), false);
			if (currentAtom.getFunctionSymbol() == OBDAVocabulary.SPARQL_JOIN) {
				unfoldJoinTrees(currentAtom.getTerms(), true);
				int dataAtoms = countDataItems(currentAtom.getTerms());
				if (isJoin || dataAtoms == 1) {
					body.remove(i);
					for (int j = currentAtom.getTerms().size() - 1; j >= 0; j--) {
						Term term = currentAtom.getTerm(j);
						Function asAtom = (Function) term;
						if (!body.contains(asAtom))
							body.add(i, asAtom);
					}
					i -= 1;
				}
			} // end join
		} // end for body
	}

	public static void foldJoinTrees(CQIE query) {
		List<Function> body = query.getBody();
		foldJoinTrees(body, false);
	}

	public static void foldJoinTrees(List atoms, boolean isJoin) {
		List<Function> dataAtoms = new LinkedList<>();
		List<Function> booleanAtoms = new LinkedList<>();

		/*
		 * Collecting all data and boolean atoms for later processing. Calling
		 * recursively fold Join trees on any algebra function.
		 */
		for (Object o : atoms) {
			Function atom = (Function) o;
			if (atom.isOperation()) {
				booleanAtoms.add(atom);
			} else {
				dataAtoms.add(atom);
				if (atom.getFunctionSymbol() == OBDAVocabulary.SPARQL_LEFTJOIN)
					foldJoinTrees(atom.getTerms(), false);
				if (atom.getFunctionSymbol() == OBDAVocabulary.SPARQL_JOIN)
					foldJoinTrees(atom.getTerms(), true);
			}

		}

		if (!isJoin || dataAtoms.size() <= 2)
			return;

		/*
		 * We process all atoms in dataAtoms to make only BINARY joins. Taking
		 * two at a time and replacing them for JOINs, until only two are left.
		 * All boolean conditions of the original join go into the first join
		 * generated. It always merges from the left to the right.
		 */
		while (dataAtoms.size() > 2) {
			Function joinAtom = fac.getSPARQLJoin(dataAtoms.remove(0), dataAtoms.remove(0));
			joinAtom.getTerms().addAll(booleanAtoms);
			booleanAtoms.clear();

			dataAtoms.add(0, joinAtom);
		}
		atoms.clear();
		atoms.addAll(dataAtoms);

	}

	/***
	 * Counts the number of data atoms in this list of terms. Not recursive.
	 * 
	 * @param terms
	 * @return
	 */
	public static int countDataItems(List<?extends Term> terms) {
		int count = 0;
		for (Term currentTerm : terms) {
			Function currentAtom = (Function)currentTerm;
			if (!currentAtom.isOperation())
				count += 1;
		}
		return count;
	}

<<<<<<< HEAD
=======


	/***
	 * This method introduces new variable names in each data atom and
	 * equalities to account for JOIN operations. This method is called before
	 * generating SQL queries and allows to avoid cross refrences in nested
	 * JOINs, which generate wrong ON or WHERE conditions.
	 * 
	 * 
	 * @param query
	 */
	public static void pullOutEqualities(CQIE query) {
		Substitution substitutions = new SubstitutionImpl();
		int[] newVarCounter = { 1 };

		Set<Function> booleanAtoms = new HashSet<>();
		List<Function> equalities = new LinkedList<>();
		pullOutEqualities(query.getBody(), substitutions, equalities, newVarCounter, false);
		List<Function> body = query.getBody();
		body.addAll(equalities);

		/*
		 * All new variables have been generated, the substitutions also, we
		 * need to apply them to the equality atoms and to the head of the
		 * query.
		 */

		SubstitutionUtilities.applySubstitution(query, substitutions, false);

	}

>>>>>>> a96a7036
	
	/***
	 * Adds a trivial equality to a LeftJoin in case the left join doesn't have
	 * at least one boolean condition. This is necessary to have syntactically
	 * correct LeftJoins in SQL.
	 * 
	 * @param leftJoin
	 */
	private static void addMinimalEqualityToLeftJoin(Function leftJoin) {
		int booleanAtoms = 0;
		boolean isLeftJoin = leftJoin.isAlgebraFunction();
		for (Term term : leftJoin.getTerms()) {
			Function f = (Function) term;
			if (f.isAlgebraFunction()) {
				addMinimalEqualityToLeftJoin(f);
			}
			if (f.isOperation())
				booleanAtoms += 1;
		}
		if (isLeftJoin && booleanAtoms == 0) {
			Function trivialEquality = fac.getFunctionEQ(fac.getConstantLiteral("1", Predicate.COL_TYPE.INTEGER),
					fac.getConstantLiteral("1", Predicate.COL_TYPE.INTEGER));
			leftJoin.getTerms().add(trivialEquality);
		}
	}

	public static void addMinimalEqualityToLeftJoin(CQIE query) {
		for (Function f : query.getBody()) {
			if (f.isAlgebraFunction()) {
				if (f.getFunctionSymbol().getName().equals("Group")) {
					// Group by is algebra function
					// TODO: See if there is more elegant solution
					continue;
				}
				addMinimalEqualityToLeftJoin(f);
			}
		}
	}

	/**
	 * SIDE-EFFECT function!
	 *
	 * Renames variables and adds the corresponding equalities to the eqList.
	 *
	 * Do not access to sub-terms through the atom BUT through the separated subterms list.
	 *
	 */
	private static void renameVariables(AppendableSubstitution substitution, List<Function> eqList, int[] newVarCounter, Function atom, List<Term> subterms) {
		/**
		 * For each sub-term (of the current atom).
		 */
		for (int j = 0; j < subterms.size(); j++) {
            Term subTerm = subterms.get(j);
			/**
			 * Variable: rename it and adds equalities (if needed for a JOIN or LEFT-JOIN).
			 */
            if (subTerm instanceof Variable) {

                //mapVarAtom.put((Variable)subTerm, atom);
                renameVariable(substitution, eqList, newVarCounter, atom,	subterms, j, subTerm);

            }
			/**
			 * Constant: replaces it by a variable in the atom and creates a equality.
			 */
			else if (subTerm instanceof Constant) {
                /*
                 * This case was necessary for query 7 in BSBM
                 */
                /**
                 * A('c') Replacing the constant with a fresh variable x and
                 * adding an quality atom ,e.g., A(x), x = 'c'
                 */
                // only relevant if in data function?
                if (atom.isDataFunction()) {
                    Variable var = fac.getVariable("f" + newVarCounter[0]);
                    newVarCounter[0] += 1;
                    Function equality = fac.getFunctionEQ(var, subTerm);
                    subterms.set(j, var);
                    eqList.add(equality);
                }

            }
			/**
			 * Functional term
			 */
			else if (subTerm instanceof Function) {
                Predicate head = ((Function) subTerm).getFunctionSymbol();

                if (head instanceof DatatypePredicate) {

                    // This case is for the ans atoms that might have
                    // functions in the head. Check if it is needed.
                    Set<Variable> subtermsset = new HashSet<>();
                    TermUtils.addReferencedVariablesTo(subtermsset, subTerm);

                    // Right now we support only unary functions!!
                    for (Variable var : subtermsset) {
                        renameTerm(substitution, eqList, newVarCounter,
                                atom, subterms, j, (Function) subTerm, var);
                    }
                }
            }
        } // end for subterms
	}


	/**
	 * @param currentTerms
	 * @param uniVar
	 */
	private static void getVariablesFromList(List currentTerms,
			Set<Variable> uniVar) {
		for (Object te:currentTerms){
            TermUtils.addReferencedVariablesTo(uniVar, (Term)te);
		}
	}

	/**
	 * TODO: What is the difference with renameVariable ???
	 *
	 */
	private static void renameTerm(Substitution substitutions, List<Function> eqList, int[] newVarCounter, Function atom,
			List<Term> subterms, int j, Function subTerm, Variable var1) {
		Predicate head = subTerm.getFunctionSymbol();
		Variable var2 = (Variable) substitutions.get((VariableImpl) var1);

		if (var2 == null) {
			/*
			 * No substitution exists, hence, no action but generate a new
			 * variable and register in the substitutions, and replace the
			 * current value with a fresh one.
			 */
			var2 = fac.getVariable(var1.getName() + "f" + newVarCounter[0]);

			FunctionalTermImpl newFuncTerm = (FunctionalTermImpl) fac.getFunction(head, var1);
			subterms.set(j, var2);

			Function equality = fac.getFunctionEQ(var2, newFuncTerm);
			eqList.add(equality);

		} else {

			/*
			 * There already exists one, so we generate a fresh, replace the
			 * current value, and add an equality between the substitution and
			 * the new value.
			 */

			if (atom.isDataFunction()) {
				Variable newVariable = fac.getVariable(var1.getName() + newVarCounter[0]);

				subterms.set(j, newVariable);
				FunctionalTermImpl newFuncTerm = (FunctionalTermImpl) fac.getFunction(head, var2);

				Function equality = fac.getFunctionEQ(newVariable, newFuncTerm);
				eqList.add(equality);

			} else { // if its not data function, just replace
						// variable
				subterms.set(j, var2);
			}
		}
		newVarCounter[0] += 1;

	}

	/**
	 * TODO: explain
	 *
	 * Seems to rely on the ordering of atoms (data atoms first, filter atoms later).
	 *
	 *
	 * Side-effects:
	 *  - eqList (append-only)
	 *  - newVarCounter (increment)
	 *  - subterms (change j-th entry)
	 *
	 */
	protected static void renameVariable(AppendableSubstitution substitution, List<Function> eqList, int[] newVarCounter, Function atom,
			List<Term> subterms, int j, Term subTerm) {
		VariableImpl var1 = (VariableImpl) subTerm;
		VariableImpl var2 = (VariableImpl) substitution.get(var1);


		/**
		 * No substitution for var1 --> creates a new one.
		 *
		 * No equality created.
		 *
		 */
		if (var2 == null) {
			/*
			 * No substitution exists, hence, no action but generate a new
			 * variable and register in the substitutions, and replace the
			 * current value with a fresh one.
			 */
//			int randomNum = rand.nextInt(20) + 1;
			//+ randomNum
			var2 = (VariableImpl) fac.getVariable(var1.getName() + "f" + newVarCounter[0] );

			/**
			 * TODO: build a new substitution (immutable style) and returns it.
			 */
			substitution.put(var1, var2);
			//substitutionsTotal.put(var1, var2);
			subterms.set(j, var2);

		}
		/**
		 * Existing substitution(s) (for var1 and also maybe for var2).
		 * Does NOT create a substitution.
		 *
		 * Sets an equality between var2 and a newly created variable IF THE ATOM
		 * IS A DATA ONE.
		 */
		else {

			/*
			 * There already exists one, so we generate a fresh, replace the
			 * current value, and add an equality between the substitution and
			 * the new value.
			 */
			//FIXME: very suspicious
//			while (substitutions.containsKey(var2)){
//				VariableImpl variable = (VariableImpl) substitutions.get(var2);
//				var2=variable;
//			}
			/**
			 * If a substitution also exists for var2, substitutes it.
			 * TODO: explain why it is that needed.
			 */
			if (substitution.get(var2) != null){
				VariableImpl variable = (VariableImpl) substitution.get(var2);
				var2=variable;
			}

			/**
			 * If is in a data atom, sets an equality between var2 and a newly created variable.
			 * Replaces in the subTerms list with the new one.
			 */
			if (atom.isDataFunction()) {

				Variable newVariable = fac.getVariable(var1.getName() + "f" + newVarCounter[0]);

				//replace the variable name
				subterms.set(j, newVariable);

				//record the change
				//substitutionsTotal.put(var2, newVariable);
				
				//create the equality
				Function equality = fac.getFunctionEQ(var2, newVariable);
				eqList.add(equality);

			}

			/**
			 * If its not data function, just replace the variable
			 */
			else {
				subterms.set(j, var2);
			}
		}
		newVarCounter[0] += 1;
	}

	// Saturate equalities list to explicitly state JOIN conditions and
	// therefore avoid having
	// to rely on DBMS for nested JOIN optimisations (PostgreSQL case for BSBM
	// Q3)
	private static void saturateEqualities(Set<Function> boolSet) {
		List<Set<Term>> equalitySets = new ArrayList<>();
		Iterator<Function> iter = boolSet.iterator();
		while (iter.hasNext()) {
			Function eq = iter.next();
			if (eq.getFunctionSymbol() != ExpressionOperation.EQ)
				continue;
			Term v1 = eq.getTerm(0);
			Term v2 = eq.getTerm(1);
			if (equalitySets.size() == 0) {
				Set<Term> firstSet = new LinkedHashSet<>();
				firstSet.add(v1);
				firstSet.add(v2);
				equalitySets.add(firstSet);
				continue;
			}
			for (int k = 0; k < equalitySets.size(); k++) {
				Set<Term> set = equalitySets.get(k);
				if (set.contains(v1)) {
					set.add(v2);
					continue;
				}
				if (set.contains(v2)) {
					set.add(v1);
					continue;
				}
				if (k == equalitySets.size() - 1) {
					Set<Term> newSet = new LinkedHashSet<>();
					newSet.add(v1);
					newSet.add(v2);
					equalitySets.add(newSet);
					break;
				}
			}

		}

		for (int k = 0; k < equalitySets.size(); k++) {
			List<Term> varList = new ArrayList<>(equalitySets.get(k));
			for (int i = 0; i < varList.size() - 1; i++) {
				for (int j = i + 1; j < varList.size(); j++) {
					Function equality = fac.getFunctionEQ(varList.get(i), varList.get(j));
					boolSet.add(equality);
				}
			}
		}
	}

	/****
	 * Gets all the variables that are defined in this list of atoms, except in
	 * atom i
	 * 
	 * @param atoms
	 * @return
	 */
	private static Set<Variable> getDefinedVariables(List<Term> atoms) {
		Set<Variable> currentLevelVariables = new HashSet<>();
		for (Term l : atoms) {
			Function atom = (Function) l;
			if (atom.isOperation()) {
				continue;
			} else if (atom.isAlgebraFunction()) {
				currentLevelVariables.addAll(getDefinedVariables(atom.getTerms()));
			} else {
				TermUtils.addReferencedVariablesTo(currentLevelVariables, atom);
			}
		}
		return currentLevelVariables;
	}

	/***
	 * Collects all the variables that appear in all other branches (these are
	 * atoms in the list of atoms) except in focusBranch.
	 * <p>
	 * Variables are considered problematic because they are out of the scope of
	 * focusBranch. There are not visible in an SQL algebra tree.
	 * <p>
	 * Note that this method should only be called after calling pushEqualities
	 * and pullOutEqualities on the CQIE. This is to assure that there are no
	 * transitive equalities to take care of and that each variable in a data
	 * atom is unique.
	 * 
	 * @param atoms
	 * @param focusBranch
	 * @return
	 */
	private static Set<Variable> getProblemVariablesForBranchN(List<Term> atoms, int focusBranch) {
		Set<Variable> currentLevelVariables = new HashSet<>();
		for (int i = 0; i < atoms.size(); i++) {
			if (i == focusBranch)
				continue;
			Function atom = (Function) atoms.get(i);
			if (atom.isDataFunction()) {
				TermUtils.addReferencedVariablesTo(currentLevelVariables, atom);
			} else if (atom.isAlgebraFunction()) {
				currentLevelVariables.addAll(getDefinedVariables(atom.getTerms()));
			} else {
				// noop
			}
		}
		return currentLevelVariables;
	}

	/***
	 * This will
	 * 
	 * @param query
	 * @return
	 */
	public static void pullUpNestedReferences(CQIE query) {

		List<Function> body = query.getBody();

		Function head = query.getHead();
		/*
		 * This set is only for reference
		 */
		Set<Variable> currentLevelVariables = new HashSet<>();
		/*
		 * This set will be modified in the process
		 */
		Set<Function> resultingBooleanConditions = new HashSet<>();

		/*
		 * Analyze each atom that is a Join or LeftJoin, the process will
		 * replace everything needed.
		 */
		int[] freshVariableCount = { 0 };
		pullUpNestedReferences(body, head, currentLevelVariables, resultingBooleanConditions, freshVariableCount);

		/*
		 * Adding any remiding boolean conditions to the top level.
		 */
		for (Function condition : resultingBooleanConditions) 
			body.add(condition);
	}

	private static void pullUpNestedReferences(List currentLevelAtoms, Function head, Set<Variable> problemVariables,
			Set<Function> booleanConditions, int[] freshVariableCount) {

		/*
		 * Call recursively on each atom that is a Join or a LeftJoin passing
		 * the variables of this level
		 */
		for (int focusBranch = 0; focusBranch < currentLevelAtoms.size(); focusBranch++) {
			Function atom = (Function) currentLevelAtoms.get(focusBranch);

			if (!(atom.getFunctionSymbol() instanceof AlgebraOperatorPredicate)){
				continue;
			}
			if (atom.getFunctionSymbol().getName().equals("Group")){
				continue;
			}
			
			// System.out
			// .println("======================== INTO ALGEBRA =====================");

			List<Term> terms = atom.getTerms();

			Set<Variable> nestedProblemVariables = new HashSet<Variable>();

			nestedProblemVariables.addAll(problemVariables);
			nestedProblemVariables.addAll(getProblemVariablesForBranchN(currentLevelAtoms, focusBranch));

			pullUpNestedReferences(terms, head, nestedProblemVariables, booleanConditions, freshVariableCount);
		}

		// Here we need to saturate Equalities
		saturateEqualities(booleanConditions);

		/*
		 * Add the resulting equalities that belong to the current level. An
		 * equality belongs to this level if ALL its variables are defined at
		 * the current level and not at the upper levels.
		 */
		Set<Function> removedBooleanConditions = new HashSet<>();
		// System.out.println("Checking boolean conditions: "
		// + booleanConditions.size());
		for (Function equality : booleanConditions) {
			Set<Variable> atomVariables = new HashSet<>();
			TermUtils.addReferencedVariablesTo(atomVariables, equality); 

			boolean belongsToThisLevel = true;
			for (Variable var : atomVariables) {
				if (!problemVariables.contains(var))
					continue;
				belongsToThisLevel = false;
			}
			if (!belongsToThisLevel)
				continue;

			currentLevelAtoms.add(equality);
			removedBooleanConditions.add(equality);
		}
		booleanConditions.removeAll(removedBooleanConditions);

		/*
		 * Review the atoms of the current level and generate any variables,
		 * equalities needed at this level (no further recursive calls).
		 * Generate new variables for each variable that appears at this level,
		 * and also appears at a top level. We do this only for data atoms.
		 * 
		 * We do this by creating a substitution for each of the, and then
		 * applying the substitution. We also add an equality for each
		 * substitution we created.
		 */

		/*
		 * Review the current boolean atoms, if the refer to upper level
		 * variables then remove them from the current level and add them to the
		 * equalities set for the upper level.
		 * 
		 * If an contains at least 1 variable that is mentioned in an upper
		 * level, then this condition is removed from the current level and
		 * moved forward by adding it to the booleanConditions set.
		 */

		for (int index = 0; index < currentLevelAtoms.size(); index++) {
			// System.out.println(index);
			// System.out.println(currentLevelAtoms.size());
			Term l = (Term) currentLevelAtoms.get(index);
			Function atom = (Function) l;
			// System.out
			// .println(atom.getFunctionSymbol().getClass() + " " + atom);
			if (!(atom.getFunctionSymbol() instanceof OperationPredicate))
				continue;
			Set<Variable> variables = new HashSet<>();
			TermUtils.addReferencedVariablesTo(variables, atom); 
			boolean belongsUp = false;

			search: for (Variable var : variables) {
				if (problemVariables.contains(var)) {

					// /*
					// * looking for an equality that might indicate that in
					// fact,
					// * the atom doesn't belong up because there is an equality
					// * at this level that mentiones the "unsafe variable" and
					// a
					// * "safe variable" at the same time. (this pattern happens
					// * due to the call to
					// DatalogNormalizer.pullOutEqualities()
					// * that happens before pullingUp
					// */
					// for (int idx2 = 0; idx2 < currentLevelAtoms.size();
					// idx2++) {
					// NewLiteral l2 = (NewLiteral) currentLevelAtoms
					// .get(idx2);
					// if (!(l2 instanceof Function))
					// continue;
					// Function f2 = (Function) l2;
					// if (f2.getPredicate() != ExpressionOperation.EQ)
					// continue;
					// List<NewLiteral> equalityVariables = f2.getTerms();
					// if (equalityVariables.contains(var)) {
					// // NewLiteral var2 = equalityVariables.get(0);
					// // if (!(var2 instanceof Variable))
					// // continue;
					// if (!(problemVariables
					// .containsAll(equalityVariables))) {
					// /*
					// * we found that var is acutally safe, there is
					// * an equality that bounds it to a data atom in
					// * the current level
					// */
					// continue search;
					// }
					// }
					//
					// }

					belongsUp = true;
					break;
				}
			}

			if (!belongsUp)
				continue;

			// Belongs up, removing and pushing up

			// System.out.println("REMOVED!!!!");

			currentLevelAtoms.remove(index);
			index -= 1;
			booleanConditions.add(atom);
		}

	}

<<<<<<< HEAD
	/***
	 * Takes an AND atom and breaks it into a list of individual condition
	 * atoms.
	 * 
	 * @param atom
	 * @return
	 */
	public static List<Function> getUnfolderAtomList(Function atom) {
		if (atom.getFunctionSymbol() != ExpressionOperation.AND) {
			throw new InvalidParameterException();
		}
		List<Term> innerFunctionalTerms = new LinkedList<>();
		for (Term term : atom.getTerms()) {
			innerFunctionalTerms.addAll(getUnfolderTermList((Function) term));
		}
		List<Function> newatoms = new LinkedList<Function>();
		for (Term innerterm : innerFunctionalTerms) {
			Function f = (Function) innerterm;
			Function newatom = fac.getFunction(f.getFunctionSymbol(), f.getTerms());
			newatoms.add(newatom);
		}
		return newatoms;
	}

	/***
	 * Takes an AND atom and breaks it into a list of individual condition
	 * atoms.
	 * 
	 * @param term
	 * @return
	 */
	public static List<Term> getUnfolderTermList(Function term) {

		List<Term> result = new LinkedList<>();

		if (term.getFunctionSymbol() != ExpressionOperation.AND) {
			result.add(term);
		} else {
			List<Term> terms = term.getTerms();
			for (Term currentterm : terms) {
				if (currentterm instanceof Function) {
					result.addAll(getUnfolderTermList((Function) currentterm));
				} else {
					result.add(currentterm);
				}
			}
		}

		return result;
	}
=======
>>>>>>> a96a7036

	// THE FOLLOWING COMMENT IS TAKEN FROM THE CODE ABOVE, THE FUNCTIONALITY IT
	// DESCRIBES
	// WAS IMPLEMENTED BELLOW
	/*
	 * Here we collect boolean atoms that have conditions of atoms on the left
	 * of left joins. These cannot be put in the conditions of LeftJoin(...)
	 * atoms as inside terms, since these conditions have to be applied no
	 * matter what. Keeping them there makes them "optional", i.e., or else
	 * return NULL. Hence these conditions have to be pulled up to the nearest
	 * JOIN in the upper levels in the branches. The pulloutEqualities method
	 * will do this, however if there are still remaiing some by the time it
	 * finish, we must add them to the body of the CQIE as normal conditions to
	 * the query (WHERE clauses)
	 */

	public static void pullOutLeftJoinConditions(CQIE query) {
		Set<Function> booleanAtoms = new HashSet<>();
		Set<Function> tempBooleans = new HashSet<>();
		List<Function> body = query.getBody();
		
		pullOutLJCond(body, booleanAtoms, false, tempBooleans, false);
		body.addAll(booleanAtoms);
	}

	private static void pullOutLJCond(List currentTerms, Set<Function> leftConditionBooleans, boolean isLeftJoin,
			Set<Function> currentBooleans, boolean isSecondJoin) {
		boolean firstDataAtomFound = false;
		boolean secondDataAtomFound = false;
		boolean is2 = false;
		List tempTerms = new LinkedList<>();
		tempTerms.addAll(currentTerms);
		Set<Function> tempConditionBooleans = new HashSet<>();
		
		if (currentTerms.size() == 0) {
			/*
			 * This can happen when there are mappings with no body (facts)
			 */
			return;
		}
		
		Term firstT = (Term) currentTerms.get(0);
		if (!(firstT instanceof Function))
			throw new RuntimeException("Unexpected term found while normalizing (pulling out conditions) the query.");

		for (int i = 0; i < currentTerms.size(); i++) {
			Function atom = (Function) currentTerms.get(i);
			List<Term> subterms = atom.getTerms();

			// if we are in left join then pull out boolean conditions that
			// correspond to first data atom

			if (atom.isDataFunction() || atom.isAlgebraFunction()) {
				// if an atom is a Join then go inside, otherwise its
				// Data Function
				if (atom.isAlgebraFunction()) {
					if (i != 0)
						is2 = true;
					if (atom.getFunctionSymbol() == OBDAVocabulary.SPARQL_LEFTJOIN)
						pullOutLJCond(subterms, leftConditionBooleans, true, currentBooleans, is2);
					else
						pullOutLJCond(subterms, leftConditionBooleans, false, currentBooleans, is2);

				}

				// if first data atom is found already then this is the second
				if (firstDataAtomFound)
					secondDataAtomFound = true;
				// if both are false then its the first data atom
				if (!firstDataAtomFound && !secondDataAtomFound) {
					firstDataAtomFound = true;
				}

				// I changed this, booleans were not being added !!
				if (secondDataAtomFound && !isLeftJoin) {
					tempTerms.addAll(currentBooleans);
				}

			} else { // its boolean atom
				if (firstDataAtomFound && !secondDataAtomFound) {
					// they need to be pulled out of LEFT
					// JOINs ON clause
					if (isLeftJoin) {
						tempTerms.remove(atom);
						// currentTerms.remove(atom);
						// i--;
						tempConditionBooleans.add(atom);
						// leftConditionBooleans.add(atom);
					}

				}
			}

		} // end for current terms

		// tempTerms is currentTerms with "bad" boolean conditions removed
		// now add all these removed conditions at the end
		// and update current terms

		// if we are at the top level Left Join then push booleans into
		// where clause
		// otherwise push it into upper Left Join ON clause

		// if we are in a Join that is a second data atom, then don't push it all
		// the way up
		if (!isSecondJoin) {
//			System.err.println("DatalogNormalizer: THIS LINE DOES NOT WORK !!");
			leftConditionBooleans.addAll(tempConditionBooleans);
		}
		currentTerms.clear();
		currentTerms.addAll(tempTerms);
		// currentTerms.addAll(currentBooleans);
		currentBooleans.clear();
		currentBooleans.addAll(tempConditionBooleans);
	}
}<|MERGE_RESOLUTION|>--- conflicted
+++ resolved
@@ -20,30 +20,24 @@
  * #L%
  */
 
-import org.slf4j.Logger;
-import org.slf4j.LoggerFactory;
 import it.unibz.inf.ontop.model.*;
-import it.unibz.inf.ontop.model.impl.*;
-
-
-import java.security.InvalidParameterException;
-import java.util.*;
-
-/***
- * Implements several transformations on the rules of a datalog program that
- * make it easier to evaluate query containment, or to translate into SQL.
- * 
- * @author Mariano Rodriguez Muro <mariano.muro@gmail.com>, mrezk 
- * 
- */
+import it.unibz.inf.ontop.model.Predicate.COL_TYPE;
+import it.unibz.inf.ontop.model.impl.OBDADataFactoryImpl;
+import it.unibz.inf.ontop.model.impl.OBDAVocabulary;
+import it.unibz.inf.ontop.model.impl.TermUtils;
+
+import java.util.ArrayList;
+import java.util.HashSet;
+import java.util.Iterator;
+import java.util.LinkedHashSet;
+import java.util.LinkedList;
+import java.util.List;
+import java.util.Set;
+
 public class DatalogNormalizer {
-	private static Logger log = LoggerFactory.getLogger(DatalogNormalizer.class);
+
 	private final static OBDADataFactory fac = OBDADataFactoryImpl.getInstance();
 
-	private static boolean firstArgChecked;
-	private static	List<Function> eqGoOutsideSameLevel;
-	private static	List<Function> eqGoOutsideOneLevel;
-	private static	List<Function> eqGoAllwayUp ;
 
 	/***
 	 * This expands all Join that can be directly added as conjuncts to a
@@ -53,8 +47,7 @@
 	 * @return
 	 */
 	public static void unfoldJoinTrees(CQIE query) {
-		List<Function> body = query.getBody();
-		unfoldJoinTrees(body, true);
+		unfoldJoinTrees(query.getBody(), true);
 	}
 
 	/***
@@ -69,43 +62,34 @@
 	 * adds them to the node that is the parent of the join).
 	 * 
 	 * @param body
-<<<<<<< HEAD
-     * @param isJoin
-=======
->>>>>>> a96a7036
 	 * @return
 	 */
-	public static void unfoldJoinTrees(List body, boolean isJoin) {
-		/* Collecting all necessary conditions */
+	private static void unfoldJoinTrees(List body, boolean isJoin) {
 		for (int i = 0; i < body.size(); i++) {
 			Function currentAtom = (Function) body.get(i);
-			if (!currentAtom.isAlgebraFunction())
-				continue;
 			if (currentAtom.getFunctionSymbol() == OBDAVocabulary.SPARQL_LEFTJOIN)
 				unfoldJoinTrees(currentAtom.getTerms(), false);
-			if (currentAtom.getFunctionSymbol() == OBDAVocabulary.SPARQL_JOIN) {
+			else if (currentAtom.getFunctionSymbol() == OBDAVocabulary.SPARQL_JOIN) {
 				unfoldJoinTrees(currentAtom.getTerms(), true);
 				int dataAtoms = countDataItems(currentAtom.getTerms());
 				if (isJoin || dataAtoms == 1) {
 					body.remove(i);
 					for (int j = currentAtom.getTerms().size() - 1; j >= 0; j--) {
 						Term term = currentAtom.getTerm(j);
-						Function asAtom = (Function) term;
-						if (!body.contains(asAtom))
-							body.add(i, asAtom);
+						if (!body.contains(term))
+							body.add(i, term);
 					}
 					i -= 1;
 				}
-			} // end join
-		} // end for body
+			}
+		}
 	}
 
 	public static void foldJoinTrees(CQIE query) {
-		List<Function> body = query.getBody();
-		foldJoinTrees(body, false);
-	}
-
-	public static void foldJoinTrees(List atoms, boolean isJoin) {
+		foldJoinTrees(query.getBody(), false);
+	}
+
+	private static void foldJoinTrees(List atoms, boolean isJoin) {
 		List<Function> dataAtoms = new LinkedList<>();
 		List<Function> booleanAtoms = new LinkedList<>();
 
@@ -164,8 +148,6 @@
 		return count;
 	}
 
-<<<<<<< HEAD
-=======
 
 
 	/***
@@ -197,7 +179,6 @@
 
 	}
 
->>>>>>> a96a7036
 	
 	/***
 	 * Adds a trivial equality to a LeftJoin in case the left join doesn't have
@@ -218,8 +199,8 @@
 				booleanAtoms += 1;
 		}
 		if (isLeftJoin && booleanAtoms == 0) {
-			Function trivialEquality = fac.getFunctionEQ(fac.getConstantLiteral("1", Predicate.COL_TYPE.INTEGER),
-					fac.getConstantLiteral("1", Predicate.COL_TYPE.INTEGER));
+			Function trivialEquality = fac.getFunctionEQ(fac.getConstantLiteral("1", COL_TYPE.INTEGER),
+					fac.getConstantLiteral("1", COL_TYPE.INTEGER));
 			leftJoin.getTerms().add(trivialEquality);
 		}
 	}
@@ -227,242 +208,115 @@
 	public static void addMinimalEqualityToLeftJoin(CQIE query) {
 		for (Function f : query.getBody()) {
 			if (f.isAlgebraFunction()) {
-				if (f.getFunctionSymbol().getName().equals("Group")) {
-					// Group by is algebra function
-					// TODO: See if there is more elegant solution
-					continue;
-				}
 				addMinimalEqualityToLeftJoin(f);
 			}
 		}
 	}
 
-	/**
-	 * SIDE-EFFECT function!
-	 *
-	 * Renames variables and adds the corresponding equalities to the eqList.
-	 *
-	 * Do not access to sub-terms through the atom BUT through the separated subterms list.
-	 *
-	 */
-	private static void renameVariables(AppendableSubstitution substitution, List<Function> eqList, int[] newVarCounter, Function atom, List<Term> subterms) {
-		/**
-		 * For each sub-term (of the current atom).
-		 */
-		for (int j = 0; j < subterms.size(); j++) {
-            Term subTerm = subterms.get(j);
-			/**
-			 * Variable: rename it and adds equalities (if needed for a JOIN or LEFT-JOIN).
+	/***
+	 * This method introduces new variable names in each data atom and
+	 * equalities to account for JOIN operations. This method is called before
+	 * generating SQL queries and allows to avoid cross references in nested
+	 * JOINs, which generate wrong ON or WHERE conditions.
+	 * 
+	 * 
+	 * @param currentTerms
+	 * @param substitutions
+	 */
+	private static void pullOutEqualities(List currentTerms, Substitution substitutions, List<Function> eqList,
+			int[] newVarCounter, boolean isLeftJoin) {
+
+		for (int i = 0; i < currentTerms.size(); i++) {
+
+			Term term = (Term) currentTerms.get(i);
+
+			/*
+			 * We don't expect any functions as terms, data atoms will only have
+			 * variables or constants at this level. This method is only called
+			 * exactly before generating the SQL query.
 			 */
-            if (subTerm instanceof Variable) {
-
-                //mapVarAtom.put((Variable)subTerm, atom);
-                renameVariable(substitution, eqList, newVarCounter, atom,	subterms, j, subTerm);
-
-            }
-			/**
-			 * Constant: replaces it by a variable in the atom and creates a equality.
-			 */
-			else if (subTerm instanceof Constant) {
-                /*
-                 * This case was necessary for query 7 in BSBM
-                 */
-                /**
-                 * A('c') Replacing the constant with a fresh variable x and
-                 * adding an quality atom ,e.g., A(x), x = 'c'
-                 */
-                // only relevant if in data function?
-                if (atom.isDataFunction()) {
-                    Variable var = fac.getVariable("f" + newVarCounter[0]);
-                    newVarCounter[0] += 1;
-                    Function equality = fac.getFunctionEQ(var, subTerm);
-                    subterms.set(j, var);
-                    eqList.add(equality);
-                }
-
-            }
-			/**
-			 * Functional term
-			 */
-			else if (subTerm instanceof Function) {
-                Predicate head = ((Function) subTerm).getFunctionSymbol();
-
-                if (head instanceof DatatypePredicate) {
-
-                    // This case is for the ans atoms that might have
-                    // functions in the head. Check if it is needed.
-                    Set<Variable> subtermsset = new HashSet<>();
-                    TermUtils.addReferencedVariablesTo(subtermsset, subTerm);
-
-                    // Right now we support only unary functions!!
-                    for (Variable var : subtermsset) {
-                        renameTerm(substitution, eqList, newVarCounter,
-                                atom, subterms, j, (Function) subTerm, var);
-                    }
-                }
-            }
-        } // end for subterms
-	}
-
-
-	/**
-	 * @param currentTerms
-	 * @param uniVar
-	 */
-	private static void getVariablesFromList(List currentTerms,
-			Set<Variable> uniVar) {
-		for (Object te:currentTerms){
-            TermUtils.addReferencedVariablesTo(uniVar, (Term)te);
-		}
-	}
-
-	/**
-	 * TODO: What is the difference with renameVariable ???
-	 *
-	 */
-	private static void renameTerm(Substitution substitutions, List<Function> eqList, int[] newVarCounter, Function atom,
-			List<Term> subterms, int j, Function subTerm, Variable var1) {
-		Predicate head = subTerm.getFunctionSymbol();
-		Variable var2 = (Variable) substitutions.get((VariableImpl) var1);
-
-		if (var2 == null) {
-			/*
-			 * No substitution exists, hence, no action but generate a new
-			 * variable and register in the substitutions, and replace the
-			 * current value with a fresh one.
-			 */
-			var2 = fac.getVariable(var1.getName() + "f" + newVarCounter[0]);
-
-			FunctionalTermImpl newFuncTerm = (FunctionalTermImpl) fac.getFunction(head, var1);
-			subterms.set(j, var2);
-
-			Function equality = fac.getFunctionEQ(var2, newFuncTerm);
-			eqList.add(equality);
-
-		} else {
-
-			/*
-			 * There already exists one, so we generate a fresh, replace the
-			 * current value, and add an equality between the substitution and
-			 * the new value.
-			 */
-
-			if (atom.isDataFunction()) {
-				Variable newVariable = fac.getVariable(var1.getName() + newVarCounter[0]);
-
-				subterms.set(j, newVariable);
-				FunctionalTermImpl newFuncTerm = (FunctionalTermImpl) fac.getFunction(head, var2);
-
-				Function equality = fac.getFunctionEQ(newVariable, newFuncTerm);
-				eqList.add(equality);
-
-			} else { // if its not data function, just replace
-						// variable
-				subterms.set(j, var2);
-			}
-		}
-		newVarCounter[0] += 1;
-
-	}
-
-	/**
-	 * TODO: explain
-	 *
-	 * Seems to rely on the ordering of atoms (data atoms first, filter atoms later).
-	 *
-	 *
-	 * Side-effects:
-	 *  - eqList (append-only)
-	 *  - newVarCounter (increment)
-	 *  - subterms (change j-th entry)
-	 *
-	 */
-	protected static void renameVariable(AppendableSubstitution substitution, List<Function> eqList, int[] newVarCounter, Function atom,
-			List<Term> subterms, int j, Term subTerm) {
-		VariableImpl var1 = (VariableImpl) subTerm;
-		VariableImpl var2 = (VariableImpl) substitution.get(var1);
-
-
-		/**
-		 * No substitution for var1 --> creates a new one.
-		 *
-		 * No equality created.
-		 *
-		 */
-		if (var2 == null) {
-			/*
-			 * No substitution exists, hence, no action but generate a new
-			 * variable and register in the substitutions, and replace the
-			 * current value with a fresh one.
-			 */
-//			int randomNum = rand.nextInt(20) + 1;
-			//+ randomNum
-			var2 = (VariableImpl) fac.getVariable(var1.getName() + "f" + newVarCounter[0] );
-
-			/**
-			 * TODO: build a new substitution (immutable style) and returns it.
-			 */
-			substitution.put(var1, var2);
-			//substitutionsTotal.put(var1, var2);
-			subterms.set(j, var2);
-
-		}
-		/**
-		 * Existing substitution(s) (for var1 and also maybe for var2).
-		 * Does NOT create a substitution.
-		 *
-		 * Sets an equality between var2 and a newly created variable IF THE ATOM
-		 * IS A DATA ONE.
-		 */
-		else {
-
-			/*
-			 * There already exists one, so we generate a fresh, replace the
-			 * current value, and add an equality between the substitution and
-			 * the new value.
-			 */
-			//FIXME: very suspicious
-//			while (substitutions.containsKey(var2)){
-//				VariableImpl variable = (VariableImpl) substitutions.get(var2);
-//				var2=variable;
-//			}
-			/**
-			 * If a substitution also exists for var2, substitutes it.
-			 * TODO: explain why it is that needed.
-			 */
-			if (substitution.get(var2) != null){
-				VariableImpl variable = (VariableImpl) substitution.get(var2);
-				var2=variable;
-			}
-
-			/**
-			 * If is in a data atom, sets an equality between var2 and a newly created variable.
-			 * Replaces in the subTerms list with the new one.
-			 */
-			if (atom.isDataFunction()) {
-
-				Variable newVariable = fac.getVariable(var1.getName() + "f" + newVarCounter[0]);
-
-				//replace the variable name
-				subterms.set(j, newVariable);
-
-				//record the change
-				//substitutionsTotal.put(var2, newVariable);
-				
-				//create the equality
-				Function equality = fac.getFunctionEQ(var2, newVariable);
-				eqList.add(equality);
-
-			}
-
-			/**
-			 * If its not data function, just replace the variable
-			 */
-			else {
-				subterms.set(j, var2);
-			}
-		}
-		newVarCounter[0] += 1;
+			if (!(term instanceof Function))
+				throw new RuntimeException("Unexpected term found while normalizing (pulling out equalities) the query.");
+
+			Function atom = (Function) term;
+			List<Term> subterms = atom.getTerms();
+
+			if (atom.isAlgebraFunction()) {
+				if (atom.getFunctionSymbol() == OBDAVocabulary.SPARQL_LEFTJOIN)
+					pullOutEqualities(subterms, substitutions, eqList, newVarCounter, true);
+				else
+					pullOutEqualities(subterms, substitutions, eqList, newVarCounter, false);
+
+			} else if (atom.isOperation()) {
+				continue;
+
+			}
+
+			// rename/substitute variables
+
+			for (int j = 0; j < subterms.size(); j++) {
+				Term subTerm = subterms.get(j);
+				if (subTerm instanceof Variable) {
+
+					Variable var1 = (Variable) subTerm;
+					Variable var2 = (Variable) substitutions.get(var1);
+
+					if (var2 == null) {
+						/*
+						 * No substitution exists, hence, no action but generate
+						 * a new variable and register in the substitutions, and
+						 * replace the current value with a fresh one.
+						 */
+						var2 = fac.getVariable(var1.getName() + "f" + newVarCounter[0]);
+
+						substitutions.put(var1, var2);
+						subterms.set(j, var2);
+
+					} else {
+
+						/*
+						 * There already exists one, so we generate a fresh,
+						 * replace the current value, and add an equality
+						 * between the substitution and the new value.
+						 */
+
+						if (atom.isDataFunction()) {
+							Variable newVariable = fac.getVariable(var1.getName() + newVarCounter[0]);
+
+							subterms.set(j, newVariable);
+							Function equality = fac.getFunctionEQ(var2, newVariable);
+							eqList.add(equality);
+
+						} else { // if its not data function, just replace
+									// variable
+							subterms.set(j, var2);
+						}
+					}
+					newVarCounter[0] += 1;
+				} else if (subTerm instanceof Constant) {
+					/*
+					 * This case was necessary for query 7 in BSBM
+					 */
+					/**
+					 * A('c') Replacing the constant with a fresh variable x and
+					 * adding an quality atom ,e.g., A(x), x = 'c'
+					 */
+					// only relevant if in data function?
+					if (atom.isDataFunction()) {
+						Variable var = fac.getVariable("f" + newVarCounter[0]);
+						newVarCounter[0] += 1;
+						Function equality = fac.getFunctionEQ(var, subTerm);
+						subterms.set(j, var);
+						eqList.add(equality);
+					}
+
+				}
+			}
+
+			currentTerms.addAll(i + 1, eqList);
+			i = i + eqList.size();
+			eqList.clear();
+		}
 	}
 
 	// Saturate equalities list to explicitly state JOIN conditions and
@@ -615,14 +469,8 @@
 		 */
 		for (int focusBranch = 0; focusBranch < currentLevelAtoms.size(); focusBranch++) {
 			Function atom = (Function) currentLevelAtoms.get(focusBranch);
-
-			if (!(atom.getFunctionSymbol() instanceof AlgebraOperatorPredicate)){
-				continue;
-			}
-			if (atom.getFunctionSymbol().getName().equals("Group")){
-				continue;
-			}
-			
+			if (!(atom.isAlgebraFunction()))
+				continue;
 			// System.out
 			// .println("======================== INTO ALGEBRA =====================");
 
@@ -693,7 +541,7 @@
 			Function atom = (Function) l;
 			// System.out
 			// .println(atom.getFunctionSymbol().getClass() + " " + atom);
-			if (!(atom.getFunctionSymbol() instanceof OperationPredicate))
+			if (!(atom.isOperation()))
 				continue;
 			Set<Variable> variables = new HashSet<>();
 			TermUtils.addReferencedVariablesTo(variables, atom); 
@@ -720,7 +568,7 @@
 					// if (!(l2 instanceof Function))
 					// continue;
 					// Function f2 = (Function) l2;
-					// if (f2.getPredicate() != ExpressionOperation.EQ)
+					// if (f2.getPredicate() != OBDAVocabulary.EQ)
 					// continue;
 					// List<NewLiteral> equalityVariables = f2.getTerms();
 					// if (equalityVariables.contains(var)) {
@@ -759,59 +607,6 @@
 
 	}
 
-<<<<<<< HEAD
-	/***
-	 * Takes an AND atom and breaks it into a list of individual condition
-	 * atoms.
-	 * 
-	 * @param atom
-	 * @return
-	 */
-	public static List<Function> getUnfolderAtomList(Function atom) {
-		if (atom.getFunctionSymbol() != ExpressionOperation.AND) {
-			throw new InvalidParameterException();
-		}
-		List<Term> innerFunctionalTerms = new LinkedList<>();
-		for (Term term : atom.getTerms()) {
-			innerFunctionalTerms.addAll(getUnfolderTermList((Function) term));
-		}
-		List<Function> newatoms = new LinkedList<Function>();
-		for (Term innerterm : innerFunctionalTerms) {
-			Function f = (Function) innerterm;
-			Function newatom = fac.getFunction(f.getFunctionSymbol(), f.getTerms());
-			newatoms.add(newatom);
-		}
-		return newatoms;
-	}
-
-	/***
-	 * Takes an AND atom and breaks it into a list of individual condition
-	 * atoms.
-	 * 
-	 * @param term
-	 * @return
-	 */
-	public static List<Term> getUnfolderTermList(Function term) {
-
-		List<Term> result = new LinkedList<>();
-
-		if (term.getFunctionSymbol() != ExpressionOperation.AND) {
-			result.add(term);
-		} else {
-			List<Term> terms = term.getTerms();
-			for (Term currentterm : terms) {
-				if (currentterm instanceof Function) {
-					result.addAll(getUnfolderTermList((Function) currentterm));
-				} else {
-					result.add(currentterm);
-				}
-			}
-		}
-
-		return result;
-	}
-=======
->>>>>>> a96a7036
 
 	// THE FOLLOWING COMMENT IS TAKEN FROM THE CODE ABOVE, THE FUNCTIONALITY IT
 	// DESCRIBES
@@ -885,8 +680,7 @@
 					firstDataAtomFound = true;
 				}
 
-				// I changed this, booleans were not being added !!
-				if (secondDataAtomFound && !isLeftJoin) {
+				if (secondDataAtomFound && isLeftJoin) {
 					tempTerms.addAll(currentBooleans);
 				}
 
@@ -905,8 +699,7 @@
 				}
 			}
 
-		} // end for current terms
-
+		}
 		// tempTerms is currentTerms with "bad" boolean conditions removed
 		// now add all these removed conditions at the end
 		// and update current terms
@@ -918,7 +711,6 @@
 		// if we are in a Join that is a second data atom, then don't push it all
 		// the way up
 		if (!isSecondJoin) {
-//			System.err.println("DatalogNormalizer: THIS LINE DOES NOT WORK !!");
 			leftConditionBooleans.addAll(tempConditionBooleans);
 		}
 		currentTerms.clear();
