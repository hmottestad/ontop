--- conflicted
+++ resolved
@@ -165,7 +165,6 @@
 		}
 	}
 
-<<<<<<< HEAD
     private Constant getConstant(ProjectionElem node, TupleResultSet resSet)
             throws OBDAException {
         Constant constant = null;
@@ -182,11 +181,11 @@
         if (ve instanceof org.eclipse.rdf4j.query.algebra.ValueConstant) {
             org.eclipse.rdf4j.query.algebra.ValueConstant vc = (org.eclipse.rdf4j.query.algebra.ValueConstant) ve;
             if (vc.getValue() instanceof IRI) {
-                constant = dfac.getConstantURI(vc.getValue().stringValue());
+                constant = DATA_FACTORY.getConstantURI(vc.getValue().stringValue());
             } else if (vc.getValue() instanceof Literal) {
-                constant = dfac.getConstantLiteral(vc.getValue().stringValue());
+                constant = DATA_FACTORY.getConstantLiteral(vc.getValue().stringValue());
             } else {
-                constant = dfac.getConstantBNode(vc.getValue().stringValue());
+                constant = DATA_FACTORY.getConstantBNode(vc.getValue().stringValue());
             }
         } else {
             constant = resSet.getConstant(node_name);
@@ -195,36 +194,6 @@
     }
 
     @Override
-=======
-	private Constant getConstant(ProjectionElem node, TupleResultSet resSet)
-			throws OBDAException {
-		Constant constant = null;
-		String node_name = node.getSourceName();
-		ValueExpr ve = null;
-		
-		if (extMap!= null) {
-			ve = extMap.get(node_name);
-			if (ve!=null && ve instanceof Var)
-				throw new RuntimeException ("Invalid query. Found unbound variable: "+ve);
-		}
-		
-		if (node_name.charAt(0) == '-') {
-			org.openrdf.query.algebra.ValueConstant vc = (org.openrdf.query.algebra.ValueConstant) ve;
-			 if (vc.getValue() instanceof URIImpl) {
-				 constant = DATA_FACTORY.getConstantURI(vc.getValue().stringValue());
-			 } else if (vc.getValue() instanceof LiteralImpl) {
-				 constant = DATA_FACTORY.getConstantLiteral(vc.getValue().stringValue());
-			 } else {
-				 constant = DATA_FACTORY.getConstantBNode(vc.getValue().stringValue());
-			 }
-		} else {
-			constant = resSet.getConstant(node_name);
-		}
-		return constant;
-	}
-	
-	@Override
->>>>>>> ef4b6cde
 	public void close() throws OBDAException {
 		tupleResultSet.close();
 	}
