package it.unibz.inf.ontop.owlrefplatform.core;

/*
 * #%L
 * ontop-reformulation-core
 * %%
 * Copyright (C) 2009 - 2014 Free University of Bozen-Bolzano
 * %%
 * Licensed under the Apache License, Version 2.0 (the "License");
 * you may not use this file except in compliance with the License.
 * You may obtain a copy of the License at
 * 
 *      http://www.apache.org/licenses/LICENSE-2.0
 * 
 * Unless required by applicable law or agreed to in writing, software
 * distributed under the License is distributed on an "AS IS" BASIS,
 * WITHOUT WARRANTIES OR CONDITIONS OF ANY KIND, either express or implied.
 * See the License for the specific language governing permissions and
 * limitations under the License.
 * #L%
 */

<<<<<<< HEAD
import java.util.Optional;
import com.google.common.collect.ArrayListMultimap;
import com.google.common.collect.ImmutableList;
import com.google.common.collect.ImmutableMultimap;
import com.google.common.collect.Multimap;

import com.google.inject.Inject;
import com.google.inject.assistedinject.Assisted;

import it.unibz.inf.ontop.exception.DuplicateMappingException;
import it.unibz.inf.ontop.injection.NativeQueryLanguageComponentFactory;
import it.unibz.inf.ontop.injection.OBDAFactoryWithException;
import it.unibz.inf.ontop.model.*;
import it.unibz.inf.ontop.io.PrefixManager;
=======
import it.unibz.inf.ontop.owlrefplatform.core.srcquerygeneration.SQLGenerator;
import it.unibz.inf.ontop.sql.*;
import it.unibz.inf.ontop.model.*;
import it.unibz.inf.ontop.model.impl.OBDADataFactoryImpl;
import it.unibz.inf.ontop.model.impl.RDBMSourceParameterConstants;
import it.unibz.inf.ontop.ontology.ImmutableOntologyVocabulary;
import it.unibz.inf.ontop.ontology.Ontology;
>>>>>>> 201f89f4
import it.unibz.inf.ontop.owlrefplatform.core.abox.RDBMSSIRepositoryManager;
import it.unibz.inf.ontop.owlrefplatform.core.abox.RepositoryChangedListener;
import it.unibz.inf.ontop.owlrefplatform.core.abox.SemanticIndexURIMap;
import it.unibz.inf.ontop.owlrefplatform.core.basicoperations.CQCUtilities;
import it.unibz.inf.ontop.owlrefplatform.core.basicoperations.LinearInclusionDependencies;
import it.unibz.inf.ontop.owlrefplatform.core.basicoperations.VocabularyValidator;
import it.unibz.inf.ontop.owlrefplatform.core.dagjgrapht.TBoxReasoner;
import it.unibz.inf.ontop.owlrefplatform.core.dagjgrapht.TBoxReasonerImpl;
import it.unibz.inf.ontop.owlrefplatform.core.reformulation.DummyReformulator;
import it.unibz.inf.ontop.owlrefplatform.core.reformulation.QueryRewriter;
import it.unibz.inf.ontop.owlrefplatform.core.reformulation.TreeWitnessRewriter;
<<<<<<< HEAD
import it.unibz.inf.ontop.owlrefplatform.core.srcquerygeneration.NativeQueryGenerator;
import it.unibz.inf.ontop.owlrefplatform.core.tboxprocessing.SigmaTBoxOptimizer;
import it.unibz.inf.ontop.owlrefplatform.core.translator.MappingVocabularyFixer;
import it.unibz.inf.ontop.owlrefplatform.core.translator.SparqlAlgebraToDatalogTranslator;
import it.unibz.inf.ontop.owlrefplatform.core.unfolding.ExpressionEvaluator;

import it.unibz.inf.ontop.model.impl.OBDADataFactoryImpl;
import it.unibz.inf.ontop.model.impl.RDBMSourceParameterConstants;
import it.unibz.inf.ontop.ontology.Ontology;
import it.unibz.inf.ontop.owlrefplatform.core.basicoperations.VocabularyValidator;
import it.unibz.inf.ontop.owlrefplatform.core.mappingprocessing.TMappingExclusionConfig;
import it.unibz.inf.ontop.owlrefplatform.injection.QuestComponentFactory;
import it.unibz.inf.ontop.pivotalrepr.MetadataForQueryOptimization;
import it.unibz.inf.ontop.pivotalrepr.impl.MetadataForQueryOptimizationImpl;
import it.unibz.inf.ontop.sql.DBMetadata;
import org.slf4j.Logger;
import org.slf4j.LoggerFactory;

import javax.annotation.Nullable;
import java.io.Serializable;
import java.net.URI;
import java.security.InvalidParameterException;
import java.sql.*;
import java.util.*;

//import com.hp.hpl.jena.query.Query;

public class Quest implements Serializable, IQuest {

	private static final long serialVersionUID = -6074403119825754295L;

=======
import it.unibz.inf.ontop.owlrefplatform.core.srcquerygeneration.SQLQueryGenerator;
import it.unibz.inf.ontop.owlrefplatform.core.translator.MappingVocabularyRepair;
import it.unibz.inf.ontop.utils.MappingParser;
import net.sf.jsqlparser.JSQLParserException;
import org.apache.tomcat.jdbc.pool.DataSource;
import org.apache.tomcat.jdbc.pool.PoolProperties;
import org.slf4j.Logger;
import org.slf4j.LoggerFactory;
import java.sql.Statement;
import java.io.Serializable;
import java.net.URI;
import java.security.InvalidParameterException;
import java.sql.Connection;
import java.sql.DriverManager;
import java.sql.SQLException;
import java.util.Collection;
import java.util.List;
import java.util.Properties;
import java.util.Set;


public class Quest implements Serializable {

	private static final long serialVersionUID = -6074403119825754295L;

	private PoolProperties poolProperties = null;
	private DataSource tomcatPool = null;
	// Tomcat pool default properties
	// These can be changed in the properties file
	protected int maxPoolSize = 20;
	protected int startPoolSize = 2;
	protected boolean removeAbandoned = true;
	protected boolean logAbandoned = false;
	protected int abandonedTimeout = 60; // 60 seconds
	protected boolean keepAlive = true;
	
>>>>>>> 201f89f4
	// Whether to print primary and foreign keys to stdout.
	private boolean printKeys;

	/***
	 * Internal components
	 */

	/* The active ABox repository (is null if there is no Semantic Index, i.e., in Virtual Mode) */
	private RDBMSSIRepositoryManager dataRepository = null;

<<<<<<< HEAD
	/* The active query rewriter */
	private QueryRewriter rewriter;

	/* Native query generator */
	private NativeQueryGenerator dataSourceQueryGenerator;

	/* The active query evaluation engine */
	//private EvaluationEngine evaluationEngine;

	/* The TBox used for query reformulation (ROMAN: not really, it can be reduced by Sigma) */
	private TBoxReasoner reformulationReasoner;

	private LinearInclusionDependencies sigma;

	/* The merge and translation of all loaded ontologies */
=======
	/* The active connection used to get metadata from the DBMS */
	private transient Connection localConnection = null;

    /* The merge and translation of all loaded ontologies */
>>>>>>> 201f89f4
	private final Ontology inputOntology;

	/* The input OBDA model */
	private OBDAModel inputOBDAModel = null;

<<<<<<< HEAD

=======
	private QuestQueryProcessor engine;
		
	/**
	 * This represents user-supplied constraints, i.e. primary
	 * and foreign keys not present in the database metadata
	 */
	private ImplicitDBConstraintsReader userConstraints = null;
	
>>>>>>> 201f89f4
	/*
	 * Whether to apply the user-supplied database constraints given above
	 * userConstraints must be initialized and non-null whenever this is true
	 */
	// private boolean applyUserConstraints;

	/** Davide> Exclude specific predicates from T-Mapping approach **/
	private final TMappingExclusionConfig excludeFromTMappings ;
	
	/** Davide> Whether to exclude the user-supplied predicates from the
	 *          TMapping procedure (that is, the mapping assertions for 
	 *          those predicates should not be extended according to the 
	 *          TBox hierarchies
	 */
	//private boolean applyExcludeFromTMappings;
	
	/***
	 * General flags and fields
	 */

	private final Logger log = LoggerFactory.getLogger(Quest.class);

	/***
	 * Configuration
	 */

	public boolean reformulate = false;

	private String reformulationTechnique = QuestConstants.UCQBASED;

	private boolean bOptimizeEquivalences = true;

	private boolean bObtainFromOntology = true;

	private boolean bObtainFromMappings = true;
<<<<<<< HEAD

	//private boolean obtainFullMetadata = false;
	//private boolean sqlGenerateReplace = true;
=======
	
	private boolean obtainFullMetadata = false;

    private boolean sqlGenerateReplace = true;
>>>>>>> 201f89f4

	private boolean distinctResultSet = false;

	private boolean queryingAnnotationsInOntology = false;

	private boolean sameAsInMapping =  false;

	private String aboxMode = QuestConstants.CLASSIC;

	private String aboxSchemaType = QuestConstants.SEMANTIC_INDEX;

	private OBDADataSource obdaSource;

	private QuestPreferences preferences;

	private boolean inmemory;

	private String aboxJdbcURL;

	private String aboxJdbcUser;

	private String aboxJdbcPassword;

	private String aboxJdbcDriver;
				
<<<<<<< HEAD
	/*
	 * The following are caches to queries that Quest has seen in the past. They
	 * are used by the statements
	 */

	private QueryCache queryCache;

	private DataSourceMetadata metadata;
=======
	
	
	private DBMetadata metadata;
>>>>>>> 201f89f4

	private DBConnector dbConnector;

	/**
	 * TODO: explain
	 */
	private final NativeQueryLanguageComponentFactory nativeQLFactory;
	private final QuestComponentFactory questComponentFactory;
	private final OBDAFactoryWithException obdaFactory;
	private final MappingVocabularyFixer mappingVocabularyFixer;

	/***
	 * Will prepare an instance of quest in classic or virtual ABox mode. If the
	 * mappings are not null, then org.obda.owlreformulationplatform.aboxmode
	 * must be set to "virtual", if they are null it must be set to "classic".
	 * 
	 * <p>
	 * You must still call setupRepository() after creating the instance.
	 * 
	 * @param tbox
	 *            . The TBox must not be null, even if its empty. At least, the
	 *            TBox must define all the vocabulary of the system.
<<<<<<< HEAD
	 *            Should not be null.
	 * @param mappings
=======
	 * @param obdaModel
>>>>>>> 201f89f4
	 *            . The mappings of the system. The vocabulary of the mappings
	 *            must be subset or equal to the vocabulary of the ontology.
	 *            Can be null.
	 * @param config
	 *            . The configuration parameters for quest. See
	 *            QuestDefaults.properties for a description (in
	 *            src/main/resources). Should not be null.
	 *
	 * @param metadata TODO: describe
	 * @param nativeQLFactory
	 *
	 * TODO: describe nativeQLFactory
	 */
<<<<<<< HEAD
	@Inject
	private Quest(@Assisted Ontology tbox, @Assisted @Nullable OBDAModel mappings, @Assisted @Nullable DBMetadata metadata,
				  @Assisted QuestPreferences config, NativeQueryLanguageComponentFactory nativeQLFactory,
				  OBDAFactoryWithException obdaFactory, QuestComponentFactory questComponentFactory,
				  MappingVocabularyFixer mappingVocabularyFixer, QueryCache queryCache,
				  TMappingExclusionConfig excludeFromTMappings) throws DuplicateMappingException {
=======
	public Quest(Ontology tbox, OBDAModel obdaModel, DBMetadata metadata, Properties config) {
>>>>>>> 201f89f4
		if (tbox == null)
			throw new InvalidParameterException("TBox cannot be null");

		this.nativeQLFactory = nativeQLFactory;
		this.obdaFactory = obdaFactory;
		this.questComponentFactory = questComponentFactory;
		this.mappingVocabularyFixer = mappingVocabularyFixer;
		this.queryCache = queryCache;

		inputOntology = tbox;

		// Not null (default value defined by the Guice module)
		this.excludeFromTMappings = excludeFromTMappings;

		setPreferences(config);

		if (obdaModel == null && !aboxMode.equals(QuestConstants.CLASSIC)) {
			throw new IllegalArgumentException(
					"When working without mappings, you must set the ABox mode to \""
							+ QuestConstants.CLASSIC
							+ "\". If you want to work with no mappings in virtual ABox mode you must at least provide an empty but not null OBDAModel");
		}
		if (obdaModel != null && !aboxMode.equals(QuestConstants.VIRTUAL)) {
			throw new IllegalArgumentException(
					"When working with mappings, you must set the ABox mode to \""
							+ QuestConstants.VIRTUAL
							+ "\". If you want to work in \"classic abox\" mode, that is, as a triple store, you may not provide mappings (quest will take care of setting up the mappings and the database), set them to null.");
		}

<<<<<<< HEAD
		loadOBDAModel(mappings);
		this.metadata = metadata;
=======
		loadOBDAModel(obdaModel);
	}
	
	

	/** Davide> Exclude specific predicates from T-Mapping approach **/
	public void setExcludeFromTMappings(TMappingExclusionConfig excludeFromTMappings){
		assert(excludeFromTMappings != null);
		this.excludeFromTMappings = excludeFromTMappings;
>>>>>>> 201f89f4
	}

	/**
	 * Clones the SQL generator.
	 */
<<<<<<< HEAD
	@Override
	public NativeQueryGenerator cloneIfNecessaryNativeQueryGenerator() {
		return dataSourceQueryGenerator.cloneIfNecessary();
	}

	public TBoxReasoner getReasoner() {
		return reformulationReasoner;
	}

	@Override
	public DatalogProgram getRewriting(DatalogProgram cqie) throws OBDAException {
		return rewriter.rewrite(cqie);
	}

	public DatalogProgram getOptimizedRewriting(DatalogProgram cqie) throws OBDAException {
		// Query optimization w.r.t Sigma rules
		for (CQIE cq : cqie.getRules())
			CQCUtilities.optimizeQueryWithSigmaRules(cq.getBody(), sigma);
		cqie = rewriter.rewrite(cqie);
		for (CQIE cq : cqie.getRules())
			CQCUtilities.optimizeQueryWithSigmaRules(cq.getBody(), sigma);
		return cqie;
	}

	@Override
	public QueryCache getQueryCache() {
		return queryCache;
=======
	public void setImplicitDBConstraints(ImplicitDBConstraintsReader userConstraints) {
		assert(userConstraints != null);
		this.userConstraints = userConstraints;
		this.applyUserConstraints = true;
	}

	/**
	 * Enable/Disable querying annotation properties defined in the ontology
	 * It overrides the value defined in QuestPreferences
	 *
	 * @param queryingAnnotationsInOntology
	 */

	public void setQueryingAnnotationsInOntology(boolean queryingAnnotationsInOntology) {
 		this.queryingAnnotationsInOntology = queryingAnnotationsInOntology;

>>>>>>> 201f89f4
	}

	/**
	 * Enable/Disable querying annotation properties defined in the ontology
	 * It overrides the value defined in QuestPreferences
	 *
	 * @param queryingAnnotationsInOntology
	 */

	public void setSameAsInMapping(boolean sameAsInMapping) {
		this.sameAsInMapping = sameAsInMapping;

	}

<<<<<<< HEAD
//	protected Map<String, Query> getJenaQueryCache() {
//		return jenaQueryCache;
//	}
=======

	// TEST ONLY
	public List<CQIE> getUnfolderRules() {
		return engine.unfolder.ufp;
	}
>>>>>>> 201f89f4

	@Override
	public QuestUnfolder getQuestUnfolder() {
		return unfolder;
	}

	private void loadOBDAModel(OBDAModel model) throws DuplicateMappingException {

		if (model == null) {
			//model = OBDADataFactoryImpl.getInstance().getOBDAModel();
			// TODO: refactor this pretty bad practice.
			//TODO: add the prefix.
			PrefixManager defaultPrefixManager = nativeQLFactory.create(new HashMap<String, String>());

			model = obdaFactory.createOBDAModel(new HashSet<OBDADataSource>(),
					new HashMap<URI, ImmutableList<OBDAMappingAxiom>>(), defaultPrefixManager);
		}
		inputOBDAModel = model;
	}

	@Override
	public OBDAModel getOBDAModel() {
		return inputOBDAModel;
	}

<<<<<<< HEAD
	/**
	 * Returns a mutable copy of the index of the multi-typed function symbols.
	 */
	@Override
	public Multimap<Predicate,Integer> copyMultiTypedFunctionSymbolIndex() {
		return ArrayListMultimap.create(multiTypedFunctionSymbolIndex);
	}

	@Override
	public void dispose() {
		dbConnector.dispose();
=======
	public void dispose() {
		try {
			if (localConnection != null && !localConnection.isClosed())
				disconnect();
		} catch (Exception e) {
			log.debug("Error during disconnect: " + e.getMessage());
		}
>>>>>>> 201f89f4
	}

	@Override
	public QuestPreferences getPreferences() {
		return preferences;
	}

<<<<<<< HEAD

	private void setPreferences(QuestPreferences preferences) {
=======
	private void setPreferences(Properties preferences) {
>>>>>>> 201f89f4
		this.preferences = preferences;

		reformulate = Boolean.valueOf((String) preferences.get(QuestPreferences.REWRITE));
		reformulationTechnique = (String) preferences.get(QuestPreferences.REFORMULATION_TECHNIQUE);
		bOptimizeEquivalences = Boolean.valueOf((String) preferences.get(QuestPreferences.OPTIMIZE_EQUIVALENCES));
		bObtainFromOntology = Boolean.valueOf((String) preferences.get(QuestPreferences.OBTAIN_FROM_ONTOLOGY));
		bObtainFromMappings = Boolean.valueOf((String) preferences.get(QuestPreferences.OBTAIN_FROM_MAPPINGS));
		aboxMode = (String) preferences.get(QuestPreferences.ABOX_MODE);
		aboxSchemaType = (String) preferences.get(QuestPreferences.DBTYPE);
		inmemory = preferences.getProperty(QuestPreferences.STORAGE_LOCATION).equals(QuestConstants.INMEMORY);

		printKeys = Boolean.valueOf((String) preferences.get(QuestPreferences.PRINT_KEYS));
		distinctResultSet = Boolean.valueOf((String) preferences.get(QuestPreferences.DISTINCT_RESULTSET));
<<<<<<< HEAD
=======
        sqlGenerateReplace = Boolean.valueOf((String) preferences.get(QuestPreferences.SQL_GENERATE_REPLACE));
		queryingAnnotationsInOntology = Boolean.valueOf((String) preferences.get(QuestPreferences.ANNOTATIONS_IN_ONTO));
		sameAsInMapping = Boolean.valueOf((String) preferences.get(QuestPreferences.SAME_AS));

                

		sqlGenerateReplace = Boolean.valueOf((String) preferences.get(QuestPreferences.SQL_GENERATE_REPLACE));
>>>>>>> 201f89f4

		if (!inmemory) {
			aboxJdbcURL = preferences.getProperty(QuestPreferences.JDBC_URL);
			aboxJdbcUser = preferences.getProperty(QuestPreferences.DBUSER);
			aboxJdbcPassword = preferences.getProperty(QuestPreferences.DBPASSWORD);
			aboxJdbcDriver = preferences.getProperty(QuestPreferences.JDBC_DRIVER);
		}

		log.debug("Quest configuration:");

		log.debug("Extensional query rewriting enabled: {}", reformulate);
		//log.debug("Reformulation technique: {}", reformulationTechnique);
		if(reformulate){
			log.debug("Extensional query rewriting technique: {}", reformulationTechnique);
		}
		log.debug("Optimize TBox using class/property equivalences: {}", bOptimizeEquivalences);
		log.debug("ABox mode: {}", aboxMode);
		if (!aboxMode.equals("virtual")) {
			log.debug("Use in-memory database: {}", inmemory);
			log.debug("Schema configuration: {}", aboxSchemaType);
			log.debug("Get ABox assertions from OBDA models: {}", bObtainFromMappings);
			log.debug("Get ABox assertions from ontology: {}", bObtainFromOntology);
		}

	}

	/***
	 * Method that starts all components of a Quest instance. Call this after
	 * creating the instance.
	 * 
	 * @throws Exception
	 */
	public void setupRepository() throws Exception {

		OBDADataFactory fac = OBDADataFactoryImpl.getInstance();

		log.debug("Initializing Quest...");

		/*
		 * Input checking (we need to extend this)
		 */

		if (aboxMode.equals(QuestConstants.VIRTUAL) && inputOBDAModel == null) {
			throw new Exception("ERROR: Working in virtual mode but no OBDA model has been defined.");
		}

		/*
		 * Fixing the typing of predicates, in case they are not properly given.
		 */
		if (inputOBDAModel != null && !inputOntology.getVocabulary().isEmpty()) {
			inputOBDAModel = mappingVocabularyFixer.fixOBDAModel(inputOBDAModel,
					inputOntology.getVocabulary(), nativeQLFactory);
		}

<<<<<<< HEAD
		// TODO: better use this constructor.
		unfoldingOBDAModel = obdaFactory.createOBDAModel(new HashSet<OBDADataSource>(),
				new HashMap<URI, ImmutableList<OBDAMappingAxiom>>(),
				nativeQLFactory.create(new HashMap<String, String>()));
=======
>>>>>>> 201f89f4

		/*
		 * Simplifying the vocabulary of the TBox
		 */

<<<<<<< HEAD
		reformulationReasoner = new TBoxReasonerImpl(inputOntology);
		
		if (bOptimizeEquivalences) {
			// generate a new TBox with a simpler vocabulary
			reformulationReasoner = TBoxReasonerImpl.getEquivalenceSimplifiedReasoner(reformulationReasoner);
		} 
		vocabularyValidator = new VocabularyValidator(reformulationReasoner, nativeQLFactory);
=======
		final TBoxReasoner reformulationReasoner = TBoxReasonerImpl.create(inputOntology, bOptimizeEquivalences);
>>>>>>> 201f89f4

		try {

			Collection<OBDAMappingAxiom> mappings = null;
			
			/*
			 * Preparing the data source
			 */

			if (aboxMode.equals(QuestConstants.CLASSIC)) {
				if (!aboxSchemaType.equals(QuestConstants.SEMANTIC_INDEX)) {
					throw new Exception(aboxSchemaType
							+ " is unknown or not yet supported Data Base type. Currently only the direct db type is supported");
				}

				if (inmemory) {
					String url = "jdbc:h2:mem:questrepository:" + System.currentTimeMillis()
							+ ";LOG=0;CACHE_SIZE=65536;LOCK_MODE=0;UNDO_LOG=0";

					obdaSource = fac.getDataSource(URI.create("http://www.obda.org/ABOXDUMP" + System.currentTimeMillis()));
					obdaSource.setParameter(RDBMSourceParameterConstants.DATABASE_DRIVER, "org.h2.Driver");
					obdaSource.setParameter(RDBMSourceParameterConstants.DATABASE_PASSWORD, "");
					obdaSource.setParameter(RDBMSourceParameterConstants.DATABASE_URL, url);
					obdaSource.setParameter(RDBMSourceParameterConstants.DATABASE_USERNAME, "sa");
					obdaSource.setParameter(RDBMSourceParameterConstants.IS_IN_MEMORY, "true");
					obdaSource.setParameter(RDBMSourceParameterConstants.USE_DATASOURCE_FOR_ABOXDUMP, "true");
				} 
				else {
					if (aboxJdbcURL.trim().equals(""))
						throw new OBDAException("Found empty JDBC_URL parametery. Quest in CLASSIC/JDBC mode requires a JDBC_URL value.");

					if (aboxJdbcDriver.trim().equals(""))
						throw new OBDAException(
								"Found empty JDBC_DRIVER parametery. Quest in CLASSIC/JDBC mode requires a JDBC_DRIVER value.");

					obdaSource = fac.getDataSource(URI.create("http://www.obda.org/ABOXDUMP" + System.currentTimeMillis()));
					obdaSource.setParameter(RDBMSourceParameterConstants.DATABASE_DRIVER, aboxJdbcDriver.trim());
					obdaSource.setParameter(RDBMSourceParameterConstants.DATABASE_PASSWORD, aboxJdbcPassword);
					obdaSource.setParameter(RDBMSourceParameterConstants.DATABASE_URL, aboxJdbcURL.trim());
					obdaSource.setParameter(RDBMSourceParameterConstants.DATABASE_USERNAME, aboxJdbcUser.trim());
					obdaSource.setParameter(RDBMSourceParameterConstants.IS_IN_MEMORY, "false");
					obdaSource.setParameter(RDBMSourceParameterConstants.USE_DATASOURCE_FOR_ABOXDUMP, "true");
				}

				// TODO one of these is redundant??? check
<<<<<<< HEAD
				dbConnector = questComponentFactory.create(obdaSource, this);
				dbConnector.connect();

				// Classic mode only works with a JDBCConnector
				if (!(dbConnector instanceof JDBCConnector)) {
					throw new OBDAException("Classic mode requires using a JDBC connector");
				}
				JDBCConnector jdbcConnector = (JDBCConnector) dbConnector;
				Connection localConnection = jdbcConnector.getSQLConnection();

				dataRepository = new RDBMSSIRepositoryManager(reformulationReasoner, nativeQLFactory);
				dataRepository.addRepositoryChangedListener(this);
=======
				connect();
				
				setupConnectionPool();

				dataRepository = new RDBMSSIRepositoryManager(reformulationReasoner, inputOntology.getVocabulary());
>>>>>>> 201f89f4

				if (inmemory) {
					// we work in memory (with H2), the database is clean and 
					// Quest will insert new Abox assertions into the database.
					dataRepository.generateMetadata();
					
					// Creating the ABox repository 
					dataRepository.createDBSchemaAndInsertMetadata(localConnection);
				} 
				else {
					// the repository has already been created in the database, 
					// restore the repository and do NOT insert any data in the repo, 
					// it should have been inserted already.
					dataRepository.loadMetadata(localConnection);

					// TODO add code to verify that the existing semantic index
					// repository can be used with the current ontology, e.g., 
					// checking the vocabulary of URIs, ranges wrt the ontology entailments
				}

<<<<<<< HEAD
				/* Setting up the OBDA model */

				URI sourceID = obdaSource.getSourceID();

				Map<URI, ImmutableList<OBDAMappingAxiom>> mappings = new HashMap<>();

				ImmutableList<OBDAMappingAxiom> joinedMappings = dataRepository.getMappings();
				mappings.put(sourceID, joinedMappings);
				Set<OBDADataSource> dataSources = new HashSet<>();
				dataSources.add(obdaSource);

				unfoldingOBDAModel = unfoldingOBDAModel.newModel(dataSources, mappings);
			} else if (aboxMode.equals(QuestConstants.VIRTUAL)) {
=======
				// getting OBDA mapping axioms
				mappings = dataRepository.getMappings();
			} 
			else if (aboxMode.equals(QuestConstants.VIRTUAL)) {
>>>>>>> 201f89f4
				// log.debug("Working in virtual mode");

				Set<OBDADataSource> sources = this.inputOBDAModel.getSources();
				if (sources == null || sources.size() == 0)
					throw new Exception(
							"No datasource has been defined. Virtual ABox mode requires exactly 1 data source in your OBDA model.");
				if (sources.size() > 1)
					throw new Exception(
							"Quest in virtual ABox mode only supports OBDA models with 1 single data source. Your OBDA model contains "
									+ sources.size() + " data sources. Please remove the aditional sources.");

				// Setting up the OBDA model 

				obdaSource = sources.iterator().next();

				log.debug("Testing DB connection...");
<<<<<<< HEAD
				// TODO one of these is redundant??? check
				dbConnector = questComponentFactory.create(obdaSource, this);
				dbConnector.connect();

				/*
				 * Processing mappings with respect to the vocabulary
				 * simplification
				 */


				URI sourceUri = obdaSource.getSourceID();
				ImmutableList<OBDAMappingAxiom> originalMappings = inputOBDAModel.getMappings(sourceUri);
				ImmutableList<OBDAMappingAxiom> translatedMappings = vocabularyValidator.replaceEquivalences(originalMappings);

				Map<URI, ImmutableList<OBDAMappingAxiom>> mappings = new HashMap<>();
				mappings.put(sourceUri, translatedMappings);

				// TODO: create the OBDA model here normally
				unfoldingOBDAModel = unfoldingOBDAModel.newModel(sources, mappings);
			}

			// NOTE: Currently the system only supports one data source.
			//
			OBDADataSource datasource = unfoldingOBDAModel.getSources().iterator().next();
			URI sourceId = datasource.getSourceID();


			// TODO: make the code generic enough so that this boolean is not needed.

			/**
			 * if the metadata was not already set,
			 * extracts DB metadata completely.
			 *
			 * Gets the mapping rules in the same time.
			 */
			ImmutableList<CQIE> mappingRules;
			if (metadata == null) {
				DBMetadataAndMappings dbMetadataAndMappings = dbConnector.extractDBMetadataAndMappings(unfoldingOBDAModel, sourceId);
				metadata = dbMetadataAndMappings.getDataSourceMetadata();
				mappingRules = dbMetadataAndMappings.getMappingRules();
			}
			/**
			 * Otherwise, complete the pre-defined metadata with possible user-defined information
			 * (e.g. user-defined constraints).
			 *
			 * Gets the mapping rules afterwards.
			 */
			else {
				dbConnector.completePredefinedMetadata(metadata);
				mappingRules = dbConnector.extractMappings(unfoldingOBDAModel, sourceId, metadata);
			}


			// This is true if the QuestDefaults.properties contains PRINT_KEYS=true
			// Very useful for debugging of User Constraints (also for the end user)
			if (printKeys) {
				log.debug(metadata.printKeys());
=======
				connect();

				setupConnectionPool();

				mappings = inputOBDAModel.getMappings(obdaSource.getSourceID());
			}

			
			//if the metadata was not already set
			if (metadata == null) {
				metadata = DBMetadataExtractor.createMetadata(localConnection);
				// if we have to parse the full metadata or just the table list in the mappings
				if (obtainFullMetadata) {
					DBMetadataExtractor.loadMetadata(metadata, localConnection, null);
				} 
				else {
					try {
						// This is the NEW way of obtaining part of the metadata
						// (the schema.table names) by parsing the mappings
						
						// Parse mappings. Just to get the table names in use
						Set<RelationID> realTables = MappingParser.getRealTables(metadata.getQuotedIDFactory(), mappings);
						
						if (applyUserConstraints) {
							// Add the tables referred to by user-supplied foreign keys
							Set<RelationID> referredTables = userConstraints.getReferredTables(metadata.getQuotedIDFactory());
							realTables.addAll(referredTables);
						}

						DBMetadataExtractor.loadMetadata(metadata, localConnection, realTables);
					}
					catch (JSQLParserException e) {
						System.out.println("Error obtaining the tables" + e);
					}
					catch (SQLException e) {
						System.out.println("Error obtaining the metadata " + e);
					}
				}
			}

			//Adds keys from the text file
			if (applyUserConstraints) {
				userConstraints.insertUniqueConstraints(metadata);
				userConstraints.insertForeignKeyConstraints(metadata);
			}
			
			// This is true if the QuestDefaults.properties contains PRINT_KEYS=true
			// Very useful for debugging of User Constraints (also for the end user)
			if (printKeys) { 
				Collection<DatabaseRelationDefinition> table_list = metadata.getDatabaseRelations();
				// Prints all primary keys
				System.out.println("\n====== Unique constraints ==========");
				for (DatabaseRelationDefinition dd : table_list) {
					System.out.println(dd + ";");
					for (UniqueConstraint uc : dd.getUniqueConstraints()) 
						System.out.println(uc + ";");
					System.out.println("");
				}
				// Prints all foreign keys
				System.out.println("====== Foreign key constraints ==========");
				for(DatabaseRelationDefinition dd : table_list) {
					for (ForeignKeyConstraint fk : dd.getForeignKeys()) 
						System.out.println(fk + ";");
				}		
>>>>>>> 201f89f4
			}
			else
				log.debug("DB Metadata: \n{}", metadata);

<<<<<<< HEAD
            /*
             * We do not clone metadata here but because it will be updated during
             * the repository setup.
             * TODO: see if this comment is still relevant.
             *
             * However, please note that SQL Generator will never be used directly
             * but cloned for each QuestStatement.
             * When cloned, metadata is also cloned, so it should be "safe".
             * 
             * TODO: what about distinctResultSet?
             */
			if (aboxMode.equals(QuestConstants.CLASSIC)) {
				dataSourceQueryGenerator = questComponentFactory.create(metadata, datasource, dataRepository.getUriMap());
			} else {
				dataSourceQueryGenerator = questComponentFactory.create(metadata, datasource);
			}

			unfolder = new QuestUnfolder(mappingRules, nativeQLFactory);
=======
            SQLDialectAdapter sqladapter = SQLAdapterFactory
                   .getSQLDialectAdapter(obdaSource
                          .getParameter(RDBMSourceParameterConstants.DATABASE_DRIVER), metadata.getDbmsVersion());
			
            SQLQueryGenerator datasourceQueryGenerator = new SQLGenerator(metadata, sqladapter, sqlGenerateReplace,
					 distinctResultSet, getUriMap());

    		VocabularyValidator vocabularyValidator = new VocabularyValidator(reformulationReasoner, inputOntology.getVocabulary());
            
            final QuestUnfolder unfolder = new QuestUnfolder(metadata);
>>>>>>> 201f89f4

			/*
			 * T-Mappings and Fact mappings
			 */
<<<<<<< HEAD

			if (aboxMode.equals(QuestConstants.VIRTUAL)) {
				log.debug("Original mapping size: {}", unfolder.getRulesSize());

				 // Normalizing language tags: make all LOWER CASE
				unfolder.normalizeLanguageTagsinMappings();

				 // Normalizing equalities
				unfolder.normalizeEqualities();
				
				// Apply TMappings
				//unfolder.applyTMappings(reformulationReasoner, true, metadata);
				// Davide> Option to disable T-Mappings (TODO: Test)
				//if( tMappings ){
				unfolder.applyTMappings(reformulationReasoner, true, metadata, dbConnector, excludeFromTMappings);
				//}

				
                // Adding ontology assertions (ABox) as rules (facts, head with no body).
                unfolder.addClassAssertionsAsFacts(inputOntology.getClassAssertions());
                unfolder.addObjectPropertyAssertionsAsFacts(inputOntology.getObjectPropertyAssertions());
                unfolder.addDataPropertyAssertionsAsFacts(inputOntology.getDataPropertyAssertions());

				// Adding data typing on the mapping axioms.
				unfolder.extendTypesWithMetadata(reformulationReasoner, metadata);

				
				 // Adding NOT NULL conditions to the variables used in the head
				 // of all mappings to preserve SQL-RDF semantics
				unfolder.addNOTNULLToMappings();
			}

=======
			if (aboxMode.equals(QuestConstants.VIRTUAL)) 
				unfolder.setupInVirtualMode(mappings, localConnection, vocabularyValidator, reformulationReasoner, inputOntology, excludeFromTMappings, queryingAnnotationsInOntology, sameAsInMapping);
			else
				unfolder.setupInSemanticIndexMode(mappings, reformulationReasoner);

			if (dataRepository != null)
				dataRepository.addRepositoryChangedListener(new RepositoryChangedListener() {
					@Override
					public void repositoryChanged() {
						engine.clearSQLCache();
						try {
							// 
							unfolder.setupInSemanticIndexMode(dataRepository.getMappings(), reformulationReasoner);
							log.debug("Mappings and unfolder have been updated after inserts to the semantic index DB");
						} 
						catch (Exception e) {
							log.error("Error updating Semantic Index mappings", e);
						}
					}
				});
			
>>>>>>> 201f89f4
			
			/* The active ABox dependencies */
			LinearInclusionDependencies sigma = LinearInclusionDependencies.getABoxDependencies(reformulationReasoner, true);
			
			
			// Setting up the TBox we will use for the reformulation
			//TBoxReasoner reasoner = reformulationReasoner;
			//if (bOptimizeTBoxSigma) {
			//	SigmaTBoxOptimizer reducer = new SigmaTBoxOptimizer(reformulationReasoner);
			//	reasoner = TBoxReasonerImpl.create(reducer.getReducedOntology());
			//} 

			QueryRewriter rewriter;
			// Setting up the reformulation engine
			if (reformulate == false) 
				rewriter = new DummyReformulator();
			else if (QuestConstants.TW.equals(reformulationTechnique)) 
				rewriter = new TreeWitnessRewriter();
			else 
				throw new IllegalArgumentException("Invalid value for argument: " + QuestPreferences.REFORMULATION_TECHNIQUE);

			rewriter.setTBox(reformulationReasoner, inputOntology.getVocabulary(), sigma);

			/*
			 * Done, sending a new reasoner with the modules we just configured
			 */
			engine = new QuestQueryProcessor(rewriter, sigma, unfolder, vocabularyValidator, getUriMap(), datasourceQueryGenerator);
			

			log.debug("... Quest has been initialized.");
		} 
		catch (Exception e) {
			OBDAException ex = new OBDAException(e);
			if (e instanceof SQLException) {
				SQLException sqle = (SQLException) e;
				SQLException e1 = sqle.getNextException();
				while (e1 != null) {
					log.error("NEXT EXCEPTION");
					log.error(e1.getMessage());
					e1 = e1.getNextException();
				}
			}
			throw ex;
		} 
		finally {
			if (!(aboxMode.equals(QuestConstants.CLASSIC) && (inmemory))) {
				/*
				 * If we are not in classic + inmemory mode we can disconnect
				 * the house-keeping connection, it has already been used.
				 */
				if (dbConnector != null) {
					dbConnector.disconnect();
				}
			}
		}
	}

<<<<<<< HEAD

	/**
	 * Has side-effects! Dangerous for concurrency when is called by a Quest statement!
	 *
	 * TODO: isolate it if this feature is really needed
	 */
	public void updateSemanticIndexMappings() throws DuplicateMappingException, OBDAException {
		/* Setting up the OBDA model */

		// TODO: is it necessary to copy mappings of other datasources??
		Map<URI, ImmutableList<OBDAMappingAxiom>> mappings = new HashMap<>(unfoldingOBDAModel.getMappings());
		mappings.put(obdaSource.getSourceID(), dataRepository.getMappings());
		unfoldingOBDAModel = unfoldingOBDAModel.newModel(unfoldingOBDAModel.getSources(), mappings);

		unfolder.updateSemanticIndexMappings(unfoldingOBDAModel.getMappings(obdaSource.getSourceID()), 
										reformulationReasoner, dbConnector, metadata);
=======
	public ImmutableOntologyVocabulary getVocabulary() {
		return inputOntology.getVocabulary();
	}





	private void setupConnectionPool() {
		String url = obdaSource.getParameter(RDBMSourceParameterConstants.DATABASE_URL);
		String username = obdaSource.getParameter(RDBMSourceParameterConstants.DATABASE_USERNAME);
		String password = obdaSource.getParameter(RDBMSourceParameterConstants.DATABASE_PASSWORD);
		String driver = obdaSource.getParameter(RDBMSourceParameterConstants.DATABASE_DRIVER);

		poolProperties = new PoolProperties();
		poolProperties.setUrl(url);
		poolProperties.setDriverClassName(driver);
		poolProperties.setUsername(username);
		poolProperties.setPassword(password);
		poolProperties.setJmxEnabled(true);

		// TEST connection before using it
		poolProperties.setTestOnBorrow(keepAlive);
		if (keepAlive) {
			if (driver.contains("oracle"))
				poolProperties.setValidationQuery("select 1 from dual");
			else if (driver.contains("db2"))
				poolProperties.setValidationQuery("select 1 from sysibm.sysdummy1");
			else
				poolProperties.setValidationQuery("select 1");
		}

		poolProperties.setTestOnReturn(false);
		poolProperties.setMaxActive(maxPoolSize);
		poolProperties.setMaxIdle(maxPoolSize);
		poolProperties.setInitialSize(startPoolSize);
		poolProperties.setMaxWait(30000);
		poolProperties.setRemoveAbandonedTimeout(abandonedTimeout);
		poolProperties.setMinEvictableIdleTimeMillis(30000);
		poolProperties.setLogAbandoned(logAbandoned);
		poolProperties.setRemoveAbandoned(removeAbandoned);
		poolProperties.setJdbcInterceptors("org.apache.tomcat.jdbc.pool.interceptor.ConnectionState;"
				+ "org.apache.tomcat.jdbc.pool.interceptor.StatementFinalizer");
		tomcatPool = new DataSource();
		tomcatPool.setPoolProperties(poolProperties);

		log.debug("Connection Pool Properties:");
		log.debug("Start size: " + startPoolSize);
		log.debug("Max size: " + maxPoolSize);
		log.debug("Remove abandoned connections: " + removeAbandoned);

>>>>>>> 201f89f4
	}

	public void close() {
		dbConnector.close();
	}


	@Override
	public IQuestConnection getNonPoolConnection() throws OBDAException {
		return dbConnector.getNonPoolConnection();
	}

	@Override
	public IQuestConnection getConnection() throws OBDAException {
		return dbConnector.getConnection();
	}

	@Override
	public DataSourceMetadata getMetaData() {
		return metadata;
	}

<<<<<<< HEAD
	public void repositoryChanged() {
		// clear cache
		this.queryCache.clear();
	}

	@Override
=======
>>>>>>> 201f89f4
	public SemanticIndexURIMap getUriMap() {
		if (dataRepository != null)
			return dataRepository.getUriMap();
		else
			return null;
	}

<<<<<<< HEAD
	public Optional<RDBMSSIRepositoryManager> getOptionalSemanticIndexRepository() {
		if (dataRepository == null) {
			return Optional.empty();
		}
		else {
			return Optional.of(dataRepository);
		}
	}

	/**
	 * TODO: improve
	 */
	public MetadataForQueryOptimization getMetadataForQueryOptimization() {
		return new MetadataForQueryOptimizationImpl(unfolder.getPrimaryKeys());
=======
	public RDBMSSIRepositoryManager getSemanticIndexRepository() {
		return dataRepository;
	}
	
	public boolean hasDistinctResultSet() {
		return distinctResultSet;		
	}

	public QuestQueryProcessor getEngine() {
		return engine;
>>>>>>> 201f89f4
	}
	
}<|MERGE_RESOLUTION|>--- conflicted
+++ resolved
@@ -20,7 +20,6 @@
  * #L%
  */
 
-<<<<<<< HEAD
 import java.util.Optional;
 import com.google.common.collect.ArrayListMultimap;
 import com.google.common.collect.ImmutableList;
@@ -35,32 +34,16 @@
 import it.unibz.inf.ontop.injection.OBDAFactoryWithException;
 import it.unibz.inf.ontop.model.*;
 import it.unibz.inf.ontop.io.PrefixManager;
-=======
-import it.unibz.inf.ontop.owlrefplatform.core.srcquerygeneration.SQLGenerator;
-import it.unibz.inf.ontop.sql.*;
-import it.unibz.inf.ontop.model.*;
-import it.unibz.inf.ontop.model.impl.OBDADataFactoryImpl;
-import it.unibz.inf.ontop.model.impl.RDBMSourceParameterConstants;
 import it.unibz.inf.ontop.ontology.ImmutableOntologyVocabulary;
-import it.unibz.inf.ontop.ontology.Ontology;
->>>>>>> 201f89f4
 import it.unibz.inf.ontop.owlrefplatform.core.abox.RDBMSSIRepositoryManager;
-import it.unibz.inf.ontop.owlrefplatform.core.abox.RepositoryChangedListener;
 import it.unibz.inf.ontop.owlrefplatform.core.abox.SemanticIndexURIMap;
-import it.unibz.inf.ontop.owlrefplatform.core.basicoperations.CQCUtilities;
 import it.unibz.inf.ontop.owlrefplatform.core.basicoperations.LinearInclusionDependencies;
-import it.unibz.inf.ontop.owlrefplatform.core.basicoperations.VocabularyValidator;
 import it.unibz.inf.ontop.owlrefplatform.core.dagjgrapht.TBoxReasoner;
 import it.unibz.inf.ontop.owlrefplatform.core.dagjgrapht.TBoxReasonerImpl;
 import it.unibz.inf.ontop.owlrefplatform.core.reformulation.DummyReformulator;
 import it.unibz.inf.ontop.owlrefplatform.core.reformulation.QueryRewriter;
 import it.unibz.inf.ontop.owlrefplatform.core.reformulation.TreeWitnessRewriter;
-<<<<<<< HEAD
-import it.unibz.inf.ontop.owlrefplatform.core.srcquerygeneration.NativeQueryGenerator;
-import it.unibz.inf.ontop.owlrefplatform.core.tboxprocessing.SigmaTBoxOptimizer;
 import it.unibz.inf.ontop.owlrefplatform.core.translator.MappingVocabularyFixer;
-import it.unibz.inf.ontop.owlrefplatform.core.translator.SparqlAlgebraToDatalogTranslator;
-import it.unibz.inf.ontop.owlrefplatform.core.unfolding.ExpressionEvaluator;
 
 import it.unibz.inf.ontop.model.impl.OBDADataFactoryImpl;
 import it.unibz.inf.ontop.model.impl.RDBMSourceParameterConstants;
@@ -68,9 +51,8 @@
 import it.unibz.inf.ontop.owlrefplatform.core.basicoperations.VocabularyValidator;
 import it.unibz.inf.ontop.owlrefplatform.core.mappingprocessing.TMappingExclusionConfig;
 import it.unibz.inf.ontop.owlrefplatform.injection.QuestComponentFactory;
-import it.unibz.inf.ontop.pivotalrepr.MetadataForQueryOptimization;
-import it.unibz.inf.ontop.pivotalrepr.impl.MetadataForQueryOptimizationImpl;
 import it.unibz.inf.ontop.sql.DBMetadata;
+import it.unibz.inf.ontop.sql.ImplicitDBConstraintsReader;
 import org.slf4j.Logger;
 import org.slf4j.LoggerFactory;
 
@@ -81,50 +63,10 @@
 import java.sql.*;
 import java.util.*;
 
-//import com.hp.hpl.jena.query.Query;
-
 public class Quest implements Serializable, IQuest {
 
 	private static final long serialVersionUID = -6074403119825754295L;
 
-=======
-import it.unibz.inf.ontop.owlrefplatform.core.srcquerygeneration.SQLQueryGenerator;
-import it.unibz.inf.ontop.owlrefplatform.core.translator.MappingVocabularyRepair;
-import it.unibz.inf.ontop.utils.MappingParser;
-import net.sf.jsqlparser.JSQLParserException;
-import org.apache.tomcat.jdbc.pool.DataSource;
-import org.apache.tomcat.jdbc.pool.PoolProperties;
-import org.slf4j.Logger;
-import org.slf4j.LoggerFactory;
-import java.sql.Statement;
-import java.io.Serializable;
-import java.net.URI;
-import java.security.InvalidParameterException;
-import java.sql.Connection;
-import java.sql.DriverManager;
-import java.sql.SQLException;
-import java.util.Collection;
-import java.util.List;
-import java.util.Properties;
-import java.util.Set;
-
-
-public class Quest implements Serializable {
-
-	private static final long serialVersionUID = -6074403119825754295L;
-
-	private PoolProperties poolProperties = null;
-	private DataSource tomcatPool = null;
-	// Tomcat pool default properties
-	// These can be changed in the properties file
-	protected int maxPoolSize = 20;
-	protected int startPoolSize = 2;
-	protected boolean removeAbandoned = true;
-	protected boolean logAbandoned = false;
-	protected int abandonedTimeout = 60; // 60 seconds
-	protected boolean keepAlive = true;
-	
->>>>>>> 201f89f4
 	// Whether to print primary and foreign keys to stdout.
 	private boolean printKeys;
 
@@ -135,45 +77,29 @@
 	/* The active ABox repository (is null if there is no Semantic Index, i.e., in Virtual Mode) */
 	private RDBMSSIRepositoryManager dataRepository = null;
 
-<<<<<<< HEAD
-	/* The active query rewriter */
-	private QueryRewriter rewriter;
-
-	/* Native query generator */
-	private NativeQueryGenerator dataSourceQueryGenerator;
-
-	/* The active query evaluation engine */
-	//private EvaluationEngine evaluationEngine;
-
-	/* The TBox used for query reformulation (ROMAN: not really, it can be reduced by Sigma) */
-	private TBoxReasoner reformulationReasoner;
-
-	private LinearInclusionDependencies sigma;
-
-	/* The merge and translation of all loaded ontologies */
-=======
-	/* The active connection used to get metadata from the DBMS */
-	private transient Connection localConnection = null;
-
     /* The merge and translation of all loaded ontologies */
->>>>>>> 201f89f4
 	private final Ontology inputOntology;
 
 	/* The input OBDA model */
 	private OBDAModel inputOBDAModel = null;
 
-<<<<<<< HEAD
-
-=======
 	private QuestQueryProcessor engine;
-		
+
 	/**
 	 * This represents user-supplied constraints, i.e. primary
 	 * and foreign keys not present in the database metadata
 	 */
 	private ImplicitDBConstraintsReader userConstraints = null;
-	
->>>>>>> 201f89f4
+
+	/*
+ * Index of the function symbols that have multiple types.
+ * This index, built from the mappings, is immutable.
+ *
+ * TODO: not in version 1, check if still relevant.
+ *
+ */
+	private ImmutableMultimap<Predicate,Integer> multiTypedFunctionSymbolIndex;
+
 	/*
 	 * Whether to apply the user-supplied database constraints given above
 	 * userConstraints must be initialized and non-null whenever this is true
@@ -209,16 +135,10 @@
 	private boolean bObtainFromOntology = true;
 
 	private boolean bObtainFromMappings = true;
-<<<<<<< HEAD
+
 
 	//private boolean obtainFullMetadata = false;
 	//private boolean sqlGenerateReplace = true;
-=======
-	
-	private boolean obtainFullMetadata = false;
-
-    private boolean sqlGenerateReplace = true;
->>>>>>> 201f89f4
 
 	private boolean distinctResultSet = false;
 
@@ -244,22 +164,11 @@
 
 	private String aboxJdbcDriver;
 				
-<<<<<<< HEAD
-	/*
-	 * The following are caches to queries that Quest has seen in the past. They
-	 * are used by the statements
-	 */
-
-	private QueryCache queryCache;
+
 
 	private DataSourceMetadata metadata;
-=======
-	
-	
-	private DBMetadata metadata;
->>>>>>> 201f89f4
-
-	private DBConnector dbConnector;
+
+	//private DBConnector dbConnector;
 
 	/**
 	 * TODO: explain
@@ -280,12 +189,7 @@
 	 * @param tbox
 	 *            . The TBox must not be null, even if its empty. At least, the
 	 *            TBox must define all the vocabulary of the system.
-<<<<<<< HEAD
-	 *            Should not be null.
-	 * @param mappings
-=======
 	 * @param obdaModel
->>>>>>> 201f89f4
 	 *            . The mappings of the system. The vocabulary of the mappings
 	 *            must be subset or equal to the vocabulary of the ontology.
 	 *            Can be null.
@@ -299,16 +203,11 @@
 	 *
 	 * TODO: describe nativeQLFactory
 	 */
-<<<<<<< HEAD
 	@Inject
-	private Quest(@Assisted Ontology tbox, @Assisted @Nullable OBDAModel mappings, @Assisted @Nullable DBMetadata metadata,
+	private Quest(@Assisted Ontology tbox, @Assisted @Nullable OBDAModel obdaModel, @Assisted @Nullable DBMetadata metadata,
 				  @Assisted QuestPreferences config, NativeQueryLanguageComponentFactory nativeQLFactory,
 				  OBDAFactoryWithException obdaFactory, QuestComponentFactory questComponentFactory,
-				  MappingVocabularyFixer mappingVocabularyFixer, QueryCache queryCache,
-				  TMappingExclusionConfig excludeFromTMappings) throws DuplicateMappingException {
-=======
-	public Quest(Ontology tbox, OBDAModel obdaModel, DBMetadata metadata, Properties config) {
->>>>>>> 201f89f4
+				  MappingVocabularyFixer mappingVocabularyFixer, TMappingExclusionConfig excludeFromTMappings) throws DuplicateMappingException {
 		if (tbox == null)
 			throw new InvalidParameterException("TBox cannot be null");
 
@@ -316,7 +215,6 @@
 		this.obdaFactory = obdaFactory;
 		this.questComponentFactory = questComponentFactory;
 		this.mappingVocabularyFixer = mappingVocabularyFixer;
-		this.queryCache = queryCache;
 
 		inputOntology = tbox;
 
@@ -338,103 +236,16 @@
 							+ "\". If you want to work in \"classic abox\" mode, that is, as a triple store, you may not provide mappings (quest will take care of setting up the mappings and the database), set them to null.");
 		}
 
-<<<<<<< HEAD
-		loadOBDAModel(mappings);
+		loadOBDAModel(obdaModel);
 		this.metadata = metadata;
-=======
-		loadOBDAModel(obdaModel);
-	}
-	
-	
-
-	/** Davide> Exclude specific predicates from T-Mapping approach **/
-	public void setExcludeFromTMappings(TMappingExclusionConfig excludeFromTMappings){
-		assert(excludeFromTMappings != null);
-		this.excludeFromTMappings = excludeFromTMappings;
->>>>>>> 201f89f4
-	}
-
-	/**
-	 * Clones the SQL generator.
-	 */
-<<<<<<< HEAD
-	@Override
-	public NativeQueryGenerator cloneIfNecessaryNativeQueryGenerator() {
-		return dataSourceQueryGenerator.cloneIfNecessary();
-	}
-
-	public TBoxReasoner getReasoner() {
-		return reformulationReasoner;
-	}
-
-	@Override
-	public DatalogProgram getRewriting(DatalogProgram cqie) throws OBDAException {
-		return rewriter.rewrite(cqie);
-	}
-
-	public DatalogProgram getOptimizedRewriting(DatalogProgram cqie) throws OBDAException {
-		// Query optimization w.r.t Sigma rules
-		for (CQIE cq : cqie.getRules())
-			CQCUtilities.optimizeQueryWithSigmaRules(cq.getBody(), sigma);
-		cqie = rewriter.rewrite(cqie);
-		for (CQIE cq : cqie.getRules())
-			CQCUtilities.optimizeQueryWithSigmaRules(cq.getBody(), sigma);
-		return cqie;
-	}
-
-	@Override
-	public QueryCache getQueryCache() {
-		return queryCache;
-=======
-	public void setImplicitDBConstraints(ImplicitDBConstraintsReader userConstraints) {
-		assert(userConstraints != null);
-		this.userConstraints = userConstraints;
-		this.applyUserConstraints = true;
-	}
-
-	/**
-	 * Enable/Disable querying annotation properties defined in the ontology
-	 * It overrides the value defined in QuestPreferences
-	 *
-	 * @param queryingAnnotationsInOntology
-	 */
-
-	public void setQueryingAnnotationsInOntology(boolean queryingAnnotationsInOntology) {
- 		this.queryingAnnotationsInOntology = queryingAnnotationsInOntology;
-
->>>>>>> 201f89f4
-	}
-
-	/**
-	 * Enable/Disable querying annotation properties defined in the ontology
-	 * It overrides the value defined in QuestPreferences
-	 *
-	 * @param queryingAnnotationsInOntology
-	 */
-
-	public void setSameAsInMapping(boolean sameAsInMapping) {
-		this.sameAsInMapping = sameAsInMapping;
-
-	}
-
-<<<<<<< HEAD
-//	protected Map<String, Query> getJenaQueryCache() {
-//		return jenaQueryCache;
-//	}
-=======
+	}
 
 	// TEST ONLY
 	public List<CQIE> getUnfolderRules() {
 		return engine.unfolder.ufp;
 	}
->>>>>>> 201f89f4
-
-	@Override
-	public QuestUnfolder getQuestUnfolder() {
-		return unfolder;
-	}
-
-	private void loadOBDAModel(OBDAModel model) throws DuplicateMappingException {
+
+	private void loadOBDAModel(OBDAModel model) {
 
 		if (model == null) {
 			//model = OBDADataFactoryImpl.getInstance().getOBDAModel();
@@ -453,7 +264,6 @@
 		return inputOBDAModel;
 	}
 
-<<<<<<< HEAD
 	/**
 	 * Returns a mutable copy of the index of the multi-typed function symbols.
 	 */
@@ -465,15 +275,6 @@
 	@Override
 	public void dispose() {
 		dbConnector.dispose();
-=======
-	public void dispose() {
-		try {
-			if (localConnection != null && !localConnection.isClosed())
-				disconnect();
-		} catch (Exception e) {
-			log.debug("Error during disconnect: " + e.getMessage());
-		}
->>>>>>> 201f89f4
 	}
 
 	@Override
@@ -481,12 +282,8 @@
 		return preferences;
 	}
 
-<<<<<<< HEAD
 
 	private void setPreferences(QuestPreferences preferences) {
-=======
-	private void setPreferences(Properties preferences) {
->>>>>>> 201f89f4
 		this.preferences = preferences;
 
 		reformulate = Boolean.valueOf((String) preferences.get(QuestPreferences.REWRITE));
@@ -500,16 +297,6 @@
 
 		printKeys = Boolean.valueOf((String) preferences.get(QuestPreferences.PRINT_KEYS));
 		distinctResultSet = Boolean.valueOf((String) preferences.get(QuestPreferences.DISTINCT_RESULTSET));
-<<<<<<< HEAD
-=======
-        sqlGenerateReplace = Boolean.valueOf((String) preferences.get(QuestPreferences.SQL_GENERATE_REPLACE));
-		queryingAnnotationsInOntology = Boolean.valueOf((String) preferences.get(QuestPreferences.ANNOTATIONS_IN_ONTO));
-		sameAsInMapping = Boolean.valueOf((String) preferences.get(QuestPreferences.SAME_AS));
-
-                
-
-		sqlGenerateReplace = Boolean.valueOf((String) preferences.get(QuestPreferences.SQL_GENERATE_REPLACE));
->>>>>>> 201f89f4
 
 		if (!inmemory) {
 			aboxJdbcURL = preferences.getProperty(QuestPreferences.JDBC_URL);
@@ -564,34 +351,21 @@
 					inputOntology.getVocabulary(), nativeQLFactory);
 		}
 
-<<<<<<< HEAD
 		// TODO: better use this constructor.
-		unfoldingOBDAModel = obdaFactory.createOBDAModel(new HashSet<OBDADataSource>(),
+		inputOBDAModel = obdaFactory.createOBDAModel(new HashSet<OBDADataSource>(),
 				new HashMap<URI, ImmutableList<OBDAMappingAxiom>>(),
 				nativeQLFactory.create(new HashMap<String, String>()));
-=======
->>>>>>> 201f89f4
 
 		/*
 		 * Simplifying the vocabulary of the TBox
 		 */
 
-<<<<<<< HEAD
-		reformulationReasoner = new TBoxReasonerImpl(inputOntology);
-		
-		if (bOptimizeEquivalences) {
-			// generate a new TBox with a simpler vocabulary
-			reformulationReasoner = TBoxReasonerImpl.getEquivalenceSimplifiedReasoner(reformulationReasoner);
-		} 
-		vocabularyValidator = new VocabularyValidator(reformulationReasoner, nativeQLFactory);
-=======
 		final TBoxReasoner reformulationReasoner = TBoxReasonerImpl.create(inputOntology, bOptimizeEquivalences);
->>>>>>> 201f89f4
 
 		try {
 
 			Collection<OBDAMappingAxiom> mappings = null;
-			
+
 			/*
 			 * Preparing the data source
 			 */
@@ -613,7 +387,7 @@
 					obdaSource.setParameter(RDBMSourceParameterConstants.DATABASE_USERNAME, "sa");
 					obdaSource.setParameter(RDBMSourceParameterConstants.IS_IN_MEMORY, "true");
 					obdaSource.setParameter(RDBMSourceParameterConstants.USE_DATASOURCE_FOR_ABOXDUMP, "true");
-				} 
+				}
 				else {
 					if (aboxJdbcURL.trim().equals(""))
 						throw new OBDAException("Found empty JDBC_URL parametery. Quest in CLASSIC/JDBC mode requires a JDBC_URL value.");
@@ -632,7 +406,6 @@
 				}
 
 				// TODO one of these is redundant??? check
-<<<<<<< HEAD
 				dbConnector = questComponentFactory.create(obdaSource, this);
 				dbConnector.connect();
 
@@ -643,55 +416,30 @@
 				JDBCConnector jdbcConnector = (JDBCConnector) dbConnector;
 				Connection localConnection = jdbcConnector.getSQLConnection();
 
-				dataRepository = new RDBMSSIRepositoryManager(reformulationReasoner, nativeQLFactory);
-				dataRepository.addRepositoryChangedListener(this);
-=======
-				connect();
-				
-				setupConnectionPool();
-
 				dataRepository = new RDBMSSIRepositoryManager(reformulationReasoner, inputOntology.getVocabulary());
->>>>>>> 201f89f4
 
 				if (inmemory) {
-					// we work in memory (with H2), the database is clean and 
+					// we work in memory (with H2), the database is clean and
 					// Quest will insert new Abox assertions into the database.
 					dataRepository.generateMetadata();
 					
-					// Creating the ABox repository 
+					// Creating the ABox repository
 					dataRepository.createDBSchemaAndInsertMetadata(localConnection);
 				} 
 				else {
-					// the repository has already been created in the database, 
-					// restore the repository and do NOT insert any data in the repo, 
+					// the repository has already been created in the database,
+					// restore the repository and do NOT insert any data in the repo,
 					// it should have been inserted already.
 					dataRepository.loadMetadata(localConnection);
 
 					// TODO add code to verify that the existing semantic index
-					// repository can be used with the current ontology, e.g., 
+					// repository can be used with the current ontology, e.g.,
 					// checking the vocabulary of URIs, ranges wrt the ontology entailments
 				}
 
-<<<<<<< HEAD
-				/* Setting up the OBDA model */
-
-				URI sourceID = obdaSource.getSourceID();
-
-				Map<URI, ImmutableList<OBDAMappingAxiom>> mappings = new HashMap<>();
-
-				ImmutableList<OBDAMappingAxiom> joinedMappings = dataRepository.getMappings();
-				mappings.put(sourceID, joinedMappings);
-				Set<OBDADataSource> dataSources = new HashSet<>();
-				dataSources.add(obdaSource);
-
-				unfoldingOBDAModel = unfoldingOBDAModel.newModel(dataSources, mappings);
-			} else if (aboxMode.equals(QuestConstants.VIRTUAL)) {
-=======
-				// getting OBDA mapping axioms
 				mappings = dataRepository.getMappings();
-			} 
+			}
 			else if (aboxMode.equals(QuestConstants.VIRTUAL)) {
->>>>>>> 201f89f4
 				// log.debug("Working in virtual mode");
 
 				Set<OBDADataSource> sources = this.inputOBDAModel.getSources();
@@ -703,93 +451,30 @@
 							"Quest in virtual ABox mode only supports OBDA models with 1 single data source. Your OBDA model contains "
 									+ sources.size() + " data sources. Please remove the aditional sources.");
 
-				// Setting up the OBDA model 
+				// Setting up the OBDA model
 
 				obdaSource = sources.iterator().next();
 
 				log.debug("Testing DB connection...");
-<<<<<<< HEAD
-				// TODO one of these is redundant??? check
-				dbConnector = questComponentFactory.create(obdaSource, this);
-				dbConnector.connect();
-
-				/*
-				 * Processing mappings with respect to the vocabulary
-				 * simplification
-				 */
-
-
-				URI sourceUri = obdaSource.getSourceID();
-				ImmutableList<OBDAMappingAxiom> originalMappings = inputOBDAModel.getMappings(sourceUri);
-				ImmutableList<OBDAMappingAxiom> translatedMappings = vocabularyValidator.replaceEquivalences(originalMappings);
-
-				Map<URI, ImmutableList<OBDAMappingAxiom>> mappings = new HashMap<>();
-				mappings.put(sourceUri, translatedMappings);
-
-				// TODO: create the OBDA model here normally
-				unfoldingOBDAModel = unfoldingOBDAModel.newModel(sources, mappings);
-			}
-
-			// NOTE: Currently the system only supports one data source.
-			//
-			OBDADataSource datasource = unfoldingOBDAModel.getSources().iterator().next();
-			URI sourceId = datasource.getSourceID();
-
-
-			// TODO: make the code generic enough so that this boolean is not needed.
-
-			/**
-			 * if the metadata was not already set,
-			 * extracts DB metadata completely.
-			 *
-			 * Gets the mapping rules in the same time.
-			 */
-			ImmutableList<CQIE> mappingRules;
-			if (metadata == null) {
-				DBMetadataAndMappings dbMetadataAndMappings = dbConnector.extractDBMetadataAndMappings(unfoldingOBDAModel, sourceId);
-				metadata = dbMetadataAndMappings.getDataSourceMetadata();
-				mappingRules = dbMetadataAndMappings.getMappingRules();
-			}
-			/**
-			 * Otherwise, complete the pre-defined metadata with possible user-defined information
-			 * (e.g. user-defined constraints).
-			 *
-			 * Gets the mapping rules afterwards.
-			 */
-			else {
-				dbConnector.completePredefinedMetadata(metadata);
-				mappingRules = dbConnector.extractMappings(unfoldingOBDAModel, sourceId, metadata);
-			}
-
-
-			// This is true if the QuestDefaults.properties contains PRINT_KEYS=true
-			// Very useful for debugging of User Constraints (also for the end user)
-			if (printKeys) {
-				log.debug(metadata.printKeys());
-=======
-				connect();
-
-				setupConnectionPool();
-
 				mappings = inputOBDAModel.getMappings(obdaSource.getSourceID());
 			}
 
-			
+
 			//if the metadata was not already set
 			if (metadata == null) {
 				metadata = DBMetadataExtractor.createMetadata(localConnection);
 				// if we have to parse the full metadata or just the table list in the mappings
 				if (obtainFullMetadata) {
 					DBMetadataExtractor.loadMetadata(metadata, localConnection, null);
-				} 
+				}
 				else {
 					try {
 						// This is the NEW way of obtaining part of the metadata
 						// (the schema.table names) by parsing the mappings
-						
+
 						// Parse mappings. Just to get the table names in use
 						Set<RelationID> realTables = MappingParser.getRealTables(metadata.getQuotedIDFactory(), mappings);
-						
+
 						if (applyUserConstraints) {
 							// Add the tables referred to by user-supplied foreign keys
 							Set<RelationID> referredTables = userConstraints.getReferredTables(metadata.getQuotedIDFactory());
@@ -812,100 +497,30 @@
 				userConstraints.insertUniqueConstraints(metadata);
 				userConstraints.insertForeignKeyConstraints(metadata);
 			}
-			
+
 			// This is true if the QuestDefaults.properties contains PRINT_KEYS=true
 			// Very useful for debugging of User Constraints (also for the end user)
-			if (printKeys) { 
-				Collection<DatabaseRelationDefinition> table_list = metadata.getDatabaseRelations();
-				// Prints all primary keys
-				System.out.println("\n====== Unique constraints ==========");
-				for (DatabaseRelationDefinition dd : table_list) {
-					System.out.println(dd + ";");
-					for (UniqueConstraint uc : dd.getUniqueConstraints()) 
-						System.out.println(uc + ";");
-					System.out.println("");
-				}
-				// Prints all foreign keys
-				System.out.println("====== Foreign key constraints ==========");
-				for(DatabaseRelationDefinition dd : table_list) {
-					for (ForeignKeyConstraint fk : dd.getForeignKeys()) 
-						System.out.println(fk + ";");
-				}		
->>>>>>> 201f89f4
+			if (printKeys) {
+				log.debug(metadata.printKeys());
 			}
 			else
 				log.debug("DB Metadata: \n{}", metadata);
 
-<<<<<<< HEAD
-            /*
-             * We do not clone metadata here but because it will be updated during
-             * the repository setup.
-             * TODO: see if this comment is still relevant.
-             *
-             * However, please note that SQL Generator will never be used directly
-             * but cloned for each QuestStatement.
-             * When cloned, metadata is also cloned, so it should be "safe".
-             * 
-             * TODO: what about distinctResultSet?
-             */
-			if (aboxMode.equals(QuestConstants.CLASSIC)) {
-				dataSourceQueryGenerator = questComponentFactory.create(metadata, datasource, dataRepository.getUriMap());
-			} else {
-				dataSourceQueryGenerator = questComponentFactory.create(metadata, datasource);
-			}
-
-			unfolder = new QuestUnfolder(mappingRules, nativeQLFactory);
-=======
             SQLDialectAdapter sqladapter = SQLAdapterFactory
                    .getSQLDialectAdapter(obdaSource
                           .getParameter(RDBMSourceParameterConstants.DATABASE_DRIVER), metadata.getDbmsVersion());
-			
+
             SQLQueryGenerator datasourceQueryGenerator = new SQLGenerator(metadata, sqladapter, sqlGenerateReplace,
 					 distinctResultSet, getUriMap());
 
     		VocabularyValidator vocabularyValidator = new VocabularyValidator(reformulationReasoner, inputOntology.getVocabulary());
-            
+
             final QuestUnfolder unfolder = new QuestUnfolder(metadata);
->>>>>>> 201f89f4
 
 			/*
 			 * T-Mappings and Fact mappings
 			 */
-<<<<<<< HEAD
-
-			if (aboxMode.equals(QuestConstants.VIRTUAL)) {
-				log.debug("Original mapping size: {}", unfolder.getRulesSize());
-
-				 // Normalizing language tags: make all LOWER CASE
-				unfolder.normalizeLanguageTagsinMappings();
-
-				 // Normalizing equalities
-				unfolder.normalizeEqualities();
-				
-				// Apply TMappings
-				//unfolder.applyTMappings(reformulationReasoner, true, metadata);
-				// Davide> Option to disable T-Mappings (TODO: Test)
-				//if( tMappings ){
-				unfolder.applyTMappings(reformulationReasoner, true, metadata, dbConnector, excludeFromTMappings);
-				//}
-
-				
-                // Adding ontology assertions (ABox) as rules (facts, head with no body).
-                unfolder.addClassAssertionsAsFacts(inputOntology.getClassAssertions());
-                unfolder.addObjectPropertyAssertionsAsFacts(inputOntology.getObjectPropertyAssertions());
-                unfolder.addDataPropertyAssertionsAsFacts(inputOntology.getDataPropertyAssertions());
-
-				// Adding data typing on the mapping axioms.
-				unfolder.extendTypesWithMetadata(reformulationReasoner, metadata);
-
-				
-				 // Adding NOT NULL conditions to the variables used in the head
-				 // of all mappings to preserve SQL-RDF semantics
-				unfolder.addNOTNULLToMappings();
-			}
-
-=======
-			if (aboxMode.equals(QuestConstants.VIRTUAL)) 
+			if (aboxMode.equals(QuestConstants.VIRTUAL))
 				unfolder.setupInVirtualMode(mappings, localConnection, vocabularyValidator, reformulationReasoner, inputOntology, excludeFromTMappings, queryingAnnotationsInOntology, sameAsInMapping);
 			else
 				unfolder.setupInSemanticIndexMode(mappings, reformulationReasoner);
@@ -914,38 +529,37 @@
 				dataRepository.addRepositoryChangedListener(new RepositoryChangedListener() {
 					@Override
 					public void repositoryChanged() {
-						engine.clearSQLCache();
+						engine.clearNativeQueryCache();
 						try {
-							// 
+							//
 							unfolder.setupInSemanticIndexMode(dataRepository.getMappings(), reformulationReasoner);
 							log.debug("Mappings and unfolder have been updated after inserts to the semantic index DB");
-						} 
+						}
 						catch (Exception e) {
 							log.error("Error updating Semantic Index mappings", e);
 						}
 					}
 				});
-			
->>>>>>> 201f89f4
-			
+
+
 			/* The active ABox dependencies */
 			LinearInclusionDependencies sigma = LinearInclusionDependencies.getABoxDependencies(reformulationReasoner, true);
 			
-			
+
 			// Setting up the TBox we will use for the reformulation
 			//TBoxReasoner reasoner = reformulationReasoner;
 			//if (bOptimizeTBoxSigma) {
 			//	SigmaTBoxOptimizer reducer = new SigmaTBoxOptimizer(reformulationReasoner);
 			//	reasoner = TBoxReasonerImpl.create(reducer.getReducedOntology());
-			//} 
+			//}
 
 			QueryRewriter rewriter;
 			// Setting up the reformulation engine
-			if (reformulate == false) 
+			if (reformulate == false)
 				rewriter = new DummyReformulator();
-			else if (QuestConstants.TW.equals(reformulationTechnique)) 
+			else if (QuestConstants.TW.equals(reformulationTechnique))
 				rewriter = new TreeWitnessRewriter();
-			else 
+			else
 				throw new IllegalArgumentException("Invalid value for argument: " + QuestPreferences.REFORMULATION_TECHNIQUE);
 
 			rewriter.setTBox(reformulationReasoner, inputOntology.getVocabulary(), sigma);
@@ -954,10 +568,10 @@
 			 * Done, sending a new reasoner with the modules we just configured
 			 */
 			engine = new QuestQueryProcessor(rewriter, sigma, unfolder, vocabularyValidator, getUriMap(), datasourceQueryGenerator);
-			
+
 
 			log.debug("... Quest has been initialized.");
-		} 
+		}
 		catch (Exception e) {
 			OBDAException ex = new OBDAException(e);
 			if (e instanceof SQLException) {
@@ -970,7 +584,7 @@
 				}
 			}
 			throw ex;
-		} 
+		}
 		finally {
 			if (!(aboxMode.equals(QuestConstants.CLASSIC) && (inmemory))) {
 				/*
@@ -984,78 +598,10 @@
 		}
 	}
 
-<<<<<<< HEAD
-
-	/**
-	 * Has side-effects! Dangerous for concurrency when is called by a Quest statement!
-	 *
-	 * TODO: isolate it if this feature is really needed
-	 */
-	public void updateSemanticIndexMappings() throws DuplicateMappingException, OBDAException {
-		/* Setting up the OBDA model */
-
-		// TODO: is it necessary to copy mappings of other datasources??
-		Map<URI, ImmutableList<OBDAMappingAxiom>> mappings = new HashMap<>(unfoldingOBDAModel.getMappings());
-		mappings.put(obdaSource.getSourceID(), dataRepository.getMappings());
-		unfoldingOBDAModel = unfoldingOBDAModel.newModel(unfoldingOBDAModel.getSources(), mappings);
-
-		unfolder.updateSemanticIndexMappings(unfoldingOBDAModel.getMappings(obdaSource.getSourceID()), 
-										reformulationReasoner, dbConnector, metadata);
-=======
 	public ImmutableOntologyVocabulary getVocabulary() {
 		return inputOntology.getVocabulary();
 	}
 
-
-
-
-
-	private void setupConnectionPool() {
-		String url = obdaSource.getParameter(RDBMSourceParameterConstants.DATABASE_URL);
-		String username = obdaSource.getParameter(RDBMSourceParameterConstants.DATABASE_USERNAME);
-		String password = obdaSource.getParameter(RDBMSourceParameterConstants.DATABASE_PASSWORD);
-		String driver = obdaSource.getParameter(RDBMSourceParameterConstants.DATABASE_DRIVER);
-
-		poolProperties = new PoolProperties();
-		poolProperties.setUrl(url);
-		poolProperties.setDriverClassName(driver);
-		poolProperties.setUsername(username);
-		poolProperties.setPassword(password);
-		poolProperties.setJmxEnabled(true);
-
-		// TEST connection before using it
-		poolProperties.setTestOnBorrow(keepAlive);
-		if (keepAlive) {
-			if (driver.contains("oracle"))
-				poolProperties.setValidationQuery("select 1 from dual");
-			else if (driver.contains("db2"))
-				poolProperties.setValidationQuery("select 1 from sysibm.sysdummy1");
-			else
-				poolProperties.setValidationQuery("select 1");
-		}
-
-		poolProperties.setTestOnReturn(false);
-		poolProperties.setMaxActive(maxPoolSize);
-		poolProperties.setMaxIdle(maxPoolSize);
-		poolProperties.setInitialSize(startPoolSize);
-		poolProperties.setMaxWait(30000);
-		poolProperties.setRemoveAbandonedTimeout(abandonedTimeout);
-		poolProperties.setMinEvictableIdleTimeMillis(30000);
-		poolProperties.setLogAbandoned(logAbandoned);
-		poolProperties.setRemoveAbandoned(removeAbandoned);
-		poolProperties.setJdbcInterceptors("org.apache.tomcat.jdbc.pool.interceptor.ConnectionState;"
-				+ "org.apache.tomcat.jdbc.pool.interceptor.StatementFinalizer");
-		tomcatPool = new DataSource();
-		tomcatPool.setPoolProperties(poolProperties);
-
-		log.debug("Connection Pool Properties:");
-		log.debug("Start size: " + startPoolSize);
-		log.debug("Max size: " + maxPoolSize);
-		log.debug("Remove abandoned connections: " + removeAbandoned);
-
->>>>>>> 201f89f4
-	}
-
 	public void close() {
 		dbConnector.close();
 	}
@@ -1076,23 +622,22 @@
 		return metadata;
 	}
 
-<<<<<<< HEAD
-	public void repositoryChanged() {
-		// clear cache
-		this.queryCache.clear();
-	}
-
-	@Override
-=======
->>>>>>> 201f89f4
 	public SemanticIndexURIMap getUriMap() {
 		if (dataRepository != null)
 			return dataRepository.getUriMap();
 		else
 			return null;
 	}
-
-<<<<<<< HEAD
+	
+	public boolean hasDistinctResultSet() {
+		return distinctResultSet;
+	}
+
+	@Override
+	public QuestQueryProcessor getEngine() {
+		return engine;
+	}
+
 	public Optional<RDBMSSIRepositoryManager> getOptionalSemanticIndexRepository() {
 		if (dataRepository == null) {
 			return Optional.empty();
@@ -1101,24 +646,4 @@
 			return Optional.of(dataRepository);
 		}
 	}
-
-	/**
-	 * TODO: improve
-	 */
-	public MetadataForQueryOptimization getMetadataForQueryOptimization() {
-		return new MetadataForQueryOptimizationImpl(unfolder.getPrimaryKeys());
-=======
-	public RDBMSSIRepositoryManager getSemanticIndexRepository() {
-		return dataRepository;
-	}
-	
-	public boolean hasDistinctResultSet() {
-		return distinctResultSet;		
-	}
-
-	public QuestQueryProcessor getEngine() {
-		return engine;
->>>>>>> 201f89f4
-	}
-	
 }