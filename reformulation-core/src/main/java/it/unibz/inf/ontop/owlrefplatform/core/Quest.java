--- conflicted
+++ resolved
@@ -20,7 +20,6 @@
  * #L%
  */
 
-<<<<<<< HEAD
 import java.util.Optional;
 
 import com.google.common.collect.ImmutableList;
@@ -33,8 +32,6 @@
 import it.unibz.inf.ontop.injection.NativeQueryLanguageComponentFactory;
 import it.unibz.inf.ontop.injection.OBDAFactoryWithException;
 import it.unibz.inf.ontop.injection.OBDAProperties;
-=======
->>>>>>> 0c885a73
 import it.unibz.inf.ontop.model.*;
 import it.unibz.inf.ontop.io.PrefixManager;
 import it.unibz.inf.ontop.ontology.ImmutableOntologyVocabulary;
@@ -47,7 +44,6 @@
 import it.unibz.inf.ontop.owlrefplatform.core.reformulation.DummyReformulator;
 import it.unibz.inf.ontop.owlrefplatform.core.reformulation.QueryRewriter;
 import it.unibz.inf.ontop.owlrefplatform.core.reformulation.TreeWitnessRewriter;
-<<<<<<< HEAD
 import it.unibz.inf.ontop.owlrefplatform.core.srcquerygeneration.NativeQueryGenerator;
 import it.unibz.inf.ontop.owlrefplatform.core.translator.MappingVocabularyFixer;
 
@@ -60,16 +56,6 @@
 import it.unibz.inf.ontop.owlrefplatform.injection.QuestCorePreferences;
 import it.unibz.inf.ontop.sql.ImplicitDBConstraintsReader;
 import it.unibz.inf.ontop.utils.IMapping2DatalogConverter;
-=======
-import it.unibz.inf.ontop.owlrefplatform.core.srcquerygeneration.SQLGenerator;
-import it.unibz.inf.ontop.owlrefplatform.core.srcquerygeneration.SQLQueryGenerator;
-import it.unibz.inf.ontop.owlrefplatform.core.translator.MappingVocabularyRepair;
-import it.unibz.inf.ontop.sql.*;
-import it.unibz.inf.ontop.utils.MappingParser;
-import net.sf.jsqlparser.JSQLParserException;
-import org.apache.tomcat.jdbc.pool.DataSource;
-import org.apache.tomcat.jdbc.pool.PoolProperties;
->>>>>>> 0c885a73
 import org.slf4j.Logger;
 import org.slf4j.LoggerFactory;
 
@@ -243,58 +229,9 @@
 							+ "\". If you want to work in \"classic abox\" mode, that is, as a triple store, you may not provide mappings (quest will take care of setting up the mappings and the database), set them to null.");
 		}
 
-<<<<<<< HEAD
 		loadOBDAModel(obdaModel.orElse(null), inputOntology.getVocabulary());
 		// TODO: use the Optional instead
 		this.metadata = inputMetadata.orElse(null);
-=======
-		loadOBDAModel(obdaModel);
-	}
-	
-	
-
-	/** Davide> Exclude specific predicates from T-Mapping approach **/
-	public void setExcludeFromTMappings(TMappingExclusionConfig excludeFromTMappings){
-		assert(excludeFromTMappings != null);
-		this.excludeFromTMappings = excludeFromTMappings;
-	}
-
-	/**
-	 * Supply user constraints: that is primary and foreign keys not in the database
-	 * Can be useful for eliminating self-joins
-	 *
-	 * @param userConstraints User supplied primary and foreign keys (only useful if these are not in the metadata)
-	 * 						May be used by ontop to eliminate self-joins
-	 */
-	public void setImplicitDBConstraints(ImplicitDBConstraintsReader userConstraints) {
-		assert(userConstraints != null);
-		this.userConstraints = userConstraints;
-		this.applyUserConstraints = true;
-	}
-
-	/**
-	 * Enable/Disable querying annotation properties defined in the ontology
-	 * It overrides the value defined in QuestPreferences
-	 *
-	 * @param queryingAnnotationsInOntology
-	 */
-
-	public void setQueryingAnnotationsInOntology(boolean queryingAnnotationsInOntology) {
- 		this.queryingAnnotationsInOntology = queryingAnnotationsInOntology;
-
-	}
-
-	/**
-	 * Enable/Disable querying sameAs properties defined in the mapping
-	 * It overrides the value defined in QuestPreferences
-	 *
-	 * @param sameAsInMapping
-	 */
-
-	public void setSameAsInMapping(boolean sameAsInMapping) {
-		this.sameAsInMapping = sameAsInMapping;
-
->>>>>>> 0c885a73
 	}
 
 	// TEST ONLY
@@ -478,13 +415,9 @@
 						nativeQLFactory);
 
 				if (inmemory) {
-<<<<<<< HEAD
+
+					log.warn("Semantic index mode initializing: \nString operation over URI are not supported in this mode ");
 					// we work in memory (with H2), the database is clean and
-=======
-
-					log.warn("Semantic index mode initializing: \nString operation over URI are not supported in this mode ");
-					// we work in memory (with H2), the database is clean and 
->>>>>>> 0c885a73
 					// Quest will insert new Abox assertions into the database.
 					dataRepository.generateMetadata();
 					
@@ -557,32 +490,9 @@
 				unfolder.setupInVirtualMode(mappings, metadata, dbConnector, vocabularyValidator, reformulationReasoner,
 						inputOntology, excludeFromTMappings);
 			else
-<<<<<<< HEAD
 				unfolder.setupInSemanticIndexMode(mappings, dbConnector, reformulationReasoner, metadata);
 
-			if (dataRepository != null)
-				dataRepository.addRepositoryChangedListener(new RepositoryChangedListener() {
-					@Override
-					public void repositoryChanged() {
-						engine.clearNativeQueryCache();
-						try {
-							//
-							unfolder.setupInSemanticIndexMode(dataRepository.getMappings(), dbConnector, reformulationReasoner,
-									metadata);
-							log.debug("Mappings and unfolder have been updated after inserts to the semantic index DB");
-						}
-						catch (Exception e) {
-							log.error("Error updating Semantic Index mappings", e);
-						}
-					}
-				});
-
-
-=======
-				unfolder.setupInSemanticIndexMode(mappings, reformulationReasoner);
-			
-			
->>>>>>> 0c885a73
+
 			/* The active ABox dependencies */
 			LinearInclusionDependencies sigma = LinearInclusionDependencies.getABoxDependencies(reformulationReasoner, true);
 			
@@ -613,18 +523,14 @@
 			/*
 			 * Done, sending a new reasoner with the modules we just configured
 			 */
-<<<<<<< HEAD
 			engine = new QuestQueryProcessor(rewriter, sigma, unfolder, vocabularyValidator, getUriMap(),
 					dataSourceQueryGenerator, queryCache, distinctResultSet, injector);
-
-=======
-			engine = new QuestQueryProcessor(rewriter, sigma, unfolder, vocabularyValidator, getUriMap(), datasourceQueryGenerator);
 
 			if (dataRepository != null)
 				dataRepository.addRepositoryChangedListener(new RepositoryChangedListener() {
 					@Override
 					public void repositoryChanged() {
-						engine.clearSQLCache();
+						engine.clearNativeQueryCache();
 						try {
 							//
 							engine = engine.changeMappings(dataRepository.getMappings(), reformulationReasoner);
@@ -635,8 +541,6 @@
 						}
 					}
 				});
-			
->>>>>>> 0c885a73
 
 			log.debug("... Quest has been initialized.");
 		}
