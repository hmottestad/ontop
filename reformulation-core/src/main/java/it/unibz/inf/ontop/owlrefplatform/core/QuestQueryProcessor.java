--- conflicted
+++ resolved
@@ -15,22 +15,15 @@
 import it.unibz.inf.ontop.owlrefplatform.core.reformulation.QueryRewriter;
 import it.unibz.inf.ontop.owlrefplatform.core.srcquerygeneration.NativeQueryGenerator;
 import it.unibz.inf.ontop.owlrefplatform.core.translator.*;
-<<<<<<< HEAD
-import it.unibz.inf.ontop.owlrefplatform.core.unfolding.DatalogUnfolder;
-import it.unibz.inf.ontop.owlrefplatform.core.unfolding.ExpressionEvaluator;
-=======
->>>>>>> 0c885a73
 import it.unibz.inf.ontop.pivotalrepr.EmptyQueryException;
 import it.unibz.inf.ontop.pivotalrepr.IntermediateQuery;
 import it.unibz.inf.ontop.pivotalrepr.datalog.DatalogProgram2QueryConverter;
 import it.unibz.inf.ontop.renderer.DatalogProgramRenderer;
-<<<<<<< HEAD
 
 import java.util.*;
 import java.util.concurrent.ConcurrentHashMap;
-
-=======
->>>>>>> 0c885a73
+import java.util.stream.Stream;
+
 import org.openrdf.query.MalformedQueryException;
 import org.openrdf.query.QueryLanguage;
 import org.openrdf.query.parser.ParsedQuery;
@@ -39,13 +32,6 @@
 import org.slf4j.Logger;
 import org.slf4j.LoggerFactory;
 
-import java.util.ArrayList;
-import java.util.Collection;
-import java.util.List;
-import java.util.Map;
-import java.util.concurrent.ConcurrentHashMap;
-import java.util.stream.Stream;
-
 import static it.unibz.inf.ontop.pivotalrepr.datalog.Mapping2QueryConverter.convertMappings;
 
 /**
@@ -59,19 +45,15 @@
 	private final LinearInclusionDependencies sigma;
 	private final VocabularyValidator vocabularyValidator;
 	private final SemanticIndexURIMap uriMap;
-<<<<<<< HEAD
 	private final NativeQueryGenerator datasourceQueryGenerator;
 	private final QueryCache queryCache;
-	
-=======
-	private final SQLQueryGenerator datasourceQueryGenerator;
+
 	private final QueryUnfolder queryUnfolder;
 	/**
 	 * Old-style Datalog unfolder (not used for unfolding anymore)
 	 */
 	protected final QuestUnfolder unfolder;
-
->>>>>>> 0c885a73
+	
 	private static final Logger log = LoggerFactory.getLogger(QuestQueryProcessor.class);
 	private static final OBDADataFactory DATA_FACTORY = OBDADataFactoryImpl.getInstance();
 	private final boolean hasDistinctResultSet;
@@ -223,15 +205,6 @@
 
 			//final long startTime = System.currentTimeMillis();
 
-<<<<<<< HEAD
-			DatalogUnfolder datalogUnfolder = unfolder.getDatalogUnfolder();
-
-			// TODO: make it final
-			DatalogProgram programAfterUnfolding = datalogUnfolder
-					.unfold(programAfterRewriting,
-							"ans1", QuestConstants.BUP, true);
-			log.debug("Data atoms evaluated: \n{}", programAfterUnfolding);
-=======
 			DatalogProgram programAfterUnfolding;
 			try {
 				IntermediateQuery intermediateQuery = DatalogProgram2QueryConverter.convertDatalogProgram(
@@ -240,22 +213,11 @@
 				log.debug("Directly translated (SPARQL) intermediate query: \n" + intermediateQuery.toString());
 
 				log.debug("Start the unfolding...");
->>>>>>> 0c885a73
 
 				intermediateQuery = queryUnfolder.optimize(intermediateQuery);
 
 				log.debug("Unfolded query: \n" + intermediateQuery.toString());
 
-<<<<<<< HEAD
-			ExpressionEvaluator evaluator = new ExpressionEvaluator(unfolder.getUriTemplateMatcher());
-			evaluator.evaluateExpressions(programAfterUnfolding);
-			log.debug("Boolean expression evaluated: \n{}", programAfterUnfolding);
-
-			try {
-				if (programAfterUnfolding.getRules().isEmpty()) {
-					throw new EmptyQueryException();
-				}
-=======
 
 				//lift bindings and union when it is possible
 				IntermediateQueryOptimizer substitutionOptimizer = new TopDownSubstitutionLiftOptimizer();
@@ -264,36 +226,11 @@
 
 				log.debug("New lifted query: \n" + intermediateQuery.toString());
 
->>>>>>> 0c885a73
 
 				JoinLikeOptimizer joinLikeOptimizer = new FixedPointJoinLikeOptimizer();
 				intermediateQuery = joinLikeOptimizer.optimize(intermediateQuery);
 				log.debug("New query after fixed point join optimization: \n" + intermediateQuery.toString());
 
-<<<<<<< HEAD
-				IntermediateQuery intermediateQuery = DatalogProgram2QueryConverter.convertDatalogProgram(
-						unfolder.getMetadataForQueryOptimization(), programAfterUnfolding,
-						datalogUnfolder.getExtensionalPredicates(), injector);
-				log.debug("New directly translated intermediate query: \n" + intermediateQuery.toString());
-
-				// BasicTypeLiftOptimizer typeLiftOptimizer = new BasicTypeLiftOptimizer();
-				// intermediateQuery = typeLiftOptimizer.optimize(intermediateQuery);
-
-				log.debug("New lifted query: \n" + intermediateQuery.toString());
-
-
-				BasicJoinOptimizer joinOptimizer = new BasicJoinOptimizer();
-				intermediateQuery = joinOptimizer.optimize(intermediateQuery);
-				log.debug("New query after join optimization: \n" + intermediateQuery.toString());
-
-				log.debug("Partial evaluation ended.");
-
-				executableQuery = generateExecutableQuery(intermediateQuery, ImmutableList.copyOf(translation.getSignature()),
-						optionalConstructTemplate);
-				queryCache.put(pq, executableQuery);
-				return executableQuery;
-
-=======
 //				BasicLeftJoinOptimizer leftJoinOptimizer = new BasicLeftJoinOptimizer();
 //				intermediateQuery = leftJoinOptimizer.optimize(intermediateQuery);
 //				log.debug("New query after left join optimization: \n" + intermediateQuery.toString());
@@ -302,6 +239,12 @@
 //				intermediateQuery = joinOptimizer.optimize(intermediateQuery);
 //				log.debug("New query after join optimization: \n" + intermediateQuery.toString());
 
+				executableQuery = generateExecutableQuery(intermediateQuery, ImmutableList.copyOf(translation.getSignature()),
+						optionalConstructTemplate);
+				queryCache.put(pq, executableQuery);
+				return executableQuery;
+
+
 				GroundTermRemovalFromDataNodeReshaper groundTermNormalizer = new GroundTermRemovalFromDataNodeReshaper();
 				intermediateQuery = groundTermNormalizer.optimize(intermediateQuery);
 				log.debug("New query after removing ground terms: \n" + intermediateQuery.toString());
@@ -335,7 +278,6 @@
 				OBDAQueryModifiers queryModifiers = programAfterUnfolding.getQueryModifiers();
 				programAfterUnfolding = DATA_FACTORY.getDatalogProgram(queryModifiers, normalizedRules);
 				log.debug("Normalized Datalog query: \n" + programAfterUnfolding.toString());
->>>>>>> 0c885a73
 
 			} catch (DatalogProgram2QueryConverter.InvalidDatalogProgramException e) {
 				throw new OBDAException(e.getLocalizedMessage());
@@ -344,24 +286,12 @@
 			 * No solution.
 			 */
 			catch (EmptyQueryException e) {
-<<<<<<< HEAD
 				ExecutableQuery emptyQuery = datasourceQueryGenerator.generateEmptyQuery(
 						ImmutableList.copyOf(translation.getSignature()), optionalConstructTemplate);
 
 				log.debug("Empty query --> no solution.");
 				queryCache.put(pq, emptyQuery);
 				return emptyQuery;
-=======
-
-				log.debug("Empty query --> no solution.");
-				/**
-				 * TODO: should we really return an sql query?
-				 */
-				String sql = "";
-				querySignatureCache.put(pq, translation.getSignature());
-				translatedSQLCache.put(pq, sql);
-				return sql;
->>>>>>> 0c885a73
 			}
 
 			//unfoldingTime = System.currentTimeMillis() - startTime;
