--- conflicted
+++ resolved
@@ -1,354 +1,7 @@
 package it.unibz.inf.ontop.owlrefplatform.core.optimization;
 
-<<<<<<< HEAD
-import com.google.common.collect.ImmutableList;
-import com.google.common.collect.ImmutableMultimap;
-import com.google.common.collect.ImmutableSet;
-import it.unibz.inf.ontop.model.ImmutableBooleanExpression;
-import it.unibz.inf.ontop.model.Variable;
-import it.unibz.inf.ontop.pivotalrepr.*;
-import it.unibz.inf.ontop.pivotalrepr.*;
-import it.unibz.inf.ontop.pivotalrepr.proposal.NodeCentricOptimizationResults;
-import it.unibz.inf.ontop.pivotalrepr.proposal.PushDownBooleanExpressionProposal;
-import it.unibz.inf.ontop.pivotalrepr.proposal.impl.PushDownBooleanExpressionProposalImpl;
-import java.util.Optional;
-
-=======
->>>>>>> 201f89f4
 /**
  * Pushes immutable boolean expressions down into the intermediate query tree if possible.
  */
-<<<<<<< HEAD
-public class PushDownBooleanExpressionOptimizer implements IntermediateQueryOptimizer {
-
-    /**
-     * All the target nodes (that will "receive or keep" the boolean expression)
-     * have to be associated to a delimiter node.
-     */
-    private static class DelimiterTargetPair {
-
-        /**
-         * Can be a construction node, a data node
-         */
-        public final SubTreeDelimiterNode delimiterNode;
-
-        /**
-         * In one special case (when the delimiter node is a data node), the target MAY BE also the source.
-         *
-         * Example: one JOIN followed by data nodes (delimiters) and  a construction node (also a delimiter).
-         * This join will be target for expressions related to the variables of data nodes, while
-         * the sub-query (the sub-tree of the construction node) will have its own target.
-         *
-         */
-        public final QueryNode targetNode;
-
-        private DelimiterTargetPair(SubTreeDelimiterNode delimiterNode, QueryNode targetNode) {
-            this.delimiterNode = delimiterNode;
-            this.targetNode = targetNode;
-        }
-    }
-
-    /**
-     * High-level method
-     */
-    @Override
-    public IntermediateQuery optimize(final IntermediateQuery initialQuery) {
-        return pushDownExpressions(initialQuery);
-    }
-
-    /**
-     *
-     * Tries to optimize all the JoinOrFilterNodes, ONE BY ONE.
-     * Navigates in a top-down fashion.
-     *
-     */
-    private IntermediateQuery pushDownExpressions(final IntermediateQuery initialQuery) {
-        // Non-final
-        Optional<QueryNode> optionalCurrentNode = initialQuery.getFirstChild(initialQuery.getRootConstructionNode());
-
-        // Non-final
-        IntermediateQuery currentQuery = initialQuery;
-
-        while (optionalCurrentNode.isPresent()) {
-            final QueryNode currentNode = optionalCurrentNode.get();
-
-            /**
-             * InnerJoinNode, LeftJoinNode, FilterNode or some extensions
-             */
-            if (currentNode instanceof JoinOrFilterNode) {
-                QueryNodeNavigationTools.NextNodeAndQuery nextNodeAndQuery = optimizeJoinOrFilter(currentQuery, (JoinOrFilterNode) currentNode);
-                optionalCurrentNode = nextNodeAndQuery.getOptionalNextNode();
-                currentQuery = nextNodeAndQuery.getNextQuery();
-            }
-            else {
-                optionalCurrentNode = QueryNodeNavigationTools.getDepthFirstNextNode(currentQuery, currentNode);
-            }
-        }
-        return currentQuery;
-    }
-
-
-    /**
-     * Tries to optimize one JoinOrFilterNode.
-     * Returns information for the continuing the navigation in the possibly new IntermediateQuery.
-     *
-     */
-    private QueryNodeNavigationTools.NextNodeAndQuery optimizeJoinOrFilter(IntermediateQuery currentQuery, JoinOrFilterNode currentNode) {
-
-        /**
-         * Tries to build a PushDownBooleanExpressionProposal for the current node
-         */
-        Optional<PushDownBooleanExpressionProposal> optionalProposal = makeProposal(
-                currentQuery, currentNode);
-
-        /**
-         * Applies it and extracts from the results the necessary information
-         * for continuing the navigation
-         */
-        if (optionalProposal.isPresent()) {
-            PushDownBooleanExpressionProposal proposal = optionalProposal.get();
-
-            // Applies the proposal and casts the results
-            NodeCentricOptimizationResults<JoinOrFilterNode> results;
-            try {
-                results = currentQuery.applyProposal(proposal);
-            } catch (EmptyQueryException e) {
-                throw new IllegalStateException("Unexpected empty query exception while pushing down boolean expressions");
-            }
-
-            return QueryNodeNavigationTools.getNextNodeAndQuery(results);
-        }
-        else {
-            return new QueryNodeNavigationTools.NextNodeAndQuery(QueryNodeNavigationTools.getDepthFirstNextNode(currentQuery, currentNode), currentQuery);
-        }
-    }
-
-    /**
-     * Routing method
-     */
-    private Optional<PushDownBooleanExpressionProposal> makeProposal(
-            IntermediateQuery currentQuery, JoinOrFilterNode currentNode) {
-
-        /**
-         * Commutative joins and filters
-         */
-        if ((currentNode instanceof CommutativeJoinNode)
-                || (currentNode instanceof FilterNode)) {
-            return makeProposalForFilterOrCommutativeJoin(currentQuery, currentNode);
-        }
-        /**
-         * Left-join is not yet supported
-         */
-        else {
-            return Optional.empty();
-        }
-    }
-
-    /**
-     * Builds a proposal for a  Filter or CommutativeJoin node.
-     *
-     * NOT FOR LJs!
-     */
-    private Optional<PushDownBooleanExpressionProposal> makeProposalForFilterOrCommutativeJoin(
-            IntermediateQuery currentQuery, JoinOrFilterNode currentNode) {
-
-        if (currentNode instanceof LeftJoinNode) {
-            throw new IllegalArgumentException("This method does not support LJs!");
-        }
-
-        /**
-         * If there is no boolean expression, no proposal
-         */
-        Optional<ImmutableBooleanExpression> optionalNestedExpression = currentNode.getOptionalFilterCondition();
-
-        if (!optionalNestedExpression.isPresent()) {
-            return Optional.empty();
-        }
-
-        /**
-         * Decomposes the boolean expressions as much as possible (conjunction)
-         */
-        ImmutableSet<ImmutableBooleanExpression> booleanExpressions = optionalNestedExpression.get().flattenAND();
-
-        /**
-         * Finds a DelimiterTargetPair for each child sub-tree of the current node
-         */
-        ImmutableList<DelimiterTargetPair> potentialTargetNodes = findCandidateTargetNodes(currentQuery, currentNode);
-
-        /**
-         * For each boolean expression, looks for target nodes.
-         *
-         * Deals with the special cases where the source node is also a target node
-         * for some boolean expressions.
-         *
-         */
-        ImmutableMultimap.Builder<QueryNode, ImmutableBooleanExpression> transferMapBuilder = ImmutableMultimap.builder();
-        ImmutableList.Builder<ImmutableBooleanExpression> toKeepExpressionBuilder = ImmutableList.builder();
-
-        for (ImmutableBooleanExpression expression : booleanExpressions) {
-            ImmutableList<QueryNode> nodesForTransfer = selectNodesForTransfer(expression, potentialTargetNodes);
-
-            /**
-             * If a delimiter node is a DataNode, the source node may also be a target.
-             * Non-final.
-             */
-            boolean isSourceAlsoTarget = false;
-
-            for (QueryNode targetNode : nodesForTransfer) {
-                if (targetNode != currentNode)
-                    transferMapBuilder.put(targetNode, expression);
-                else
-                    isSourceAlsoTarget = true;
-            }
-            /**
-             * If no transfer or if the source node is also a target
-             * marks the expression as to be kept in the source node.
-             */
-            if (isSourceAlsoTarget || nodesForTransfer.isEmpty()) {
-                toKeepExpressionBuilder.add(expression);
-            }
-        }
-        return buildProposal(currentNode, transferMapBuilder.build(), toKeepExpressionBuilder.build());
-    }
-
-
-    /**
-     * Finds at least one DelimiterTargetPair per sub-tree of a child of the source node.
-     *
-     * Top method.
-     */
-    private ImmutableList<DelimiterTargetPair> findCandidateTargetNodes(IntermediateQuery currentQuery,
-                                                                        JoinOrFilterNode sourceNode) {
-
-        ImmutableList.Builder<DelimiterTargetPair> candidateListBuilder = ImmutableList.builder();
-        for (QueryNode childNode : currentQuery.getChildren(sourceNode)) {
-            candidateListBuilder.addAll(
-                    findCandidatesInSubTree(currentQuery, childNode, sourceNode, Optional.<SubTreeDelimiterNode>empty())
-            );
-        }
-        return candidateListBuilder.build();
-    }
-
-    /**
-     * Recursive low-level method.
-     */
-    private ImmutableList<DelimiterTargetPair> findCandidatesInSubTree(IntermediateQuery currentQuery, QueryNode currentNode,
-                                                                       JoinOrFilterNode sourceNode,
-                                                                       final Optional<SubTreeDelimiterNode> optionalClosestDelimiterNode) {
-
-        /**
-         * First terminal case: a data node
-         */
-        if (currentNode instanceof DataNode) {
-
-            /**
-             * If there is at least one delimiter node between the source and the current node,
-             * returns this data node as the target and the delimiter node as delimiter.
-             */
-            if (optionalClosestDelimiterNode.isPresent()) {
-                return ImmutableList.of(new DelimiterTargetPair(optionalClosestDelimiterNode.get(), currentNode));
-            }
-            /**
-             * Otherwise, the DATA NODE HAS THE ROLE OF DELIMITER and the SOURCE NODE is used as target.
-             */
-            else {
-                return ImmutableList.of(new DelimiterTargetPair((DataNode)currentNode, sourceNode));
-            }
-        }
-
-        /**
-         * Second terminal case: a JoinOrFilter found after a delimiter node.
-         *
-         * The JoinOrFilter is then used as a target and the delimiter node as a delimiter.
-         *
-         */
-        if ((currentNode instanceof JoinOrFilterNode) && optionalClosestDelimiterNode.isPresent()) {
-            return ImmutableList.of(new DelimiterTargetPair(optionalClosestDelimiterNode.get(), currentNode));
-        }
-
-        /**
-         * Special case: some delimiter nodes are ALSO BE COMMUTATIVE JOINS
-         * (in some extensions of Ontop)
-         *
-         * Then these special nodes are both used as targets and delimiters.
-         *
-         * Returns a pair.
-         *
-         */
-        if (currentNode instanceof DelimiterCommutativeJoinNode) {
-            return ImmutableList.of(new DelimiterTargetPair((SubTreeDelimiterNode)currentNode, currentNode));
-        }
-
-
-        Optional<SubTreeDelimiterNode> newOptionalClosestDelimiterNode;
-
-        /**
-         * If is a normal delimiter node, uses it as the closest one
-         */
-        if (currentNode instanceof SubTreeDelimiterNode) {
-            SubTreeDelimiterNode delimiterNode = (SubTreeDelimiterNode) currentNode;
-            newOptionalClosestDelimiterNode = Optional.of(delimiterNode);
-
-        }
-        /**
-         * However, reuses the previous one (if existing).
-         */
-        else {
-            newOptionalClosestDelimiterNode = optionalClosestDelimiterNode;
-        }
-
-        /**
-         * Gathers the pairs returned by the children and returns them.
-         *
-         * Recursive.
-         */
-        ImmutableList.Builder<DelimiterTargetPair> candidateListBuilder = ImmutableList.builder();
-        for (QueryNode child : currentQuery.getChildren(currentNode)) {
-            // Recursive call
-            candidateListBuilder.addAll(
-                    findCandidatesInSubTree(currentQuery, child, sourceNode, newOptionalClosestDelimiterNode)
-            );
-        }
-        return candidateListBuilder.build();
-    }
-
-    /**
-     * Selects target nodes for one boolean expression.
-     *
-     * Criterion: the delimiter node should contain all the variables used in the boolean expression.
-     */
-    private ImmutableList<QueryNode> selectNodesForTransfer(ImmutableBooleanExpression expression,
-                                                            ImmutableList<DelimiterTargetPair> potentialTargetPairs) {
-        ImmutableList.Builder<QueryNode> selectionBuilder = ImmutableList.builder();
-        for (DelimiterTargetPair pair : potentialTargetPairs) {
-            ImmutableSet<Variable> expressionVariables = expression.getVariables();
-            ImmutableSet<Variable> delimiterVariables = pair.delimiterNode.getProjectionAtom().getVariables();
-
-            if (delimiterVariables.containsAll(expressionVariables)) {
-                selectionBuilder.add(pair.targetNode);
-            }
-        }
-
-        return selectionBuilder.build();
-    }
-
-    /**
-     * Builds the PushDownBooleanExpressionProposal.
-     */
-    private Optional<PushDownBooleanExpressionProposal> buildProposal(
-            JoinOrFilterNode focusNode, ImmutableMultimap<QueryNode, ImmutableBooleanExpression> transferMap,
-            ImmutableList<ImmutableBooleanExpression> toKeepExpressions) {
-        if (transferMap.isEmpty()) {
-            return Optional.empty();
-        }
-        else {
-            PushDownBooleanExpressionProposal proposal = new PushDownBooleanExpressionProposalImpl(
-                    focusNode, transferMap, toKeepExpressions);
-            return Optional.of(proposal);
-        }
-    }
-
-=======
 public interface PushDownBooleanExpressionOptimizer extends IntermediateQueryOptimizer {
->>>>>>> 201f89f4
 }