--- conflicted
+++ resolved
@@ -43,14 +43,10 @@
 
             ExpressionEvaluator.Evaluation evaluation = evaluator.evaluateExpression(foldedExpression.get());
             if (evaluation.isFalse()) {
-                throw new InsatisfiedExpressionException();
+                throw new UnsatisfiableExpressionException();
             }
             else {
-<<<<<<< HEAD
-                throw new UnsatisfiableExpressionException();
-=======
                 return evaluation.getOptionalExpression();
->>>>>>> 9471c727
             }
         }
         else {
