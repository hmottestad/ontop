package it.unibz.inf.ontop.pivotalrepr.impl;

import java.util.AbstractMap;
import java.util.Map;
import java.util.Optional;
import java.util.stream.IntStream;
import java.util.stream.Stream;

import com.google.common.collect.ImmutableList;
import com.google.common.collect.ImmutableMap;
import com.google.common.collect.ImmutableSet;
import it.unibz.inf.ontop.model.*;
<<<<<<< HEAD
import it.unibz.inf.ontop.pivotalrepr.*;
import it.unibz.inf.ontop.executor.renaming.AlreadyExistingPredicateException;
import it.unibz.inf.ontop.executor.renaming.PredicateRenamingChecker;

import it.unibz.inf.ontop.model.impl.AtomPredicateImpl;
import it.unibz.inf.ontop.model.impl.OBDADataFactoryImpl;
import it.unibz.inf.ontop.owlrefplatform.core.basicoperations.NeutralSubstitution;
import it.unibz.inf.ontop.owlrefplatform.core.basicoperations.VariableDispatcher;
import it.unibz.inf.ontop.pivotalrepr.*;
import it.unibz.inf.ontop.pivotalrepr.NonCommutativeOperatorNode.ArgumentPosition;
import it.unibz.inf.ontop.pivotalrepr.impl.tree.DefaultIntermediateQueryBuilder;
import it.unibz.inf.ontop.pivotalrepr.proposal.PredicateRenamingProposal;
import it.unibz.inf.ontop.pivotalrepr.proposal.impl.PredicateRenamingProposalImpl;
=======
import it.unibz.inf.ontop.model.impl.OBDADataFactoryImpl;
import it.unibz.inf.ontop.owlrefplatform.core.basicoperations.InjectiveVar2VarSubstitution;
import it.unibz.inf.ontop.owlrefplatform.core.basicoperations.InjectiveVar2VarSubstitutionImpl;
import it.unibz.inf.ontop.owlrefplatform.core.basicoperations.NeutralSubstitution;
import it.unibz.inf.ontop.pivotalrepr.impl.tree.DefaultIntermediateQueryBuilder;
import it.unibz.inf.ontop.pivotalrepr.*;
import it.unibz.inf.ontop.utils.FunctionalTools;
import it.unibz.inf.ontop.utils.ImmutableCollectors;
>>>>>>> 201f89f4

import java.util.List;

/**
 * TODO: explain
 */
public class IntermediateQueryUtils {

    /**
     * This class can be derived to construct more specific builders.
     */
    protected IntermediateQueryUtils () {
    }

    /**
     * Can be overwritten.
     */
    protected IntermediateQueryBuilder newBuilder(MetadataForQueryOptimization metadata) {
        return new DefaultIntermediateQueryBuilder(metadata);
    }

    /**
     * TODO: describe
     */
    public static Optional<IntermediateQuery> mergeDefinitions(List<IntermediateQuery> predicateDefinitions) {
        return mergeDefinitions(predicateDefinitions, Optional.<ImmutableQueryModifiers>empty());
    }


    /**
     * TODO: describe
     * The optional modifiers are for the top construction node above the UNION (if any).
     *
     * TODO: refactor it so that the definitive intermediate query is directly constructed.
     */
    public static Optional<IntermediateQuery> mergeDefinitions(List<IntermediateQuery> predicateDefinitions,
                                                               Optional<ImmutableQueryModifiers> optionalTopModifiers) {
        if (predicateDefinitions.isEmpty())
            return Optional.empty();

        IntermediateQuery firstDefinition = predicateDefinitions.get(0);
        if (predicateDefinitions.size() == 1) {
            return Optional.of(firstDefinition);
        }

        DistinctVariableOnlyDataAtom projectionAtom = firstDefinition.getProjectionAtom();

        ConstructionNode rootNode = new ConstructionNodeImpl(projectionAtom.getVariables(),
                new NeutralSubstitution(), optionalTopModifiers);

        IntermediateQueryBuilder queryBuilder = new DefaultIntermediateQueryBuilder(firstDefinition.getMetadata());
        queryBuilder.init(projectionAtom, rootNode);

        UnionNode unionNode = new UnionNodeImpl();
        queryBuilder.addChild(rootNode, unionNode);

        // First definition can be added safely
        appendFirstDefinition(queryBuilder, unionNode, firstDefinition);

        VariableGenerator variableGenerator = new VariableGenerator(firstDefinition.getKnownVariables());

        predicateDefinitions.stream()
                .skip(1)
                .forEach(def -> {
                    // Updates the variable generator
                    InjectiveVar2VarSubstitution disjointVariableSetRenaming = generateNotConflictingRenaming(
                            variableGenerator, def.getKnownVariables());

                    InjectiveVar2VarSubstitution headSubstitution = computeRenamingSubstitution(
                            disjointVariableSetRenaming.applyToDistinctVariableOnlyDataAtom(def.getProjectionAtom()),
                            projectionAtom)
                            .orElseThrow(() -> new IllegalStateException("Bug: unexpected incompatible atoms"));

                    InjectiveVar2VarSubstitution renamingSubstitution =
                            headSubstitution.composeWithAndPreserveInjectivity(disjointVariableSetRenaming)
                            .orElseThrow(()-> new IllegalStateException("Bug: the renaming substitution is not injective"));

                    appendDefinition(queryBuilder, unionNode, def, renamingSubstitution);
                });

        return Optional.of(queryBuilder.build());
    }

    /**
     * When such substitution DO NOT EXIST, returns an EMPTY OPTIONAL.
     * When NO renaming is NEEDED returns an EMPTY SUBSTITUTION.
     *
     */
    public static Optional<InjectiveVar2VarSubstitution> computeRenamingSubstitution(
            DistinctVariableOnlyDataAtom sourceProjectionAtom,
            DistinctVariableOnlyDataAtom targetProjectionAtom) {

        int arity = sourceProjectionAtom.getEffectiveArity();

        if (!sourceProjectionAtom.getPredicate().equals(targetProjectionAtom.getPredicate())
                || (arity != targetProjectionAtom.getEffectiveArity())) {
            return Optional.empty();
        }
        else {
            ImmutableMap<Variable, Variable> newMap = FunctionalTools.zip(
                        sourceProjectionAtom.getArguments(),
                        targetProjectionAtom.getArguments()).stream()
                    .distinct()
                    .filter(e -> !e.getKey().equals(e.getValue()))
                    .collect(ImmutableCollectors.toMap());

            return Optional.of(new InjectiveVar2VarSubstitutionImpl(newMap));
        }
    }


    /**
     * Appends the first definition which is known to BE SAFE.
     *
     * Side-effect on the queryBuilder
     *
     */
    private static void appendFirstDefinition(IntermediateQueryBuilder queryBuilder, UnionNode topUnionNode,
                                              IntermediateQuery subQuery) {

        // First add the root of the sub-query
        queryBuilder.addChild(topUnionNode, subQuery.getRootConstructionNode());

        subQuery.getNodesInTopDownOrder().stream()
                .skip(1)
                .forEach(node -> queryBuilder.addChild(subQuery.getParent(node)
                        .orElseThrow(()-> new IllegalStateException("Unknown parent")), node));
    }

    public static InjectiveVar2VarSubstitution generateNotConflictingRenaming(VariableGenerator variableGenerator,
                                                                               ImmutableSet<Variable> variables) {
        ImmutableMap<Variable, Variable> newMap = variables.stream()
                .map(v -> new AbstractMap.SimpleEntry<>(v, variableGenerator.generateNewVariableIfConflicting(v)))
                .filter(pair -> pair.getKey().equals(pair.getValue()))
                .collect(ImmutableCollectors.toMap());

        return new InjectiveVar2VarSubstitutionImpl(newMap);
    }

    /**
     * Appends a definition under the union node after renaming it.
     */
<<<<<<< HEAD
    private static IntermediateQueryBuilder copyChildrenNodesToBuilder(final IntermediateQuery originalQuery,
                                                                       IntermediateQueryBuilder queryBuilder,
                                                                       final QueryNode originalParentNode,
                                                                       final QueryNode newParentNode,
                                                                       Optional<HomogeneousQueryNodeTransformer> optionalTransformer)
            throws IntermediateQueryBuilderException, QueryNodeTransformationException, NotNeededNodeException {
        for(QueryNode originalChildNode : originalQuery.getChildren(originalParentNode)) {

            // QueryNode are mutable
            QueryNode newChildNode;
            if (optionalTransformer.isPresent()) {
                newChildNode = originalChildNode.acceptNodeTransformer(optionalTransformer.get()).clone();
            } else {
                newChildNode = originalChildNode.clone();
            }

            Optional<ArgumentPosition> optionalPosition = originalQuery.getOptionalPosition(originalParentNode, originalChildNode);
            queryBuilder.addChild(newParentNode, newChildNode, optionalPosition);

            // Recursive call
            queryBuilder = copyChildrenNodesToBuilder(originalQuery, queryBuilder, originalChildNode, newChildNode, optionalTransformer);
        }
=======
    private static void appendDefinition(IntermediateQueryBuilder queryBuilder, UnionNode unionNode,
                                         IntermediateQuery definition, InjectiveVar2VarSubstitution renamingSubstitution) {
        QueryNodeRenamer nodeRenamer = new QueryNodeRenamer(renamingSubstitution);
        ImmutableList<QueryNode> originalNodesInTopDownOrder = definition.getNodesInTopDownOrder();
>>>>>>> 201f89f4

        /**
         * Renames all the nodes (new objects) and maps them to original nodes
         */
        ImmutableMap<QueryNode, QueryNode> renamedNodeMap = originalNodesInTopDownOrder.stream()
                .map(n -> {
                    try {
                        return new AbstractMap.SimpleEntry<>(n, n.acceptNodeTransformer(nodeRenamer));
                    } catch (NotNeededNodeException e) {
                        throw new IllegalStateException("Unexpected exception: " + e);
                    }
                })
                .collect(ImmutableCollectors.toMap());

        /**
         * Adds the renamed root of the definition
         */

        queryBuilder.addChild(unionNode, renamedNodeMap.get(definition.getRootConstructionNode()));

        /**
         * Add the other renamed nodes
         */
        originalNodesInTopDownOrder.stream()
                .skip(1)
                .forEach(node -> queryBuilder.addChild(
                        renamedNodeMap.get(definition.getParent(node)
                                .orElseThrow(()-> new IllegalStateException("Unknown parent"))),
                        renamedNodeMap.get(node)));
    }


    /**
     * TODO: explain
     *
     */
    public static IntermediateQueryBuilder convertToBuilder(IntermediateQuery originalQuery)
            throws IntermediateQueryBuilderException {
        ImmutableList<QueryNode> originalNodesInTopDownOrder = originalQuery.getNodesInTopDownOrder();

        ImmutableMap<QueryNode, QueryNode> cloneNodeMap = originalNodesInTopDownOrder.stream()
                .map(n -> new AbstractMap.SimpleEntry<>(n, n.clone()))
                .collect(ImmutableCollectors.toMap());

        IntermediateQueryBuilder queryBuilder = new DefaultIntermediateQueryBuilder(originalQuery.getMetadata());
        queryBuilder.init(originalQuery.getProjectionAtom(),
                (ConstructionNode) cloneNodeMap.get(originalQuery.getRootConstructionNode()));

        originalNodesInTopDownOrder.stream()
                .skip(1)
                .forEach(node -> queryBuilder.addChild(cloneNodeMap.get(originalQuery.getParent(node)
                        .orElseThrow(() -> new IllegalStateException("Unknown parent"))),
                        cloneNodeMap.get(node)));

        return queryBuilder;
    }

//    /**
//     * TODO: explain
//     *
//     */
//    public static IntermediateQueryBuilder convertToBuilderAndTransform(IntermediateQuery originalQuery,
//                                                                        HomogeneousQueryNodeTransformer transformer)
//            throws IntermediateQueryBuilderException, QueryNodeTransformationException, NotNeededNodeException {
//        IntermediateQueryUtils utils = new IntermediateQueryUtils();
//        return utils.convertToBuilderAndTransform(originalQuery, Optional.of(transformer));
//    }
//
//    /**
//     * TODO: explain
//     *
//     * TODO: avoid the use of a recursive method. Use a stack instead.
//     *
//     */
//    protected IntermediateQueryBuilder convertToBuilderAndTransform(IntermediateQuery originalQuery,
//                                                                  Optional<HomogeneousQueryNodeTransformer> optionalTransformer)
//            throws IntermediateQueryBuilderException, QueryNodeTransformationException, NotNeededNodeException {
//        IntermediateQueryBuilder queryBuilder = newBuilder(originalQuery.getMetadata());
//
//        // Clone of the original root node and apply the transformer if available.
//        ConstructionNode originalRootNode = originalQuery.getRootConstructionNode();
//        ConstructionNode newRootNode;
//        if (optionalTransformer.isPresent()) {
//            newRootNode =  originalRootNode.acceptNodeTransformer(optionalTransformer.get()).clone();
//        }
//        else {
//            newRootNode = originalRootNode.clone();
//        }
//
//        queryBuilder.init(projectionAtom, newRootNode);
//
//        return copyChildrenNodesToBuilder(originalQuery, queryBuilder, originalRootNode, newRootNode, optionalTransformer);
//    }
//
//
//    /**
//     * TODO: replace this implementation by a non-recursive one.
//     */
//    private static IntermediateQueryBuilder copyChildrenNodesToBuilder(final IntermediateQuery originalQuery,
//                                                                       IntermediateQueryBuilder queryBuilder,
//                                                                       final QueryNode originalParentNode,
//                                                                       final QueryNode newParentNode,
//                                                                       Optional<HomogeneousQueryNodeTransformer> optionalTransformer)
//            throws IntermediateQueryBuilderException, QueryNodeTransformationException, NotNeededNodeException {
//        for(QueryNode originalChildNode : originalQuery.getChildren(originalParentNode)) {
//
//            // QueryNode are mutable
//            QueryNode newChildNode;
//            if (optionalTransformer.isPresent()) {
//                newChildNode = originalChildNode.acceptNodeTransformer(optionalTransformer.get()).clone();
//            } else {
//                newChildNode = originalChildNode.clone();
//            }
//
//            Optional<NonCommutativeOperatorNode.ArgumentPosition> optionalPosition = originalQuery.getOptionalPosition(originalParentNode, originalChildNode);
//            queryBuilder.addChild(newParentNode, newChildNode, optionalPosition);
//
//            // Recursive call
//            queryBuilder = copyChildrenNodesToBuilder(originalQuery, queryBuilder, originalChildNode, newChildNode, optionalTransformer);
//        }
//
//        return queryBuilder;
//    }
}<|MERGE_RESOLUTION|>--- conflicted
+++ resolved
@@ -10,21 +10,6 @@
 import com.google.common.collect.ImmutableMap;
 import com.google.common.collect.ImmutableSet;
 import it.unibz.inf.ontop.model.*;
-<<<<<<< HEAD
-import it.unibz.inf.ontop.pivotalrepr.*;
-import it.unibz.inf.ontop.executor.renaming.AlreadyExistingPredicateException;
-import it.unibz.inf.ontop.executor.renaming.PredicateRenamingChecker;
-
-import it.unibz.inf.ontop.model.impl.AtomPredicateImpl;
-import it.unibz.inf.ontop.model.impl.OBDADataFactoryImpl;
-import it.unibz.inf.ontop.owlrefplatform.core.basicoperations.NeutralSubstitution;
-import it.unibz.inf.ontop.owlrefplatform.core.basicoperations.VariableDispatcher;
-import it.unibz.inf.ontop.pivotalrepr.*;
-import it.unibz.inf.ontop.pivotalrepr.NonCommutativeOperatorNode.ArgumentPosition;
-import it.unibz.inf.ontop.pivotalrepr.impl.tree.DefaultIntermediateQueryBuilder;
-import it.unibz.inf.ontop.pivotalrepr.proposal.PredicateRenamingProposal;
-import it.unibz.inf.ontop.pivotalrepr.proposal.impl.PredicateRenamingProposalImpl;
-=======
 import it.unibz.inf.ontop.model.impl.OBDADataFactoryImpl;
 import it.unibz.inf.ontop.owlrefplatform.core.basicoperations.InjectiveVar2VarSubstitution;
 import it.unibz.inf.ontop.owlrefplatform.core.basicoperations.InjectiveVar2VarSubstitutionImpl;
@@ -33,7 +18,6 @@
 import it.unibz.inf.ontop.pivotalrepr.*;
 import it.unibz.inf.ontop.utils.FunctionalTools;
 import it.unibz.inf.ontop.utils.ImmutableCollectors;
->>>>>>> 201f89f4
 
 import java.util.List;
 
@@ -176,35 +160,10 @@
     /**
      * Appends a definition under the union node after renaming it.
      */
-<<<<<<< HEAD
-    private static IntermediateQueryBuilder copyChildrenNodesToBuilder(final IntermediateQuery originalQuery,
-                                                                       IntermediateQueryBuilder queryBuilder,
-                                                                       final QueryNode originalParentNode,
-                                                                       final QueryNode newParentNode,
-                                                                       Optional<HomogeneousQueryNodeTransformer> optionalTransformer)
-            throws IntermediateQueryBuilderException, QueryNodeTransformationException, NotNeededNodeException {
-        for(QueryNode originalChildNode : originalQuery.getChildren(originalParentNode)) {
-
-            // QueryNode are mutable
-            QueryNode newChildNode;
-            if (optionalTransformer.isPresent()) {
-                newChildNode = originalChildNode.acceptNodeTransformer(optionalTransformer.get()).clone();
-            } else {
-                newChildNode = originalChildNode.clone();
-            }
-
-            Optional<ArgumentPosition> optionalPosition = originalQuery.getOptionalPosition(originalParentNode, originalChildNode);
-            queryBuilder.addChild(newParentNode, newChildNode, optionalPosition);
-
-            // Recursive call
-            queryBuilder = copyChildrenNodesToBuilder(originalQuery, queryBuilder, originalChildNode, newChildNode, optionalTransformer);
-        }
-=======
     private static void appendDefinition(IntermediateQueryBuilder queryBuilder, UnionNode unionNode,
                                          IntermediateQuery definition, InjectiveVar2VarSubstitution renamingSubstitution) {
         QueryNodeRenamer nodeRenamer = new QueryNodeRenamer(renamingSubstitution);
         ImmutableList<QueryNode> originalNodesInTopDownOrder = definition.getNodesInTopDownOrder();
->>>>>>> 201f89f4
 
         /**
          * Renames all the nodes (new objects) and maps them to original nodes
