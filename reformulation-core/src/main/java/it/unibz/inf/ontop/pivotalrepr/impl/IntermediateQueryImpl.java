package it.unibz.inf.ontop.pivotalrepr.impl;

import com.google.common.collect.ImmutableList;
import com.google.common.collect.ImmutableMap;
import com.google.common.collect.ImmutableSet;
import it.unibz.inf.ontop.executor.InternalProposalExecutor;
import it.unibz.inf.ontop.executor.deletion.ReactToChildDeletionExecutor;
import it.unibz.inf.ontop.executor.expression.PushDownExpressionExecutor;
import it.unibz.inf.ontop.executor.join.JoinInternalCompositeExecutor;
import it.unibz.inf.ontop.executor.pullout.PullVariableOutOfSubTreeExecutor;
import it.unibz.inf.ontop.executor.merging.QueryMergingExecutor;
import it.unibz.inf.ontop.executor.substitution.SubstitutionPropagationExecutor;
import it.unibz.inf.ontop.executor.substitution.SubstitutionUpPropagationExecutor;
import it.unibz.inf.ontop.executor.union.LiftUnionAsHighAsPossibleProposalExecutor;
import it.unibz.inf.ontop.executor.union.UnionLiftInternalExecutor;
import it.unibz.inf.ontop.executor.unsatisfiable.RemoveEmptyNodesExecutor;
import it.unibz.inf.ontop.model.DistinctVariableOnlyDataAtom;
import it.unibz.inf.ontop.model.Variable;
import it.unibz.inf.ontop.executor.groundterm.GroundTermRemovalFromDataNodeExecutor;
import it.unibz.inf.ontop.executor.pullout.PullVariableOutOfDataNodeExecutor;
import org.slf4j.Logger;
import org.slf4j.LoggerFactory;
import it.unibz.inf.ontop.pivotalrepr.*;
import it.unibz.inf.ontop.pivotalrepr.proposal.*;

import java.util.Optional;
import java.util.stream.Stream;

/**
 * TODO: describe
 *
 * BEWARE: this class has a non-trivial mutable internal state!
 */
public class IntermediateQueryImpl implements IntermediateQuery {

    /**
     * Thrown when the internal state of the intermediate query is found to be inconsistent.
     *
     * Should not be expected (internal error).
     *
     */
    public static class InconsistentIntermediateQueryException extends RuntimeException {
        public InconsistentIntermediateQueryException(String message) {
            super(message);
        }
    }

    private static final Logger LOGGER = LoggerFactory.getLogger(IntermediateQueryImpl.class);

    /**
     * TODO: use Guice to replace it.
     */
    private static final IntermediateQueryPrinter PRINTER = new BasicQueryTreePrinter();


    /**
     * Highly mutable (low control) so MUST NOT BE SHARED (except with InternalProposalExecutor)!
     */
    private final QueryTreeComponent treeComponent;

    private final MetadataForQueryOptimization metadata;

    private final DistinctVariableOnlyDataAtom projectionAtom;


    /**
     * TODO: explain
     */
    private static final ImmutableMap<Class<? extends QueryOptimizationProposal>, Class<? extends StandardProposalExecutor>> STD_EXECUTOR_CLASSES;
    static {
        STD_EXECUTOR_CLASSES = ImmutableMap.<Class<? extends QueryOptimizationProposal>, Class<? extends StandardProposalExecutor>>of(
                LiftUnionAsHighAsPossibleProposal.class, LiftUnionAsHighAsPossibleProposalExecutor.class);
    }

    /**
     * TODO: explain
     */
    private static final ImmutableMap<Class<? extends QueryOptimizationProposal>, Class<? extends InternalProposalExecutor>> INTERNAL_EXECUTOR_CLASSES;
    static {
        ImmutableMap.Builder<Class<? extends QueryOptimizationProposal>, Class<? extends InternalProposalExecutor>>
                internalExecutorMapBuilder = ImmutableMap.builder();
        internalExecutorMapBuilder.put(InnerJoinOptimizationProposal.class, JoinInternalCompositeExecutor.class);
        internalExecutorMapBuilder.put(ReactToChildDeletionProposal.class, ReactToChildDeletionExecutor.class);
        internalExecutorMapBuilder.put(SubstitutionPropagationProposal.class, SubstitutionPropagationExecutor.class);
        internalExecutorMapBuilder.put(PushDownBooleanExpressionProposal.class, PushDownExpressionExecutor.class);
        internalExecutorMapBuilder.put(GroundTermRemovalFromDataNodeProposal.class, GroundTermRemovalFromDataNodeExecutor.class);
        internalExecutorMapBuilder.put(PullVariableOutOfDataNodeProposal.class, PullVariableOutOfDataNodeExecutor.class);
        internalExecutorMapBuilder.put(PullVariableOutOfSubTreeProposal.class, PullVariableOutOfSubTreeExecutor.class);
        internalExecutorMapBuilder.put(RemoveEmptyNodesProposal.class, RemoveEmptyNodesExecutor.class);
        internalExecutorMapBuilder.put(SubstitutionUpPropagationProposal.class, SubstitutionUpPropagationExecutor.class);
        internalExecutorMapBuilder.put(QueryMergingProposal.class, QueryMergingExecutor.class);
        internalExecutorMapBuilder.put(UnionLiftProposal.class, UnionLiftInternalExecutor.class);
        INTERNAL_EXECUTOR_CLASSES = internalExecutorMapBuilder.build();
    }


    /**
     * For IntermediateQueryBuilders ONLY!!
     */
    public IntermediateQueryImpl(MetadataForQueryOptimization metadata, DistinctVariableOnlyDataAtom projectionAtom,
                                 QueryTreeComponent treeComponent) {
        this.metadata = metadata;
        this.projectionAtom = projectionAtom;
        this.treeComponent = treeComponent;
    }

    @Override
    public DistinctVariableOnlyDataAtom getProjectionAtom() {
        return projectionAtom;
    }

    @Override
    public ImmutableSet<Variable> getKnownVariables() {
        return treeComponent.getKnownVariables();
    }

    @Override
    public IntermediateQuery createSnapshot() {
        return new IntermediateQueryImpl(metadata, projectionAtom, treeComponent.createSnapshot());
    }

<<<<<<< HEAD
    /**
     * TODO: replace by a more efficient implementation
     */
    @Override
    public boolean hasAncestor(QueryNode descendantNode, QueryNode ancestorNode) {
        return getAncestors(descendantNode).contains(ancestorNode);
=======
    @Override
    public Stream<QueryNode> getOtherChildrenStream(QueryNode parent, QueryNode childToOmmit) {
        return treeComponent.getChildrenStream(parent)
                .filter(c -> ! (c == childToOmmit));
>>>>>>> 7871b324
    }


    @Override
    public MetadataForQueryOptimization getMetadata() {
        return metadata;
    }

    @Override
    public ConstructionNode getRootConstructionNode() throws InconsistentIntermediateQueryException{
        try {
            return treeComponent.getRootConstructionNode();
        } catch (IllegalTreeException e) {
            throw new InconsistentIntermediateQueryException(e.getMessage());
        }
    }

    @Override
    public ImmutableList<QueryNode> getNodesInBottomUpOrder() throws InconsistentIntermediateQueryException {
        try {
            return treeComponent.getNodesInBottomUpOrder();
        } catch (IllegalTreeException e) {
            throw new InconsistentIntermediateQueryException(e.getMessage());
        }
    }

    @Override
    public ImmutableList<QueryNode> getNodesInTopDownOrder() {
        try {
            return treeComponent.getNodesInTopDownOrder();
        } catch (IllegalTreeException e) {
            throw new InconsistentIntermediateQueryException(e.getMessage());
        }
    }

    @Override
    public ImmutableList<QueryNode> getChildren(QueryNode node) {
        return treeComponent.getChildren(node);
    }

    @Override
    public Stream<QueryNode> getChildrenStream(QueryNode node) {
        return treeComponent.getChildrenStream(node);
    }

    @Override
    public Optional<QueryNode> getChild(QueryNode currentNode, NonCommutativeOperatorNode.ArgumentPosition position) {
        return getChildren(currentNode).stream()
                .filter(c -> getOptionalPosition(currentNode, c)
                        .filter(position::equals)
                        .isPresent())
                .findFirst();
    }

    @Override
    public ImmutableList<QueryNode> getSubTreeNodesInTopDownOrder(QueryNode currentNode) {
        return treeComponent.getSubTreeNodesInTopDownOrder(currentNode);
    }

    @Override
    public boolean contains(QueryNode node) {
        return treeComponent.contains(node);
    }

    /**
     * TODO: make this extensible by using Guice as a dependency-injection solution for loading arbitrary ProposalExecutor
     */
    @Override
    public <R extends ProposalResults, P extends QueryOptimizationProposal<R>> R applyProposal(P proposal,
                                                       boolean requireUsingInternalExecutor)
            throws InvalidQueryOptimizationProposalException, EmptyQueryException {

        /**
         * It assumes that the concrete proposal classes DIRECTLY
         * implements a registered interface (extending QueryOptimizationProposal).
         */
        Class<?>[] proposalClassHierarchy = proposal.getClass().getInterfaces();

        if (!requireUsingInternalExecutor) {
            /**
             * First look for a standard executor
             */
            for (Class proposalClass : proposalClassHierarchy) {
                if (STD_EXECUTOR_CLASSES.containsKey(proposalClass)) {
                    StandardProposalExecutor<P, R> executor;
                    try {
                        executor = STD_EXECUTOR_CLASSES.get(proposalClass).newInstance();
                    } catch (InstantiationException | IllegalAccessException e) {
                        throw new RuntimeException(e.getMessage());
                    }
                    return executor.apply(proposal, this);
                }
            }
        }

        /**
         * Then, look for a internal one
         */
        for (Class proposalClass : proposalClassHierarchy) {
            if (INTERNAL_EXECUTOR_CLASSES.containsKey(proposalClass)) {
                InternalProposalExecutor<P, R> executor;
                try {
                    executor = INTERNAL_EXECUTOR_CLASSES.get(proposalClass).newInstance();
                } catch (InstantiationException | IllegalAccessException e ) {
                    throw new RuntimeException(e.getMessage());
                }
                /**
                 * Has a SIDE-EFFECT on the tree component.
                 */
                return executor.apply(proposal, this, treeComponent);
            }
        }

        if (requireUsingInternalExecutor) {
            throw new RuntimeException("No INTERNAL executor found for a proposal of the type " + proposal.getClass());
        }
        else {
            throw new RuntimeException("No executor found for a proposal of the type " + proposal.getClass());
        }
    }

    @Override
    public <R extends ProposalResults, P extends QueryOptimizationProposal<R>> R applyProposal(P propagationProposal)
            throws InvalidQueryOptimizationProposalException, EmptyQueryException {
        return applyProposal(propagationProposal, false);
    }

    @Override
    public Optional<NonCommutativeOperatorNode.ArgumentPosition> getOptionalPosition(QueryNode parentNode,
                                                                                     QueryNode childNode) {
        return treeComponent.getOptionalPosition(parentNode, childNode);
    }

    @Override
    public Optional<NonCommutativeOperatorNode.ArgumentPosition> getOptionalPosition(QueryNode child) {
        Optional<QueryNode> optionalParent = getParent(child);
        if (optionalParent.isPresent()) {
            return getOptionalPosition(optionalParent.get(), child);
        }
        else {
            return Optional.empty();
        }
    }

    @Override
    public ImmutableList<QueryNode> getAncestors(QueryNode descendantNode) {
        try {
            return treeComponent.getAncestors(descendantNode);
        } catch (IllegalTreeException e) {
            throw new InconsistentIntermediateQueryException(e.getMessage());
        }
    }

    @Override
    public Optional<QueryNode> getParent(QueryNode node) {
        try {
            return treeComponent.getParent(node);
        } catch (IllegalTreeException e) {
            throw new InconsistentIntermediateQueryException(e.getMessage());
        }
    }

    @Override
    public Optional<QueryNode> getNextSibling(QueryNode node) {
        try {
            return treeComponent.nextSibling(node);
        } catch (IllegalTreeException e) {
            throw new InconsistentIntermediateQueryException(e.getMessage());
        }
    }

    @Override
    public Optional<QueryNode> getFirstChild(QueryNode node) {
        return treeComponent.getFirstChild(node);
    }


    @Override
    public ConstructionNode getClosestConstructionNode(QueryNode node) {
        if (node instanceof ConstructionNode) {
            return (ConstructionNode) node;
        }

        for (QueryNode ancestor : getAncestors(node)) {
            if (ancestor instanceof ConstructionNode) {
                return (ConstructionNode) ancestor;
            }
        }
        throw new InconsistentIntermediateQueryException("The node " + node
                + " has no ancestor that is a ConstructionNode");
    }

    @Override
    public Variable generateNewVariable() {
        return treeComponent.generateNewVariable();
    }

    @Override
    public Variable generateNewVariable(Variable formerVariable) {
        return treeComponent.generateNewVariable(formerVariable);
    }

    /**
     * Not appearing in the interface because users do not
     * have to worry about it.
     */
    @Override
    public IntermediateQuery clone() {
        return IntermediateQueryUtils.convertToBuilder(this).build();
    }

    @Override
    public String toString() {
        return PRINTER.stringify(this);
    }
}<|MERGE_RESOLUTION|>--- conflicted
+++ resolved
@@ -119,19 +119,18 @@
         return new IntermediateQueryImpl(metadata, projectionAtom, treeComponent.createSnapshot());
     }
 
-<<<<<<< HEAD
-    /**
-     * TODO: replace by a more efficient implementation
-     */
-    @Override
-    public boolean hasAncestor(QueryNode descendantNode, QueryNode ancestorNode) {
-        return getAncestors(descendantNode).contains(ancestorNode);
-=======
     @Override
     public Stream<QueryNode> getOtherChildrenStream(QueryNode parent, QueryNode childToOmmit) {
         return treeComponent.getChildrenStream(parent)
                 .filter(c -> ! (c == childToOmmit));
->>>>>>> 7871b324
+    }
+
+    /**
+     * TODO: replace by a more efficient implementation
+     */
+    @Override
+    public boolean hasAncestor(QueryNode descendantNode, QueryNode ancestorNode) {
+        return getAncestors(descendantNode).contains(ancestorNode);
     }
 
 
