--- conflicted
+++ resolved
@@ -83,9 +83,7 @@
 
         this.program = ofac.getDatalogProgram();
     }
-<<<<<<< HEAD
-=======
-	
+
 	/**
 	 * Translate a given SPARQL query object to datalog program.
      *
@@ -94,16 +92,6 @@
 	 * @pq     SPARQL query object
 	 * @return our representation of the SPARQL query (as a datalog program)
 	 */
->>>>>>> 37989e12
-
-    /**
-     * Translate a given SPARQL query object to datalog program.
-     * <p>
-     * IMPORTANT: this method should be called only once on each instance of the class
-     *
-     * @param pq a SPARQL query object from Sesame Parser
-     * @return our representation of the SPARQL query (as a datalog program)
-     */
 	public SparqlQuery translate(ParsedQuery pq) {
 
         if (predicateIdx != 0 || !program.getRules().isEmpty())
