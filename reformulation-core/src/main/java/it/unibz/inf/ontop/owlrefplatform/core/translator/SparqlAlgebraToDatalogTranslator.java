package it.unibz.inf.ontop.owlrefplatform.core.translator;

/*
 * #%L
 * ontop-reformulation-core
 * %%
 * Copyright (C) 2009 - 2014 Free University of Bozen-Bolzano
 * %%
 * Licensed under the Apache License, Version 2.0 (the "License");
 * you may not use this file except in compliance with the License.
 * You may obtain a copy of the License at
 * 
 *      http://www.apache.org/licenses/LICENSE-2.0
 * 
 * Unless required by applicable law or agreed to in writing, software
 * distributed under the License is distributed on an "AS IS" BASIS,
 * WITHOUT WARRANTIES OR CONDITIONS OF ANY KIND, either express or implied.
 * See the License for the specific language governing permissions and
 * limitations under the License.
 * #L%
 */

import com.google.common.collect.*;
import it.unibz.inf.ontop.model.*;
import it.unibz.inf.ontop.model.Predicate.COL_TYPE;
import it.unibz.inf.ontop.model.impl.OBDADataFactoryImpl;
import it.unibz.inf.ontop.model.impl.OBDAVocabulary;
import it.unibz.inf.ontop.model.impl.OntopModelSingletons;
import it.unibz.inf.ontop.owlrefplatform.core.abox.SemanticIndexURIMap;
import it.unibz.inf.ontop.model.UriTemplateMatcher;
import it.unibz.inf.ontop.parser.EncodeForURI;
import it.unibz.inf.ontop.utils.ImmutableCollectors;
import org.eclipse.rdf4j.model.IRI;
import org.eclipse.rdf4j.model.Literal;
import org.eclipse.rdf4j.model.URI;
import org.eclipse.rdf4j.model.Value;
import org.eclipse.rdf4j.model.datatypes.XMLDatatypeUtil;
import org.eclipse.rdf4j.model.vocabulary.RDF;
import org.eclipse.rdf4j.query.algebra.*;
import org.eclipse.rdf4j.query.algebra.ValueConstant;
import org.eclipse.rdf4j.query.parser.ParsedGraphQuery;
import org.eclipse.rdf4j.query.parser.ParsedQuery;
import org.eclipse.rdf4j.query.parser.ParsedTupleQuery;
import org.slf4j.Logger;
import org.slf4j.LoggerFactory;

import java.util.*;
import java.util.stream.Collectors;
import java.util.stream.Stream;
import java.util.stream.StreamSupport;

import static it.unibz.inf.ontop.model.impl.OntopModelSingletons.DATATYPE_FACTORY;
import static it.unibz.inf.ontop.model.impl.OntopModelSingletons.DATA_FACTORY;


/***
 * Translate a SPARQL algebra expression into a Datalog program that has the
 * same semantics. We use the built-in predicates Join and LeftJoin.
 * 
 * @author Roman Kontchakov
 */
public class SparqlAlgebraToDatalogTranslator {


    private static final Logger log = LoggerFactory.getLogger(SparqlAlgebraToDatalogTranslator.class);

	private final UriTemplateMatcher uriTemplateMatcher;
	private final SemanticIndexURIMap uriRef;

    private final DatalogProgram program;
    private int predicateIdx = 0;

    /**
	 * 
	 * @param uriTemplateMatcher matches URIs to templates (comes from mappings)
	 * @param uriRef maps URIs to their integer identifiers (used only in the Semantic Index mode)
	 */

	public SparqlAlgebraToDatalogTranslator(UriTemplateMatcher uriTemplateMatcher, SemanticIndexURIMap uriRef) {
		this.uriTemplateMatcher = uriTemplateMatcher;
		this.uriRef = uriRef;

        this.program = DATA_FACTORY.getDatalogProgram();
    }

	/**
	 * Translate a given SPARQL query object to datalog program.
     *
     * IMPORTANT: this method should be called only once on each instance of the class
	 *
	 * @pq     SPARQL query object
	 * @return our representation of the SPARQL query (as a datalog program)
	 */
	public SparqlQuery translate(ParsedQuery pq) {

        if (predicateIdx != 0 || !program.getRules().isEmpty())
            throw new RuntimeException("SparqlAlgebraToDatalogTranslator.translate can only be called once.");

		TupleExpr te = pq.getTupleExpr();
		log.debug("SPARQL algebra: \n{}", te);
        //System.out.println("SPARQL algebra: \n" + te);

        TranslationResult body = translate(te);

        List<Term> answerVariables;
		if (pq instanceof ParsedTupleQuery || pq instanceof ParsedGraphQuery) {
            // order elements of the set in some way by converting it into the list
            answerVariables = new ArrayList<>(body.variables);
        }
		else {
            // ASK queries have no answer variables
            answerVariables = Collections.emptyList();
        }

        Predicate pred = DATA_FACTORY.getPredicate(OBDAVocabulary.QUEST_QUERY, answerVariables.size());
        Function head = DATA_FACTORY.getFunction(pred, answerVariables);
        appendRule(head, body.atoms);

        List<String> signature = Lists.transform(answerVariables, t -> ((Variable)t).getName());

        //System.out.println("PROGRAM\n" + program.program);
		return new SparqlQuery(program, signature);
	}

    private static class TranslationResult {

        final ImmutableList<Function> atoms;
        final ImmutableSet<Variable> variables;
        final boolean isBGP;

        TranslationResult(ImmutableList<Function> atoms, ImmutableSet<Variable> variables, boolean isBGP) {
            this.atoms = atoms;
            this.variables = variables;
            this.isBGP = isBGP;
        }

        /**
         * Extends the current translation result with bindings coming from {@link Extension} (expr AS ?x) or {@link BindingSetAssignment} (VALUES in SPARQL)
         *
         * @param bindings   a stream of bindings. A binding is a pair of a variable, and a value/expression
         * @param varMapper  a function from bindings to {@link Variable}s
         * @param exprMapper a function maps a pair of a binding and a set variables to a {@link Term}
         * @param <T>        A class for binding. E.g. {@link org.eclipse.rdf4j.query.Binding} or {@link org.eclipse.rdf4j.query.algebra.ExtensionElem}
         * @return extended translation result
         */
        <T> TranslationResult extendWithBindings(Stream<T> bindings,
                                                 java.util.function.Function<? super T, Variable> varMapper,
                                                 java.util.function.BiFunction<? super T, ImmutableSet<Variable>, Term> exprMapper) {

            Set<Variable> vars = new HashSet<>(variables);
            Stream<Function> eqAtoms = bindings.map(b -> {
                Term expr = exprMapper.apply(b, ImmutableSet.copyOf(vars));

                Variable v = varMapper.apply(b);
                if (!vars.add(v))
                    throw new IllegalArgumentException("Duplicate binding for variable " + v);

                return DATA_FACTORY.getFunctionEQ(v, expr);
            });

            return new TranslationResult(getAtomsExtended(eqAtoms), ImmutableSet.copyOf(vars), false);
        }


        ImmutableList<Function> getAtomsExtendedWithNulls(ImmutableSet<Variable> allVariables) {
            Sets.SetView<Variable>  nullVariables = Sets.difference(allVariables, variables);
            if (nullVariables.isEmpty())
                return atoms;

            return getAtomsExtended(nullVariables.stream().map(v -> DATA_FACTORY.getFunctionEQ(v, OBDAVocabulary.NULL)));
        }

        /**
         * Extends the atoms in current translation result with {@code extension}
         *
         * @param extension a stream of functions to be added
         * @return extended list of atoms
         */
        ImmutableList<Function> getAtomsExtended(Stream<Function> extension) {
            return ImmutableList.copyOf(Iterables.concat(atoms, extension.collect(Collectors.toList())));

//            ImmutableList.Builder builder = ImmutableList.<Function>builder().addAll(atoms)
//                    .addAll(nullVariables.stream().map(v -> DATA_FACTORY.getFunctionEQ(v, OBDAVocabulary.NULL)).iterator());

//            return builder.build();
        }

    }

    private Function getFreshHead(List<Term> terms) {
        Predicate pred = DATA_FACTORY.getPredicate(OBDAVocabulary.QUEST_QUERY + predicateIdx, terms.size());
        predicateIdx++;
        return DATA_FACTORY.getFunction(pred, terms);
    }

    private TranslationResult createFreshNode(ImmutableSet<Variable> vars) {
        Function head = getFreshHead(new ArrayList<>(vars));
        return new TranslationResult(ImmutableList.of(head), vars, false);
    }

    private Function wrapNonTriplePattern(TranslationResult sub) {
        if (sub.atoms.size() > 1 || sub.atoms.get(0).isAlgebraFunction()) {
            Function head = getFreshHead(new ArrayList<>(sub.variables));
            appendRule(head, sub.atoms);
            return head;
        }
        return sub.atoms.get(0);
    }

    private void appendRule(Function head, List<Function> body) {
        CQIE rule = DATA_FACTORY.getCQIE(head, body);
        program.appendRule(rule);
    }


    private TranslationResult translate(TupleExpr node) {

        //System.out.println("node: \n" + node);

        if (node instanceof Slice) {   // SLICE algebra operation
            Slice slice = (Slice) node;
            OBDAQueryModifiers modifiers = program.getQueryModifiers();
            modifiers.setOffset(slice.getOffset());
            modifiers.setLimit(slice.getLimit());
            return translate(slice.getArg());
        }
        else if (node instanceof Distinct) { // DISTINCT algebra operation
            Distinct distinct = (Distinct) node;
            program.getQueryModifiers().setDistinct();
            return translate(distinct.getArg());
        }
        else if (node instanceof Reduced) {  // REDUCED algebra operation
            Reduced reduced = (Reduced) node;
            return translate(reduced.getArg());
        }
        else if (node instanceof Order) {   // ORDER algebra operation
            Order order = (Order) node;
            OBDAQueryModifiers modifiers = program.getQueryModifiers();
            for (OrderElem c : order.getElements()) {
                ValueExpr expression = c.getExpr();
                if (!(expression instanceof Var))
                    throw new IllegalArgumentException("Error translating ORDER BY. "
                            + "The current implementation can only sort by variables. "
                            + "This query has a more complex expression '" + expression + "'");

                Var v = (Var) expression;
                Variable var = DATA_FACTORY.getVariable(v.getName());
                int direction = c.isAscending() ? OrderCondition.ORDER_ASCENDING
                        : OrderCondition.ORDER_DESCENDING;
                modifiers.addOrderCondition(var, direction);
            }
            return translate(order.getArg());
        }
        else if (node instanceof StatementPattern) { // triple pattern
            return translateTriplePattern((StatementPattern) node);
        }
        else if (node instanceof SingletonSet) {
            // the empty BGP has no variables and gives a single solution mapping on every non-empty graph
            return new TranslationResult(ImmutableList.of(), ImmutableSet.of(), true);
        }
        else if (node instanceof Join) {     // JOIN algebra operation
            Join join = (Join) node;
            TranslationResult a1 = translate(join.getLeftArg());
            TranslationResult a2 = translate(join.getRightArg());
            ImmutableSet<Variable> vars = Sets.union(a1.variables, a2.variables).immutableCopy();

            if (a1.isBGP && a2.isBGP) {             // collect triple patterns into BGPs
                ImmutableList<Function> atoms =
                        ImmutableList.<Function>builder().addAll(a1.atoms).addAll(a2.atoms).build();
                return new TranslationResult(atoms, vars, true);
            }
            else {
                Function body = DATA_FACTORY.getSPARQLJoin(wrapNonTriplePattern(a1),
                        wrapNonTriplePattern(a2));

                return new TranslationResult(ImmutableList.of(body), vars, false);
            }
        }
        else if (node instanceof LeftJoin) {  // OPTIONAL algebra operation
            LeftJoin lj = (LeftJoin) node;
            TranslationResult a1 = translate(lj.getLeftArg());
            TranslationResult a2 = translate(lj.getRightArg());
            ImmutableSet<Variable> vars = Sets.union(a1.variables, a2.variables).immutableCopy();

            Function body = DATA_FACTORY.getSPARQLLeftJoin(wrapNonTriplePattern(a1),
                    wrapNonTriplePattern(a2));

            ValueExpr expr = lj.getCondition();
            if (expr != null) {
                Function f = getFilterExpression(expr, vars);
                body.getTerms().add(f);
            }

            return new TranslationResult(ImmutableList.of(body), vars, false);
        }
        else if (node instanceof Union) {   // UNION algebra operation
            Union union = (Union) node;
            TranslationResult a1 = translate(union.getLeftArg());
            TranslationResult a2 = translate(union.getRightArg());
            ImmutableSet<Variable> vars = Sets.union(a1.variables, a2.variables).immutableCopy();

            TranslationResult res = createFreshNode(vars);
            appendRule(res.atoms.get(0), a1.getAtomsExtendedWithNulls(vars));
            appendRule(res.atoms.get(0), a2.getAtomsExtendedWithNulls(vars));
            return res;
        }
        else if (node instanceof Filter) {   // FILTER algebra operation
            Filter filter = (Filter) node;
            TranslationResult a = translate(filter.getArg());

            Function f = getFilterExpression(filter.getCondition(), a.variables);
            ImmutableList<Function> atoms = ImmutableList.<Function>builder().addAll(a.atoms).add(f).build();
            // TODO: split ANDs in the FILTER?

            return new TranslationResult(atoms, a.variables, false);
        }
        else if (node instanceof Projection) {  // PROJECT algebra operation
            Projection projection = (Projection) node;
            TranslationResult sub = translate(projection.getArg());

            List<ProjectionElem> pes = projection.getProjectionElemList().getElements();
            // the two lists are required to synchronise the order of variables
            List<Term> sVars = new ArrayList<>(pes.size());
            List<Term> tVars = new ArrayList<>(pes.size());
            boolean noRenaming = true;
            for (ProjectionElem pe : pes) {
                Variable sVar = DATA_FACTORY.getVariable(pe.getSourceName());
                if (!sub.variables.contains(sVar))
                    throw new IllegalArgumentException("Projection source of " + pe
                            + " not found in " + projection.getArg());
                sVars.add(sVar);

                Variable tVar = DATA_FACTORY.getVariable(pe.getTargetName());
                tVars.add(tVar);

                if (!sVar.equals(tVar))
                    noRenaming = false;
            }
            if (noRenaming && sVars.containsAll(sub.variables)) // neither projection nor renaming
                return sub;

            ImmutableSet<Variable> vars = ImmutableSet.copyOf(
                    tVars.stream().map(t -> (Variable) t).collect(Collectors.toSet()));

            if (noRenaming)
                return new TranslationResult(sub.atoms, vars, false);

            Function head = getFreshHead(sVars);
            appendRule(head, sub.atoms);

            Function atom = DATA_FACTORY.getFunction(head.getFunctionSymbol(), tVars);
            return new TranslationResult(ImmutableList.of(atom), vars, false);
        }
        else if (node instanceof Extension) {     // EXTEND algebra operation
            Extension extension = (Extension) node;
            TranslationResult sub = translate(extension.getArg());
            final Stream<ExtensionElem> nontrivialBindings = extension.getElements().stream()
                    // ignore EXTEND(P, v, v), which is sometimes introduced by Sesame SPARQL parser
                    .filter(ee -> !(ee.getExpr() instanceof Var && ee.getName().equals(((Var) ee.getExpr()).getName())));
            return sub.extendWithBindings(
                    nontrivialBindings,
                    ee -> DATA_FACTORY.getVariable(ee.getName()),
                    (ee, vars) -> getExpression(ee.getExpr(), vars));
        }
        else if (node instanceof BindingSetAssignment) { // VALUES in SPARQL
            BindingSetAssignment values = (BindingSetAssignment) node;

            TranslationResult empty = new TranslationResult(ImmutableList.of(), ImmutableSet.of(), false);
            List<TranslationResult> bindings =
                    StreamSupport.stream(values.getBindingSets().spliterator(), false)
                            .map(bs -> empty.extendWithBindings(
                                    StreamSupport.stream(bs.spliterator(), false),
                                    be -> DATA_FACTORY.getVariable(be.getName()),
                                    (be, vars) -> getTermForLiteralOrIri(be.getValue())))
                            .collect(Collectors.toList());

            ImmutableSet<Variable> allVars = bindings.stream()
                    .flatMap(s -> s.variables.stream())
                    .collect(ImmutableCollectors.toSet());

            TranslationResult res = createFreshNode(allVars);
            bindings.forEach(p ->
                    appendRule(res.atoms.get(0), p.getAtomsExtendedWithNulls(allVars)));
            return res;
        }
        else if (node instanceof Group) {
            throw new IllegalArgumentException("GROUP BY is not supported yet");
        }
        throw new IllegalArgumentException("Not supported: " + node);
    }

    /**
     *
     * @param expr  expression
     * @param variables the set of variables that can occur in the expression
     *                  (the rest will be replaced with NULL)
     * @return
     */

    private Function getFilterExpression(ValueExpr expr, ImmutableSet<Variable> variables) {
        Term term = getExpression(expr, variables);
        // Effective Boolean Value (EBV): wrap in isTrue function if it is not a (Boolean) expression
        if (term instanceof Function) {
            Function f = (Function) term;
            // TODO: check whether the return type is Boolean
            return f;
        }
        return DATA_FACTORY.getFunctionIsTrue(term);
    }

	private TranslationResult translateTriplePattern(StatementPattern triple) {

        // A triple pattern is member of the set (RDF-T + V) x (I + V) x (RDF-T + V)
        // VarOrTerm ::=  Var | GraphTerm
        // GraphTerm ::=  iri | RDFLiteral | NumericLiteral | BooleanLiteral | BlankNode | NIL

        ImmutableSet.Builder<Variable> variables = ImmutableSet.builder();
        Function atom;

        Value s = triple.getSubjectVar().getValue();
        Value p = triple.getPredicateVar().getValue();
        Value o = triple.getObjectVar().getValue();

        Term sTerm = (s == null) ? getTermForVariable(triple.getSubjectVar(), variables) : getTermForLiteralOrIri(s);

		if (p == null) {
			//  term variable term .
            Term pTerm = getTermForVariable(triple.getPredicateVar(), variables);
            Term oTerm = (o == null) ? getTermForVariable(triple.getObjectVar(), variables) : getTermForLiteralOrIri(o);
			atom = DATA_FACTORY.getTripleAtom(sTerm, pTerm, oTerm);
		}
		else if (p instanceof IRI) {
			if (p.equals(RDF.TYPE)) {
				if (o == null) {
					// term rdf:type variable .
					Term pTerm = DATA_FACTORY.getUriTemplate(DATA_FACTORY.getConstantLiteral(OBDAVocabulary.RDF_TYPE));
                    Term oTerm = getTermForVariable(triple.getObjectVar(), variables);
					atom = DATA_FACTORY.getTripleAtom(sTerm, pTerm, oTerm);
				}
				else if (o instanceof URI) {
					// term rdf:type uri .
<<<<<<< HEAD
					Predicate.COL_TYPE type = dtfac.getDatatype((IRI)o);
=======
					Predicate.COL_TYPE type = DATATYPE_FACTORY.getDatatype((URI)o);
>>>>>>> ef4b6cde
					if (type != null) // datatype
						atom = DATA_FACTORY.getFunction(DATATYPE_FACTORY.getTypePredicate(type), sTerm);
					else // class
						atom = DATA_FACTORY.getFunction(DATA_FACTORY.getClassPredicate(o.stringValue()), sTerm);
				}
				else
					throw new IllegalArgumentException("Unsupported query syntax");
			}
			else {
				// term uri term . (where uri is either an object or a datatype property)
				Term oTerm = (o == null) ? getTermForVariable(triple.getObjectVar(), variables) : getTermForLiteralOrIri(o);
				Predicate predicate = DATA_FACTORY.getPredicate(p.stringValue(), new COL_TYPE[] { null, null });
				atom = DATA_FACTORY.getFunction(predicate, sTerm, oTerm);
			}
		}
		else
			// if predicate is a variable or literal
			throw new RuntimeException("Unsupported query syntax");

        return new TranslationResult(ImmutableList.of(atom), variables.build(), true);
	}

    private static Term getTermForVariable(Var v, ImmutableSet.Builder<Variable> variables) {
        Variable var = DATA_FACTORY.getVariable(v.getName());
        variables.add(var);
        return var;
    }

    private Term getTermForLiteralOrIri(Value v) {

        if (v instanceof Literal)
            return getTermForLiteral((Literal) v);
        else if (v instanceof URI)
            return getTermForIri((URI)v, false);

        throw new RuntimeException("The value " + v + " is not supported yet!");
    }

    private static Term getTermForLiteral(Literal literal) {
        IRI typeURI = literal.getDatatype();
        String value = literal.getLabel();

        COL_TYPE type;
        if (typeURI == null)
            type = COL_TYPE.LITERAL;
        else {
            type = DATATYPE_FACTORY.getDatatype(typeURI);
            if (type == null)
                // ROMAN (27 June 2016): type1 in open-eq-05 test would not be supported in OWL
                // the actual value is LOST here
                return DATA_FACTORY.getUriTemplateForDatatype(typeURI.stringValue());
                // old strict version:
                // throw new RuntimeException("Unsupported datatype: " + typeURI);

            // check if the value is (lexically) correct for the specified datatype
            if (!XMLDatatypeUtil.isValidValue(value, typeURI))
                throw new RuntimeException("Invalid lexical form for datatype. Found: " + value);
        }

        Term constant = DATA_FACTORY.getConstantLiteral(value, type);

        // wrap the constant in its datatype function
        if (type == COL_TYPE.LITERAL) {
            // if the object has type LITERAL, check the language tag
<<<<<<< HEAD
            Optional<String> lang = literal.getLanguage();
            if (lang.isPresent() && !lang.get().equals(""))
                return ofac.getTypedTerm(constant, lang.get());
=======
            String lang = literal.getLanguage();
            if (lang != null && !lang.equals(""))
                return DATA_FACTORY.getTypedTerm(constant, lang);
>>>>>>> ef4b6cde
        }
        return DATA_FACTORY.getTypedTerm(constant, type);
    }

    /**
     *
     * @param v URI object
     * @param unknownUrisToTemplates - the URIs are treated differently in triple patterns
     *                               and filter expressions (this will be normalised later)
     * @return term (URI template)
     */

    private Term getTermForIri(URI v, boolean unknownUrisToTemplates) {

        String uri = EncodeForURI.decodeURIEscapeCodes(v.stringValue());

        if (uriRef != null) {  // if in the Semantic Index mode
            int id = uriRef.getId(uri);
            if (id < 0 && unknownUrisToTemplates)  // URI is not found and need to wrap it in a template
                return DATA_FACTORY.getUriTemplateForDatatype(uri);
            else
                return DATA_FACTORY.getUriTemplate(DATA_FACTORY.getConstantLiteral(String.valueOf(id), COL_TYPE.INTEGER));
        }
        else {
            Function constantFunction = uriTemplateMatcher.generateURIFunction(uri);
            if (constantFunction.getArity() == 1 && unknownUrisToTemplates) {
                // ROMAN (27 June 2016: this means ZERO arguments, e.g., xsd:double or :z
                // despite the name, this is NOT necessarily a datatype
                constantFunction = DATA_FACTORY.getUriTemplateForDatatype(uri);
            }
            return constantFunction;
        }
    }

    /**
     *
     * @param expr expression
     * @param variables the set of variables that can occur in the expression
     *                  (the rest will be replaced with NULL)
     * @return term
     */

	private Term getExpression(ValueExpr expr, ImmutableSet<Variable> variables) {

        // PrimaryExpression ::= BrackettedExpression | BuiltInCall | iriOrFunction |
        //                          RDFLiteral | NumericLiteral | BooleanLiteral | Var
        // iriOrFunction ::= iri ArgList?

		if (expr instanceof Var) {
            Var v = (Var) expr;
            Variable var = DATA_FACTORY.getVariable(v.getName());
            return variables.contains(var) ? var : OBDAVocabulary.NULL;
		} 
		else if (expr instanceof ValueConstant) {
			Value v = ((ValueConstant) expr).getValue();
            if (v instanceof Literal)
                return getTermForLiteral((Literal) v);
            else if (v instanceof URI)
                return getTermForIri((URI)v, true);

            throw new RuntimeException("The value " + v + " is not supported yet!");
        }
        else if (expr instanceof Bound) {
            // BOUND (Sec 17.4.1.1)
            // xsd:boolean  BOUND (variable var)
            Var v = ((Bound) expr).getArg();
            Variable var = DATA_FACTORY.getVariable(v.getName());
            return variables.contains(var) ? DATA_FACTORY.getFunctionIsNotNull(var) : DATA_FACTORY.getBooleanConstant(false);
        }
        else if (expr instanceof UnaryValueOperator) {
            Term term = getExpression(((UnaryValueOperator) expr).getArg(), variables);

            if (expr instanceof Not) {
                return DATA_FACTORY.getFunctionNOT(term);
            }
            else if (expr instanceof IsLiteral) {
                return DATA_FACTORY.getFunction(ExpressionOperation.IS_LITERAL, term);
            }
            else if (expr instanceof IsURI) {
                return DATA_FACTORY.getFunction(ExpressionOperation.IS_IRI, term);
            }
            else if (expr instanceof Str) {
                return DATA_FACTORY.getFunction(ExpressionOperation.SPARQL_STR, term);
            }
            else if (expr instanceof Datatype) {
                return DATA_FACTORY.getFunction(ExpressionOperation.SPARQL_DATATYPE, term);
            }
            else if (expr instanceof IsBNode) {
                return DATA_FACTORY.getFunction(ExpressionOperation.IS_BLANK, term);
            }
            else if (expr instanceof Lang) {
                ValueExpr arg = ((UnaryValueOperator) expr).getArg();
                if (arg instanceof Var)
                    return DATA_FACTORY.getFunction(ExpressionOperation.SPARQL_LANG, term);
                else
                    throw new RuntimeException("A variable or a value is expected in " + expr);
            }
            // other subclasses
            // IRIFunction: IRI (Sec 17.4.2.8) for constructing IRIs
            // IsNumeric:  isNumeric (Sec 17.4.2.4) for checking whether the argument is a numeric value
            // AggregateOperatorBase: Avg, Min, Max, etc.
            // Like:  ??
            // IsResource: ??
            // LocalName: ??
            // Namespace: ??
            // Label: ??
		}
		else if (expr instanceof BinaryValueOperator) {
            BinaryValueOperator bexpr = (BinaryValueOperator) expr;
            Term term1 = getExpression(bexpr.getLeftArg(), variables);
            Term term2 = getExpression(bexpr.getRightArg(), variables);

            if (expr instanceof And) {
                return DATA_FACTORY.getFunctionAND(term1, term2);
            }
            else if (expr instanceof Or) {
                return DATA_FACTORY.getFunctionOR(term1, term2);
            }
            else if (expr instanceof SameTerm) {
                // sameTerm (Sec 17.4.1.8)
                // ROMAN (28 June 2016): strictly speaking it's not equality
                return DATA_FACTORY.getFunctionEQ(term1, term2);
            }
            else if (expr instanceof Regex) {
                // REGEX (Sec 17.4.3.14)
                // xsd:boolean  REGEX (string literal text, simple literal pattern)
                // xsd:boolean  REGEX (string literal text, simple literal pattern, simple literal flags)
                Regex reg = (Regex) expr;
                Term term3 = (reg.getFlagsArg() != null) ?
                        getExpression(reg.getFlagsArg(), variables) : OBDAVocabulary.NULL;
                return DATA_FACTORY.getFunction(ExpressionOperation.REGEX, term1, term2, term3);
            }
            else if (expr instanceof Compare) {
                ExpressionOperation p = RelationalOperations.get(((Compare) expr).getOperator());
                return DATA_FACTORY.getFunction(p, term1, term2);
            }
            else if (expr instanceof MathExpr) {
                ExpressionOperation p = NumericalOperations.get(((MathExpr)expr).getOperator());
                return DATA_FACTORY.getFunction(p, term1, term2);
            }
            else if (expr instanceof LangMatches) {
                if (term2 instanceof Function) {
                    Function f = (Function) term2;
                    if (f.isDataTypeFunction()) {
                        Term functionTerm = f.getTerm(0);
                        if (functionTerm instanceof Constant) {
                            Constant c = (Constant) functionTerm;
                            term2 = DATA_FACTORY.getFunction(f.getFunctionSymbol(),
                                    DATA_FACTORY.getConstantLiteral(c.getValue().toLowerCase(),
                                            c.getType()));
                        }
                    }
                }
                return DATA_FACTORY.getLANGMATCHESFunction(term1, term2);
            }
        }
		else if (expr instanceof FunctionCall) {
            FunctionCall f = (FunctionCall) expr;

            int arity = f.getArgs().size();
            List<Term> terms = new ArrayList<>(arity);
            for (ValueExpr a : f.getArgs())
                terms.add(getExpression(a, variables));

            OperationPredicate p = XPathFunctions.get(f.getURI());
            if (p != null) {
                if (arity != p.getArity())
                    throw new UnsupportedOperationException(
                            "Wrong number of arguments (found " + terms.size() + ", only " +
                                    p.getArity() + "supported) for SPARQL " + f.getURI() + "function");

                return DATA_FACTORY.getFunction(p, terms);
            }

            // these are all special cases with **variable** number of arguments

            switch (f.getURI()) {
                // CONCAT (Sec 17.4.3.12)
                // string literal  CONCAT(string literal ltrl1 ... string literal ltrln)
                case "http://www.w3.org/2005/xpath-functions#concat":
                    if (arity < 1)
                        throw new UnsupportedOperationException("Wrong number of arguments (found " + terms.size() +
                                ", at least 1) for SPARQL function CONCAT");

                    Term concat = terms.get(0);
                    for (int i = 1; i < arity; i++) // .get(i) is OK because it's based on an array
                        concat = DATA_FACTORY.getFunction(ExpressionOperation.CONCAT, concat, terms.get(i));
                    return concat;

                // REPLACE (Sec 17.4.3.15)
                //string literal  REPLACE (string literal arg, simple literal pattern, simple literal replacement )
                //string literal  REPLACE (string literal arg, simple literal pattern, simple literal replacement,  simple literal flags)
                case "http://www.w3.org/2005/xpath-functions#replace":
                    // TODO: the fourth argument is flags (see http://www.w3.org/TR/xpath-functions/#flags)
                    Term flags;
                    if (arity == 3)
                        flags = DATA_FACTORY.getConstantLiteral("");
                    else if (arity == 4)
                        flags = terms.get(3);
                    else
                        throw new UnsupportedOperationException("Wrong number of arguments (found "
                                + terms.size() + ", only 3 or 4 supported) for SPARQL function REPLACE");

                    return DATA_FACTORY.getFunction(ExpressionOperation.REPLACE, terms.get(0), terms.get(1), terms.get(2), flags);


                    // SUBSTR (Sec 17.4.3.3)
                    // string literal  SUBSTR(string literal source, xsd:integer startingLoc)
                    // string literal  SUBSTR(string literal source, xsd:integer startingLoc, xsd:integer length)
                case "http://www.w3.org/2005/xpath-functions#substring":
                    if (arity == 2)
                        return DATA_FACTORY.getFunction(ExpressionOperation.SUBSTR2, terms.get(0), terms.get(1));
                    else if (arity == 3)
                        return DATA_FACTORY.getFunction(ExpressionOperation.SUBSTR3, terms.get(0), terms.get(1), terms.get(2));

                    throw new UnsupportedOperationException("Wrong number of arguments (found "
                            + terms.size() + ", only 2 or 3 supported) for SPARQL function SUBSTRING");

                default:
                    throw new RuntimeException("Function " + f.getURI() + " is not supported yet!");
            }
		}
        // other subclasses
        // SubQueryValueOperator
        // If
        // BNodeGenerator
        // NAryValueOperator (ListMemberOperator and Coalesce)
		throw new RuntimeException("The expression " + expr + " is not supported yet!");
	}

    // XPath 1.0 functions (XPath 1.1 has variants with more arguments)
    private static final ImmutableMap<String, OperationPredicate> XPathFunctions =
            new ImmutableMap.Builder<String, OperationPredicate>()
                    /*
                     * String functions
                     */
                    .put("http://www.w3.org/2005/xpath-functions#upper-case", ExpressionOperation.UCASE)
                    .put("http://www.w3.org/2005/xpath-functions#lower-case", ExpressionOperation.LCASE)
                    .put("http://www.w3.org/2005/xpath-functions#string-length", ExpressionOperation.STRLEN)
                    .put("http://www.w3.org/2005/xpath-functions#substring-before", ExpressionOperation.STRBEFORE)
                    .put("http://www.w3.org/2005/xpath-functions#substring-after", ExpressionOperation.STRAFTER)
                    .put("http://www.w3.org/2005/xpath-functions#starts-with", ExpressionOperation.STR_STARTS)
                    .put("http://www.w3.org/2005/xpath-functions#ends-with", ExpressionOperation.STR_ENDS)
                    .put("http://www.w3.org/2005/xpath-functions#encode-for-uri", ExpressionOperation.ENCODE_FOR_URI)
                    .put("http://www.w3.org/2005/xpath-functions#contains", ExpressionOperation.CONTAINS)
                    .put("UUID", ExpressionOperation.UUID)
                    .put("STRUUID", ExpressionOperation.STRUUID)
                    /*
                     * Numerical functions
                     */
                    .put("http://www.w3.org/2005/xpath-functions#numeric-abs", ExpressionOperation.ABS)
                    .put("http://www.w3.org/2005/xpath-functions#numeric-ceil", ExpressionOperation.CEIL)
                    .put("http://www.w3.org/2005/xpath-functions#numeric-floor", ExpressionOperation.FLOOR)
                    .put("http://www.w3.org/2005/xpath-functions#numeric-round", ExpressionOperation.ROUND)
                    .put("RAND", ExpressionOperation.RAND)
                    /*
                     * Datetime functions
                     */
                    .put("http://www.w3.org/2005/xpath-functions#year-from-dateTime", ExpressionOperation.YEAR)
                    .put("http://www.w3.org/2005/xpath-functions#day-from-dateTime", ExpressionOperation.DAY)
                    .put("http://www.w3.org/2005/xpath-functions#month-from-dateTime", ExpressionOperation.MONTH)
                    .put("http://www.w3.org/2005/xpath-functions#hours-from-dateTime", ExpressionOperation.HOURS)
                    .put("http://www.w3.org/2005/xpath-functions#minutes-from-dateTime", ExpressionOperation.MINUTES)
                    .put("http://www.w3.org/2005/xpath-functions#seconds-from-dateTime", ExpressionOperation.SECONDS)
                    .put("NOW", ExpressionOperation.NOW)
                    .put("TZ", ExpressionOperation.TZ)
                    /*
                     * Hash functions
                     */
                    .put("MD5", ExpressionOperation.MD5)
                    .put("SHA1", ExpressionOperation.SHA1)
                    .put("SHA256", ExpressionOperation.SHA256)
                    .put("SHA512", ExpressionOperation.SHA512)
                    .build();


	private static final ImmutableMap<Compare.CompareOp, ExpressionOperation> RelationalOperations =
			new ImmutableMap.Builder<Compare.CompareOp, ExpressionOperation>()
				.put(Compare.CompareOp.EQ, ExpressionOperation.EQ)
				.put(Compare.CompareOp.GE, ExpressionOperation.GTE)
				.put(Compare.CompareOp.GT, ExpressionOperation.GT)
				.put(Compare.CompareOp.LE, ExpressionOperation.LTE)
				.put(Compare.CompareOp.LT, ExpressionOperation.LT)
				.put(Compare.CompareOp.NE, ExpressionOperation.NEQ)
				.build();

	private static final ImmutableMap<MathExpr.MathOp, ExpressionOperation> NumericalOperations =
			new ImmutableMap.Builder<MathExpr.MathOp, ExpressionOperation>()
			.put(MathExpr.MathOp.PLUS, ExpressionOperation.ADD)
			.put(MathExpr.MathOp.MINUS, ExpressionOperation.SUBTRACT)
			.put(MathExpr.MathOp.MULTIPLY, ExpressionOperation.MULTIPLY)
			.put(MathExpr.MathOp.DIVIDE, ExpressionOperation.DIVIDE)
			.build();
}<|MERGE_RESOLUTION|>--- conflicted
+++ resolved
@@ -439,11 +439,7 @@
 				}
 				else if (o instanceof URI) {
 					// term rdf:type uri .
-<<<<<<< HEAD
-					Predicate.COL_TYPE type = dtfac.getDatatype((IRI)o);
-=======
-					Predicate.COL_TYPE type = DATATYPE_FACTORY.getDatatype((URI)o);
->>>>>>> ef4b6cde
+					Predicate.COL_TYPE type = DATATYPE_FACTORY.getDatatype((IRI)o);
 					if (type != null) // datatype
 						atom = DATA_FACTORY.getFunction(DATATYPE_FACTORY.getTypePredicate(type), sTerm);
 					else // class
@@ -508,15 +504,9 @@
         // wrap the constant in its datatype function
         if (type == COL_TYPE.LITERAL) {
             // if the object has type LITERAL, check the language tag
-<<<<<<< HEAD
             Optional<String> lang = literal.getLanguage();
             if (lang.isPresent() && !lang.get().equals(""))
-                return ofac.getTypedTerm(constant, lang.get());
-=======
-            String lang = literal.getLanguage();
-            if (lang != null && !lang.equals(""))
-                return DATA_FACTORY.getTypedTerm(constant, lang);
->>>>>>> ef4b6cde
+                return DATA_FACTORY.getTypedTerm(constant, lang.get());
         }
         return DATA_FACTORY.getTypedTerm(constant, type);
     }
