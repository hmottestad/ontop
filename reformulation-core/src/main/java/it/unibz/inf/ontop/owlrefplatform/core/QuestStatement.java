package it.unibz.inf.ontop.owlrefplatform.core;

/*
 * #%L
 * ontop-reformulation-core
 * %%
 * Copyright (C) 2009 - 2014 Free University of Bozen-Bolzano
 * %%
 * Licensed under the Apache License, Version 2.0 (the "License");
 * you may not use this file except in compliance with the License.
 * You may obtain a copy of the License at
 *
 *      http://www.apache.org/licenses/LICENSE-2.0
 *
 * Unless required by applicable law or agreed to in writing, software
 * distributed under the License is distributed on an "AS IS" BASIS,
 * WITHOUT WARRANTIES OR CONDITIONS OF ANY KIND, either express or implied.
 * See the License for the specific language governing permissions and
 * limitations under the License.
 * #L%
 */

import it.unibz.inf.ontop.model.*;
import it.unibz.inf.ontop.ontology.Assertion;
import it.unibz.inf.ontop.owlrefplatform.core.queryevaluation.SPARQLQueryUtility;
import it.unibz.inf.ontop.owlrefplatform.core.resultset.*;
import it.unibz.inf.ontop.owlrefplatform.core.translator.SesameConstructTemplate;
import org.openrdf.query.MalformedQueryException;
import org.openrdf.query.parser.ParsedQuery;
import org.slf4j.Logger;
import org.slf4j.LoggerFactory;

import java.sql.SQLException;
import java.sql.SQLTimeoutException;
import java.sql.Statement;
import java.util.Iterator;
import java.util.LinkedList;
import java.util.List;
import java.util.concurrent.CountDownLatch;


/**
 * The obda statement provides the implementations necessary to query the
 * reformulation platform reasoner from outside, i.e. Protege
 */
public class QuestStatement implements OBDAStatement {

	public final Quest questInstance;
	private final QuestQueryProcessor engine;
	private final QuestConnection conn;
	private final Statement sqlStatement;


	private QueryExecutionThread executionThread;
	private boolean canceled = false;

<<<<<<< HEAD

=======
	
>>>>>>> f2ff35b4
	private static final Logger log = LoggerFactory.getLogger(QuestStatement.class);


	public QuestStatement(Quest questInstance, QuestConnection conn, Statement st) {
		this.questInstance = questInstance;
		this.engine = this.questInstance.getEngine();
		this.conn = conn;
		this.sqlStatement = st;
	}

	private enum QueryType {
		SELECT,
		ASK,
		CONSTRUCT,
		DESCRIBE
	}

	private class QueryExecutionThread extends Thread {

		private final CountDownLatch monitor;
		private final String sql;
		private final List<String> signature;
		private final QueryType type;
		private final SesameConstructTemplate templ; // only for CONSTRUCT and DESCRIBE queries

		private TupleResultSet tupleResult;	  // only for SELECT and ASK queries
		private GraphResultSet graphResult;   // only for CONSTRUCT and DESCRIBE queries
		private Exception exception = null;
		private boolean executingSQL = false;

		public QueryExecutionThread(String sql, List<String> signature, QueryType type, SesameConstructTemplate templ, CountDownLatch monitor) {
			this.monitor = monitor;
			this.sql = sql;
			this.signature = signature;
			this.templ = templ;
			this.type = type;
		}

		public boolean errorStatus() {
			return exception != null;
		}

		public Exception getException() {
			return exception;
		}

		public TupleResultSet getTupleResult() {
			return tupleResult;
		}

		public GraphResultSet getGraphResult() {
			return graphResult;
		}

		public void cancel() throws SQLException {
			canceled = true;
			if (!executingSQL) {
				this.stop();
			} else {
				sqlStatement.cancel();
			}
		}

		@Override
		public void run() {
			try {
				// Obtaining the query from the cache

				log.debug("Executing the SQL query and get the result...");
				if (sql.equals("")) {
					if (type != QueryType.ASK)
						tupleResult = new EmptyTupleResultSet(signature, QuestStatement.this);
					else
						tupleResult = new BooleanResultSet(false, QuestStatement.this);
				}
				else {
					try {
//                        FOR debugging H2 in-memory database
//                        try {
//                            org.h2.tools.Server.startWebServer(conn.getConnection());
//                        } catch (SQLException e) {
//                            e.printStackTrace();
//                        }
						// Execute the SQL query string
						executingSQL = true;
						java.sql.ResultSet set = sqlStatement.executeQuery(sql);

						// Store the SQL result to application result set.
						switch (type) {
<<<<<<< HEAD
							case SELECT:
								if (questInstance.hasDistinctResultSet())
									tupleResult = new QuestDistinctTupleResultSet(set, signature, QuestStatement.this);
								else
									tupleResult = new QuestTupleResultSet(set, signature, QuestStatement.this);
								break;

							case ASK:
								tupleResult = new BooleanResultSet(set, QuestStatement.this);
								break;

							case CONSTRUCT:
								TupleResultSet tuples = new QuestTupleResultSet(set, signature, QuestStatement.this);
								graphResult = new QuestGraphResultSet(tuples, templ, false);
								break;

							case DESCRIBE:
								tuples = new QuestTupleResultSet(set, signature, QuestStatement.this);
								graphResult = new QuestGraphResultSet(tuples, templ, true);
								break;
						}
					}
=======
						case SELECT:
							if (questInstance.hasDistinctResultSet()) 
								tupleResult = new QuestDistinctTupleResultSet(set, signature, QuestStatement.this);
							else
								tupleResult = new QuestTupleResultSet(set, signature, QuestStatement.this);
							break;
						
						case ASK:
							tupleResult = new BooleanResultSet(set, QuestStatement.this);
							break;
						
						case CONSTRUCT:
							TupleResultSet tuples = new QuestTupleResultSet(set, signature, QuestStatement.this);
							graphResult = new QuestGraphResultSet(tuples, templ, false);
							break;
							
						case DESCRIBE:
							tuples = new QuestTupleResultSet(set, signature, QuestStatement.this);
							graphResult = new QuestGraphResultSet(tuples, templ, true);
							break;
						}
					}
					catch (SQLTimeoutException e) {
						log.warn("SQL execution is time out");
//						if( set == null ){ // Exception SQLTimeout
							tupleResult = new EmptyTupleResultSet(signature, QuestStatement.this);
//						}
					}
>>>>>>> f2ff35b4
					catch (SQLException e) {
						final String MySQLTimeoutExceptionClassName = "com.mysql.jdbc.exceptions.MySQLTimeoutException";
						final String PSQLExceptionClassName = "org.postgresql.util.PSQLException";

						String exceptionClassName = e.getClass().getName();

						// Since the exceptions of MySQL and Postgres are not extending SQLTimeoutException,
						// the following hack is needed.
						// See <http://bugs.mysql.com/bug.php?id=71589>
						if(exceptionClassName.equals(MySQLTimeoutExceptionClassName)
								|| exceptionClassName.equals(PSQLExceptionClassName)){
							log.warn("SQL execution is time out");
						} else {
						exception = e;
						log.error(e.getMessage(), e);
						throw new OBDAException("Error executing SQL query: \n" + e.getMessage() + "\nSQL query:\n " + sql, e);
						}
					}
				}
				log.debug("Execution finished.\n");
			}
			catch (Exception e) {
				e.printStackTrace();
				exception = e;
				log.error(e.getMessage(), e);
			}
			finally {
				monitor.countDown();
			}
		}


	}

	/**
	 * Calls the necessary tuple or graph query execution Implements describe
	 * uri or var logic Returns the result set for the given query
	 */
	@Override
	public ResultSet execute(String strquery) throws OBDAException {
		if (strquery.isEmpty()) {
			throw new OBDAException("Cannot execute an empty query");
		}
		try {
			ParsedQuery pq = engine.getParsedQuery(strquery);
			if (SPARQLQueryUtility.isSelectQuery(pq)) {
				TupleResultSet executedQuery = executeTupleQuery(strquery, pq, QueryType.SELECT);
				return executedQuery;
			}
			else if (SPARQLQueryUtility.isAskQuery(pq)) {
				TupleResultSet executedQuery = executeTupleQuery(strquery, pq, QueryType.ASK);
				return executedQuery;
			}
			else if (SPARQLQueryUtility.isConstructQuery(pq)) {
				GraphResultSet executedGraphQuery = executeGraphQuery(strquery, QueryType.CONSTRUCT);
				return executedGraphQuery;
			}
			else if (SPARQLQueryUtility.isDescribeQuery(pq)) {
				// create list of URI constants we want to describe
				List<String> constants = new LinkedList<>();
				if (SPARQLQueryUtility.isVarDescribe(strquery)) {
					// if describe ?var, we have to do select distinct ?var first
					String sel = SPARQLQueryUtility.getSelectVarDescribe(strquery);
					ResultSet resultSet = executeTupleQuery(sel, engine.getParsedQuery(sel), QueryType.SELECT);
					if (resultSet instanceof EmptyTupleResultSet)
						return null;
					else if (resultSet instanceof QuestTupleResultSet) {
						QuestTupleResultSet res = (QuestTupleResultSet) resultSet;
						while (res.nextRow()) {
							Constant constant = res.getConstant(1);
							if (constant instanceof URIConstant) {
								// collect constants in list
								constants.add(((URIConstant)constant).getURI());
							}
						}
					}
				}
				else if (SPARQLQueryUtility.isURIDescribe(strquery)) {
					// DESCRIBE <uri> gives direct results, so we put the
					// <uri> constant directly in the list of constants
					try {
						constants.add(SPARQLQueryUtility.getDescribeURI(strquery));
					} catch (MalformedQueryException e) {
						e.printStackTrace();
					}
				}

				GraphResultSet describeResultSet = null;
				// execute describe <uriconst> in subject position
				for (String constant : constants) {
					// for each constant we execute a construct with
					// the uri as subject, and collect the results
					String str = SPARQLQueryUtility.getConstructSubjQuery(constant);
					GraphResultSet set = executeGraphQuery(str, QueryType.DESCRIBE);
					if (describeResultSet == null) { // just for the first time
						describeResultSet = set;
					}
					else if (set != null) {
						// 2nd and manyth times execute, but collect result into one object
						while (set.hasNext())
							describeResultSet.addNewResultSet(set.next());
					}
				}
				// execute describe <uriconst> in object position
				for (String constant : constants) {
					String str = SPARQLQueryUtility.getConstructObjQuery(constant);
					GraphResultSet set = executeGraphQuery(str, QueryType.DESCRIBE);
					if (describeResultSet == null) { // just for the first time
						describeResultSet = set;
					}
					else if (set != null) {
						while (set.hasNext())
							describeResultSet.addNewResultSet(set.next());
					}
				}
				return describeResultSet;
			}
		}
		catch (MalformedQueryException e) {
			throw new OBDAException(e);

		}
		throw new OBDAException("Error, the result set was null");
	}




	/**
	 * The method executes select or ask queries by starting a new quest
	 * execution thread
	 *
	 * @param strquery
	 *            the select or ask query string
	 * @param type  (SELECT or ASK)
	 * @return the obtained TupleResultSet result
	 * @throws OBDAException
	 */
	private TupleResultSet executeTupleQuery(String strquery, ParsedQuery pq, QueryType type) throws OBDAException {

		log.debug("Executing SPARQL query: \n{}", strquery);

		QueryExecutionThread executionthread = startExecute(pq, type, null);
		TupleResultSet result = executionthread.getTupleResult();
		if (result == null)
			throw new RuntimeException("Error, the result set was null");

		return result;
	}

	private GraphResultSet executeGraphQuery(String strquery, QueryType type) throws OBDAException {

		log.debug("Executing SPARQL query: \n{}", strquery);

		try {
			// Here we need to get the template for the CONSTRUCT query results
			SesameConstructTemplate templ = new SesameConstructTemplate(strquery);
			String query = SPARQLQueryUtility.getSelectFromConstruct(strquery);
			ParsedQuery pq = engine.getParsedQuery(query);

			QueryExecutionThread executionthread = startExecute(pq, type, templ);
			GraphResultSet executedGraphQuery = executionthread.getGraphResult();
			return executedGraphQuery;
		}
		catch (MalformedQueryException e) {
			e.printStackTrace();
			throw new OBDAException(e);
		}
	}



	/**
	 * Internal method to start a new query execution thread type defines the
	 * query type SELECT, ASK, CONSTRUCT, or DESCRIBE
	 */
	private QueryExecutionThread startExecute(ParsedQuery pq, QueryType type, SesameConstructTemplate templ) throws OBDAException {
		CountDownLatch monitor = new CountDownLatch(1);
		String sql = engine.getSQL(pq);
		List<String> signature = engine.getQuerySignature(pq);
		QueryExecutionThread executionthread = new QueryExecutionThread(sql, signature, type, templ, monitor);
		this.executionThread = executionthread;
		executionthread.start();
		try {
			monitor.await();
		} catch (InterruptedException e) {
			e.printStackTrace();
		}
		if (executionthread.errorStatus()) {
			OBDAException ex = new OBDAException(executionthread.getException().getMessage());
			ex.setStackTrace(executionthread.getStackTrace());
			throw ex;
		}

		if (canceled == true) {
			canceled = false;
			throw new OBDAException("Query execution was cancelled");
		}
		return executionthread;
	}




	/**
	 * Returns the number of tuples returned by the query
	 */
	public long getTupleCount(String query) throws Exception {

		ParsedQuery pq = engine.getParsedQuery(query);
		String unf = engine.getSQL(pq);
		String newsql = "SELECT count(*) FROM (" + unf + ") t1";
		if (!canceled) {
			java.sql.ResultSet set = sqlStatement.executeQuery(newsql);
			if (set.next()) {
				return set.getLong(1);
			} else {
				throw new Exception("Tuple count failed due to empty result set.");
			}
		} else {
			throw new Exception("Action canceled.");
		}
	}

	@Override
	public void close() throws OBDAException {
		try {
			if (sqlStatement != null)
				sqlStatement.close();
		} catch (Exception e) {
			throw new OBDAException(e);
		}
	}


	@Override
	public void cancel() throws OBDAException {
		canceled = true;
		try {
			QuestStatement.this.executionThread.cancel();
		} catch (Exception e) {
			throw new OBDAException(e);
		}
	}

	/**
	 * Called to check whether the statement was cancelled on purpose
	 * @return
	 */
	public boolean isCanceled(){
		return canceled;
	}

	@Override
	public int executeUpdate(String query) throws OBDAException {
		throw new UnsupportedOperationException();
	}

	@Override
	public int getFetchSize() throws OBDAException {
		try {
			return sqlStatement.getFetchSize();
		} catch (Exception e) {
			throw new OBDAException(e);
		}

	}

	@Override
	public int getMaxRows() throws OBDAException {
		try {
			return sqlStatement.getMaxRows();
		} catch (Exception e) {
			throw new OBDAException(e);
		}

	}

	@Override
	public void getMoreResults() throws OBDAException {
		try {
			sqlStatement.getMoreResults();
		} catch (Exception e) {
			throw new OBDAException(e);
		}

	}

	@Override
	public void setFetchSize(int rows) throws OBDAException {
		try {
			sqlStatement.setFetchSize(rows);
		} catch (Exception e) {
			throw new OBDAException(e);
		}

	}

	@Override
	public void setMaxRows(int max) throws OBDAException {
		try {
			sqlStatement.setMaxRows(max);
		} catch (Exception e) {
			throw new OBDAException(e);
		}

	}

	@Override
	public void setQueryTimeout(int seconds) throws OBDAException {
		try {
			sqlStatement.setQueryTimeout(seconds);
		} catch (Exception e) {
			throw new OBDAException(e);
		}
	}

	@Override
	public TupleResultSet getResultSet() throws OBDAException {
		return null;
	}

	@Override
	public int getQueryTimeout() throws OBDAException {
		try {
			return sqlStatement.getQueryTimeout();
		} catch (Exception e) {
			throw new OBDAException(e);
		}
	}

	@Override
	public boolean isClosed() throws OBDAException {
		try {
			return sqlStatement.isClosed();
		} catch (Exception e) {
			throw new OBDAException(e);
		}
	}


	/***
	 * Inserts a stream of ABox assertions into the repository.
	 *
	 * @param data
	 *
	 * @throws SQLException
	 */
	public int insertData(Iterator<Assertion> data,  int commit, int batch) throws SQLException {
		int result = questInstance.getSemanticIndexRepository().insertData(conn.getConnection(), data, commit, batch);
		return result;
	}




	@Override
	public String getSPARQLRewriting(String query) throws OBDAException {
		return engine.getSPARQLRewriting(query);
	}

}<|MERGE_RESOLUTION|>--- conflicted
+++ resolved
@@ -9,9 +9,9 @@
  * Licensed under the Apache License, Version 2.0 (the "License");
  * you may not use this file except in compliance with the License.
  * You may obtain a copy of the License at
- *
+ * 
  *      http://www.apache.org/licenses/LICENSE-2.0
- *
+ * 
  * Unless required by applicable law or agreed to in writing, software
  * distributed under the License is distributed on an "AS IS" BASIS,
  * WITHOUT WARRANTIES OR CONDITIONS OF ANY KIND, either express or implied.
@@ -54,11 +54,7 @@
 	private QueryExecutionThread executionThread;
 	private boolean canceled = false;
 
-<<<<<<< HEAD
-
-=======
-	
->>>>>>> f2ff35b4
+
 	private static final Logger log = LoggerFactory.getLogger(QuestStatement.class);
 
 
@@ -71,7 +67,7 @@
 
 	private enum QueryType {
 		SELECT,
-		ASK,
+		ASK,  
 		CONSTRUCT,
 		DESCRIBE
 	}
@@ -83,7 +79,7 @@
 		private final List<String> signature;
 		private final QueryType type;
 		private final SesameConstructTemplate templ; // only for CONSTRUCT and DESCRIBE queries
-
+		
 		private TupleResultSet tupleResult;	  // only for SELECT and ASK queries
 		private GraphResultSet graphResult;   // only for CONSTRUCT and DESCRIBE queries
 		private Exception exception = null;
@@ -126,14 +122,14 @@
 		public void run() {
 			try {
 				// Obtaining the query from the cache
-
+				 
 				log.debug("Executing the SQL query and get the result...");
 				if (sql.equals("")) {
-					if (type != QueryType.ASK)
+					if (type != QueryType.ASK) 
 						tupleResult = new EmptyTupleResultSet(signature, QuestStatement.this);
 					else
 						tupleResult = new BooleanResultSet(false, QuestStatement.this);
-				}
+				} 
 				else {
 					try {
 //                        FOR debugging H2 in-memory database
@@ -148,30 +144,6 @@
 
 						// Store the SQL result to application result set.
 						switch (type) {
-<<<<<<< HEAD
-							case SELECT:
-								if (questInstance.hasDistinctResultSet())
-									tupleResult = new QuestDistinctTupleResultSet(set, signature, QuestStatement.this);
-								else
-									tupleResult = new QuestTupleResultSet(set, signature, QuestStatement.this);
-								break;
-
-							case ASK:
-								tupleResult = new BooleanResultSet(set, QuestStatement.this);
-								break;
-
-							case CONSTRUCT:
-								TupleResultSet tuples = new QuestTupleResultSet(set, signature, QuestStatement.this);
-								graphResult = new QuestGraphResultSet(tuples, templ, false);
-								break;
-
-							case DESCRIBE:
-								tuples = new QuestTupleResultSet(set, signature, QuestStatement.this);
-								graphResult = new QuestGraphResultSet(tuples, templ, true);
-								break;
-						}
-					}
-=======
 						case SELECT:
 							if (questInstance.hasDistinctResultSet()) 
 								tupleResult = new QuestDistinctTupleResultSet(set, signature, QuestStatement.this);
@@ -200,7 +172,6 @@
 							tupleResult = new EmptyTupleResultSet(signature, QuestStatement.this);
 //						}
 					}
->>>>>>> f2ff35b4
 					catch (SQLException e) {
 						final String MySQLTimeoutExceptionClassName = "com.mysql.jdbc.exceptions.MySQLTimeoutException";
 						final String PSQLExceptionClassName = "org.postgresql.util.PSQLException";
@@ -221,12 +192,12 @@
 					}
 				}
 				log.debug("Execution finished.\n");
-			}
+			} 
 			catch (Exception e) {
 				e.printStackTrace();
 				exception = e;
 				log.error(e.getMessage(), e);
-			}
+			} 
 			finally {
 				monitor.countDown();
 			}
@@ -249,15 +220,15 @@
 			if (SPARQLQueryUtility.isSelectQuery(pq)) {
 				TupleResultSet executedQuery = executeTupleQuery(strquery, pq, QueryType.SELECT);
 				return executedQuery;
-			}
+			} 
 			else if (SPARQLQueryUtility.isAskQuery(pq)) {
 				TupleResultSet executedQuery = executeTupleQuery(strquery, pq, QueryType.ASK);
 				return executedQuery;
-			}
+			} 
 			else if (SPARQLQueryUtility.isConstructQuery(pq)) {
 				GraphResultSet executedGraphQuery = executeGraphQuery(strquery, QueryType.CONSTRUCT);
-				return executedGraphQuery;
-			}
+				return executedGraphQuery;	
+			} 
 			else if (SPARQLQueryUtility.isDescribeQuery(pq)) {
 				// create list of URI constants we want to describe
 				List<String> constants = new LinkedList<>();
@@ -277,7 +248,7 @@
 							}
 						}
 					}
-				}
+				} 
 				else if (SPARQLQueryUtility.isURIDescribe(strquery)) {
 					// DESCRIBE <uri> gives direct results, so we put the
 					// <uri> constant directly in the list of constants
@@ -296,11 +267,11 @@
 					String str = SPARQLQueryUtility.getConstructSubjQuery(constant);
 					GraphResultSet set = executeGraphQuery(str, QueryType.DESCRIBE);
 					if (describeResultSet == null) { // just for the first time
-						describeResultSet = set;
-					}
+						describeResultSet = set;	
+					} 
 					else if (set != null) {
 						// 2nd and manyth times execute, but collect result into one object
-						while (set.hasNext())
+						while (set.hasNext()) 
 							describeResultSet.addNewResultSet(set.next());
 					}
 				}
@@ -310,9 +281,9 @@
 					GraphResultSet set = executeGraphQuery(str, QueryType.DESCRIBE);
 					if (describeResultSet == null) { // just for the first time
 						describeResultSet = set;
-					}
+					} 
 					else if (set != null) {
-						while (set.hasNext())
+						while (set.hasNext()) 
 							describeResultSet.addNewResultSet(set.next());
 					}
 				}
@@ -321,18 +292,18 @@
 		}
 		catch (MalformedQueryException e) {
 			throw new OBDAException(e);
-
+			
 		}
 		throw new OBDAException("Error, the result set was null");
 	}
-
+	
 
 
 
 	/**
 	 * The method executes select or ask queries by starting a new quest
 	 * execution thread
-	 *
+	 * 
 	 * @param strquery
 	 *            the select or ask query string
 	 * @param type  (SELECT or ASK)
@@ -352,26 +323,26 @@
 	}
 
 	private GraphResultSet executeGraphQuery(String strquery, QueryType type) throws OBDAException {
-
+		
 		log.debug("Executing SPARQL query: \n{}", strquery);
-
+		
 		try {
 			// Here we need to get the template for the CONSTRUCT query results
 			SesameConstructTemplate templ = new SesameConstructTemplate(strquery);
 			String query = SPARQLQueryUtility.getSelectFromConstruct(strquery);
 			ParsedQuery pq = engine.getParsedQuery(query);
-
+			
 			QueryExecutionThread executionthread = startExecute(pq, type, templ);
 			GraphResultSet executedGraphQuery = executionthread.getGraphResult();
 			return executedGraphQuery;
-		}
+		} 
 		catch (MalformedQueryException e) {
 			e.printStackTrace();
 			throw new OBDAException(e);
 		}
 	}
-
-
+	
+	
 
 	/**
 	 * Internal method to start a new query execution thread type defines the
@@ -402,7 +373,7 @@
 		return executionthread;
 	}
 
-
+	
 
 
 	/**
@@ -410,7 +381,7 @@
 	 */
 	public long getTupleCount(String query) throws Exception {
 
-		ParsedQuery pq = engine.getParsedQuery(query);
+		ParsedQuery pq = engine.getParsedQuery(query); 
 		String unf = engine.getSQL(pq);
 		String newsql = "SELECT count(*) FROM (" + unf + ") t1";
 		if (!canceled) {
@@ -435,7 +406,7 @@
 		}
 	}
 
-
+	
 	@Override
 	public void cancel() throws OBDAException {
 		canceled = true;
@@ -453,7 +424,7 @@
 	public boolean isCanceled(){
 		return canceled;
 	}
-
+	
 	@Override
 	public int executeUpdate(String query) throws OBDAException {
 		throw new UnsupportedOperationException();
@@ -544,9 +515,9 @@
 
 	/***
 	 * Inserts a stream of ABox assertions into the repository.
-	 *
+	 * 
 	 * @param data
-	 *
+	 * 
 	 * @throws SQLException
 	 */
 	public int insertData(Iterator<Assertion> data,  int commit, int batch) throws SQLException {
@@ -561,5 +532,5 @@
 	public String getSPARQLRewriting(String query) throws OBDAException {
 		return engine.getSPARQLRewriting(query);
 	}
-
+	
 }