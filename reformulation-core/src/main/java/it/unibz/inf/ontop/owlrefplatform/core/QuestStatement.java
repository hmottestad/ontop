package it.unibz.inf.ontop.owlrefplatform.core;

/*
 * #%L
 * ontop-reformulation-core
 * %%
 * Copyright (C) 2009 - 2014 Free University of Bozen-Bolzano
 * %%
 * Licensed under the Apache License, Version 2.0 (the "License");
 * you may not use this file except in compliance with the License.
 * You may obtain a copy of the License at
 * 
 *      http://www.apache.org/licenses/LICENSE-2.0
 * 
 * Unless required by applicable law or agreed to in writing, software
 * distributed under the License is distributed on an "AS IS" BASIS,
 * WITHOUT WARRANTIES OR CONDITIONS OF ANY KIND, either express or implied.
 * See the License for the specific language governing permissions and
 * limitations under the License.
 * #L%
 */

<<<<<<< HEAD
import java.util.ArrayList;
import java.util.List;
import java.util.Optional;
import java.util.concurrent.CountDownLatch;

import com.google.common.collect.ArrayListMultimap;
import com.google.common.collect.HashMultimap;
import com.google.common.collect.ImmutableList;
import it.unibz.inf.ontop.model.*;
import it.unibz.inf.ontop.owlrefplatform.core.basicoperations.DatalogNormalizer;
import it.unibz.inf.ontop.owlrefplatform.core.execution.NativeQueryExecutionException;
import it.unibz.inf.ontop.owlrefplatform.core.optimization.BasicJoinOptimizer;
import it.unibz.inf.ontop.owlrefplatform.core.queryevaluation.SPARQLQueryUtility;
import it.unibz.inf.ontop.owlrefplatform.core.resultset.EmptyQueryResultSet;
import it.unibz.inf.ontop.owlrefplatform.core.resultset.QuestGraphResultSet;
import it.unibz.inf.ontop.owlrefplatform.core.resultset.QuestResultset;
import it.unibz.inf.ontop.owlrefplatform.core.srcquerygeneration.NativeQueryGenerator;
import it.unibz.inf.ontop.owlrefplatform.core.translator.DatalogToSparqlTranslator;
import it.unibz.inf.ontop.owlrefplatform.core.translator.SesameConstructTemplate;
import it.unibz.inf.ontop.owlrefplatform.core.translator.SparqlAlgebraToDatalogTranslator;
import it.unibz.inf.ontop.owlrefplatform.core.unfolding.DatalogUnfolder;
import it.unibz.inf.ontop.owlrefplatform.core.unfolding.ExpressionEvaluator;
import it.unibz.inf.ontop.owlrefplatform.core.unfolding.TypeLift;
import org.openrdf.query.MalformedQueryException;
import org.openrdf.query.QueryLanguage;
import org.openrdf.query.parser.ParsedQuery;
import org.openrdf.query.parser.QueryParser;
import org.openrdf.query.parser.QueryParserUtil;

import it.unibz.inf.ontop.model.impl.OBDADataFactoryImpl;
import it.unibz.inf.ontop.model.impl.OBDAVocabulary;
import it.unibz.inf.ontop.pivotalrepr.EmptyQueryException;
import it.unibz.inf.ontop.pivotalrepr.IntermediateQuery;
import it.unibz.inf.ontop.pivotalrepr.QueryNode;
import it.unibz.inf.ontop.pivotalrepr.UnionNode;
import it.unibz.inf.ontop.pivotalrepr.datalog.DatalogProgram2QueryConverter;
import it.unibz.inf.ontop.renderer.DatalogProgramRenderer;
import org.slf4j.Logger;
import org.slf4j.LoggerFactory;

import com.google.common.collect.Multimap;
=======
import it.unibz.inf.ontop.model.*;
import it.unibz.inf.ontop.ontology.Assertion;
import it.unibz.inf.ontop.owlrefplatform.core.queryevaluation.SPARQLQueryUtility;
import it.unibz.inf.ontop.owlrefplatform.core.resultset.*;
import it.unibz.inf.ontop.owlrefplatform.core.translator.SesameConstructTemplate;
import org.openrdf.query.MalformedQueryException;
import org.openrdf.query.parser.ParsedQuery;
import org.slf4j.Logger;
import org.slf4j.LoggerFactory;

import java.sql.SQLException;
import java.sql.SQLTimeoutException;
import java.sql.Statement;
import java.util.Iterator;
import java.util.LinkedList;
import java.util.List;
import java.util.concurrent.CountDownLatch;
>>>>>>> 201f89f4


/**
 * Abstract class for QuestStatement.
 *
 * TODO: rename it (not now) AbstractQuestStatement.
 */
public abstract class QuestStatement implements IQuestStatement {

	private enum QueryType {
		ASK,
		CONSTRUCT,
		DESCRIBE,
		SELECT
	}

<<<<<<< HEAD
	private NativeQueryGenerator queryGenerator = null;

	private boolean canceled = false;

	private boolean queryIsParsed = false;

	private ParsedQuery parsedQ = null;

	private OBDAConnection conn;

	private final IQuest questInstance;

	private static Logger log = LoggerFactory.getLogger(QuestStatement.class);

	private static OBDADataFactory ofac = OBDADataFactoryImpl.getInstance();
=======
	public final Quest questInstance;
	private final QuestQueryProcessor engine;
	private final QuestConnection conn;
	private final Statement sqlStatement;

>>>>>>> 201f89f4

	private QueryExecutionThread executionThread;
	private boolean canceled = false;


<<<<<<< HEAD
	private IntermediateQuery queryAfterUnfolding;

	/**
	 * Index function symbols (predicate) that have multiple types.
	 * Such predicates should be managed carefully. See DatalogUnfolder.pushTypes() for more details.
	 *
	 * Not that this index may be modified by the DatalogUnfolder.
	 */
	private Multimap<Predicate,Integer> multiTypedFunctionSymbolIndex = ArrayListMultimap.create();
	private final QueryCache queryCache;

	/*
	 * For benchmark purpose
	 */
	private long queryProcessingTime = 0;
	private long rewritingTime = 0;
	private long unfoldingTime = 0;


	protected QuestStatement(IQuest questinstance, OBDAConnection conn) {
		this.questInstance = questinstance;
		this.conn = conn;
		this.queryGenerator = questinstance.cloneIfNecessaryNativeQueryGenerator();
		this.queryCache = questinstance.getQueryCache();
	}

	@Override
	public IQuest getQuestInstance() {
		return questInstance;
=======
	private static final Logger log = LoggerFactory.getLogger(QuestStatement.class);


	public QuestStatement(Quest questInstance, QuestConnection conn, Statement st) {
		this.questInstance = questInstance;
		this.engine = this.questInstance.getEngine();
		this.conn = conn;
		this.sqlStatement = st;
	}

	private enum QueryType {
		SELECT,
		ASK,  
		CONSTRUCT,
		DESCRIBE
>>>>>>> 201f89f4
	}

	/**
	 * TODO: implement it
	 * @return
	 * @throws OBDAException
	 */
	@Override
	public TupleResultSet getResultSet() throws OBDAException {
		return null;
	}

	/**
	 * Execution thread: cancellable.
	 */
	protected class QueryExecutionThread extends Thread {

		/**
		 * Note that this SPARQL query may have been rewritten
		 * (e.g. SPARQL CONSTRUCTs are transformed internally
		 *  into SPARQL SELECT queries)
		 */
		private final String sparqlQuery;
		private final QueryType queryType;
		private final CountDownLatch monitor;
<<<<<<< HEAD
		private Exception exception;
		private boolean error;
		private boolean executingTargetQuery;
		private ResultSet resultSet;
		private Optional<SesameConstructTemplate> optionalConstructTemplate;

		protected QueryExecutionThread(String sparqlQuery, QueryType queryType, CountDownLatch monitor,
									   Optional<SesameConstructTemplate> optionalConstructTemplate) {
			this.sparqlQuery = sparqlQuery;
			this.queryType = queryType;
			this.monitor = monitor;
			this.optionalConstructTemplate = optionalConstructTemplate;
			this.exception = null;
			this.error = false;
			this.resultSet = null;
			this.executingTargetQuery = false;
		}

		public ResultSet getResultSet() {
			return resultSet;
=======
		private final String sql;
		private final List<String> signature;
		private final QueryType type;
		private final SesameConstructTemplate templ; // only for CONSTRUCT and DESCRIBE queries
		
		private TupleResultSet tupleResult;	  // only for SELECT and ASK queries
		private GraphResultSet graphResult;   // only for CONSTRUCT and DESCRIBE queries
		private Exception exception = null;
		private boolean executingSQL = false;

		public QueryExecutionThread(String sql, List<String> signature, QueryType type, SesameConstructTemplate templ, CountDownLatch monitor) {
			this.monitor = monitor;
			this.sql = sql;
			this.signature = signature;
			this.templ = templ;
			this.type = type;
>>>>>>> 201f89f4
		}

		public boolean errorStatus() {
			return exception != null;
		}

		public Exception getException() {
			return exception;
		}

		public void cancel() throws NativeQueryExecutionException {
			canceled = true;
			if (!executingTargetQuery) {
				this.stop();
			} else {
<<<<<<< HEAD
				cancelTargetQueryStatement();
=======
				sqlStatement.cancel();
>>>>>>> 201f89f4
			}
		}

		@Override
		public void run() {
<<<<<<< HEAD

			log.debug("Executing SPARQL query: \n{}", sparqlQuery);
			try {

				/**
				 * Extracts the target query from the cache or computes it.
				 */
				ExecutableQuery executableQuery = queryCache.getTargetQuery(sparqlQuery);
				if (executableQuery == null) {
					executableQuery = unfoldAndGenerateTargetQuery(sparqlQuery, optionalConstructTemplate);
				}

				/**
				 * Executes the target query.
				 */
				log.debug("Executing the query and get the result...");
				try {
					executingTargetQuery = true;
					switch (queryType) {
						case ASK:
							resultSet = executeBooleanQuery(executableQuery);
							break;
						case SELECT:
							resultSet = executeSelectQuery(executableQuery);
							break;
						case CONSTRUCT:
							resultSet = executeConstructQuery(executableQuery);
							break;
						case DESCRIBE:
							resultSet = executeDescribeQuery(executableQuery);
							break;
					}
				} catch (NativeQueryExecutionException e) {
=======
			try {
				// Obtaining the query from the cache
				 
				log.debug("Executing the SQL query and get the result...");
				if (sql.equals("")) {
					if (type != QueryType.ASK) 
						tupleResult = new EmptyTupleResultSet(signature, QuestStatement.this);
					else
						tupleResult = new BooleanResultSet(false, QuestStatement.this);
				} 
				else {
					try {
//                        FOR debugging H2 in-memory database
//                        try {
//                            org.h2.tools.Server.startWebServer(conn.getConnection());
//                        } catch (SQLException e) {
//                            e.printStackTrace();
//                        }
						// Execute the SQL query string
						executingSQL = true;
						java.sql.ResultSet set = sqlStatement.executeQuery(sql);

						// Store the SQL result to application result set.
						switch (type) {
						case SELECT:
							if (questInstance.hasDistinctResultSet()) 
								tupleResult = new QuestDistinctTupleResultSet(set, signature, QuestStatement.this);
							else
								tupleResult = new QuestTupleResultSet(set, signature, QuestStatement.this);
							break;
						
						case ASK:
							tupleResult = new BooleanResultSet(set, QuestStatement.this);
							break;
						
						case CONSTRUCT:
							TupleResultSet tuples = new QuestTupleResultSet(set, signature, QuestStatement.this);
							graphResult = new QuestGraphResultSet(tuples, templ, false);
							break;
							
						case DESCRIBE:
							tuples = new QuestTupleResultSet(set, signature, QuestStatement.this);
							graphResult = new QuestGraphResultSet(tuples, templ, true);
							break;
						}
					}
					catch (SQLTimeoutException e) {
						log.warn("SQL execution is time out");
//						if( set == null ){ // Exception SQLTimeout
							tupleResult = new EmptyTupleResultSet(signature, QuestStatement.this);
//						}
					}
					catch (SQLException e) {
						final String MySQLTimeoutExceptionClassName = "com.mysql.jdbc.exceptions.MySQLTimeoutException";
						final String PSQLExceptionClassName = "org.postgresql.util.PSQLException";

						String exceptionClassName = e.getClass().getName();

						// Since the exceptions of MySQL and Postgres are not extending SQLTimeoutException,
						// the following hack is needed.
						// See <http://bugs.mysql.com/bug.php?id=71589>
						if(exceptionClassName.equals(MySQLTimeoutExceptionClassName)
								|| exceptionClassName.equals(PSQLExceptionClassName)){
							log.warn("SQL execution is time out");
						} else {
>>>>>>> 201f89f4
						exception = e;
						log.error(e.getMessage(), e);
<<<<<<< HEAD

						throw new OBDAException("Error executing the target query: \n" + e.getMessage() + "\nTarget query:\n " + executableQuery, e);
=======
						throw new OBDAException("Error executing SQL query: \n" + e.getMessage() + "\nSQL query:\n " + sql, e);
						}
					}
>>>>>>> 201f89f4
				}
				log.debug("Execution finished.\n");
			} 
			catch (Exception e) {
				e.printStackTrace();
				exception = e;
				log.error(e.getMessage(), e);
			} 
			finally {
				monitor.countDown();
			}
		}


	}


	/**
	 * TODO: describe
	 */
	protected abstract TupleResultSet executeSelectQuery(ExecutableQuery executableQuery) throws NativeQueryExecutionException, OBDAException;

	/**
	 * TODO: describe
	 */
	protected abstract TupleResultSet executeBooleanQuery(ExecutableQuery executableQuery) throws NativeQueryExecutionException;

	/**
	 * TODO: describe
	 */
	protected GraphResultSet executeDescribeQuery(ExecutableQuery executableQuery) throws NativeQueryExecutionException, OBDAException {
		return executeGraphQuery(executableQuery, true);
	}

	/**
	 * TODO: describe
	 */
	protected GraphResultSet executeConstructQuery(ExecutableQuery executableQuery) throws NativeQueryExecutionException, OBDAException {
		return executeGraphQuery(executableQuery, false);
	}

	/**
	 * TODO: describe
	 */
	protected abstract GraphResultSet executeGraphQuery(ExecutableQuery executableQuery, boolean collectResults) throws NativeQueryExecutionException, OBDAException;

	/**
	 * Cancel the processing of the target query.
	 */
	protected abstract void cancelTargetQueryStatement() throws NativeQueryExecutionException;

	/**
	 * Calls the necessary tuple or graph query execution Implements describe
	 * uri or var logic Returns the result set for the given query
	 *
	 * TODO: simplify this method
	 */
	@Override
	public ResultSet execute(String strquery) throws OBDAException {
		if (strquery.isEmpty()) {
			throw new OBDAException("Cannot execute an empty query");
		}
		try {
<<<<<<< HEAD
			pq = qp.parseQuery(strquery, null);
		} catch (MalformedQueryException e1) {
			e1.printStackTrace();
		} 
		// encoding ofquery type into numbers
		if (SPARQLQueryUtility.isSelectQuery(pq)) {
			parsedQ = pq;
			queryIsParsed = true;
			ResultSet resultSet = executeInThread(strquery, QueryType.SELECT);
			return resultSet;

		} else if (SPARQLQueryUtility.isAskQuery(pq)) {
			parsedQ = pq;
			queryIsParsed = true;
			ResultSet resultSet = executeInThread(strquery, QueryType.ASK);
			return resultSet;
		} else if (SPARQLQueryUtility.isConstructQuery(pq)) {

			Optional<SesameConstructTemplate> optionalConstructTemplate;
			// Here we need to get the template for the CONSTRUCT query results
			try {
				optionalConstructTemplate = Optional.of(new SesameConstructTemplate(strquery));
			} catch (MalformedQueryException e) {
				e.printStackTrace();
				optionalConstructTemplate = Optional.empty();
			}
			
			// Here we replace CONSTRUCT query with SELECT query
			String selectSparqlQuery = SPARQLQueryUtility.getSelectFromConstruct(strquery);
			ResultSet resultSet = executeInThread(selectSparqlQuery, QueryType.CONSTRUCT, optionalConstructTemplate);
			return resultSet;

		} else if (SPARQLQueryUtility.isDescribeQuery(pq)) {
			// create list of uriconstants we want to describe
			List<String> constants = new ArrayList<String>();
			if (SPARQLQueryUtility.isVarDescribe(strquery)) {
				// if describe ?var, we have to do select distinct ?var first
				String sel = SPARQLQueryUtility.getSelectVarDescribe(strquery);
				ResultSet resultSet = executeInThread(sel, QueryType.SELECT);

				if (resultSet instanceof EmptyQueryResultSet)
					return null;
				else if (resultSet instanceof QuestResultset) {
					QuestResultset res = (QuestResultset) resultSet;
					while (res.nextRow()) {
						Constant constant = res.getConstant(1);
						if (constant instanceof URIConstant) {
							// collect constants in list
							constants.add(constant.getValue());
=======
			ParsedQuery pq = engine.getParsedQuery(strquery);
			if (SPARQLQueryUtility.isSelectQuery(pq)) {
				TupleResultSet executedQuery = executeTupleQuery(strquery, pq, QueryType.SELECT);
				return executedQuery;
			} 
			else if (SPARQLQueryUtility.isAskQuery(pq)) {
				TupleResultSet executedQuery = executeTupleQuery(strquery, pq, QueryType.ASK);
				return executedQuery;
			} 
			else if (SPARQLQueryUtility.isConstructQuery(pq)) {
				GraphResultSet executedGraphQuery = executeGraphQuery(strquery, QueryType.CONSTRUCT);
				return executedGraphQuery;	
			} 
			else if (SPARQLQueryUtility.isDescribeQuery(pq)) {
				// create list of URI constants we want to describe
				List<String> constants = new LinkedList<>();
				if (SPARQLQueryUtility.isVarDescribe(strquery)) {
					// if describe ?var, we have to do select distinct ?var first
					String sel = SPARQLQueryUtility.getSelectVarDescribe(strquery);
					ResultSet resultSet = executeTupleQuery(sel, engine.getParsedQuery(sel), QueryType.SELECT);
					if (resultSet instanceof EmptyTupleResultSet)
						return null;
					else if (resultSet instanceof QuestTupleResultSet) {
						QuestTupleResultSet res = (QuestTupleResultSet) resultSet;
						while (res.nextRow()) {
							Constant constant = res.getConstant(1);
							if (constant instanceof URIConstant) {
								// collect constants in list
								constants.add(((URIConstant)constant).getURI());
							}
>>>>>>> 201f89f4
						}
					}
				} 
				else if (SPARQLQueryUtility.isURIDescribe(strquery)) {
					// DESCRIBE <uri> gives direct results, so we put the
					// <uri> constant directly in the list of constants
					try {
						constants.add(SPARQLQueryUtility.getDescribeURI(strquery));
					} catch (MalformedQueryException e) {
						e.printStackTrace();
					}
				}

<<<<<<< HEAD
			QuestGraphResultSet describeResultSet = null;
			// execute describe <uriconst> in subject position
			for (String constant : constants) {
				// for each constant we execute a construct with
				// the uri as subject, and collect the results
				// in one graphresultset
				String str = SPARQLQueryUtility.getConstructSubjQuery(constant);
				Optional<SesameConstructTemplate> optionalConstructTemplate;
				try {
					optionalConstructTemplate = Optional.of(new SesameConstructTemplate(str));
				} catch (MalformedQueryException e) {
					e.printStackTrace();
					optionalConstructTemplate = Optional.empty();
				}
				str = SPARQLQueryUtility.getSelectFromConstruct(str);
				ResultSet resultSet = executeInThread(str, QueryType.DESCRIBE, optionalConstructTemplate);
				if (describeResultSet == null) {
					// just for the first time
					describeResultSet = (QuestGraphResultSet) resultSet;
				} else {
					// 2nd and manyth times execute, but collect result into one
					// object
					QuestGraphResultSet set = (QuestGraphResultSet) resultSet;
					if (set != null) {
						while (set.hasNext()) {
							// already process the result, add list<Assertion>
							// to internal buffer
=======
				GraphResultSet describeResultSet = null;
				// execute describe <uriconst> in subject position
				for (String constant : constants) {
					// for each constant we execute a construct with
					// the uri as subject, and collect the results
					String str = SPARQLQueryUtility.getConstructSubjQuery(constant);
					GraphResultSet set = executeGraphQuery(str, QueryType.DESCRIBE);
					if (describeResultSet == null) { // just for the first time
						describeResultSet = set;	
					} 
					else if (set != null) {
						// 2nd and manyth times execute, but collect result into one object
						while (set.hasNext()) 
>>>>>>> 201f89f4
							describeResultSet.addNewResultSet(set.next());
					}
				}
<<<<<<< HEAD
			}
			// execute describe <uriconst> in object position
			for (String constant : constants) {
				String str = SPARQLQueryUtility.getConstructObjQuery(constant);

				Optional<SesameConstructTemplate> optionalConstructTemplate;
				try {
					optionalConstructTemplate = Optional.of(new SesameConstructTemplate(str));
				} catch (MalformedQueryException e) {
					e.printStackTrace();
					optionalConstructTemplate = Optional.empty();
				}
				str = SPARQLQueryUtility.getSelectFromConstruct(str);
				ResultSet resultSet = executeInThread(str, QueryType.DESCRIBE, optionalConstructTemplate);
				if (describeResultSet == null) {
					// just for the first time
					describeResultSet = (QuestGraphResultSet) resultSet;
				} else {
					QuestGraphResultSet set = (QuestGraphResultSet) resultSet;
					if (set != null) {
						while (set.hasNext()) {
=======
				// execute describe <uriconst> in object position
				for (String constant : constants) {
					String str = SPARQLQueryUtility.getConstructObjQuery(constant);
					GraphResultSet set = executeGraphQuery(str, QueryType.DESCRIBE);
					if (describeResultSet == null) { // just for the first time
						describeResultSet = set;
					} 
					else if (set != null) {
						while (set.hasNext()) 
>>>>>>> 201f89f4
							describeResultSet.addNewResultSet(set.next());
					}
				}
				return describeResultSet;
			}
		}
<<<<<<< HEAD
		throw new OBDAException("Error, the result set was null");
	}

	/**
	 * Translates a SPARQL query into Datalog dealing with equivalences and
	 * verifying that the vocabulary of the query matches the one in the
	 * ontology. If there are equivalences to handle, this is where its done
	 * (i.e., renaming atoms that use predicates that have been replaced by a
	 * canonical one.
	 *
	 */
	
	private DatalogProgram translateAndPreProcess(ParsedQuery pq) {
		DatalogProgram program = null;
		try {
			SparqlAlgebraToDatalogTranslator translator = questInstance.getSparqlAlgebraToDatalogTranslator();
			program = translator.translate(pq);

			log.debug("Datalog program translated from the SPARQL query: \n{}", program);

			DatalogUnfolder unfolder = new DatalogUnfolder(program.clone().getRules(), HashMultimap.<Predicate, List<Integer>>create());
			
			multiTypedFunctionSymbolIndex = questInstance.copyMultiTypedFunctionSymbolIndex();

			//Flattening !!
			program = unfolder.unfold(program, OBDAVocabulary.QUEST_QUERY,QuestConstants.BUP,false, multiTypedFunctionSymbolIndex);


			log.debug("Flattened program: \n{}", program);
		} catch (Exception e) {
			e.printStackTrace();
			OBDAException ex = new OBDAException(e.getMessage());
			ex.setStackTrace(e.getStackTrace());
		
			throw e;
			
		}
		log.debug("Replacing equivalences...");
		program = questInstance.getVocabularyValidator().replaceEquivalences(program);
		return program;

	}



	private IntermediateQuery getUnfolding(DatalogProgram query) throws OBDAException, EmptyQueryException {

		log.debug("Start the partial evaluation process...");

		DatalogUnfolder unfolder = (DatalogUnfolder) questInstance.getQuestUnfolder().getDatalogUnfolder();


//		if (query.getRules().size() > 0) {
//			try {
//				IntermediateQuery intermediateQuery = DatalogProgram2QueryConverter.convertDatalogProgram(query,
//						unfolder.getExtensionalPredicates());
//				log.debug("Initial intermediate query: \n" + intermediateQuery.toString());
//			} catch (DatalogProgram2QueryConverter.InvalidDatalogProgramException e) {
//				throw new OBDAException(e.getLocalizedMessage());
//			}
//		}


		//This instnce of the unfolder is carried from Quest, and contains the mappings.
		DatalogProgram unfolding = unfolder.unfold((DatalogProgram) query, "ans1",QuestConstants.BUP, true,
				multiTypedFunctionSymbolIndex);

		log.debug("Data atoms evaluated: \n{}", unfolding);

		//removeNonAnswerQueries(unfolding);

		//log.debug("After target rules removed: \n{}", unfolding);

		ExpressionEvaluator evaluator = questInstance.getExpressionEvaluator();
		evaluator.evaluateExpressions(unfolding);
		
		/*
			UnionOfSqlQueries ucq = new UnionOfSqlQueries(questInstance.getUnfolder().getCQContainmentCheck());
			for (CQIE cq : unfolding.getRules())
				ucq.add(cq);
			
			List<CQIE> rules = new ArrayList<>(unfolding.getRules());
			unfolding.removeRules(rules); 
			
			for (CQIE cq : ucq.asCQIE()) {
				unfolding.appendRule(cq);
			}
			log.debug("CQC performed ({} rules): \n{}", unfolding.getRules().size(), unfolding);
		 
		 */

		log.debug("Boolean expression evaluated: \n{}", unfolding);

		// PUSH TYPE HERE
		//log.debug("Pushing types...");
		//unfolding = liftTypes(unfolding, multiTypedFunctionSymbolIndex);

		if (unfolding.getRules().size() > 0) {
			try {
				IntermediateQuery intermediateQuery = DatalogProgram2QueryConverter.convertDatalogProgram(
						questInstance.getMetadataForQueryOptimization(), unfolding,
						unfolder.getExtensionalPredicates());
				log.debug("New directly translated intermediate query: \n" + intermediateQuery.toString());

				// BasicTypeLiftOptimizer typeLiftOptimizer = new BasicTypeLiftOptimizer();
				// intermediateQuery = typeLiftOptimizer.optimize(intermediateQuery);

				log.debug("New lifted query: \n" + intermediateQuery.toString());


				BasicJoinOptimizer joinOptimizer = new BasicJoinOptimizer();
				intermediateQuery = joinOptimizer.optimize(intermediateQuery);
				log.debug("New query after join optimization: \n" + intermediateQuery.toString());
				
				return intermediateQuery;
				
			} catch (DatalogProgram2QueryConverter.InvalidDatalogProgramException e) {
				throw new OBDAException(e.getLocalizedMessage());
			}
		}
		else {
			throw new EmptyQueryException();
		}
	}

	/**
	 * Lift types of the Datalog program.
	 * Returns a new one.
	 */
	private DatalogProgram liftTypes(DatalogProgram datalogProgram,
									 Multimap<Predicate, Integer> multiTypedFunctionSymbolMap) {

		List<CQIE> newTypedRules = TypeLift.liftTypes(datalogProgram.getRules(), multiTypedFunctionSymbolMap);

		OBDAQueryModifiers queryModifiers = datalogProgram.getQueryModifiers();
		//TODO: can we avoid using this intermediate variable???
		//datalogProgram.removeAllRules();
		datalogProgram = ofac.getDatalogProgram(queryModifiers);
		datalogProgram.appendRule(newTypedRules);
		log.debug("Types Pushed: \n{}",datalogProgram);

		return datalogProgram;
=======
		catch (MalformedQueryException e) {
			throw new OBDAException(e);
			
		}
		throw new OBDAException("Error, the result set was null");
>>>>>>> 201f89f4
	}
	


<<<<<<< HEAD
	private ExecutableQuery generateTargetQuery(IntermediateQuery intermediateQuery, ImmutableList<String> signature,
											Optional<SesameConstructTemplate> optionalConstructTemplate) throws OBDAException {
		log.debug("Producing the native query string...");

		ExecutableQuery executableQuery = queryGenerator.generateSourceQuery(intermediateQuery, signature, optionalConstructTemplate);

		log.debug("Resulting native query: \n{}", executableQuery);

		return executableQuery;
	}

	/**
	 * Internal method to start a new query execution thread.
	 */
	private ResultSet executeInThread(String sparqlQuery, QueryType queryType, Optional<SesameConstructTemplate> optionalConstructTemplate) throws OBDAException {
		CountDownLatch monitor = new CountDownLatch(1);
		executionthread = new QueryExecutionThread(sparqlQuery, queryType, monitor, optionalConstructTemplate);
=======

	/**
	 * The method executes select or ask queries by starting a new quest
	 * execution thread
	 * 
	 * @param strquery
	 *            the select or ask query string
	 * @param type  (SELECT or ASK)
	 * @return the obtained TupleResultSet result
	 * @throws OBDAException
	 */
	private TupleResultSet executeTupleQuery(String strquery, ParsedQuery pq, QueryType type) throws OBDAException {

		log.debug("Executing SPARQL query: \n{}", strquery);

		QueryExecutionThread executionthread = startExecute(pq, type, null);
		TupleResultSet result = executionthread.getTupleResult();
		if (result == null)
			throw new RuntimeException("Error, the result set was null");

		return result;
	}

	private GraphResultSet executeGraphQuery(String strquery, QueryType type) throws OBDAException {
		
		log.debug("Executing SPARQL query: \n{}", strquery);
		
		try {
			// Here we need to get the template for the CONSTRUCT query results
			SesameConstructTemplate templ = new SesameConstructTemplate(strquery);
			String query = SPARQLQueryUtility.getSelectFromConstruct(strquery);
			ParsedQuery pq = engine.getParsedQuery(query);
			
			QueryExecutionThread executionthread = startExecute(pq, type, templ);
			GraphResultSet executedGraphQuery = executionthread.getGraphResult();
			return executedGraphQuery;
		} 
		catch (MalformedQueryException e) {
			e.printStackTrace();
			throw new OBDAException(e);
		}
	}
	
	

	/**
	 * Internal method to start a new query execution thread type defines the
	 * query type SELECT, ASK, CONSTRUCT, or DESCRIBE
	 */
	private QueryExecutionThread startExecute(ParsedQuery pq, QueryType type, SesameConstructTemplate templ) throws OBDAException {
		CountDownLatch monitor = new CountDownLatch(1);
		String sql = engine.getSQL(pq);
		List<String> signature = engine.getQuerySignature(pq);
		QueryExecutionThread executionthread = new QueryExecutionThread(sql, signature, type, templ, monitor);
		this.executionThread = executionthread;
>>>>>>> 201f89f4
		executionthread.start();
		try {
			monitor.await();
		} catch (InterruptedException e) {
			e.printStackTrace();
		}
		if (executionthread.errorStatus()) {
			OBDAException ex = new OBDAException(executionthread.getException().getMessage());
			ex.setStackTrace(executionthread.getStackTrace());
			throw ex;
		}

		if (canceled == true) {
			canceled = false;
			throw new OBDAException("Query execution was cancelled");
		}
<<<<<<< HEAD

		return executionthread.getResultSet();
	}

	private ResultSet executeInThread(String sparqlQuery, QueryType queryType) throws OBDAException {
		return executeInThread(sparqlQuery, queryType, null);
	}

	/**
	 * Rewrites the given input SPARQL query and returns back an expanded SPARQL
	 * query. The query expansion involves query transformation from SPARQL
	 * algebra to Datalog objects and then translating back to SPARQL algebra.
	 * The transformation to Datalog is required to apply the rewriting
	 * algorithm.
	 *
	 * @param sparql
	 *            The input SPARQL query.
	 * @return An expanded SPARQL query.
	 * @throws OBDAException
	 *             if errors occur during the transformation and translation.
	 */
	@Override
	public String getSPARQLRewriting(String sparql) throws OBDAException {
		if (!SPARQLQueryUtility.isSelectQuery(sparql)) {
			throw new OBDAException("Support only SELECT query");
		}
		// Parse the SPARQL string into SPARQL algebra object
		QueryParser qp = QueryParserUtil.createParser(QueryLanguage.SPARQL);
		ParsedQuery query = null;
		try {
			query = qp.parseQuery(sparql, null); // base URI is null
		} catch (MalformedQueryException e) {
			throw new OBDAException(e);
		}

		SparqlAlgebraToDatalogTranslator translator = questInstance.getSparqlAlgebraToDatalogTranslator();

		// Obtain the query signature
		ImmutableList<String> signatureContainer = translator.getSignature(query);


		//SparqlAlgebraToDatalogTranslator translator = questInstance.getSparqlAlgebraToDatalogTranslator();		
		//List<String> signatureContainer = translator.getSignature(query);
		
		
		// Translate the SPARQL algebra to datalog program
		DatalogProgram initialProgram = translateAndPreProcess(query/*, signatureContainer*/);
		
		// Perform the query rewriting
		DatalogProgram programAfterRewriting = questInstance.getRewriting(initialProgram);
		
		// Translate the output datalog program back to SPARQL string
		// TODO Re-enable the prefix manager using Sesame prefix manager
//		PrefixManager prefixManager = new SparqlPrefixManager(query.getPrefixMapping());
		DatalogToSparqlTranslator datalogTranslator = new DatalogToSparqlTranslator();
		return datalogTranslator.translate(programAfterRewriting);
	}

	/**
	 * Returns the final rewriting of the given query
	 */
	@Override
	public String getRewriting(ParsedQuery query) throws OBDAException {
		// TODO FIX to limit to SPARQL input and output

		DatalogProgram program = translateAndPreProcess(query);

		DatalogProgram rewriting = questInstance.getRewriting(program);
		return DatalogProgramRenderer.encode(rewriting);
	}

	/***
	 * Returns the target query for a given SPARQL query.
	 *
	 * If the query is not already cached, it will be cached in this process.
	 *
	 */
	@Override
	public ExecutableQuery unfoldAndGenerateTargetQuery(String sparqlQuery) throws OBDAException {
		return unfoldAndGenerateTargetQuery(sparqlQuery, Optional.<SesameConstructTemplate>empty());
	}

	protected ExecutableQuery unfoldAndGenerateTargetQuery(String sparqlQuery,
													   Optional<SesameConstructTemplate> optionalConstructTemplate) throws OBDAException {

		/**
		 * Looks for the target query in the cache.
		 * If found, returns it immediately.
		 */
		ExecutableQuery executableQuery = queryCache.getTargetQuery(sparqlQuery);
		if (executableQuery != null)
			return executableQuery;

		/**
		 * However, computes this target query.
		 */

		ParsedQuery sparqlTree;

		if (!queryIsParsed){
			QueryParser qp = QueryParserUtil.createParser(QueryLanguage.SPARQL);
			try {
				sparqlTree = qp.parseQuery(sparqlQuery, null); // base URI is null
			} catch (MalformedQueryException e) {
				throw new OBDAException(e.getMessage());
			}
			//queryIsParsed = true;
		} else {
			sparqlTree = parsedQ;
			/**
			 * TODO: Why???
			 */
			queryIsParsed = false;
		}

		SparqlAlgebraToDatalogTranslator translator = questInstance.getSparqlAlgebraToDatalogTranslator();
		ImmutableList<String> signatureContainer = translator.getSignature(sparqlTree);


		DatalogProgram program = translateAndPreProcess(sparqlTree);
		try {
			// log.debug("Input query:\n{}", sparqlQuery);

			for (CQIE q : program.getRules()) {
				// ROMAN: unfoldJoinTrees clones the query, so the statement below does not change anything
				DatalogNormalizer.unfoldJoinTrees(q);
			}

			log.debug("Normalized program: \n{}", program);

			/*
			 * Empty unfolding, constructing an empty result set
			 */
			if (program.getRules().size() < 1)
				throw new OBDAException("Error, the translation of the query generated 0 rules. This is not possible for any SELECT query (other queries are not supported by the translator).");

			log.debug("Start the rewriting process...");

			final long startTime0 = System.currentTimeMillis();
			programAfterRewriting = questInstance.getRewriting(program);
			rewritingTime = System.currentTimeMillis() - startTime0;


			final long startTime = System.currentTimeMillis();
			queryAfterUnfolding = getUnfolding(programAfterRewriting);
			unfoldingTime = System.currentTimeMillis() - startTime;

=======
		return executionthread;
	}

	
>>>>>>> 201f89f4

			executableQuery = generateTargetQuery(queryAfterUnfolding, signatureContainer, optionalConstructTemplate);
			queryCache.cacheTargetQuery(sparqlQuery, executableQuery);

<<<<<<< HEAD
=======
	/**
	 * Returns the number of tuples returned by the query
	 */
	public long getTupleCount(String query) throws Exception {

		ParsedQuery pq = engine.getParsedQuery(query); 
		String unf = engine.getSQL(pq);
		String newsql = "SELECT count(*) FROM (" + unf + ") t1";
		if (!canceled) {
			java.sql.ResultSet set = sqlStatement.executeQuery(newsql);
			if (set.next()) {
				return set.getLong(1);
			} else {
				throw new Exception("Tuple count failed due to empty result set.");
			}
		} else {
			throw new Exception("Action canceled.");
>>>>>>> 201f89f4
		}
		/**
		 * TODO: throw an exception when is empty
		 */
		catch (EmptyQueryException e) {
			return queryGenerator.generateEmptyQuery(signatureContainer, optionalConstructTemplate);
		}
		catch (Exception e1) {
			log.debug(e1.getMessage(), e1);

<<<<<<< HEAD
			OBDAException obdaException = new OBDAException("Error rewriting and unfolding into SQL\n" + e1.getMessage());
			obdaException.setStackTrace(e1.getStackTrace());
			throw obdaException;
=======
	@Override
	public void close() throws OBDAException {
		try {
			if (sqlStatement != null)
				sqlStatement.close();
		} catch (Exception e) {
			throw new OBDAException(e);
>>>>>>> 201f89f4
		}
		return executableQuery;
	}


	@Override
	public void cancel() throws OBDAException {
		canceled = true;
		try {
			QuestStatement.this.executionThread.cancel();
		} catch (Exception e) {
			throw new OBDAException(e);
		}
	}

	/**
	 * Called to check whether the statement was cancelled on purpose
	 * @return
	 */
	@Override
	public boolean isCanceled(){
		return canceled;
	}
	
	@Override
	public int executeUpdate(String query) throws OBDAException {
		throw new UnsupportedOperationException();
	}

<<<<<<< HEAD
	/*
	 * Methods for getting the benchmark parameters
	 */
	@Override
	public long getQueryProcessingTime() {
		return queryProcessingTime;
	}

	@Override
	public long getRewritingTime() {
		return rewritingTime;
	}

	@Override
	public long getUnfoldingTime() {
		return unfoldingTime;
	}

	@Override
	public int getUCQSizeAfterRewriting() {
		if(programAfterRewriting.getRules() != null)
			return programAfterRewriting.getRules().size();
		else return 0;
	}

	public int getMinQuerySizeAfterRewriting() {
		int toReturn = Integer.MAX_VALUE;
		List<CQIE> rules = programAfterRewriting.getRules();
		for (CQIE rule : rules) {
			int querySize = getBodySize(rule.getBody());
			if (querySize < toReturn) {
				toReturn = querySize;
			}
		}
		return toReturn;
	}

	public int getMaxQuerySizeAfterRewriting() {
		int toReturn = Integer.MIN_VALUE;
		List<CQIE> rules = programAfterRewriting.getRules();
		for (CQIE rule : rules) {
			int querySize = getBodySize(rule.getBody());
			if (querySize > toReturn) {
				toReturn = querySize;
			}
		}
		return toReturn;
	}

	@Override
	public int getUCQSizeAfterUnfolding() {
		Optional<QueryNode> optionalviceRoot =
				queryAfterUnfolding.getFirstChild(queryAfterUnfolding.getRootConstructionNode());
		if (optionalviceRoot.isPresent()) {
			QueryNode viceRoot = optionalviceRoot.get();
			if (viceRoot instanceof UnionNode) {
				return queryAfterUnfolding.getChildren(viceRoot).size();
			} else {
				return 1;
			}
		}
		else {
			throw new RuntimeException("Inconsistent intermediate query: must have more than one node");
		}
	}

//	public int getMinQuerySizeAfterUnfolding() {
//		int toReturn = Integer.MAX_VALUE;
//		List<CQIE> rules = queryAfterUnfolding.getRules();
//		for (CQIE rule : rules) {
//			int querySize = getBodySize(rule.getBody());
//			if (querySize < toReturn) {
//				toReturn = querySize;
//			}
//		}
//		return (toReturn == Integer.MAX_VALUE) ? 0 : toReturn;
//	}
//
//	public int getMaxQuerySizeAfterUnfolding() {
//		int toReturn = Integer.MIN_VALUE;
//		List<CQIE> rules = queryAfterUnfolding.getRules();
//		for (CQIE rule : rules) {
//			int querySize = getBodySize(rule.getBody());
//			if (querySize > toReturn) {
//				toReturn = querySize;
//			}
//		}
//		return (toReturn == Integer.MIN_VALUE) ? 0 : toReturn;
//	}

	private static int getBodySize(List<? extends Function> atoms) {
		int counter = 0;
		for (Function atom : atoms) {
			Predicate predicate = atom.getFunctionSymbol();
			if (!(predicate instanceof BuiltinPredicate)) {
				counter++;
			}
		}
		return counter;
	}
=======
	@Override
	public int getFetchSize() throws OBDAException {
		try {
			return sqlStatement.getFetchSize();
		} catch (Exception e) {
			throw new OBDAException(e);
		}

	}

	@Override
	public int getMaxRows() throws OBDAException {
		try {
			return sqlStatement.getMaxRows();
		} catch (Exception e) {
			throw new OBDAException(e);
		}

	}

	@Override
	public void getMoreResults() throws OBDAException {
		try {
			sqlStatement.getMoreResults();
		} catch (Exception e) {
			throw new OBDAException(e);
		}

	}

	@Override
	public void setFetchSize(int rows) throws OBDAException {
		try {
			sqlStatement.setFetchSize(rows);
		} catch (Exception e) {
			throw new OBDAException(e);
		}

	}

	@Override
	public void setMaxRows(int max) throws OBDAException {
		try {
			sqlStatement.setMaxRows(max);
		} catch (Exception e) {
			throw new OBDAException(e);
		}

	}

	@Override
	public void setQueryTimeout(int seconds) throws OBDAException {
		try {
			sqlStatement.setQueryTimeout(seconds);
		} catch (Exception e) {
			throw new OBDAException(e);
		}
	}

	@Override
	public TupleResultSet getResultSet() throws OBDAException {
		return null;
	}

	@Override
	public int getQueryTimeout() throws OBDAException {
		try {
			return sqlStatement.getQueryTimeout();
		} catch (Exception e) {
			throw new OBDAException(e);
		}
	}

	@Override
	public boolean isClosed() throws OBDAException {
		try {
			return sqlStatement.isClosed();
		} catch (Exception e) {
			throw new OBDAException(e);
		}
	}


	/***
	 * Inserts a stream of ABox assertions into the repository.
	 * 
	 * @param data
	 * 
	 * @throws SQLException
	 */
	public int insertData(Iterator<Assertion> data,  int commit, int batch) throws SQLException {
		int result = questInstance.getSemanticIndexRepository().insertData(conn.getConnection(), data, commit, batch);
		return result;
	}




	@Override
	public String getSPARQLRewriting(String query) throws OBDAException {
		return engine.getSPARQLRewriting(query);
	}
	
>>>>>>> 201f89f4
}<|MERGE_RESOLUTION|>--- conflicted
+++ resolved
@@ -20,51 +20,8 @@
  * #L%
  */
 
-<<<<<<< HEAD
-import java.util.ArrayList;
-import java.util.List;
-import java.util.Optional;
-import java.util.concurrent.CountDownLatch;
-
-import com.google.common.collect.ArrayListMultimap;
-import com.google.common.collect.HashMultimap;
-import com.google.common.collect.ImmutableList;
 import it.unibz.inf.ontop.model.*;
-import it.unibz.inf.ontop.owlrefplatform.core.basicoperations.DatalogNormalizer;
 import it.unibz.inf.ontop.owlrefplatform.core.execution.NativeQueryExecutionException;
-import it.unibz.inf.ontop.owlrefplatform.core.optimization.BasicJoinOptimizer;
-import it.unibz.inf.ontop.owlrefplatform.core.queryevaluation.SPARQLQueryUtility;
-import it.unibz.inf.ontop.owlrefplatform.core.resultset.EmptyQueryResultSet;
-import it.unibz.inf.ontop.owlrefplatform.core.resultset.QuestGraphResultSet;
-import it.unibz.inf.ontop.owlrefplatform.core.resultset.QuestResultset;
-import it.unibz.inf.ontop.owlrefplatform.core.srcquerygeneration.NativeQueryGenerator;
-import it.unibz.inf.ontop.owlrefplatform.core.translator.DatalogToSparqlTranslator;
-import it.unibz.inf.ontop.owlrefplatform.core.translator.SesameConstructTemplate;
-import it.unibz.inf.ontop.owlrefplatform.core.translator.SparqlAlgebraToDatalogTranslator;
-import it.unibz.inf.ontop.owlrefplatform.core.unfolding.DatalogUnfolder;
-import it.unibz.inf.ontop.owlrefplatform.core.unfolding.ExpressionEvaluator;
-import it.unibz.inf.ontop.owlrefplatform.core.unfolding.TypeLift;
-import org.openrdf.query.MalformedQueryException;
-import org.openrdf.query.QueryLanguage;
-import org.openrdf.query.parser.ParsedQuery;
-import org.openrdf.query.parser.QueryParser;
-import org.openrdf.query.parser.QueryParserUtil;
-
-import it.unibz.inf.ontop.model.impl.OBDADataFactoryImpl;
-import it.unibz.inf.ontop.model.impl.OBDAVocabulary;
-import it.unibz.inf.ontop.pivotalrepr.EmptyQueryException;
-import it.unibz.inf.ontop.pivotalrepr.IntermediateQuery;
-import it.unibz.inf.ontop.pivotalrepr.QueryNode;
-import it.unibz.inf.ontop.pivotalrepr.UnionNode;
-import it.unibz.inf.ontop.pivotalrepr.datalog.DatalogProgram2QueryConverter;
-import it.unibz.inf.ontop.renderer.DatalogProgramRenderer;
-import org.slf4j.Logger;
-import org.slf4j.LoggerFactory;
-
-import com.google.common.collect.Multimap;
-=======
-import it.unibz.inf.ontop.model.*;
-import it.unibz.inf.ontop.ontology.Assertion;
 import it.unibz.inf.ontop.owlrefplatform.core.queryevaluation.SPARQLQueryUtility;
 import it.unibz.inf.ontop.owlrefplatform.core.resultset.*;
 import it.unibz.inf.ontop.owlrefplatform.core.translator.SesameConstructTemplate;
@@ -73,14 +30,10 @@
 import org.slf4j.Logger;
 import org.slf4j.LoggerFactory;
 
-import java.sql.SQLException;
-import java.sql.SQLTimeoutException;
-import java.sql.Statement;
-import java.util.Iterator;
-import java.util.LinkedList;
+import java.util.ArrayList;
 import java.util.List;
+import java.util.Optional;
 import java.util.concurrent.CountDownLatch;
->>>>>>> 201f89f4
 
 
 /**
@@ -88,82 +41,24 @@
  *
  * TODO: rename it (not now) AbstractQuestStatement.
  */
-public abstract class QuestStatement implements IQuestStatement {
-
-	private enum QueryType {
-		ASK,
-		CONSTRUCT,
-		DESCRIBE,
-		SELECT
-	}
-
-<<<<<<< HEAD
-	private NativeQueryGenerator queryGenerator = null;
-
-	private boolean canceled = false;
-
-	private boolean queryIsParsed = false;
-
-	private ParsedQuery parsedQ = null;
-
-	private OBDAConnection conn;
-
-	private final IQuest questInstance;
-
-	private static Logger log = LoggerFactory.getLogger(QuestStatement.class);
-
-	private static OBDADataFactory ofac = OBDADataFactoryImpl.getInstance();
-=======
-	public final Quest questInstance;
+public abstract class QuestStatement implements OBDAStatement {
+
+	public final IQuest questInstance;
 	private final QuestQueryProcessor engine;
-	private final QuestConnection conn;
-	private final Statement sqlStatement;
-
->>>>>>> 201f89f4
+	private final OBDAConnection conn;
+
 
 	private QueryExecutionThread executionThread;
 	private boolean canceled = false;
 
 
-<<<<<<< HEAD
-	private IntermediateQuery queryAfterUnfolding;
-
-	/**
-	 * Index function symbols (predicate) that have multiple types.
-	 * Such predicates should be managed carefully. See DatalogUnfolder.pushTypes() for more details.
-	 *
-	 * Not that this index may be modified by the DatalogUnfolder.
-	 */
-	private Multimap<Predicate,Integer> multiTypedFunctionSymbolIndex = ArrayListMultimap.create();
-	private final QueryCache queryCache;
-
-	/*
-	 * For benchmark purpose
-	 */
-	private long queryProcessingTime = 0;
-	private long rewritingTime = 0;
-	private long unfoldingTime = 0;
-
-
-	protected QuestStatement(IQuest questinstance, OBDAConnection conn) {
-		this.questInstance = questinstance;
+	private static final Logger log = LoggerFactory.getLogger(QuestStatement.class);
+
+
+	public QuestStatement(IQuest questInstance, OBDAConnection conn) {
+		this.questInstance = questInstance;
+		this.engine = questInstance.getEngine();
 		this.conn = conn;
-		this.queryGenerator = questinstance.cloneIfNecessaryNativeQueryGenerator();
-		this.queryCache = questinstance.getQueryCache();
-	}
-
-	@Override
-	public IQuest getQuestInstance() {
-		return questInstance;
-=======
-	private static final Logger log = LoggerFactory.getLogger(QuestStatement.class);
-
-
-	public QuestStatement(Quest questInstance, QuestConnection conn, Statement st) {
-		this.questInstance = questInstance;
-		this.engine = this.questInstance.getEngine();
-		this.conn = conn;
-		this.sqlStatement = st;
 	}
 
 	private enum QueryType {
@@ -171,79 +66,42 @@
 		ASK,  
 		CONSTRUCT,
 		DESCRIBE
->>>>>>> 201f89f4
-	}
-
-	/**
-	 * TODO: implement it
-	 * @return
-	 * @throws OBDAException
-	 */
-	@Override
-	public TupleResultSet getResultSet() throws OBDAException {
-		return null;
-	}
-
-	/**
-	 * Execution thread: cancellable.
-	 */
-	protected class QueryExecutionThread extends Thread {
-
-		/**
-		 * Note that this SPARQL query may have been rewritten
-		 * (e.g. SPARQL CONSTRUCTs are transformed internally
-		 *  into SPARQL SELECT queries)
-		 */
-		private final String sparqlQuery;
+	}
+
+	private class QueryExecutionThread extends Thread {
+
+		private final CountDownLatch monitor;
 		private final QueryType queryType;
-		private final CountDownLatch monitor;
-<<<<<<< HEAD
+		private final Optional<SesameConstructTemplate> templ; // only for CONSTRUCT and DESCRIBE queries
+		private final ExecutableQuery executableQuery;
+		private final boolean doDistinctPostProcessing;
+
+		private ResultSet resultSet;	  // only for SELECT and ASK queries
 		private Exception exception;
-		private boolean error;
 		private boolean executingTargetQuery;
-		private ResultSet resultSet;
-		private Optional<SesameConstructTemplate> optionalConstructTemplate;
-
-		protected QueryExecutionThread(String sparqlQuery, QueryType queryType, CountDownLatch monitor,
-									   Optional<SesameConstructTemplate> optionalConstructTemplate) {
-			this.sparqlQuery = sparqlQuery;
+
+		public QueryExecutionThread(ExecutableQuery executableQuery, QueryType queryType,
+									Optional<SesameConstructTemplate> templ, CountDownLatch monitor,
+									boolean doDistinctPostProcessing) {
+			this.executableQuery = executableQuery;
+			this.monitor = monitor;
+			this.templ = templ;
 			this.queryType = queryType;
-			this.monitor = monitor;
-			this.optionalConstructTemplate = optionalConstructTemplate;
+			this.doDistinctPostProcessing = doDistinctPostProcessing;
 			this.exception = null;
-			this.error = false;
-			this.resultSet = null;
 			this.executingTargetQuery = false;
+		}
+
+		public boolean errorStatus() {
+			return exception != null;
+		}
+
+		public Exception getException() {
+			return exception;
 		}
 
 		public ResultSet getResultSet() {
 			return resultSet;
-=======
-		private final String sql;
-		private final List<String> signature;
-		private final QueryType type;
-		private final SesameConstructTemplate templ; // only for CONSTRUCT and DESCRIBE queries
-		
-		private TupleResultSet tupleResult;	  // only for SELECT and ASK queries
-		private GraphResultSet graphResult;   // only for CONSTRUCT and DESCRIBE queries
-		private Exception exception = null;
-		private boolean executingSQL = false;
-
-		public QueryExecutionThread(String sql, List<String> signature, QueryType type, SesameConstructTemplate templ, CountDownLatch monitor) {
-			this.monitor = monitor;
-			this.sql = sql;
-			this.signature = signature;
-			this.templ = templ;
-			this.type = type;
->>>>>>> 201f89f4
-		}
-
-		public boolean errorStatus() {
-			return exception != null;
-		}
-
-		public Exception getException() {
-			return exception;
 		}
 
 		public void cancel() throws NativeQueryExecutionException {
@@ -251,41 +109,25 @@
 			if (!executingTargetQuery) {
 				this.stop();
 			} else {
-<<<<<<< HEAD
 				cancelTargetQueryStatement();
-=======
-				sqlStatement.cancel();
->>>>>>> 201f89f4
 			}
 		}
 
 		@Override
 		public void run() {
-<<<<<<< HEAD
-
-			log.debug("Executing SPARQL query: \n{}", sparqlQuery);
 			try {
-
-				/**
-				 * Extracts the target query from the cache or computes it.
-				 */
-				ExecutableQuery executableQuery = queryCache.getTargetQuery(sparqlQuery);
-				if (executableQuery == null) {
-					executableQuery = unfoldAndGenerateTargetQuery(sparqlQuery, optionalConstructTemplate);
-				}
-
 				/**
 				 * Executes the target query.
 				 */
 				log.debug("Executing the query and get the result...");
-				try {
+					try {
 					executingTargetQuery = true;
 					switch (queryType) {
 						case ASK:
 							resultSet = executeBooleanQuery(executableQuery);
 							break;
 						case SELECT:
-							resultSet = executeSelectQuery(executableQuery);
+							resultSet = executeSelectQuery(executableQuery, doDistinctPostProcessing);
 							break;
 						case CONSTRUCT:
 							resultSet = executeConstructQuery(executableQuery);
@@ -293,106 +135,30 @@
 						case DESCRIBE:
 							resultSet = executeDescribeQuery(executableQuery);
 							break;
-					}
+						}
 				} catch (NativeQueryExecutionException e) {
-=======
-			try {
-				// Obtaining the query from the cache
-				 
-				log.debug("Executing the SQL query and get the result...");
-				if (sql.equals("")) {
-					if (type != QueryType.ASK) 
-						tupleResult = new EmptyTupleResultSet(signature, QuestStatement.this);
-					else
-						tupleResult = new BooleanResultSet(false, QuestStatement.this);
-				} 
-				else {
-					try {
-//                        FOR debugging H2 in-memory database
-//                        try {
-//                            org.h2.tools.Server.startWebServer(conn.getConnection());
-//                        } catch (SQLException e) {
-//                            e.printStackTrace();
-//                        }
-						// Execute the SQL query string
-						executingSQL = true;
-						java.sql.ResultSet set = sqlStatement.executeQuery(sql);
-
-						// Store the SQL result to application result set.
-						switch (type) {
-						case SELECT:
-							if (questInstance.hasDistinctResultSet()) 
-								tupleResult = new QuestDistinctTupleResultSet(set, signature, QuestStatement.this);
-							else
-								tupleResult = new QuestTupleResultSet(set, signature, QuestStatement.this);
-							break;
-						
-						case ASK:
-							tupleResult = new BooleanResultSet(set, QuestStatement.this);
-							break;
-						
-						case CONSTRUCT:
-							TupleResultSet tuples = new QuestTupleResultSet(set, signature, QuestStatement.this);
-							graphResult = new QuestGraphResultSet(tuples, templ, false);
-							break;
-							
-						case DESCRIBE:
-							tuples = new QuestTupleResultSet(set, signature, QuestStatement.this);
-							graphResult = new QuestGraphResultSet(tuples, templ, true);
-							break;
-						}
-					}
-					catch (SQLTimeoutException e) {
-						log.warn("SQL execution is time out");
-//						if( set == null ){ // Exception SQLTimeout
-							tupleResult = new EmptyTupleResultSet(signature, QuestStatement.this);
-//						}
-					}
-					catch (SQLException e) {
-						final String MySQLTimeoutExceptionClassName = "com.mysql.jdbc.exceptions.MySQLTimeoutException";
-						final String PSQLExceptionClassName = "org.postgresql.util.PSQLException";
-
-						String exceptionClassName = e.getClass().getName();
-
-						// Since the exceptions of MySQL and Postgres are not extending SQLTimeoutException,
-						// the following hack is needed.
-						// See <http://bugs.mysql.com/bug.php?id=71589>
-						if(exceptionClassName.equals(MySQLTimeoutExceptionClassName)
-								|| exceptionClassName.equals(PSQLExceptionClassName)){
-							log.warn("SQL execution is time out");
-						} else {
->>>>>>> 201f89f4
 						exception = e;
 						log.error(e.getMessage(), e);
-<<<<<<< HEAD
 
 						throw new OBDAException("Error executing the target query: \n" + e.getMessage() + "\nTarget query:\n " + executableQuery, e);
-=======
-						throw new OBDAException("Error executing SQL query: \n" + e.getMessage() + "\nSQL query:\n " + sql, e);
-						}
-					}
->>>>>>> 201f89f4
 				}
 				log.debug("Execution finished.\n");
-			} 
-			catch (Exception e) {
+			} catch (Exception e) {
 				e.printStackTrace();
 				exception = e;
 				log.error(e.getMessage(), e);
-			} 
-			finally {
+			} finally {
 				monitor.countDown();
 			}
 		}
-
-
-	}
-
-
-	/**
-	 * TODO: describe
-	 */
-	protected abstract TupleResultSet executeSelectQuery(ExecutableQuery executableQuery) throws NativeQueryExecutionException, OBDAException;
+	}
+
+
+	/**
+	 * TODO: describe
+	 */
+	protected abstract TupleResultSet executeSelectQuery(ExecutableQuery executableQuery, boolean doDistinctPostProcessing)
+			throws NativeQueryExecutionException, OBDAException;
 
 	/**
 	 * TODO: describe
@@ -426,8 +192,6 @@
 	/**
 	 * Calls the necessary tuple or graph query execution Implements describe
 	 * uri or var logic Returns the result set for the given query
-	 *
-	 * TODO: simplify this method
 	 */
 	@Override
 	public ResultSet execute(String strquery) throws OBDAException {
@@ -435,73 +199,19 @@
 			throw new OBDAException("Cannot execute an empty query");
 		}
 		try {
-<<<<<<< HEAD
-			pq = qp.parseQuery(strquery, null);
-		} catch (MalformedQueryException e1) {
-			e1.printStackTrace();
-		} 
-		// encoding ofquery type into numbers
-		if (SPARQLQueryUtility.isSelectQuery(pq)) {
-			parsedQ = pq;
-			queryIsParsed = true;
-			ResultSet resultSet = executeInThread(strquery, QueryType.SELECT);
-			return resultSet;
-
-		} else if (SPARQLQueryUtility.isAskQuery(pq)) {
-			parsedQ = pq;
-			queryIsParsed = true;
-			ResultSet resultSet = executeInThread(strquery, QueryType.ASK);
-			return resultSet;
-		} else if (SPARQLQueryUtility.isConstructQuery(pq)) {
-
-			Optional<SesameConstructTemplate> optionalConstructTemplate;
-			// Here we need to get the template for the CONSTRUCT query results
-			try {
-				optionalConstructTemplate = Optional.of(new SesameConstructTemplate(strquery));
-			} catch (MalformedQueryException e) {
-				e.printStackTrace();
-				optionalConstructTemplate = Optional.empty();
-			}
-			
-			// Here we replace CONSTRUCT query with SELECT query
-			String selectSparqlQuery = SPARQLQueryUtility.getSelectFromConstruct(strquery);
-			ResultSet resultSet = executeInThread(selectSparqlQuery, QueryType.CONSTRUCT, optionalConstructTemplate);
-			return resultSet;
-
-		} else if (SPARQLQueryUtility.isDescribeQuery(pq)) {
-			// create list of uriconstants we want to describe
-			List<String> constants = new ArrayList<String>();
-			if (SPARQLQueryUtility.isVarDescribe(strquery)) {
-				// if describe ?var, we have to do select distinct ?var first
-				String sel = SPARQLQueryUtility.getSelectVarDescribe(strquery);
-				ResultSet resultSet = executeInThread(sel, QueryType.SELECT);
-
-				if (resultSet instanceof EmptyQueryResultSet)
-					return null;
-				else if (resultSet instanceof QuestResultset) {
-					QuestResultset res = (QuestResultset) resultSet;
-					while (res.nextRow()) {
-						Constant constant = res.getConstant(1);
-						if (constant instanceof URIConstant) {
-							// collect constants in list
-							constants.add(constant.getValue());
-=======
 			ParsedQuery pq = engine.getParsedQuery(strquery);
 			if (SPARQLQueryUtility.isSelectQuery(pq)) {
-				TupleResultSet executedQuery = executeTupleQuery(strquery, pq, QueryType.SELECT);
-				return executedQuery;
+				return executeTupleQuery(strquery, pq, QueryType.SELECT);
 			} 
 			else if (SPARQLQueryUtility.isAskQuery(pq)) {
-				TupleResultSet executedQuery = executeTupleQuery(strquery, pq, QueryType.ASK);
-				return executedQuery;
+				return executeTupleQuery(strquery, pq, QueryType.ASK);
 			} 
 			else if (SPARQLQueryUtility.isConstructQuery(pq)) {
-				GraphResultSet executedGraphQuery = executeGraphQuery(strquery, QueryType.CONSTRUCT);
-				return executedGraphQuery;	
+				return executeGraphQuery(strquery, QueryType.CONSTRUCT);
 			} 
 			else if (SPARQLQueryUtility.isDescribeQuery(pq)) {
 				// create list of URI constants we want to describe
-				List<String> constants = new LinkedList<>();
+				List<String> constants = new ArrayList<>();
 				if (SPARQLQueryUtility.isVarDescribe(strquery)) {
 					// if describe ?var, we have to do select distinct ?var first
 					String sel = SPARQLQueryUtility.getSelectVarDescribe(strquery);
@@ -516,7 +226,6 @@
 								// collect constants in list
 								constants.add(((URIConstant)constant).getURI());
 							}
->>>>>>> 201f89f4
 						}
 					}
 				} 
@@ -530,264 +239,46 @@
 					}
 				}
 
-<<<<<<< HEAD
-			QuestGraphResultSet describeResultSet = null;
-			// execute describe <uriconst> in subject position
-			for (String constant : constants) {
-				// for each constant we execute a construct with
-				// the uri as subject, and collect the results
-				// in one graphresultset
-				String str = SPARQLQueryUtility.getConstructSubjQuery(constant);
-				Optional<SesameConstructTemplate> optionalConstructTemplate;
-				try {
-					optionalConstructTemplate = Optional.of(new SesameConstructTemplate(str));
-				} catch (MalformedQueryException e) {
-					e.printStackTrace();
-					optionalConstructTemplate = Optional.empty();
-				}
-				str = SPARQLQueryUtility.getSelectFromConstruct(str);
-				ResultSet resultSet = executeInThread(str, QueryType.DESCRIBE, optionalConstructTemplate);
-				if (describeResultSet == null) {
-					// just for the first time
-					describeResultSet = (QuestGraphResultSet) resultSet;
-				} else {
-					// 2nd and manyth times execute, but collect result into one
-					// object
-					QuestGraphResultSet set = (QuestGraphResultSet) resultSet;
-					if (set != null) {
-						while (set.hasNext()) {
-							// already process the result, add list<Assertion>
-							// to internal buffer
-=======
 				GraphResultSet describeResultSet = null;
 				// execute describe <uriconst> in subject position
 				for (String constant : constants) {
 					// for each constant we execute a construct with
 					// the uri as subject, and collect the results
 					String str = SPARQLQueryUtility.getConstructSubjQuery(constant);
-					GraphResultSet set = executeGraphQuery(str, QueryType.DESCRIBE);
+					GraphResultSet set = (GraphResultSet) executeGraphQuery(str, QueryType.DESCRIBE);
 					if (describeResultSet == null) { // just for the first time
 						describeResultSet = set;	
 					} 
 					else if (set != null) {
 						// 2nd and manyth times execute, but collect result into one object
 						while (set.hasNext()) 
->>>>>>> 201f89f4
 							describeResultSet.addNewResultSet(set.next());
 					}
 				}
-<<<<<<< HEAD
-			}
-			// execute describe <uriconst> in object position
-			for (String constant : constants) {
-				String str = SPARQLQueryUtility.getConstructObjQuery(constant);
-
-				Optional<SesameConstructTemplate> optionalConstructTemplate;
-				try {
-					optionalConstructTemplate = Optional.of(new SesameConstructTemplate(str));
-				} catch (MalformedQueryException e) {
-					e.printStackTrace();
-					optionalConstructTemplate = Optional.empty();
-				}
-				str = SPARQLQueryUtility.getSelectFromConstruct(str);
-				ResultSet resultSet = executeInThread(str, QueryType.DESCRIBE, optionalConstructTemplate);
-				if (describeResultSet == null) {
-					// just for the first time
-					describeResultSet = (QuestGraphResultSet) resultSet;
-				} else {
-					QuestGraphResultSet set = (QuestGraphResultSet) resultSet;
-					if (set != null) {
-						while (set.hasNext()) {
-=======
 				// execute describe <uriconst> in object position
 				for (String constant : constants) {
 					String str = SPARQLQueryUtility.getConstructObjQuery(constant);
-					GraphResultSet set = executeGraphQuery(str, QueryType.DESCRIBE);
+					GraphResultSet set = (GraphResultSet) executeGraphQuery(str, QueryType.DESCRIBE);
 					if (describeResultSet == null) { // just for the first time
 						describeResultSet = set;
 					} 
 					else if (set != null) {
 						while (set.hasNext()) 
->>>>>>> 201f89f4
 							describeResultSet.addNewResultSet(set.next());
 					}
 				}
 				return describeResultSet;
 			}
 		}
-<<<<<<< HEAD
-		throw new OBDAException("Error, the result set was null");
-	}
-
-	/**
-	 * Translates a SPARQL query into Datalog dealing with equivalences and
-	 * verifying that the vocabulary of the query matches the one in the
-	 * ontology. If there are equivalences to handle, this is where its done
-	 * (i.e., renaming atoms that use predicates that have been replaced by a
-	 * canonical one.
-	 *
-	 */
-	
-	private DatalogProgram translateAndPreProcess(ParsedQuery pq) {
-		DatalogProgram program = null;
-		try {
-			SparqlAlgebraToDatalogTranslator translator = questInstance.getSparqlAlgebraToDatalogTranslator();
-			program = translator.translate(pq);
-
-			log.debug("Datalog program translated from the SPARQL query: \n{}", program);
-
-			DatalogUnfolder unfolder = new DatalogUnfolder(program.clone().getRules(), HashMultimap.<Predicate, List<Integer>>create());
-			
-			multiTypedFunctionSymbolIndex = questInstance.copyMultiTypedFunctionSymbolIndex();
-
-			//Flattening !!
-			program = unfolder.unfold(program, OBDAVocabulary.QUEST_QUERY,QuestConstants.BUP,false, multiTypedFunctionSymbolIndex);
-
-
-			log.debug("Flattened program: \n{}", program);
-		} catch (Exception e) {
-			e.printStackTrace();
-			OBDAException ex = new OBDAException(e.getMessage());
-			ex.setStackTrace(e.getStackTrace());
-		
-			throw e;
-			
-		}
-		log.debug("Replacing equivalences...");
-		program = questInstance.getVocabularyValidator().replaceEquivalences(program);
-		return program;
-
-	}
-
-
-
-	private IntermediateQuery getUnfolding(DatalogProgram query) throws OBDAException, EmptyQueryException {
-
-		log.debug("Start the partial evaluation process...");
-
-		DatalogUnfolder unfolder = (DatalogUnfolder) questInstance.getQuestUnfolder().getDatalogUnfolder();
-
-
-//		if (query.getRules().size() > 0) {
-//			try {
-//				IntermediateQuery intermediateQuery = DatalogProgram2QueryConverter.convertDatalogProgram(query,
-//						unfolder.getExtensionalPredicates());
-//				log.debug("Initial intermediate query: \n" + intermediateQuery.toString());
-//			} catch (DatalogProgram2QueryConverter.InvalidDatalogProgramException e) {
-//				throw new OBDAException(e.getLocalizedMessage());
-//			}
-//		}
-
-
-		//This instnce of the unfolder is carried from Quest, and contains the mappings.
-		DatalogProgram unfolding = unfolder.unfold((DatalogProgram) query, "ans1",QuestConstants.BUP, true,
-				multiTypedFunctionSymbolIndex);
-
-		log.debug("Data atoms evaluated: \n{}", unfolding);
-
-		//removeNonAnswerQueries(unfolding);
-
-		//log.debug("After target rules removed: \n{}", unfolding);
-
-		ExpressionEvaluator evaluator = questInstance.getExpressionEvaluator();
-		evaluator.evaluateExpressions(unfolding);
-		
-		/*
-			UnionOfSqlQueries ucq = new UnionOfSqlQueries(questInstance.getUnfolder().getCQContainmentCheck());
-			for (CQIE cq : unfolding.getRules())
-				ucq.add(cq);
-			
-			List<CQIE> rules = new ArrayList<>(unfolding.getRules());
-			unfolding.removeRules(rules); 
-			
-			for (CQIE cq : ucq.asCQIE()) {
-				unfolding.appendRule(cq);
-			}
-			log.debug("CQC performed ({} rules): \n{}", unfolding.getRules().size(), unfolding);
-		 
-		 */
-
-		log.debug("Boolean expression evaluated: \n{}", unfolding);
-
-		// PUSH TYPE HERE
-		//log.debug("Pushing types...");
-		//unfolding = liftTypes(unfolding, multiTypedFunctionSymbolIndex);
-
-		if (unfolding.getRules().size() > 0) {
-			try {
-				IntermediateQuery intermediateQuery = DatalogProgram2QueryConverter.convertDatalogProgram(
-						questInstance.getMetadataForQueryOptimization(), unfolding,
-						unfolder.getExtensionalPredicates());
-				log.debug("New directly translated intermediate query: \n" + intermediateQuery.toString());
-
-				// BasicTypeLiftOptimizer typeLiftOptimizer = new BasicTypeLiftOptimizer();
-				// intermediateQuery = typeLiftOptimizer.optimize(intermediateQuery);
-
-				log.debug("New lifted query: \n" + intermediateQuery.toString());
-
-
-				BasicJoinOptimizer joinOptimizer = new BasicJoinOptimizer();
-				intermediateQuery = joinOptimizer.optimize(intermediateQuery);
-				log.debug("New query after join optimization: \n" + intermediateQuery.toString());
-				
-				return intermediateQuery;
-				
-			} catch (DatalogProgram2QueryConverter.InvalidDatalogProgramException e) {
-				throw new OBDAException(e.getLocalizedMessage());
-			}
-		}
-		else {
-			throw new EmptyQueryException();
-		}
-	}
-
-	/**
-	 * Lift types of the Datalog program.
-	 * Returns a new one.
-	 */
-	private DatalogProgram liftTypes(DatalogProgram datalogProgram,
-									 Multimap<Predicate, Integer> multiTypedFunctionSymbolMap) {
-
-		List<CQIE> newTypedRules = TypeLift.liftTypes(datalogProgram.getRules(), multiTypedFunctionSymbolMap);
-
-		OBDAQueryModifiers queryModifiers = datalogProgram.getQueryModifiers();
-		//TODO: can we avoid using this intermediate variable???
-		//datalogProgram.removeAllRules();
-		datalogProgram = ofac.getDatalogProgram(queryModifiers);
-		datalogProgram.appendRule(newTypedRules);
-		log.debug("Types Pushed: \n{}",datalogProgram);
-
-		return datalogProgram;
-=======
 		catch (MalformedQueryException e) {
 			throw new OBDAException(e);
 			
 		}
 		throw new OBDAException("Error, the result set was null");
->>>>>>> 201f89f4
-	}
-	
-
-
-<<<<<<< HEAD
-	private ExecutableQuery generateTargetQuery(IntermediateQuery intermediateQuery, ImmutableList<String> signature,
-											Optional<SesameConstructTemplate> optionalConstructTemplate) throws OBDAException {
-		log.debug("Producing the native query string...");
-
-		ExecutableQuery executableQuery = queryGenerator.generateSourceQuery(intermediateQuery, signature, optionalConstructTemplate);
-
-		log.debug("Resulting native query: \n{}", executableQuery);
-
-		return executableQuery;
-	}
-
-	/**
-	 * Internal method to start a new query execution thread.
-	 */
-	private ResultSet executeInThread(String sparqlQuery, QueryType queryType, Optional<SesameConstructTemplate> optionalConstructTemplate) throws OBDAException {
-		CountDownLatch monitor = new CountDownLatch(1);
-		executionthread = new QueryExecutionThread(sparqlQuery, queryType, monitor, optionalConstructTemplate);
-=======
+	}
+	
+
+
 
 	/**
 	 * The method executes select or ask queries by starting a new quest
@@ -799,19 +290,14 @@
 	 * @return the obtained TupleResultSet result
 	 * @throws OBDAException
 	 */
-	private TupleResultSet executeTupleQuery(String strquery, ParsedQuery pq, QueryType type) throws OBDAException {
+	private ResultSet executeTupleQuery(String strquery, ParsedQuery pq, QueryType type) throws OBDAException {
 
 		log.debug("Executing SPARQL query: \n{}", strquery);
 
-		QueryExecutionThread executionthread = startExecute(pq, type, null);
-		TupleResultSet result = executionthread.getTupleResult();
-		if (result == null)
-			throw new RuntimeException("Error, the result set was null");
-
-		return result;
-	}
-
-	private GraphResultSet executeGraphQuery(String strquery, QueryType type) throws OBDAException {
+		return executeInThread(pq, type, Optional.empty());
+	}
+
+	private ResultSet executeGraphQuery(String strquery, QueryType type) throws OBDAException {
 		
 		log.debug("Executing SPARQL query: \n{}", strquery);
 		
@@ -821,9 +307,7 @@
 			String query = SPARQLQueryUtility.getSelectFromConstruct(strquery);
 			ParsedQuery pq = engine.getParsedQuery(query);
 			
-			QueryExecutionThread executionthread = startExecute(pq, type, templ);
-			GraphResultSet executedGraphQuery = executionthread.getGraphResult();
-			return executedGraphQuery;
+			return executeInThread(pq, type, Optional.of(templ));
 		} 
 		catch (MalformedQueryException e) {
 			e.printStackTrace();
@@ -837,13 +321,12 @@
 	 * Internal method to start a new query execution thread type defines the
 	 * query type SELECT, ASK, CONSTRUCT, or DESCRIBE
 	 */
-	private QueryExecutionThread startExecute(ParsedQuery pq, QueryType type, SesameConstructTemplate templ) throws OBDAException {
+	private ResultSet executeInThread(ParsedQuery pq, QueryType type, Optional<SesameConstructTemplate> templ) throws OBDAException {
 		CountDownLatch monitor = new CountDownLatch(1);
-		String sql = engine.getSQL(pq);
+		String sql = engine.translateIntoNativeQuery(pq);
 		List<String> signature = engine.getQuerySignature(pq);
 		QueryExecutionThread executionthread = new QueryExecutionThread(sql, signature, type, templ, monitor);
 		this.executionThread = executionthread;
->>>>>>> 201f89f4
 		executionthread.start();
 		try {
 			monitor.await();
@@ -860,212 +343,10 @@
 			canceled = false;
 			throw new OBDAException("Query execution was cancelled");
 		}
-<<<<<<< HEAD
-
 		return executionthread.getResultSet();
 	}
 
-	private ResultSet executeInThread(String sparqlQuery, QueryType queryType) throws OBDAException {
-		return executeInThread(sparqlQuery, queryType, null);
-	}
-
-	/**
-	 * Rewrites the given input SPARQL query and returns back an expanded SPARQL
-	 * query. The query expansion involves query transformation from SPARQL
-	 * algebra to Datalog objects and then translating back to SPARQL algebra.
-	 * The transformation to Datalog is required to apply the rewriting
-	 * algorithm.
-	 *
-	 * @param sparql
-	 *            The input SPARQL query.
-	 * @return An expanded SPARQL query.
-	 * @throws OBDAException
-	 *             if errors occur during the transformation and translation.
-	 */
-	@Override
-	public String getSPARQLRewriting(String sparql) throws OBDAException {
-		if (!SPARQLQueryUtility.isSelectQuery(sparql)) {
-			throw new OBDAException("Support only SELECT query");
-		}
-		// Parse the SPARQL string into SPARQL algebra object
-		QueryParser qp = QueryParserUtil.createParser(QueryLanguage.SPARQL);
-		ParsedQuery query = null;
-		try {
-			query = qp.parseQuery(sparql, null); // base URI is null
-		} catch (MalformedQueryException e) {
-			throw new OBDAException(e);
-		}
-
-		SparqlAlgebraToDatalogTranslator translator = questInstance.getSparqlAlgebraToDatalogTranslator();
-
-		// Obtain the query signature
-		ImmutableList<String> signatureContainer = translator.getSignature(query);
-
-
-		//SparqlAlgebraToDatalogTranslator translator = questInstance.getSparqlAlgebraToDatalogTranslator();		
-		//List<String> signatureContainer = translator.getSignature(query);
-		
-		
-		// Translate the SPARQL algebra to datalog program
-		DatalogProgram initialProgram = translateAndPreProcess(query/*, signatureContainer*/);
-		
-		// Perform the query rewriting
-		DatalogProgram programAfterRewriting = questInstance.getRewriting(initialProgram);
-		
-		// Translate the output datalog program back to SPARQL string
-		// TODO Re-enable the prefix manager using Sesame prefix manager
-//		PrefixManager prefixManager = new SparqlPrefixManager(query.getPrefixMapping());
-		DatalogToSparqlTranslator datalogTranslator = new DatalogToSparqlTranslator();
-		return datalogTranslator.translate(programAfterRewriting);
-	}
-
-	/**
-	 * Returns the final rewriting of the given query
-	 */
-	@Override
-	public String getRewriting(ParsedQuery query) throws OBDAException {
-		// TODO FIX to limit to SPARQL input and output
-
-		DatalogProgram program = translateAndPreProcess(query);
-
-		DatalogProgram rewriting = questInstance.getRewriting(program);
-		return DatalogProgramRenderer.encode(rewriting);
-	}
-
-	/***
-	 * Returns the target query for a given SPARQL query.
-	 *
-	 * If the query is not already cached, it will be cached in this process.
-	 *
-	 */
-	@Override
-	public ExecutableQuery unfoldAndGenerateTargetQuery(String sparqlQuery) throws OBDAException {
-		return unfoldAndGenerateTargetQuery(sparqlQuery, Optional.<SesameConstructTemplate>empty());
-	}
-
-	protected ExecutableQuery unfoldAndGenerateTargetQuery(String sparqlQuery,
-													   Optional<SesameConstructTemplate> optionalConstructTemplate) throws OBDAException {
-
-		/**
-		 * Looks for the target query in the cache.
-		 * If found, returns it immediately.
-		 */
-		ExecutableQuery executableQuery = queryCache.getTargetQuery(sparqlQuery);
-		if (executableQuery != null)
-			return executableQuery;
-
-		/**
-		 * However, computes this target query.
-		 */
-
-		ParsedQuery sparqlTree;
-
-		if (!queryIsParsed){
-			QueryParser qp = QueryParserUtil.createParser(QueryLanguage.SPARQL);
-			try {
-				sparqlTree = qp.parseQuery(sparqlQuery, null); // base URI is null
-			} catch (MalformedQueryException e) {
-				throw new OBDAException(e.getMessage());
-			}
-			//queryIsParsed = true;
-		} else {
-			sparqlTree = parsedQ;
-			/**
-			 * TODO: Why???
-			 */
-			queryIsParsed = false;
-		}
-
-		SparqlAlgebraToDatalogTranslator translator = questInstance.getSparqlAlgebraToDatalogTranslator();
-		ImmutableList<String> signatureContainer = translator.getSignature(sparqlTree);
-
-
-		DatalogProgram program = translateAndPreProcess(sparqlTree);
-		try {
-			// log.debug("Input query:\n{}", sparqlQuery);
-
-			for (CQIE q : program.getRules()) {
-				// ROMAN: unfoldJoinTrees clones the query, so the statement below does not change anything
-				DatalogNormalizer.unfoldJoinTrees(q);
-			}
-
-			log.debug("Normalized program: \n{}", program);
-
-			/*
-			 * Empty unfolding, constructing an empty result set
-			 */
-			if (program.getRules().size() < 1)
-				throw new OBDAException("Error, the translation of the query generated 0 rules. This is not possible for any SELECT query (other queries are not supported by the translator).");
-
-			log.debug("Start the rewriting process...");
-
-			final long startTime0 = System.currentTimeMillis();
-			programAfterRewriting = questInstance.getRewriting(program);
-			rewritingTime = System.currentTimeMillis() - startTime0;
-
-
-			final long startTime = System.currentTimeMillis();
-			queryAfterUnfolding = getUnfolding(programAfterRewriting);
-			unfoldingTime = System.currentTimeMillis() - startTime;
-
-=======
-		return executionthread;
-	}
-
-	
->>>>>>> 201f89f4
-
-			executableQuery = generateTargetQuery(queryAfterUnfolding, signatureContainer, optionalConstructTemplate);
-			queryCache.cacheTargetQuery(sparqlQuery, executableQuery);
-
-<<<<<<< HEAD
-=======
-	/**
-	 * Returns the number of tuples returned by the query
-	 */
-	public long getTupleCount(String query) throws Exception {
-
-		ParsedQuery pq = engine.getParsedQuery(query); 
-		String unf = engine.getSQL(pq);
-		String newsql = "SELECT count(*) FROM (" + unf + ") t1";
-		if (!canceled) {
-			java.sql.ResultSet set = sqlStatement.executeQuery(newsql);
-			if (set.next()) {
-				return set.getLong(1);
-			} else {
-				throw new Exception("Tuple count failed due to empty result set.");
-			}
-		} else {
-			throw new Exception("Action canceled.");
->>>>>>> 201f89f4
-		}
-		/**
-		 * TODO: throw an exception when is empty
-		 */
-		catch (EmptyQueryException e) {
-			return queryGenerator.generateEmptyQuery(signatureContainer, optionalConstructTemplate);
-		}
-		catch (Exception e1) {
-			log.debug(e1.getMessage(), e1);
-
-<<<<<<< HEAD
-			OBDAException obdaException = new OBDAException("Error rewriting and unfolding into SQL\n" + e1.getMessage());
-			obdaException.setStackTrace(e1.getStackTrace());
-			throw obdaException;
-=======
-	@Override
-	public void close() throws OBDAException {
-		try {
-			if (sqlStatement != null)
-				sqlStatement.close();
-		} catch (Exception e) {
-			throw new OBDAException(e);
->>>>>>> 201f89f4
-		}
-		return executableQuery;
-	}
-
-
+	
 	@Override
 	public void cancel() throws OBDAException {
 		canceled = true;
@@ -1080,7 +361,6 @@
 	 * Called to check whether the statement was cancelled on purpose
 	 * @return
 	 */
-	@Override
 	public boolean isCanceled(){
 		return canceled;
 	}
@@ -1090,210 +370,15 @@
 		throw new UnsupportedOperationException();
 	}
 
-<<<<<<< HEAD
-	/*
-	 * Methods for getting the benchmark parameters
-	 */
-	@Override
-	public long getQueryProcessingTime() {
-		return queryProcessingTime;
-	}
-
-	@Override
-	public long getRewritingTime() {
-		return rewritingTime;
-	}
-
-	@Override
-	public long getUnfoldingTime() {
-		return unfoldingTime;
-	}
-
-	@Override
-	public int getUCQSizeAfterRewriting() {
-		if(programAfterRewriting.getRules() != null)
-			return programAfterRewriting.getRules().size();
-		else return 0;
-	}
-
-	public int getMinQuerySizeAfterRewriting() {
-		int toReturn = Integer.MAX_VALUE;
-		List<CQIE> rules = programAfterRewriting.getRules();
-		for (CQIE rule : rules) {
-			int querySize = getBodySize(rule.getBody());
-			if (querySize < toReturn) {
-				toReturn = querySize;
-			}
-		}
-		return toReturn;
-	}
-
-	public int getMaxQuerySizeAfterRewriting() {
-		int toReturn = Integer.MIN_VALUE;
-		List<CQIE> rules = programAfterRewriting.getRules();
-		for (CQIE rule : rules) {
-			int querySize = getBodySize(rule.getBody());
-			if (querySize > toReturn) {
-				toReturn = querySize;
-			}
-		}
-		return toReturn;
-	}
-
-	@Override
-	public int getUCQSizeAfterUnfolding() {
-		Optional<QueryNode> optionalviceRoot =
-				queryAfterUnfolding.getFirstChild(queryAfterUnfolding.getRootConstructionNode());
-		if (optionalviceRoot.isPresent()) {
-			QueryNode viceRoot = optionalviceRoot.get();
-			if (viceRoot instanceof UnionNode) {
-				return queryAfterUnfolding.getChildren(viceRoot).size();
-			} else {
-				return 1;
-			}
-		}
-		else {
-			throw new RuntimeException("Inconsistent intermediate query: must have more than one node");
-		}
-	}
-
-//	public int getMinQuerySizeAfterUnfolding() {
-//		int toReturn = Integer.MAX_VALUE;
-//		List<CQIE> rules = queryAfterUnfolding.getRules();
-//		for (CQIE rule : rules) {
-//			int querySize = getBodySize(rule.getBody());
-//			if (querySize < toReturn) {
-//				toReturn = querySize;
-//			}
-//		}
-//		return (toReturn == Integer.MAX_VALUE) ? 0 : toReturn;
-//	}
-//
-//	public int getMaxQuerySizeAfterUnfolding() {
-//		int toReturn = Integer.MIN_VALUE;
-//		List<CQIE> rules = queryAfterUnfolding.getRules();
-//		for (CQIE rule : rules) {
-//			int querySize = getBodySize(rule.getBody());
-//			if (querySize > toReturn) {
-//				toReturn = querySize;
-//			}
-//		}
-//		return (toReturn == Integer.MIN_VALUE) ? 0 : toReturn;
-//	}
-
-	private static int getBodySize(List<? extends Function> atoms) {
-		int counter = 0;
-		for (Function atom : atoms) {
-			Predicate predicate = atom.getFunctionSymbol();
-			if (!(predicate instanceof BuiltinPredicate)) {
-				counter++;
-			}
-		}
-		return counter;
-	}
-=======
-	@Override
-	public int getFetchSize() throws OBDAException {
-		try {
-			return sqlStatement.getFetchSize();
-		} catch (Exception e) {
-			throw new OBDAException(e);
-		}
-
-	}
-
-	@Override
-	public int getMaxRows() throws OBDAException {
-		try {
-			return sqlStatement.getMaxRows();
-		} catch (Exception e) {
-			throw new OBDAException(e);
-		}
-
-	}
-
-	@Override
-	public void getMoreResults() throws OBDAException {
-		try {
-			sqlStatement.getMoreResults();
-		} catch (Exception e) {
-			throw new OBDAException(e);
-		}
-
-	}
-
-	@Override
-	public void setFetchSize(int rows) throws OBDAException {
-		try {
-			sqlStatement.setFetchSize(rows);
-		} catch (Exception e) {
-			throw new OBDAException(e);
-		}
-
-	}
-
-	@Override
-	public void setMaxRows(int max) throws OBDAException {
-		try {
-			sqlStatement.setMaxRows(max);
-		} catch (Exception e) {
-			throw new OBDAException(e);
-		}
-
-	}
-
-	@Override
-	public void setQueryTimeout(int seconds) throws OBDAException {
-		try {
-			sqlStatement.setQueryTimeout(seconds);
-		} catch (Exception e) {
-			throw new OBDAException(e);
-		}
-	}
-
 	@Override
 	public TupleResultSet getResultSet() throws OBDAException {
 		return null;
 	}
 
-	@Override
-	public int getQueryTimeout() throws OBDAException {
-		try {
-			return sqlStatement.getQueryTimeout();
-		} catch (Exception e) {
-			throw new OBDAException(e);
-		}
-	}
-
-	@Override
-	public boolean isClosed() throws OBDAException {
-		try {
-			return sqlStatement.isClosed();
-		} catch (Exception e) {
-			throw new OBDAException(e);
-		}
-	}
-
-
-	/***
-	 * Inserts a stream of ABox assertions into the repository.
-	 * 
-	 * @param data
-	 * 
-	 * @throws SQLException
-	 */
-	public int insertData(Iterator<Assertion> data,  int commit, int batch) throws SQLException {
-		int result = questInstance.getSemanticIndexRepository().insertData(conn.getConnection(), data, commit, batch);
-		return result;
-	}
-
-
-
 
 	@Override
 	public String getSPARQLRewriting(String query) throws OBDAException {
 		return engine.getSPARQLRewriting(query);
 	}
 	
->>>>>>> 201f89f4
 }