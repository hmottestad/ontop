package it.unibz.inf.ontop.owlrefplatform.core;

/*
 * #%L
 * ontop-reformulation-core
 * %%
 * Copyright (C) 2009 - 2014 Free University of Bozen-Bolzano
 * %%
 * Licensed under the Apache License, Version 2.0 (the "License");
 * you may not use this file except in compliance with the License.
 * You may obtain a copy of the License at
 * 
 *      http://www.apache.org/licenses/LICENSE-2.0
 * 
 * Unless required by applicable law or agreed to in writing, software
 * distributed under the License is distributed on an "AS IS" BASIS,
 * WITHOUT WARRANTIES OR CONDITIONS OF ANY KIND, either express or implied.
 * See the License for the specific language governing permissions and
 * limitations under the License.
 * #L%
 */

import it.unibz.inf.ontop.model.*;
<<<<<<< HEAD
import it.unibz.inf.ontop.owlrefplatform.core.execution.NativeQueryExecutionException;
=======
import it.unibz.inf.ontop.ontology.Assertion;
import it.unibz.inf.ontop.owlrefplatform.core.benchmark.OntopBenchmark;
>>>>>>> 3b8a942d
import it.unibz.inf.ontop.owlrefplatform.core.queryevaluation.SPARQLQueryUtility;
import it.unibz.inf.ontop.owlrefplatform.core.resultset.*;
import it.unibz.inf.ontop.owlrefplatform.core.translator.SesameConstructTemplate;
import org.openrdf.query.MalformedQueryException;
import org.openrdf.query.parser.ParsedQuery;
import org.slf4j.Logger;
import org.slf4j.LoggerFactory;

import java.util.ArrayList;
import java.util.List;
import java.util.Optional;
import java.util.concurrent.CountDownLatch;


/**
 * Abstract class for QuestStatement.
 *
 * TODO: rename it (not now) AbstractQuestStatement.
 */
public abstract class QuestStatement implements IQuestStatement {

	public final IQuest questInstance;
	private final QuestQueryProcessor engine;
	private final OBDAConnection conn;


	private QueryExecutionThread executionThread;
	private boolean canceled = false;


	private static final Logger log = LoggerFactory.getLogger(QuestStatement.class);


	public QuestStatement(IQuest questInstance, OBDAConnection conn) {
		this.questInstance = questInstance;
		this.engine = questInstance.getEngine();
		this.conn = conn;
	}

	private enum QueryType {
		SELECT,
		ASK,  
		CONSTRUCT,
		DESCRIBE
	}

	private class QueryExecutionThread extends Thread {

		private final CountDownLatch monitor;
		private final QueryType queryType;
		private final Optional<SesameConstructTemplate> templ; // only for CONSTRUCT and DESCRIBE queries
		private final ExecutableQuery executableQuery;
		private final boolean doDistinctPostProcessing;

		private ResultSet resultSet;	  // only for SELECT and ASK queries
		private Exception exception;
		private boolean executingTargetQuery;

		public QueryExecutionThread(ExecutableQuery executableQuery, QueryType queryType,
									Optional<SesameConstructTemplate> templ, CountDownLatch monitor,
									boolean doDistinctPostProcessing) {
			this.executableQuery = executableQuery;
			this.monitor = monitor;
			this.templ = templ;
			this.queryType = queryType;
			this.doDistinctPostProcessing = doDistinctPostProcessing;
			this.exception = null;
			this.executingTargetQuery = false;
		}

		public boolean errorStatus() {
			return exception != null;
		}

		public Exception getException() {
			return exception;
		}

		public ResultSet getResultSet() {
			return resultSet;
		}

		public void cancel() throws NativeQueryExecutionException {
			canceled = true;
			if (!executingTargetQuery) {
				this.stop();
			} else {
				cancelExecution();
			}
		}

		@Override
		public void run() {
			try {
				/**
				 * Executes the target query.
				 */
				log.debug("Executing the query and get the result...");
					try {
					executingTargetQuery = true;
					switch (queryType) {
						case ASK:
							resultSet = executeBooleanQuery(executableQuery);
							break;
						case SELECT:
							resultSet = executeSelectQuery(executableQuery, doDistinctPostProcessing);
							break;
						case CONSTRUCT:
							resultSet = executeConstructQuery(executableQuery);
							break;
						case DESCRIBE:
							resultSet = executeDescribeQuery(executableQuery);
							break;
						}
						/**
                         * TODO: re-handle the timeout exception.
						 */
				} catch (NativeQueryExecutionException e) {
						exception = e;
						log.error(e.getMessage(), e);

						throw new OBDAException("Error executing the target query: \n" + e.getMessage() + "\nTarget query:\n " + executableQuery, e);
				}
				log.debug("Execution finished.\n");
			} catch (Exception e) {
				e.printStackTrace();
				exception = e;
				log.error(e.getMessage(), e);
			} finally {
				monitor.countDown();
			}
		}
	}


	/**
	 * TODO: describe
	 */
	protected abstract TupleResultSet executeSelectQuery(ExecutableQuery executableQuery, boolean doDistinctPostProcessing)
			throws NativeQueryExecutionException, OBDAException;

	/**
	 * TODO: describe
	 */
	protected abstract TupleResultSet executeBooleanQuery(ExecutableQuery executableQuery) throws NativeQueryExecutionException;

	/**
	 * TODO: describe
	 */
	protected GraphResultSet executeDescribeQuery(ExecutableQuery executableQuery) throws NativeQueryExecutionException, OBDAException {
		return executeGraphQuery(executableQuery, true);
	}

	/**
	 * TODO: describe
	 */
	protected GraphResultSet executeConstructQuery(ExecutableQuery executableQuery) throws NativeQueryExecutionException, OBDAException {
		return executeGraphQuery(executableQuery, false);
	}

	/**
	 * TODO: describe
	 */
	protected abstract GraphResultSet executeGraphQuery(ExecutableQuery executableQuery, boolean collectResults) throws NativeQueryExecutionException, OBDAException;

	/**
	 * Cancel the processing of the target query.
	 */
	protected abstract void cancelExecution() throws NativeQueryExecutionException;

	/**
	 * Calls the necessary tuple or graph query execution Implements describe
	 * uri or var logic Returns the result set for the given query
	 */
	@Override
	public ResultSet execute(String strquery) throws OBDAException {
		if (strquery.isEmpty()) {
			throw new OBDAException("Cannot execute an empty query");
		}
		try {
			ParsedQuery pq = engine.getParsedQuery(strquery);
			if (SPARQLQueryUtility.isSelectQuery(pq)) {
				return executeTupleQuery(strquery, pq, QueryType.SELECT);
			} 
			else if (SPARQLQueryUtility.isAskQuery(pq)) {
				return executeTupleQuery(strquery, pq, QueryType.ASK);
			} 
			else if (SPARQLQueryUtility.isConstructQuery(pq)) {
				return executeGraphQuery(strquery, QueryType.CONSTRUCT);
			} 
			else if (SPARQLQueryUtility.isDescribeQuery(pq)) {
				// create list of URI constants we want to describe
				List<String> constants = new ArrayList<>();
				if (SPARQLQueryUtility.isVarDescribe(strquery)) {
					// if describe ?var, we have to do select distinct ?var first
					String sel = SPARQLQueryUtility.getSelectVarDescribe(strquery);
					ResultSet resultSet = executeTupleQuery(sel, engine.getParsedQuery(sel), QueryType.SELECT);
					if (resultSet instanceof EmptyTupleResultSet)
						return null;
					else if (resultSet instanceof QuestTupleResultSet) {
						QuestTupleResultSet res = (QuestTupleResultSet) resultSet;
						while (res.nextRow()) {
							Constant constant = res.getConstant(1);
							if (constant instanceof URIConstant) {
								// collect constants in list
								constants.add(((URIConstant)constant).getURI());
							}
						}
					}
				} 
				else if (SPARQLQueryUtility.isURIDescribe(strquery)) {
					// DESCRIBE <uri> gives direct results, so we put the
					// <uri> constant directly in the list of constants
					try {
						constants.add(SPARQLQueryUtility.getDescribeURI(strquery));
					} catch (MalformedQueryException e) {
						e.printStackTrace();
					}
				}

				GraphResultSet describeResultSet = null;
				// execute describe <uriconst> in subject position
				for (String constant : constants) {
					// for each constant we execute a construct with
					// the uri as subject, and collect the results
					String str = SPARQLQueryUtility.getConstructSubjQuery(constant);
					GraphResultSet set = (GraphResultSet) executeGraphQuery(str, QueryType.DESCRIBE);
					if (describeResultSet == null) { // just for the first time
						describeResultSet = set;	
					} 
					else if (set != null) {
						// 2nd and manyth times execute, but collect result into one object
						while (set.hasNext()) 
							describeResultSet.addNewResultSet(set.next());
					}
				}
				// execute describe <uriconst> in object position
				for (String constant : constants) {
					String str = SPARQLQueryUtility.getConstructObjQuery(constant);
					GraphResultSet set = (GraphResultSet) executeGraphQuery(str, QueryType.DESCRIBE);
					if (describeResultSet == null) { // just for the first time
						describeResultSet = set;
					} 
					else if (set != null) {
						while (set.hasNext()) 
							describeResultSet.addNewResultSet(set.next());
					}
				}
				return describeResultSet;
			}
		}
		catch (MalformedQueryException e) {
			throw new OBDAException(e);
			
		}
		throw new OBDAException("Error, the result set was null");
	}
	



	/**
	 * The method executes select or ask queries by starting a new quest
	 * execution thread
	 * 
	 * @param strquery
	 *            the select or ask query string
	 * @param type  (SELECT or ASK)
	 * @return the obtained TupleResultSet result
	 * @throws OBDAException
	 */
	private ResultSet executeTupleQuery(String strquery, ParsedQuery pq, QueryType type) throws OBDAException {

		log.debug("Executing SPARQL query: \n{}", strquery);

		return executeInThread(pq, type, Optional.empty());
	}

	private ResultSet executeGraphQuery(String strquery, QueryType type) throws OBDAException {
		
		log.debug("Executing SPARQL query: \n{}", strquery);
		
		try {
			// Here we need to get the template for the CONSTRUCT query results
			SesameConstructTemplate templ = new SesameConstructTemplate(strquery);
			String query = SPARQLQueryUtility.getSelectFromConstruct(strquery);
			ParsedQuery pq = engine.getParsedQuery(query);
			
			return executeInThread(pq, type, Optional.of(templ));
		} 
		catch (MalformedQueryException e) {
			e.printStackTrace();
			throw new OBDAException(e);
		}
	}
	
	

	/**
	 * Internal method to start a new query execution thread type defines the
	 * query type SELECT, ASK, CONSTRUCT, or DESCRIBE
	 */
	private ResultSet executeInThread(ParsedQuery pq, QueryType type, Optional<SesameConstructTemplate> templ) throws OBDAException {
		CountDownLatch monitor = new CountDownLatch(1);
		ExecutableQuery executableQuery = engine.translateIntoNativeQuery(pq, templ);
		QueryExecutionThread executionthread = new QueryExecutionThread(executableQuery, type, templ, monitor,
				engine.hasDistinctResultSet());
		this.executionThread = executionthread;
		executionthread.start();
		try {
			monitor.await();
		} catch (InterruptedException e) {
			e.printStackTrace();
		}
		if (executionthread.errorStatus()) {
			OBDAException ex = new OBDAException(executionthread.getException().getMessage());
			ex.setStackTrace(executionthread.getStackTrace());
			throw ex;
		}

		if (canceled == true) {
			canceled = false;
			throw new OBDAException("Query execution was cancelled");
		}
		return executionthread.getResultSet();
	}

	
	@Override
	public void cancel() throws OBDAException {
		canceled = true;
		try {
			QuestStatement.this.executionThread.cancel();
		} catch (Exception e) {
			throw new OBDAException(e);
		}
	}

	/**
	 * Called to check whether the statement was cancelled on purpose
	 * @return
	 */
	public boolean isCanceled(){
		return canceled;
	}
	
	@Override
	public int executeUpdate(String query) throws OBDAException {
		throw new UnsupportedOperationException();
	}

	@Override
	public TupleResultSet getResultSet() throws OBDAException {
		return null;
	}

	@Override
	public IQuest getQuestInstance() {
		return questInstance;
	}

//	public String getSPARQLRewriting(String query) throws OBDAException {
//		return engine.getSPARQLRewriting(query);
//	}


	protected ExecutableQuery generateExecutableQuery(String sparqlQuery)
			throws OBDAException{
		try {
			ParsedQuery sparqlTree = engine.getParsedQuery(sparqlQuery);
			// TODO: handle the construction template correctly
			return engine.translateIntoNativeQuery(sparqlTree, Optional.empty());
		} catch (MalformedQueryException e) {
			throw new OBDAException(e);
		}
	}
<<<<<<< HEAD
	
=======


	/***
	 * Inserts a stream of ABox assertions into the repository.
	 * 
	 * @param data
	 * 
	 * @throws SQLException
	 */
	public int insertData(Iterator<Assertion> data,  int commit, int batch) throws SQLException {
		int result = questInstance.getSemanticIndexRepository().insertData(conn.getConnection(), data, commit, batch);
		return result;
	}




	@Override
	public String getSPARQLRewriting(String query) throws OBDAException {
		return engine.getSPARQLRewriting(query);
	}

>>>>>>> 3b8a942d
}<|MERGE_RESOLUTION|>--- conflicted
+++ resolved
@@ -21,12 +21,7 @@
  */
 
 import it.unibz.inf.ontop.model.*;
-<<<<<<< HEAD
 import it.unibz.inf.ontop.owlrefplatform.core.execution.NativeQueryExecutionException;
-=======
-import it.unibz.inf.ontop.ontology.Assertion;
-import it.unibz.inf.ontop.owlrefplatform.core.benchmark.OntopBenchmark;
->>>>>>> 3b8a942d
 import it.unibz.inf.ontop.owlrefplatform.core.queryevaluation.SPARQLQueryUtility;
 import it.unibz.inf.ontop.owlrefplatform.core.resultset.*;
 import it.unibz.inf.ontop.owlrefplatform.core.translator.SesameConstructTemplate;
@@ -403,30 +398,5 @@
 			throw new OBDAException(e);
 		}
 	}
-<<<<<<< HEAD
-	
-=======
-
-
-	/***
-	 * Inserts a stream of ABox assertions into the repository.
-	 * 
-	 * @param data
-	 * 
-	 * @throws SQLException
-	 */
-	public int insertData(Iterator<Assertion> data,  int commit, int batch) throws SQLException {
-		int result = questInstance.getSemanticIndexRepository().insertData(conn.getConnection(), data, commit, batch);
-		return result;
-	}
-
-
-
-
-	@Override
-	public String getSPARQLRewriting(String query) throws OBDAException {
-		return engine.getSPARQLRewriting(query);
-	}
-
->>>>>>> 3b8a942d
+
 }