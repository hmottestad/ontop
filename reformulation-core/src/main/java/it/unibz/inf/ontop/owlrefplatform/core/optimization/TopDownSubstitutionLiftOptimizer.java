package it.unibz.inf.ontop.owlrefplatform.core.optimization;

import com.google.common.collect.ImmutableList;
import com.google.common.collect.ImmutableMap;
import com.google.common.collect.ImmutableSet;
import it.unibz.inf.ontop.model.ImmutableSubstitution;
import it.unibz.inf.ontop.model.ImmutableTerm;
import it.unibz.inf.ontop.model.Variable;
import it.unibz.inf.ontop.owlrefplatform.core.Quest;
import it.unibz.inf.ontop.owlrefplatform.core.basicoperations.ImmutableSubstitutionImpl;
import it.unibz.inf.ontop.owlrefplatform.core.optimization.QueryNodeNavigationTools.NextNodeAndQuery;
import it.unibz.inf.ontop.pivotalrepr.*;
import it.unibz.inf.ontop.pivotalrepr.proposal.NodeCentricOptimizationResults;
import it.unibz.inf.ontop.pivotalrepr.proposal.RemoveEmptyNodesProposal;
import it.unibz.inf.ontop.pivotalrepr.proposal.SubstitutionPropagationProposal;
import it.unibz.inf.ontop.pivotalrepr.proposal.UnionLiftProposal;
import it.unibz.inf.ontop.pivotalrepr.proposal.impl.RemoveEmptyNodesProposalImpl;
import it.unibz.inf.ontop.pivotalrepr.proposal.impl.SubstitutionPropagationProposalImpl;
import it.unibz.inf.ontop.pivotalrepr.proposal.impl.UnionLiftProposalImpl;
import it.unibz.inf.ontop.utils.ImmutableCollectors;
import org.slf4j.Logger;
import org.slf4j.LoggerFactory;

import java.util.*;

import static it.unibz.inf.ontop.owlrefplatform.core.optimization.QueryNodeNavigationTools.getDepthFirstNextNode;
import static it.unibz.inf.ontop.pivotalrepr.NonCommutativeOperatorNode.ArgumentPosition.LEFT;
import static it.unibz.inf.ontop.pivotalrepr.NonCommutativeOperatorNode.ArgumentPosition.RIGHT;

/**
 * Optimizer to propagate substitution up and down the tree
 * //TODO:explain
 */
public class TopDownSubstitutionLiftOptimizer implements SubstitutionLiftOptimizer {

    private final Logger log = LoggerFactory.getLogger(Quest.class);
    private final UnionFriendlyBindingExtractor extractor = new UnionFriendlyBindingExtractor();

    @Override
    public IntermediateQuery optimize(IntermediateQuery query) throws EmptyQueryException {
        // Non-final
        NextNodeAndQuery nextNodeAndQuery = new NextNodeAndQuery(
                query.getFirstChild(query.getRootConstructionNode()),
                query);

        while (nextNodeAndQuery.getOptionalNextNode().isPresent()) {
            nextNodeAndQuery = liftBindings(nextNodeAndQuery.getNextQuery(),
                    nextNodeAndQuery.getOptionalNextNode().get());

            log.debug(String.valueOf(nextNodeAndQuery.getNextQuery()));

        }

        return nextNodeAndQuery.getNextQuery();
    }

    private NextNodeAndQuery liftBindings(IntermediateQuery currentQuery, QueryNode currentNode)
            throws EmptyQueryException {

        if (currentNode instanceof ConstructionNode) {
            return liftBindingsFromConstructionNode(currentQuery, (ConstructionNode) currentNode);
        }
        else if (currentNode instanceof CommutativeJoinNode) {
            return liftBindingsFromCommutativeJoinNode(currentQuery, (CommutativeJoinNode) currentNode);
        }
        else if (currentNode instanceof LeftJoinNode) {
            return liftBindingsFromLeftJoinNode(currentQuery, (LeftJoinNode) currentNode);
        }
        else if (currentNode instanceof UnionNode) {
            return liftBindingsAndUnion(currentQuery, (UnionNode) currentNode);
        }
        /**
         * Other nodes: does nothing
         */
        else {
            return new NextNodeAndQuery(getDepthFirstNextNode(currentQuery, currentNode), currentQuery);
        }
    }

    /* lift the bindings of the union to see if it is possible to simplify the tree
     otherwise try to lift the union to an ancestor with useful projected variables between its children,
      common with the bindings of the union.
      */
    private NextNodeAndQuery liftBindingsAndUnion(IntermediateQuery currentQuery, UnionNode initialUnionNode) throws EmptyQueryException {
        QueryNode currentNode = initialUnionNode;

        //extract substitution from the union node
        Optional<ImmutableSubstitution<ImmutableTerm>> optionalSubstitution = extractor.extractInSubTree(
                currentQuery, currentNode);

        if (optionalSubstitution.isPresent()) {
            SubstitutionPropagationProposal<QueryNode> proposal =
                    new SubstitutionPropagationProposalImpl<>(currentNode, optionalSubstitution.get());

            NodeCentricOptimizationResults<QueryNode> results = currentQuery.applyProposal(proposal);
            currentQuery = results.getResultingQuery();
            currentNode = results.getNewNodeOrReplacingChild()
                    .orElseThrow(() -> new IllegalStateException(
                            "The focus was expected to be kept or replaced, not removed"));

        }
        RemoveEmptyNodesProposal<QueryNode> emptyProposal = new RemoveEmptyNodesProposalImpl<>(currentNode);
        NodeCentricOptimizationResults<QueryNode> emptyProposalResults = currentQuery.applyProposal(emptyProposal);
        currentQuery = emptyProposalResults.getResultingQuery();
        currentNode = emptyProposalResults.getNewNodeOrReplacingChild()
                .orElseGet(() -> emptyProposalResults.getOptionalNextSibling()
                        .orElseThrow(() -> new IllegalStateException("No focus node has been found")));

        //if the union node has not been removed
        if (currentNode instanceof UnionNode) {

            Optional<ImmutableSet<Variable>> irregularVariables = extractor.getIrregularVariables();

            if(irregularVariables.isPresent()) {
                UnionNode currentUnionNode = (UnionNode) currentNode;
                return liftUnionToMatchingVariable(currentQuery, currentUnionNode, irregularVariables.get());
            }

        }

        return new NextNodeAndQuery(getDepthFirstNextNode(currentQuery, currentNode), currentQuery);


    }

//    lift the union to an ancestor with useful projected variables between its children,
//    common with the bindings of the union.
    private NextNodeAndQuery liftUnionToMatchingVariable(IntermediateQuery currentQuery, UnionNode currentUnionNode, ImmutableSet<Variable> unionVariables) throws EmptyQueryException {
        QueryNode currentNode = currentUnionNode;
        // Non-final
        Optional<QueryNode> optionalParent = currentQuery.getParent(currentNode);
        Set<Variable> projectedVariables = new HashSet<>();

        while (optionalParent.isPresent()) {
            QueryNode parentNode = optionalParent.get();
<<<<<<< HEAD
            if(parentNode instanceof JoinOrFilterNode) {
                for (Variable variable : unionVariables) {

                    ImmutableList<QueryNode> childrenParentNode = currentQuery.getChildren(parentNode);
                    for (QueryNode children : childrenParentNode) {
                        if (!children.equals(currentNode)) {
                            projectedVariables.addAll(ProjectedVariableExtractionTools.extractProjectedVariables(currentQuery, children));
                        }
=======
            for (Variable variable : unionVariables) {

                ImmutableList<QueryNode> childrenParentNode = currentQuery.getChildren(parentNode);
                for (QueryNode children : childrenParentNode){
                    if(!children.equals(currentNode)){
                        projectedVariables.addAll(currentQuery.getProjectedVariables(children));
>>>>>>> dff71425
                    }

                    if (projectedVariables.contains(variable)) {

                        UnionLiftProposal proposal = new UnionLiftProposalImpl(currentUnionNode, parentNode);
                        NodeCentricOptimizationResults<UnionNode> results = currentQuery.applyProposal(proposal);
                        currentQuery = results.getResultingQuery();
                        currentUnionNode = results.getOptionalNewNode().orElseThrow(() -> new IllegalStateException(
                                "The focus node has to be a union node and be present"));

                        return liftBindingsAndUnion(currentQuery, currentUnionNode);
                    }
                }
            }

            //search in a different parent node
            optionalParent = currentQuery.getParent(parentNode);
        }

        //no parent with the given variable, I don't lift for the moment

        return new NextNodeAndQuery(getDepthFirstNextNode(currentQuery, currentNode), currentQuery);
    }



    private NextNodeAndQuery liftBindingsFromConstructionNode(IntermediateQuery initialQuery,
                                                              ConstructionNode initialConstrNode)
            throws EmptyQueryException {

        IntermediateQuery currentQuery = initialQuery;
        QueryNode currentNode = initialConstrNode;

        //extract substitution from the construction node
        Optional<ImmutableSubstitution<ImmutableTerm>> optionalSubstitution = extractor.extractInSubTree(
                currentQuery, currentNode);

        //propagate substitution up and down
        if (optionalSubstitution.isPresent()) {
            SubstitutionPropagationProposal<QueryNode> proposal =
                    new SubstitutionPropagationProposalImpl<>(currentNode, optionalSubstitution.get());

            NodeCentricOptimizationResults<QueryNode> results = currentQuery.applyProposal(proposal);
            currentQuery = results.getResultingQuery();
            currentNode = results.getNewNodeOrReplacingChild()
                    .orElseThrow(() -> new IllegalStateException(
                            "The focus was expected to be kept or replaced, not removed"));

        }

        return new NextNodeAndQuery(getDepthFirstNextNode(currentQuery, currentNode), currentQuery);
    }

    private NextNodeAndQuery liftBindingsFromCommutativeJoinNode(IntermediateQuery initialQuery,
                                                                 CommutativeJoinNode initialJoinNode)
            throws EmptyQueryException {

        // Non-final
        Optional<QueryNode> optionalCurrentChild = initialQuery.getFirstChild(initialJoinNode);
        IntermediateQuery currentQuery = initialQuery;
        QueryNode currentJoinNode = initialJoinNode;


        while (optionalCurrentChild.isPresent()) {
            QueryNode currentChild = optionalCurrentChild.get();

            Optional<ImmutableSubstitution<ImmutableTerm>> optionalSubstitution = extractor.extractInSubTree(
                    currentQuery, currentChild);

            /**
             * Applies the substitution to the child
             */
            if (optionalSubstitution.isPresent()) {
                SubstitutionPropagationProposal<QueryNode> proposal =
                        new SubstitutionPropagationProposalImpl<>(currentChild, optionalSubstitution.get());

                NodeCentricOptimizationResults<QueryNode> results = currentQuery.applyProposal(proposal);
                currentQuery = results.getResultingQuery();
                currentChild = results.getNewNodeOrReplacingChild().orElseThrow(() -> new IllegalStateException(
                                        "The focus was expected to be kept or replaced, not removed"));
                optionalCurrentChild = results.getOptionalNextSibling();
                currentJoinNode = currentQuery.getParent(
                        results.getNewNodeOrReplacingChild()
                                .orElseThrow(() -> new IllegalStateException(
                                        "The focus was expected to be kept or replaced, not removed")))
                        .orElseThrow(() -> new IllegalStateException(
                                "The focus node should still have a parent (a Join node)"));


            }
            else {
                optionalCurrentChild = currentQuery.getNextSibling(currentChild);
            }
        }

        return new NextNodeAndQuery(getDepthFirstNextNode(currentQuery, currentJoinNode), currentQuery);
    }


    //lift bindings from left node checking first the left part,
    // lift from the right only the bindings with variables that are not common with the left
    private NextNodeAndQuery liftBindingsFromLeftJoinNode(IntermediateQuery initialQuery, LeftJoinNode initialLeftJoinNode) throws EmptyQueryException {
        // Non-final
        Optional<QueryNode> optionalLeftChild = initialQuery.getChild(initialLeftJoinNode, LEFT);
        IntermediateQuery currentQuery = initialQuery;
        QueryNode currentJoinNode = initialLeftJoinNode;
        Optional<QueryNode> optionalRightChild = currentQuery.getChild(currentJoinNode, RIGHT);

        //check bindings of the right side if there are some that are not projected in the second, they can be already pushed
        //substitution coming from the left have more importance than the one coming from the right
        if (optionalLeftChild.isPresent()) {
            QueryNode leftChild = optionalLeftChild.get();
            Optional<ImmutableSubstitution<ImmutableTerm>> optionalSubstitution = extractor.extractInSubTree(
                    currentQuery, leftChild);

            /**
             * Applies the substitution to the child
             */
            if (optionalSubstitution.isPresent()) {
                SubstitutionPropagationProposal<QueryNode> proposal =
                        new SubstitutionPropagationProposalImpl<>(leftChild, optionalSubstitution.get());

                NodeCentricOptimizationResults<QueryNode> results = currentQuery.applyProposal(proposal);
                currentQuery = results.getResultingQuery();
                optionalRightChild = results.getOptionalNextSibling();
                currentJoinNode = currentQuery.getParent(
                        results.getNewNodeOrReplacingChild()
                                .orElseThrow(() -> new IllegalStateException(
                                        "The focus was expected to be kept or replaced, not removed")))
                        .orElseThrow(() -> new IllegalStateException(
                                "The focus node should still have a parent (a Join node)"));
            }
        }


        if (optionalRightChild.isPresent()) {
            QueryNode rightChild = optionalRightChild.get();
            Optional<ImmutableSubstitution<ImmutableTerm>> optionalSubstitution = extractor.extractInSubTree(
                    currentQuery, rightChild);
            Set<Variable> onlyRightVariables = new HashSet<>();
            onlyRightVariables.addAll(currentQuery.getProjectedVariables(rightChild));
            onlyRightVariables.removeAll(currentQuery.getProjectedVariables(optionalLeftChild.get()));
            Map<Variable, ImmutableTerm> substitutionMap = new HashMap<>();
            onlyRightVariables.forEach(v ->
                optionalSubstitution.ifPresent(s -> {
                    ImmutableMap<Variable, ImmutableTerm> immutableMap = s.getImmutableMap();
                    if (immutableMap.containsKey(v)) {
                        substitutionMap.put(v, immutableMap.get(v));
                    }
                })
            );
            ImmutableMap<Variable, ImmutableTerm> immutableMap = substitutionMap.entrySet().stream().collect(ImmutableCollectors.toMap());

            Optional<ImmutableSubstitutionImpl<ImmutableTerm>> substitutionRightMap = Optional.of(immutableMap)
                    .filter(m -> !m.isEmpty())
                    .map(ImmutableSubstitutionImpl::new);

            /**
             * Applies the substitution to the child
             */
            if (substitutionRightMap.isPresent()) {
                SubstitutionPropagationProposal<QueryNode> proposal =
                        new SubstitutionPropagationProposalImpl<>(rightChild, substitutionRightMap.get());

                NodeCentricOptimizationResults<QueryNode> results = currentQuery.applyProposal(proposal);
                currentQuery = results.getResultingQuery();
                currentJoinNode = currentQuery.getParent(
                        results.getNewNodeOrReplacingChild()
                                .orElseThrow(() -> new IllegalStateException(
                                        "The focus was expected to be kept or replaced, not removed")))
                        .orElseThrow(() -> new IllegalStateException(
                                "The focus node should still have a parent (a Join node)"));
            }
        }


        return new NextNodeAndQuery(getDepthFirstNextNode(currentQuery, currentJoinNode), currentQuery);
    }


}<|MERGE_RESOLUTION|>--- conflicted
+++ resolved
@@ -133,23 +133,14 @@
 
         while (optionalParent.isPresent()) {
             QueryNode parentNode = optionalParent.get();
-<<<<<<< HEAD
             if(parentNode instanceof JoinOrFilterNode) {
                 for (Variable variable : unionVariables) {
 
                     ImmutableList<QueryNode> childrenParentNode = currentQuery.getChildren(parentNode);
                     for (QueryNode children : childrenParentNode) {
                         if (!children.equals(currentNode)) {
-                            projectedVariables.addAll(ProjectedVariableExtractionTools.extractProjectedVariables(currentQuery, children));
+                            projectedVariables.addAll(currentQuery.getProjectedVariables(children));
                         }
-=======
-            for (Variable variable : unionVariables) {
-
-                ImmutableList<QueryNode> childrenParentNode = currentQuery.getChildren(parentNode);
-                for (QueryNode children : childrenParentNode){
-                    if(!children.equals(currentNode)){
-                        projectedVariables.addAll(currentQuery.getProjectedVariables(children));
->>>>>>> dff71425
                     }
 
                     if (projectedVariables.contains(variable)) {
