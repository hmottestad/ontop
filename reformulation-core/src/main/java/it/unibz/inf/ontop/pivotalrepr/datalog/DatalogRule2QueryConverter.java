--- conflicted
+++ resolved
@@ -122,21 +122,15 @@
 
             return createDefinition(metadata, rootNode, projectionAtom, tablePredicates,
                     atomClassification.dataAndCompositeAtoms, atomClassification.booleanAtoms,
-                    atomClassification.optionalGroupAtom);
-        }
-    }
-
-<<<<<<< HEAD
-        return createDefinition(metadata, rootNode, projectionAtom, tablePredicates,
-                atomClassification.dataAndCompositeAtoms, atomClassification.booleanAtoms,
-                atomClassification.optionalGroupAtom, injector);
-=======
+                    atomClassification.optionalGroupAtom, injector);
+        }
+    }
+
     private static IntermediateQuery createFact(MetadataForQueryOptimization metadata, ConstructionNode rootNode,
                                                 DistinctVariableOnlyDataAtom projectionAtom) {
         IntermediateQueryBuilder queryBuilder = new DefaultIntermediateQueryBuilder(metadata);
         queryBuilder.init(projectionAtom, rootNode);
         return queryBuilder.build();
->>>>>>> 0c885a73
     }
 
 
