package it.unibz.inf.ontop.owlrefplatform.core.basicoperations;

/*
 * #%L
 * ontop-reformulation-core
 * %%
 * Copyright (C) 2009 - 2014 Free University of Bozen-Bolzano
 * %%
 * Licensed under the Apache License, Version 2.0 (the "License");
 * you may not use this file except in compliance with the License.
 * You may obtain a copy of the License at
 * 
 *      http://www.apache.org/licenses/LICENSE-2.0
 * 
 * Unless required by applicable law or agreed to in writing, software
 * distributed under the License is distributed on an "AS IS" BASIS,
 * WITHOUT WARRANTIES OR CONDITIONS OF ANY KIND, either express or implied.
 * See the License for the specific language governing permissions and
 * limitations under the License.
 * #L%
 */

<<<<<<< HEAD
import com.google.common.collect.ImmutableList;
import it.unibz.inf.ontop.injection.NativeQueryLanguageComponentFactory;
import it.unibz.inf.ontop.model.Function;
import it.unibz.inf.ontop.model.CQIE;
import it.unibz.inf.ontop.model.DatalogProgram;
import it.unibz.inf.ontop.model.OBDADataFactory;
import it.unibz.inf.ontop.model.OBDAMappingAxiom;
import it.unibz.inf.ontop.model.Predicate;
import it.unibz.inf.ontop.model.Term;
import it.unibz.inf.ontop.model.impl.OBDADataFactoryImpl;
import it.unibz.inf.ontop.ontology.DataPropertyExpression;
import it.unibz.inf.ontop.ontology.OClass;
import it.unibz.inf.ontop.ontology.ObjectPropertyExpression;
import it.unibz.inf.ontop.ontology.OntologyFactory;
import it.unibz.inf.ontop.ontology.impl.OntologyFactoryImpl;
=======
import it.unibz.inf.ontop.model.*;
import it.unibz.inf.ontop.model.impl.OBDADataFactoryImpl;
import it.unibz.inf.ontop.ontology.DataPropertyExpression;
import it.unibz.inf.ontop.ontology.ImmutableOntologyVocabulary;
import it.unibz.inf.ontop.ontology.OClass;
import it.unibz.inf.ontop.ontology.ObjectPropertyExpression;
>>>>>>> 201f89f4
import it.unibz.inf.ontop.owlrefplatform.core.dagjgrapht.TBoxReasoner;

import java.util.ArrayList;
import java.util.Collection;
import java.util.List;

public class VocabularyValidator {

	private final TBoxReasoner reasoner;
	private final ImmutableOntologyVocabulary voc;
	
	private static final OBDADataFactory dfac = OBDADataFactoryImpl.getInstance();
<<<<<<< HEAD
	private final NativeQueryLanguageComponentFactory nativeQLFactory;

	public VocabularyValidator(TBoxReasoner reasoner,
							   NativeQueryLanguageComponentFactory nativeQLFactory) {
		this.reasoner = reasoner;
		this.nativeQLFactory = nativeQLFactory;
=======
	

	public VocabularyValidator(TBoxReasoner reasoner, ImmutableOntologyVocabulary voc) {
		this.reasoner = reasoner;
		this.voc = voc;
>>>>>>> 201f89f4
	}


	public CQIE replaceEquivalences(CQIE query) {
		return dfac.getCQIE(query.getHead(), replaceEquivalences(query.getBody()));
	}
		
	private <T extends Term> List<T> replaceEquivalences(List<T> body) {
		List<T> result = new ArrayList<T>(body.size());
		
		// Get the predicates in the target query.
		for (Term t : body) {
			Term nt;
			if (t instanceof Function) {
				Function atom = (Function)t;

				if (atom.isOperation()) {
					nt = t;
				}
				else if (atom.isAlgebraFunction()) {
					// Calling recursively for nested expressions
					nt = dfac.getFunction(atom.getFunctionSymbol(), replaceEquivalences(atom.getTerms()));
				}
				else {
					nt = (T)getNormal(atom);
				}
			}
			else
				nt = t;
			result.add((T)nt);
		}
		return result;
	}
	
	public Function getNormal(Function atom) {
		Predicate p = atom.getFunctionSymbol();
		
		// the contains tests are inefficient, but tests fails without them 
		// p.isClass etc. do not work correctly -- throw exceptions because COL_TYPE is null
		if (/*p.isClass()*/ (p.getArity() == 1) && voc.containsClass(p.getName())) {
			OClass c = voc.getClass(p.getName());
			OClass equivalent = (OClass)reasoner.getClassDAG().getCanonicalForm(c);
			if (equivalent != null && !equivalent.equals(c))
				return dfac.getFunction(equivalent.getPredicate(), atom.getTerms());
		} 
		else if (/*p.isObjectProperty()*/ (p.getArity() == 2) && voc.containsObjectProperty(p.getName())) {
			ObjectPropertyExpression ope = voc.getObjectProperty(p.getName());
			ObjectPropertyExpression equivalent = reasoner.getObjectPropertyDAG().getCanonicalForm(ope);
			if (equivalent != null && !equivalent.equals(ope)) { 
				if (!equivalent.isInverse()) 
					return dfac.getFunction(equivalent.getPredicate(), atom.getTerms());
				else 
					return dfac.getFunction(equivalent.getPredicate(), atom.getTerm(1), atom.getTerm(0));
			}
		}
		else if (/*p.isDataProperty()*/ (p.getArity() == 2)  && voc.containsDataProperty(p.getName())) {
			DataPropertyExpression dpe = voc.getDataProperty(p.getName());
			DataPropertyExpression equivalent = reasoner.getDataPropertyDAG().getCanonicalForm(dpe);
			if (equivalent != null && !equivalent.equals(dpe)) 
				return dfac.getFunction(equivalent.getPredicate(), atom.getTerms());
		}
		return atom;
	}

	/***
	 * Given a collection of mappings and an equivalence map for classes and
	 * properties, it returns a new collection in which all references to
	 * class/properties with equivalents has been removed and replaced by the
	 * equivalents.
	 * 
	 * For example, given the map hasFather -> inverse(hasChild)
	 * 
	 * If there is a mapping:
	 * 
	 * q(x,y):- hasFather(x,y) <- SELECT x, y FROM t
	 * 
	 * This will be replaced by the mapping
	 * 
	 * q(x,y):- hasChild(y,x) <- SELECT x, y FROM t
	 * 
	 * The same is done for classes.
	 * 
	 * @param originalMappings
	 * @return
	 */
	public ImmutableList<OBDAMappingAxiom> replaceEquivalences(Collection<OBDAMappingAxiom> originalMappings) {
		
		Collection<OBDAMappingAxiom> result = new ArrayList<OBDAMappingAxiom>(originalMappings.size());
		for (OBDAMappingAxiom mapping : originalMappings) {
<<<<<<< HEAD
			
			CQIE targetQuery = (CQIE) mapping.getTargetQuery();
			
			CQIE newTargetQuery = replaceEquivalences(targetQuery, false);
			result.add(nativeQLFactory.create(mapping.getId(), mapping.getSourceQuery(), newTargetQuery));

=======
			List<Function> targetQuery = mapping.getTargetQuery();
			List<Function> newTargetQuery = replaceEquivalences(targetQuery);
			result.add(dfac.getRDBMSMappingAxiom(mapping.getId(), mapping.getSourceQuery(), newTargetQuery));
>>>>>>> 201f89f4
		}
		return ImmutableList.copyOf(result);
	}
	
}<|MERGE_RESOLUTION|>--- conflicted
+++ resolved
@@ -20,30 +20,14 @@
  * #L%
  */
 
-<<<<<<< HEAD
 import com.google.common.collect.ImmutableList;
 import it.unibz.inf.ontop.injection.NativeQueryLanguageComponentFactory;
-import it.unibz.inf.ontop.model.Function;
-import it.unibz.inf.ontop.model.CQIE;
-import it.unibz.inf.ontop.model.DatalogProgram;
-import it.unibz.inf.ontop.model.OBDADataFactory;
-import it.unibz.inf.ontop.model.OBDAMappingAxiom;
-import it.unibz.inf.ontop.model.Predicate;
-import it.unibz.inf.ontop.model.Term;
-import it.unibz.inf.ontop.model.impl.OBDADataFactoryImpl;
-import it.unibz.inf.ontop.ontology.DataPropertyExpression;
-import it.unibz.inf.ontop.ontology.OClass;
-import it.unibz.inf.ontop.ontology.ObjectPropertyExpression;
-import it.unibz.inf.ontop.ontology.OntologyFactory;
-import it.unibz.inf.ontop.ontology.impl.OntologyFactoryImpl;
-=======
 import it.unibz.inf.ontop.model.*;
 import it.unibz.inf.ontop.model.impl.OBDADataFactoryImpl;
 import it.unibz.inf.ontop.ontology.DataPropertyExpression;
 import it.unibz.inf.ontop.ontology.ImmutableOntologyVocabulary;
 import it.unibz.inf.ontop.ontology.OClass;
 import it.unibz.inf.ontop.ontology.ObjectPropertyExpression;
->>>>>>> 201f89f4
 import it.unibz.inf.ontop.owlrefplatform.core.dagjgrapht.TBoxReasoner;
 
 import java.util.ArrayList;
@@ -54,32 +38,25 @@
 
 	private final TBoxReasoner reasoner;
 	private final ImmutableOntologyVocabulary voc;
-	
+
 	private static final OBDADataFactory dfac = OBDADataFactoryImpl.getInstance();
-<<<<<<< HEAD
 	private final NativeQueryLanguageComponentFactory nativeQLFactory;
 
-	public VocabularyValidator(TBoxReasoner reasoner,
+	public VocabularyValidator(TBoxReasoner reasoner, ImmutableOntologyVocabulary voc,
 							   NativeQueryLanguageComponentFactory nativeQLFactory) {
 		this.reasoner = reasoner;
+		this.voc = voc;
 		this.nativeQLFactory = nativeQLFactory;
-=======
-	
-
-	public VocabularyValidator(TBoxReasoner reasoner, ImmutableOntologyVocabulary voc) {
-		this.reasoner = reasoner;
-		this.voc = voc;
->>>>>>> 201f89f4
 	}
 
 
 	public CQIE replaceEquivalences(CQIE query) {
 		return dfac.getCQIE(query.getHead(), replaceEquivalences(query.getBody()));
 	}
-		
+
 	private <T extends Term> List<T> replaceEquivalences(List<T> body) {
 		List<T> result = new ArrayList<T>(body.size());
-		
+
 		// Get the predicates in the target query.
 		for (Term t : body) {
 			Term nt;
@@ -107,7 +84,7 @@
 	public Function getNormal(Function atom) {
 		Predicate p = atom.getFunctionSymbol();
 		
-		// the contains tests are inefficient, but tests fails without them 
+		// the contains tests are inefficient, but tests fails without them
 		// p.isClass etc. do not work correctly -- throw exceptions because COL_TYPE is null
 		if (/*p.isClass()*/ (p.getArity() == 1) && voc.containsClass(p.getName())) {
 			OClass c = voc.getClass(p.getName());
@@ -118,7 +95,7 @@
 		else if (/*p.isObjectProperty()*/ (p.getArity() == 2) && voc.containsObjectProperty(p.getName())) {
 			ObjectPropertyExpression ope = voc.getObjectProperty(p.getName());
 			ObjectPropertyExpression equivalent = reasoner.getObjectPropertyDAG().getCanonicalForm(ope);
-			if (equivalent != null && !equivalent.equals(ope)) { 
+			if (equivalent != null && !equivalent.equals(ope)) {
 				if (!equivalent.isInverse()) 
 					return dfac.getFunction(equivalent.getPredicate(), atom.getTerms());
 				else 
@@ -128,7 +105,7 @@
 		else if (/*p.isDataProperty()*/ (p.getArity() == 2)  && voc.containsDataProperty(p.getName())) {
 			DataPropertyExpression dpe = voc.getDataProperty(p.getName());
 			DataPropertyExpression equivalent = reasoner.getDataPropertyDAG().getCanonicalForm(dpe);
-			if (equivalent != null && !equivalent.equals(dpe)) 
+			if (equivalent != null && !equivalent.equals(dpe))
 				return dfac.getFunction(equivalent.getPredicate(), atom.getTerms());
 		}
 		return atom;
@@ -159,18 +136,9 @@
 		
 		Collection<OBDAMappingAxiom> result = new ArrayList<OBDAMappingAxiom>(originalMappings.size());
 		for (OBDAMappingAxiom mapping : originalMappings) {
-<<<<<<< HEAD
-			
-			CQIE targetQuery = (CQIE) mapping.getTargetQuery();
-			
-			CQIE newTargetQuery = replaceEquivalences(targetQuery, false);
-			result.add(nativeQLFactory.create(mapping.getId(), mapping.getSourceQuery(), newTargetQuery));
-
-=======
 			List<Function> targetQuery = mapping.getTargetQuery();
 			List<Function> newTargetQuery = replaceEquivalences(targetQuery);
-			result.add(dfac.getRDBMSMappingAxiom(mapping.getId(), mapping.getSourceQuery(), newTargetQuery));
->>>>>>> 201f89f4
+			result.add(nativeQLFactory.create(mapping.getId(), mapping.getSourceQuery(), newTargetQuery));
 		}
 		return ImmutableList.copyOf(result);
 	}
