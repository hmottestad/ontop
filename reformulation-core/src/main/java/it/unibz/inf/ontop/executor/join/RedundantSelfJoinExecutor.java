package it.unibz.inf.ontop.executor.join;

import com.google.common.collect.*;
<<<<<<< HEAD
import it.unibz.inf.ontop.executor.NodeCentricInternalExecutor;
=======
import it.unibz.inf.ontop.executor.SimpleNodeCentricInternalExecutor;
import it.unibz.inf.ontop.model.*;
import it.unibz.inf.ontop.owlrefplatform.core.basicoperations.ImmutableSubstitutionImpl;
import it.unibz.inf.ontop.owlrefplatform.core.basicoperations.ImmutableUnificationTools;
import it.unibz.inf.ontop.pivotalrepr.*;
import it.unibz.inf.ontop.pivotalrepr.impl.ExtensionalDataNodeImpl;
import it.unibz.inf.ontop.pivotalrepr.impl.FilterNodeImpl;
import it.unibz.inf.ontop.pivotalrepr.impl.QueryTreeComponent;
>>>>>>> 9471c727
import it.unibz.inf.ontop.pivotalrepr.proposal.InnerJoinOptimizationProposal;
import it.unibz.inf.ontop.pivotalrepr.proposal.InvalidQueryOptimizationProposalException;
import it.unibz.inf.ontop.pivotalrepr.proposal.NodeCentricOptimizationResults;
import it.unibz.inf.ontop.pivotalrepr.proposal.impl.NodeCentricOptimizationResultsImpl;
<<<<<<< HEAD
import it.unibz.inf.ontop.pivotalrepr.impl.QueryTreeComponent;
import it.unibz.inf.ontop.model.*;
import it.unibz.inf.ontop.pivotalrepr.*;
=======
import it.unibz.inf.ontop.pivotalrepr.proposal.impl.SubstitutionPropagationProposalImpl;

import java.util.Optional;
>>>>>>> 9471c727

/**
 * TODO: explain
 *
 * Assumption: clean inner join structure (an inner join does not have another inner join or filter node as a child).
 *
 * Naturally assumes that the data atoms are leafs.
 *
 */
<<<<<<< HEAD
public class RedundantSelfJoinExecutor
        extends SelfJoinLikeExecutor
        implements NodeCentricInternalExecutor<InnerJoinNode, InnerJoinOptimizationProposal> {
=======
public class RedundantSelfJoinExecutor implements InnerJoinExecutor {

    /**
     * Safety, to prevent infinite loops
     */
    private static final int MAX_ITERATIONS = 100;
>>>>>>> 9471c727


    @Override
    public NodeCentricOptimizationResults<InnerJoinNode> apply(final InnerJoinOptimizationProposal highLevelProposal,
                                                final IntermediateQuery query,
                                                final QueryTreeComponent treeComponent)
            throws InvalidQueryOptimizationProposalException {

        // Non-final
        InnerJoinNode topJoinNode = highLevelProposal.getFocusNode();

        ImmutableMultimap<AtomPredicate, DataNode> initialMap = extractDataNodes(query.getChildren(topJoinNode));

        /**
         * Tries to optimize if there are data nodes
         */
        int i=0;
        while (!initialMap.isEmpty() && (i++ < MAX_ITERATIONS)) {

            // TODO: explain
            ImmutableSet<Variable> variablesToKeep = query.getClosestConstructionNode(topJoinNode).getLocalVariables();

            Optional<ConcreteProposal> optionalConcreteProposal = propose(initialMap, variablesToKeep,
                    query.getMetadata().getUniqueConstraints());

            if (optionalConcreteProposal.isPresent()) {
                ConcreteProposal concreteProposal = optionalConcreteProposal.get();

                // SIDE-EFFECT on the tree component (and thus on the query)
                NodeCentricOptimizationResults<InnerJoinNode> result = applyOptimization(query, treeComponent,
                        topJoinNode, concreteProposal);

                /**
                 *
                 */
                if (result.getOptionalNewNode().isPresent()) {
                    int oldSize = initialMap.size();
                    initialMap = extractDataNodes(result.getResultingQuery().getChildren(
                            result.getOptionalNewNode().get()));
                    int newSize = initialMap.size();

                    if (oldSize == newSize) {
                        return result;
                    }
                    else if (oldSize < newSize) {
                        throw new IllegalStateException("The number of data atoms was expected to decrease, not increase");
                    }
                    // else, continue
                    topJoinNode = result.getOptionalNewNode().get();

                } else {
                    return result;
                }
            }
        }

        /**
         * Safety
         */
        if (i >= MAX_ITERATIONS) {
            throw new IllegalStateException("Redundant self-join elimination loop has reached " +
                    "the max iteration threshold (" + MAX_ITERATIONS + ")");
        }

        // No optimization
        return new NodeCentricOptimizationResultsImpl<>(query, topJoinNode);
    }

    private Optional<ConcreteProposal> propose(ImmutableMultimap<AtomPredicate, DataNode> initialDataNodeMap,
                                               ImmutableSet<Variable> variablesToKeep,
                                               ImmutableMultimap<AtomPredicate, ImmutableList<Integer>> primaryKeys) {

        ImmutableList.Builder<PredicateLevelProposal> proposalListBuilder = ImmutableList.builder();

        for (AtomPredicate predicate : initialDataNodeMap.keySet()) {
            ImmutableCollection<DataNode> initialNodes = initialDataNodeMap.get(predicate);
            PredicateLevelProposal predicateProposal;
            if (primaryKeys.containsKey(predicate)) {
                try {
                    predicateProposal = proposePerPredicate(initialNodes, primaryKeys.get(predicate));
                }
                /**
                 * Fall back to the default predicate proposal: doing nothing
                 */
                catch (AtomUnificationException e) {
                    predicateProposal = new PredicateLevelProposal(initialNodes);
                }
            }
            else {
                predicateProposal = new PredicateLevelProposal(initialNodes);
            }
            proposalListBuilder.add(predicateProposal);
        }

        return createConcreteProposal(proposalListBuilder.build(), variablesToKeep);
    }

    /**
     * TODO: explain
     *
     */
    private PredicateLevelProposal proposePerPredicate(ImmutableCollection<DataNode> dataNodes,
                                                       ImmutableCollection<ImmutableList<Integer>> primaryKeyPositions)
            throws AtomUnificationException {
        final ImmutableMultimap<ImmutableList<VariableOrGroundTerm>, DataNode> groupingMap
                = groupByPrimaryKeyArguments(dataNodes, primaryKeyPositions);

        return proposeForGroupingMap(groupingMap);
    }

    /**
     * dataNodes and primaryKeyPositions are given for the same predicate
     * TODO: explain
     */
    private static ImmutableMultimap<ImmutableList<VariableOrGroundTerm>, DataNode> groupByPrimaryKeyArguments(
            ImmutableCollection<DataNode> dataNodes,
            ImmutableCollection<ImmutableList<Integer>> collectionOfPrimaryKeyPositions) {
        ImmutableMultimap.Builder<ImmutableList<VariableOrGroundTerm>, DataNode> groupingMapBuilder = ImmutableMultimap.builder();

        for (ImmutableList<Integer> primaryKeyPositions : collectionOfPrimaryKeyPositions) {
            for (DataNode dataNode : dataNodes) {
                groupingMapBuilder.put(extractPrimaryKeyArguments(dataNode.getProjectionAtom(), primaryKeyPositions), dataNode);
            }
        }
        return groupingMapBuilder.build();
    }

    /**
     * Assumes that the data atoms are leafs.
     *
     *
     *
     */
    private NodeCentricOptimizationResults<InnerJoinNode> applyOptimization(IntermediateQuery query,
                                                                                     QueryTreeComponent treeComponent,
                                                                                     InnerJoinNode topJoinNode,
                                                                                     ConcreteProposal proposal) {
        /**
         * First, add and remove non-top nodes
         */
        proposal.getDataNodesToRemove()
                .forEach(treeComponent::removeSubTree);

        proposal.getNewDataNodes()
                .forEach(newNode -> treeComponent.addChild(topJoinNode, newNode,
                        Optional.<NonCommutativeOperatorNode.ArgumentPosition>empty(), false));

<<<<<<< HEAD
        return getJoinNodeCentricOptimizationResults(query, treeComponent, topJoinNode, proposal);
=======
        switch(treeComponent.getChildren(topJoinNode).size()) {
            case 0:
                throw new IllegalStateException("Self-join elimination MUST not eliminate ALL the nodes");

                /**
                 * Special case: only one child remains so the join node is not needed anymore.
                 *
                 * Creates a FILTER node if there is a joining condition
                 */
            case 1:
                QueryNode uniqueChild = treeComponent.getFirstChild(topJoinNode).get();
                Optional<ImmutableExpression> optionalFilter = topJoinNode.getOptionalFilterCondition();

                QueryNode newTopNode;
                if (optionalFilter.isPresent()) {
                    newTopNode = new FilterNodeImpl(optionalFilter.get());
                    treeComponent.replaceNode(topJoinNode, newTopNode);
                }
                else {
                    treeComponent.removeOrReplaceNodeByUniqueChildren(topJoinNode);
                    newTopNode = uniqueChild;
                }

                QueryNode updatedTopNode = propagateSubstitution(query, proposal.getOptionalSubstitution(), newTopNode);
                return new NodeCentricOptimizationResultsImpl<>(query, Optional.of(updatedTopNode));

            /**
             * Multiple children, keep the top join node
             */
            default:
                InnerJoinNode updatedTopJoinNode = propagateSubstitution(query, proposal.getOptionalSubstitution(),
                        topJoinNode);
                return new NodeCentricOptimizationResultsImpl<>(query, updatedTopJoinNode);
        }
>>>>>>> 9471c727
    }


}<|MERGE_RESOLUTION|>--- conflicted
+++ resolved
@@ -1,9 +1,6 @@
 package it.unibz.inf.ontop.executor.join;
 
 import com.google.common.collect.*;
-<<<<<<< HEAD
-import it.unibz.inf.ontop.executor.NodeCentricInternalExecutor;
-=======
 import it.unibz.inf.ontop.executor.SimpleNodeCentricInternalExecutor;
 import it.unibz.inf.ontop.model.*;
 import it.unibz.inf.ontop.owlrefplatform.core.basicoperations.ImmutableSubstitutionImpl;
@@ -12,20 +9,14 @@
 import it.unibz.inf.ontop.pivotalrepr.impl.ExtensionalDataNodeImpl;
 import it.unibz.inf.ontop.pivotalrepr.impl.FilterNodeImpl;
 import it.unibz.inf.ontop.pivotalrepr.impl.QueryTreeComponent;
->>>>>>> 9471c727
 import it.unibz.inf.ontop.pivotalrepr.proposal.InnerJoinOptimizationProposal;
 import it.unibz.inf.ontop.pivotalrepr.proposal.InvalidQueryOptimizationProposalException;
 import it.unibz.inf.ontop.pivotalrepr.proposal.NodeCentricOptimizationResults;
+import it.unibz.inf.ontop.pivotalrepr.proposal.SubstitutionPropagationProposal;
 import it.unibz.inf.ontop.pivotalrepr.proposal.impl.NodeCentricOptimizationResultsImpl;
-<<<<<<< HEAD
-import it.unibz.inf.ontop.pivotalrepr.impl.QueryTreeComponent;
-import it.unibz.inf.ontop.model.*;
-import it.unibz.inf.ontop.pivotalrepr.*;
-=======
 import it.unibz.inf.ontop.pivotalrepr.proposal.impl.SubstitutionPropagationProposalImpl;
 
 import java.util.Optional;
->>>>>>> 9471c727
 
 /**
  * TODO: explain
@@ -35,18 +26,12 @@
  * Naturally assumes that the data atoms are leafs.
  *
  */
-<<<<<<< HEAD
-public class RedundantSelfJoinExecutor
-        extends SelfJoinLikeExecutor
-        implements NodeCentricInternalExecutor<InnerJoinNode, InnerJoinOptimizationProposal> {
-=======
-public class RedundantSelfJoinExecutor implements InnerJoinExecutor {
+public class RedundantSelfJoinExecutor extends SelfJoinLikeExecutor implements InnerJoinExecutor {
 
     /**
      * Safety, to prevent infinite loops
      */
     private static final int MAX_ITERATIONS = 100;
->>>>>>> 9471c727
 
 
     @Override
@@ -194,44 +179,7 @@
                 .forEach(newNode -> treeComponent.addChild(topJoinNode, newNode,
                         Optional.<NonCommutativeOperatorNode.ArgumentPosition>empty(), false));
 
-<<<<<<< HEAD
         return getJoinNodeCentricOptimizationResults(query, treeComponent, topJoinNode, proposal);
-=======
-        switch(treeComponent.getChildren(topJoinNode).size()) {
-            case 0:
-                throw new IllegalStateException("Self-join elimination MUST not eliminate ALL the nodes");
-
-                /**
-                 * Special case: only one child remains so the join node is not needed anymore.
-                 *
-                 * Creates a FILTER node if there is a joining condition
-                 */
-            case 1:
-                QueryNode uniqueChild = treeComponent.getFirstChild(topJoinNode).get();
-                Optional<ImmutableExpression> optionalFilter = topJoinNode.getOptionalFilterCondition();
-
-                QueryNode newTopNode;
-                if (optionalFilter.isPresent()) {
-                    newTopNode = new FilterNodeImpl(optionalFilter.get());
-                    treeComponent.replaceNode(topJoinNode, newTopNode);
-                }
-                else {
-                    treeComponent.removeOrReplaceNodeByUniqueChildren(topJoinNode);
-                    newTopNode = uniqueChild;
-                }
-
-                QueryNode updatedTopNode = propagateSubstitution(query, proposal.getOptionalSubstitution(), newTopNode);
-                return new NodeCentricOptimizationResultsImpl<>(query, Optional.of(updatedTopNode));
-
-            /**
-             * Multiple children, keep the top join node
-             */
-            default:
-                InnerJoinNode updatedTopJoinNode = propagateSubstitution(query, proposal.getOptionalSubstitution(),
-                        topJoinNode);
-                return new NodeCentricOptimizationResultsImpl<>(query, updatedTopJoinNode);
-        }
->>>>>>> 9471c727
     }
 
 
