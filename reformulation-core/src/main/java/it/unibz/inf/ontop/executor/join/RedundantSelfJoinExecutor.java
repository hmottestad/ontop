--- conflicted
+++ resolved
@@ -2,15 +2,9 @@
 
 import java.util.Optional;
 import com.google.common.collect.*;
-import it.unibz.inf.ontop.model.*;
-import it.unibz.inf.ontop.pivotalrepr.*;
 import it.unibz.inf.ontop.executor.NodeCentricInternalExecutor;
-
 import it.unibz.inf.ontop.owlrefplatform.core.basicoperations.ImmutableSubstitutionImpl;
 import it.unibz.inf.ontop.owlrefplatform.core.basicoperations.ImmutableUnificationTools;
-import it.unibz.inf.ontop.pivotalrepr.*;
-import it.unibz.inf.ontop.pivotalrepr.NonCommutativeOperatorNode.ArgumentPosition;
-import it.unibz.inf.ontop.pivotalrepr.impl.QueryTreeComponent;
 import it.unibz.inf.ontop.pivotalrepr.impl.ExtensionalDataNodeImpl;
 import it.unibz.inf.ontop.pivotalrepr.impl.FilterNodeImpl;
 import it.unibz.inf.ontop.pivotalrepr.proposal.InnerJoinOptimizationProposal;
@@ -19,6 +13,9 @@
 import it.unibz.inf.ontop.pivotalrepr.proposal.SubstitutionPropagationProposal;
 import it.unibz.inf.ontop.pivotalrepr.proposal.impl.NodeCentricOptimizationResultsImpl;
 import it.unibz.inf.ontop.pivotalrepr.proposal.impl.SubstitutionPropagationProposalImpl;
+import it.unibz.inf.ontop.pivotalrepr.impl.QueryTreeComponent;
+import it.unibz.inf.ontop.model.*;
+import it.unibz.inf.ontop.pivotalrepr.*;
 
 /**
  * TODO: explain
@@ -439,15 +436,6 @@
      *
      *
      */
-<<<<<<< HEAD
-    private static InnerJoinNode applyOptimization(IntermediateQuery query, QueryTreeComponent treeComponent,
-                                                   InnerJoinNode topJoinNode, ConcreteProposal proposal) {
-        for (DataNode nodeToRemove : proposal.getDataNodesToRemove()) {
-            treeComponent.removeSubTree(nodeToRemove);
-        }
-        for (DataNode newNode : proposal.getNewDataNodes()) {
-            treeComponent.addChild(topJoinNode, newNode, Optional.<ArgumentPosition>empty(), false);
-=======
     private static NodeCentricOptimizationResults<InnerJoinNode> applyOptimization(IntermediateQuery query,
                                                                                    QueryTreeComponent treeComponent,
                                                                                    InnerJoinNode topJoinNode,
@@ -495,7 +483,6 @@
                 InnerJoinNode updatedTopJoinNode = propagateSubstitution(query, proposal.getOptionalSubstitution(),
                         topJoinNode);
                 return new NodeCentricOptimizationResultsImpl<>(query, updatedTopJoinNode);
->>>>>>> 201f89f4
         }
     }
 
