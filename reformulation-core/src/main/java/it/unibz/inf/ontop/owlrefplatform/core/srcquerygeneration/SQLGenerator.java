package it.unibz.inf.ontop.owlrefplatform.core.srcquerygeneration;

/*
 * #%L
 * ontop-reformulation-core
 * %%
 * Copyright (C) 2009 - 2014 Free University of Bozen-Bolzano
 * %%
 * Licensed under the Apache License, Version 2.0 (the "License");
 * you may not use this file except in compliance with the License.
 * You may obtain a copy of the License at
 * 
 *      http://www.apache.org/licenses/LICENSE-2.0
 * 
 * Unless required by applicable law or agreed to in writing, software
 * distributed under the License is distributed on an "AS IS" BASIS,
 * WITHOUT WARRANTIES OR CONDITIONS OF ANY KIND, either express or implied.
 * See the License for the specific language governing permissions and
 * limitations under the License.
 * #L%
 */


import com.google.common.base.Joiner;
import com.google.common.collect.*;
import com.google.inject.assistedinject.Assisted;
import com.google.inject.assistedinject.AssistedInject;
import it.unibz.inf.ontop.injection.QuestCoreSettings;
import it.unibz.inf.ontop.model.*;
import it.unibz.inf.ontop.model.Predicate.COL_TYPE;
import it.unibz.inf.ontop.model.impl.MappingFactoryImpl;
import it.unibz.inf.ontop.model.impl.OBDAVocabulary;
import it.unibz.inf.ontop.model.impl.RDBMSourceParameterConstants;
import it.unibz.inf.ontop.model.impl.TermUtils;
import it.unibz.inf.ontop.owlrefplatform.core.ExecutableQuery;
import it.unibz.inf.ontop.owlrefplatform.core.SQLExecutableQuery;
import it.unibz.inf.ontop.owlrefplatform.core.abox.SemanticIndexURIMap;
import it.unibz.inf.ontop.owlrefplatform.core.abox.XsdDatatypeConverter;
import it.unibz.inf.ontop.owlrefplatform.core.basicoperations.DatalogNormalizer;
import it.unibz.inf.ontop.owlrefplatform.core.basicoperations.FunctionFlattener;
import it.unibz.inf.ontop.owlrefplatform.core.basicoperations.PullOutEqualityNormalizer;
import it.unibz.inf.ontop.owlrefplatform.core.basicoperations.PullOutEqualityNormalizerImpl;
import it.unibz.inf.ontop.owlrefplatform.core.optimization.GroundTermRemovalFromDataNodeReshaper;
import it.unibz.inf.ontop.owlrefplatform.core.optimization.PullOutVariableOptimizer;
import it.unibz.inf.ontop.owlrefplatform.core.queryevaluation.DB2SQLDialectAdapter;
import it.unibz.inf.ontop.owlrefplatform.core.queryevaluation.SQLAdapterFactory;
import it.unibz.inf.ontop.owlrefplatform.core.queryevaluation.SQLDialectAdapter;
import it.unibz.inf.ontop.owlrefplatform.core.translator.IntermediateQueryToDatalogTranslator;
import it.unibz.inf.ontop.owlrefplatform.core.translator.SesameConstructTemplate;
import it.unibz.inf.ontop.parser.EncodeForURI;
import it.unibz.inf.ontop.pivotalrepr.IntermediateQuery;
import it.unibz.inf.ontop.sql.*;
import it.unibz.inf.ontop.utils.DatalogDependencyGraphGenerator;
import it.unibz.inf.ontop.utils.JdbcTypeMapper;
import org.eclipse.rdf4j.model.Literal;
import org.eclipse.rdf4j.model.vocabulary.XMLSchema;
import org.slf4j.LoggerFactory;

import java.sql.Types;
import java.util.*;
import java.util.Map.Entry;
import java.util.regex.Pattern;
import java.util.stream.Collectors;

import static it.unibz.inf.ontop.model.Predicate.COL_TYPE.*;
import static it.unibz.inf.ontop.model.impl.OBDAVocabulary.SPARQL_GROUP;
import static it.unibz.inf.ontop.model.impl.OntopModelSingletons.DATATYPE_FACTORY;
import static it.unibz.inf.ontop.model.impl.OntopModelSingletons.DATA_FACTORY;

/**
 * This class generates an SQLExecutableQuery from the datalog program coming from the
 * unfolder.
 *
 * This class is NOT thread-safe (attributes values are query-dependent).
 * Thus, an instance of this class should NOT BE SHARED between QuestStatements but be DUPLICATED.
 *
 *
 * @author mrezk, mariano, guohui
 *
 */
public class SQLGenerator implements NativeQueryGenerator {

	private static final long serialVersionUID = 7477161929752147045L;

	/**
	 * Formatting template
	 */
    //private static final String VIEW_NAME = "Q%sVIEW%s";
    //private static final String VIEW_ANS_NAME = "Q%sView";
    private static final String VIEW_PREFIX = "Q";
    private static final String VIEW_SUFFIX = "VIEW";
    private static final String VIEW_ANS_SUFFIX = "View";

    private static final String TYPE_STR = "%s AS %s" ;
    private static final String TYPE_SUFFIX = "QuestType";
    private static final String LANG_STR = "%s AS %s";
    private static final String LANG_SUFFIX = "Lang";
    private static final String MAIN_COLUMN_SUFFIX = "";


	private static final String INDENT = "    ";
	private static final Function TRUE_EQ = DATA_FACTORY.getFunctionEQ(OBDAVocabulary.TRUE, OBDAVocabulary.TRUE);

	private final RDBMetadata metadata;
	private final SQLDialectAdapter sqladapter;


	private boolean generatingREPLACE = true;
	private final boolean distinctResultSet;
	private final String replace1, replace2;

	/**
	 * Mutable (query-dependent)
	 */
	private boolean isDistinct = false;
	private boolean isOrderBy = false;
	private final boolean isSI;

	private SemanticIndexURIMap uriRefIds;

	private Multimap<Predicate, CQIE> ruleIndex;

	private Map<Predicate, String> sqlAnsViewMap;

	private static final SQLMappingFactory MAPPING_FACTORY = SQLMappingFactoryImpl.getInstance();

	private final ImmutableMap<ExpressionOperation, String> operations;

	private static final org.slf4j.Logger log = LoggerFactory
			.getLogger(SQLGenerator.class);
	private final JdbcTypeMapper jdbcTypeMapper;

	@AssistedInject
<<<<<<< HEAD
	private SQLGenerator(@Assisted DBMetadata metadata,
						 QuestCoreSettings preferences, JdbcTypeMapper jdbcTypeMapper) {
        // TODO: make these attributes immutable.
        //TODO: avoid the null value
        this(metadata, null, preferences, jdbcTypeMapper);
    }

	@AssistedInject
	private SQLGenerator(@Assisted DBMetadata metadata,
						 @Assisted SemanticIndexURIMap uriRefIds, QuestCoreSettings preferences,
						 JdbcTypeMapper jdbcTypeMapper) {
		String driverURI = preferences.getJdbcDriver();
=======
	private SQLGenerator(@Assisted DBMetadata metadata, @Assisted OBDADataSource dataSource,
						 QuestCoreSettings preferences, JdbcTypeMapper jdbcTypeMapper) {
        // TODO: make these attributes immutable.
        //TODO: avoid the null value
        this(metadata, dataSource, null, preferences, jdbcTypeMapper);
    }

	@AssistedInject
	private SQLGenerator(@Assisted DBMetadata metadata, @Assisted OBDADataSource dataSource,
						 @Assisted SemanticIndexURIMap uriRefIds, QuestCoreSettings preferences,
						 JdbcTypeMapper jdbcTypeMapper) {
		String driverURI = dataSource.getParameter(RDBMSourceParameterConstants.DATABASE_DRIVER);
>>>>>>> 7ed78f0e

		if (!(metadata instanceof RDBMetadata)) {
			throw new IllegalArgumentException("Not a DBMetadata!");
		}

		this.metadata = (RDBMetadata)metadata;
		this.sqladapter = SQLAdapterFactory.getSQLDialectAdapter(driverURI,this.metadata.getDbmsVersion(), preferences);
		this.operations = buildOperations(sqladapter);
		this.distinctResultSet = preferences.isDistinctPostProcessingEnabled();


		this.generatingREPLACE = preferences.isIRISafeEncodingEnabled();

		if (generatingREPLACE) {
			StringBuilder sb1 = new StringBuilder();
			StringBuilder sb2 = new StringBuilder();
			for (Entry<String, String> e : EncodeForURI.TABLE.entrySet()) {
				sb1.append("REPLACE(");
				sb2.append(", '").append(e.getValue()).append("', '").append(e.getKey()).append("')");
			}
			replace1 = sb1.toString();
			replace2 = sb2.toString();
		}
		else {
			replace1 = replace2 = "";
		}

		this.isSI = !preferences.isInVirtualMode();
		this.uriRefIds = uriRefIds;
		this.jdbcTypeMapper = jdbcTypeMapper;
 	}

	/**
	 * For clone purposes only
	 */
	private SQLGenerator(RDBMetadata metadata, SQLDialectAdapter sqlAdapter, boolean generatingReplace,
						 boolean isSI, String replace1, String replace2, boolean distinctResultSet,
						 SemanticIndexURIMap uriRefIds, JdbcTypeMapper jdbcTypeMapper) {
		if (isSI && uriRefIds == null) {
			throw new IllegalArgumentException("A SemanticIndexURIMap must be given in the classic mode.");
		}
		this.metadata = metadata;
		this.sqladapter = sqlAdapter;
		this.operations = buildOperations(sqlAdapter);
		this.generatingREPLACE = generatingReplace;
		this.replace1 = replace1;
		this.replace2 = replace2;
		this.isSI = isSI;
		this.distinctResultSet = distinctResultSet;
		this.uriRefIds = uriRefIds;
		this.jdbcTypeMapper = jdbcTypeMapper;
	}

	private static ImmutableMap<ExpressionOperation, String> buildOperations(SQLDialectAdapter sqladapter) {
		ImmutableMap.Builder<ExpressionOperation, String> builder = new ImmutableMap.Builder<ExpressionOperation, String>()
				.put(ExpressionOperation.ADD, "%s + %s")
				.put(ExpressionOperation.SUBTRACT, "%s - %s")
				.put(ExpressionOperation.MULTIPLY, "%s * %s")
				.put(ExpressionOperation.ABS, "ABS(%s)")
				.put(ExpressionOperation.CEIL, sqladapter.ceil())
				.put(ExpressionOperation.FLOOR, "FLOOR(%s)")
				.put(ExpressionOperation.ROUND, sqladapter.round())
				.put(ExpressionOperation.RAND, sqladapter.rand())

				.put(ExpressionOperation.EQ, "%s = %s")
				.put(ExpressionOperation.NEQ, "%s <> %s")
				.put(ExpressionOperation.GT, "%s > %s")
				.put(ExpressionOperation.GTE, "%s >= %s")
				.put(ExpressionOperation.LT, "%s < %s")
				.put(ExpressionOperation.LTE, "%s <= %s")
				.put(ExpressionOperation.AND, "%s AND %s")
				.put(ExpressionOperation.OR, "%s OR %s")
				.put(ExpressionOperation.NOT, "NOT %s")
				.put(ExpressionOperation.IS_NULL, "%s IS NULL")
				.put(ExpressionOperation.IS_NOT_NULL, "%s IS NOT NULL")
				.put(ExpressionOperation.IS_TRUE, "%s IS TRUE")
				.put(ExpressionOperation.SQL_LIKE, "%s LIKE %s")
				.put(ExpressionOperation.STR_STARTS, sqladapter.strStartsOperator())
				.put(ExpressionOperation.STR_ENDS, sqladapter.strEndsOperator())
				.put(ExpressionOperation.CONTAINS, sqladapter.strContainsOperator())

				.put(ExpressionOperation.NOW, sqladapter.dateNow());

		try {
			builder.put(ExpressionOperation.STRUUID, sqladapter.strUuid());
		} catch (UnsupportedOperationException e) {
			// ignore
		}
		try {
			builder.put(ExpressionOperation.UUID, sqladapter.uuid());
		} catch (UnsupportedOperationException e) {
			// ignore
		}
		return builder.build(

		);
	}

	/**
	 * SQLGenerator must not be shared between threads
	 * but CLONED.
	 *
	 * @return A cloned object without any query-dependent value
	 */
	public NativeQueryGenerator cloneIfNecessary() {
		return new SQLGenerator(metadata.clone(), sqladapter, generatingREPLACE,
				isSI, replace1, replace2, distinctResultSet, uriRefIds, jdbcTypeMapper);
	}

	@Override
	public ExecutableQuery generateEmptyQuery(ImmutableList<String> signatureContainer, Optional<SesameConstructTemplate> optionalConstructTemplate) {
		// Empty string query
		return new SQLExecutableQuery(signatureContainer, optionalConstructTemplate);
	}

	/**
	 * Generates and SQL query ready to be executed by Quest. Each query is a
	 * SELECT FROM WHERE query. To know more about each of these see the inner
	 * method descriptions. Observe that the SQL itself will be done by
	 * {@link #generateQuery}
	 *
	 */
	@Override
	public SQLExecutableQuery generateSourceQuery(IntermediateQuery intermediateQuery, ImmutableList<String> signature,
												  Optional<SesameConstructTemplate> optionalConstructTemplate) throws OBDAException {

		DatalogProgram queryProgram = convertAndPrepare(intermediateQuery);

		normalizeProgram(queryProgram);

		DatalogDependencyGraphGenerator depGraph = new DatalogDependencyGraphGenerator(
				queryProgram);

		sqlAnsViewMap = new HashMap<>();

		ruleIndex = depGraph.getRuleIndex();

		List<Predicate> predicatesInBottomUp = depGraph
				.getPredicatesInBottomUp();

		List<Predicate> extensionalPredicates = depGraph
				.getExtensionalPredicates();

		isDistinct = hasSelectDistinctStatement(queryProgram);
		isOrderBy = hasOrderByClause(queryProgram);
		if (queryProgram.getQueryModifiers().hasModifiers()) {
			final String outerViewName = "SUB_QVIEW";
			String subquery = generateQuery(signature, ruleIndex, predicatesInBottomUp, extensionalPredicates);

			String modifier;

			List<OrderCondition> conditions = queryProgram.getQueryModifiers().getSortConditions();

			List<Variable> groupby = queryProgram.getQueryModifiers().getGroupConditions();
			// if (!groupby.isEmpty()) {
			// subquery += "\n" + sqladapter.sqlGroupBy(groupby, "") + " " +
			// havingStr + "\n";
			// }
			// List<OrderCondition> conditions =
			// query.getQueryModifiers().getSortConditions();

			long limit = queryProgram.getQueryModifiers().getLimit();
			long offset = queryProgram.getQueryModifiers().getOffset();

			if (!conditions.isEmpty()) {
				modifier = sqladapter.sqlOrderByAndSlice(conditions, outerViewName, limit, offset)
						+ "\n";
			}
			else if (limit != -1 || offset != -1) {
				modifier = sqladapter.sqlSlice(limit, offset) + "\n";
			}
			else {
				modifier = "";
			}

			String sql = "SELECT *\n";
			sql += "FROM (\n";
			sql += subquery + "\n";
			sql += ") " + outerViewName + "\n";
			sql += modifier;
			return new SQLExecutableQuery(sql, signature, optionalConstructTemplate);
		} else {
			String sqlQuery = generateQuery(signature, ruleIndex, predicatesInBottomUp, extensionalPredicates);
			return new SQLExecutableQuery(sqlQuery, signature, optionalConstructTemplate);
		}
	}

	/**
	 * TODO: explain
	 */
	protected static DatalogProgram convertAndPrepare(IntermediateQuery intermediateQuery) {
		GroundTermRemovalFromDataNodeReshaper groundTermNormalizer = new GroundTermRemovalFromDataNodeReshaper();
		intermediateQuery = groundTermNormalizer.optimize(intermediateQuery);
		log.debug("New query after removing ground terms: \n" + intermediateQuery.toString());

		PullOutVariableOptimizer pullOutVariableNormalizer = new PullOutVariableOptimizer();
		intermediateQuery = pullOutVariableNormalizer.optimize(intermediateQuery);
		log.debug("New query after pulling out equalities: \n" + intermediateQuery.toString());

		DatalogProgram datalogProgram = IntermediateQueryToDatalogTranslator.translate(intermediateQuery);

		log.debug("New Datalog query: \n" + datalogProgram.toString());

		/**
		 * TODO: try to get rid of this flattener
		 */
		datalogProgram = FunctionFlattener.flattenDatalogProgram(datalogProgram);
		log.debug("New flattened Datalog query: \n" + datalogProgram.toString());

		/**
		 * This code is only partially useful (for properly dealing with boolean expressions) anymore
		 * TODO: get rid of it
		 */
		log.debug("Datalog syntax normalizer (low-level)...");
		PullOutEqualityNormalizer normalizer = new PullOutEqualityNormalizerImpl();

		List<CQIE> normalizedRules = new ArrayList<>();
		for (CQIE rule: datalogProgram.getRules()) {
			normalizedRules.add(normalizer.normalizeByPullingOutEqualities(rule));
		}

		OBDAQueryModifiers queryModifiers = datalogProgram.getQueryModifiers();
		datalogProgram = DATA_FACTORY.getDatalogProgram(queryModifiers, normalizedRules);
		log.debug("Normalized Datalog query: \n" + datalogProgram.toString());

		return datalogProgram;
	}

	@Override
    public boolean hasDistinctResultSet() {
        return distinctResultSet;
    }

    private boolean hasSelectDistinctStatement(DatalogProgram query) {
		boolean toReturn = false;
		if (query.getQueryModifiers().hasModifiers()) {
			toReturn = query.getQueryModifiers().isDistinct();
		}
		return toReturn;
	}

	private boolean hasOrderByClause(DatalogProgram query) {
		boolean toReturn = false;
		if (query.getQueryModifiers().hasModifiers()) {
			final List<OrderCondition> conditions = query.getQueryModifiers()
					.getSortConditions();
			toReturn = (!conditions.isEmpty());
		}
		return toReturn;
	}

	/**
	 * Main method. Generates the full SQL query, taking into account
	 * limit/offset/order by. An important part of this program is
	 * {@link #createViewFrom}
	 * that will create a view for every ans prodicate in the Datalog input
	 * program.
	 *
	 * @param signature
	 *            The Select variables in the SPARQL query
	 * @param ruleIndex
	 *            The index that maps intentional predicates to its rules
	 * @param predicatesInBottomUp
	 *            The topologically ordered predicates in
	 *            <code> query </code>.
	 * @param extensionalPredicates
	 *            The predicates that are not defined by any rule in <code>
	 *            query </code>
	 * @return
	 * @throws OBDAException
	 */
	private String generateQuery(List<String> signature,
								 Multimap<Predicate, CQIE> ruleIndex,
								 List<Predicate> predicatesInBottomUp,
								 List<Predicate> extensionalPredicates) throws OBDAException {

		int numPreds = predicatesInBottomUp.size();
		int i = 0;

		 Map<Predicate, ParserViewDefinition> subQueryDefinitions = new HashMap<>();

		TypeExtractor.TypeResults typeResults = TypeExtractor.extractTypes(ruleIndex, predicatesInBottomUp);

		ImmutableMap<CQIE, ImmutableList<Optional<TermType>>> termTypeMap = typeResults.getTermTypeMap();
		ImmutableMap<Predicate, ImmutableList<COL_TYPE>> castTypeMap = typeResults.getCastTypeMap();

		/**
		 * ANS i > 1
		 */

		// create a view for every ans predicate in the Datalog input program.
		while (i < numPreds - 1) {
			Predicate pred = predicatesInBottomUp.get(i);
			if (extensionalPredicates.contains(pred)) {
				/*
				 * extensional predicates are defined by DBs
				 */
			} else {
				ParserViewDefinition view = createViewFrom(pred, metadata, ruleIndex, subQueryDefinitions,
						termTypeMap, castTypeMap.get(pred));

				subQueryDefinitions.put(pred, view);
			}
			i++;
		}

		/**
		 * ANS 1
		 */

		// This should be ans1, and the rules defining it.
		Predicate predAns1 = predicatesInBottomUp.get(i);
		Collection<CQIE> ansrules = ruleIndex.get(predAns1);

		List<String> queryStrings = Lists.newArrayListWithCapacity(ansrules
				.size());

		
		/* Main loop, constructing the SPJ query for each CQ */

		for (CQIE cq : ansrules) {

			/*
			 * Here we normalize so that the form of the CQ is as close to the
			 * form of a normal SQL algebra as possible,
			 */
			boolean isAns1 = true;
			String querystr = generateQueryFromSingleRule(cq, signature, isAns1, castTypeMap.get(predAns1),
					subQueryDefinitions, termTypeMap.get(cq));

			queryStrings.add(querystr);
		}

		StringBuilder result = createUnionFromSQLList(queryStrings);

		return result.toString();
	}



	/**
	 * Takes a list of SQL strings, and returns SQL1 UNION SQL 2 UNION.... This
	 * method complements {@link #generateQueryFromSingleRule}
	 *
	 * @param queriesStrings list
	 *                       of SQL strings
	 * @return Union of sql queries
	 */
	private StringBuilder createUnionFromSQLList(List<String> queriesStrings) {
		Iterator<String> queryStringIterator = queriesStrings.iterator();
		StringBuilder result = new StringBuilder();
		if (queryStringIterator.hasNext()) {
			result.append(queryStringIterator.next());
		}

		String UNION;
		if (isDistinct && !distinctResultSet) {
			UNION = "UNION";
		} else {
			UNION = "UNION ALL";
		}
		while (queryStringIterator.hasNext()) {
			result.append("\n");
			result.append(UNION);
			result.append("\n");
			result.append(queryStringIterator.next());
		}
		return result;
	}

	/**
	 * Takes 1 single Datalog rule <code> cq </code> and return the SQL
	 * translation of that rule. It is a helper method for
	 * {@link #generateQuery}
	 *
	 * @param cq
	 * @param signature
	 * @param castDatatypes
	 * @param subQueryDefinitions
	 * @param termTypes
	 * @return
	 * @throws OBDAException
	 */
	public String generateQueryFromSingleRule(CQIE cq, List<String> signature,
											  boolean isAns1, List<COL_TYPE> castDatatypes,
											  Map<Predicate, ParserViewDefinition> subQueryDefinitions,
											  ImmutableList<Optional<TermType>> termTypes)
			throws OBDAException {
		QueryAliasIndex index = new QueryAliasIndex(cq, subQueryDefinitions);

		boolean innerdistincts = false;

		// && numberOfQueries == 1
		if (isDistinct && !distinctResultSet) {
			innerdistincts = true;
		}

		String FROM = getFROM(cq.getBody(), index);
		String WHERE = getWHERE(cq.getBody(), index);

		String SELECT = getSelectClause(signature, cq, index, innerdistincts, isAns1, castDatatypes, termTypes);
		String GROUP = getGroupBy(cq.getBody(), index);
		String HAVING = getHaving(cq.getBody(), index);

		String querystr = SELECT + FROM + WHERE + GROUP + HAVING;
		return querystr;
	}

	private String getHaving(List<Function> body, QueryAliasIndex index) {
		StringBuilder result = new StringBuilder();
		List <Term> conditions = new LinkedList<Term> ();
		List <Function> condFunctions = new LinkedList<Function> ();
		//List<Variable> varsInHaving = Lists.newArrayList();
		for (Function atom : body) {
			if (atom.getFunctionSymbol().equals(OBDAVocabulary.SPARQL_HAVING)) {
				conditions = atom.getTerms();
				break;
			}
		}
		if (conditions.isEmpty()) {
			return "";
		}

		for(Term cond : conditions){
			condFunctions.add((Function) cond);
		}

		Set<String> condSet = getBooleanConditionsString(condFunctions, index);

//		List<String> groupReferences = Lists.newArrayList();

//		for(Variable var : varsInGroupBy) {
//			Collection<String> references = index.columnReferences.get(var);
//			groupReferences.addAll(references);
//		}
//		
//		if(!groupReferences.isEmpty()) {
//			result.append(" GROUP BY " );
//			Joiner.on(" , ").appendTo(result, groupReferences);
//		}

		result.append(" HAVING ( ");
		for (String c: condSet) {
			result.append(c);
		}
		result.append(" ) ");
		return result.toString();
	}

	private String getGroupBy(List<Function> body, QueryAliasIndex index) {
		StringBuilder result = new StringBuilder();

		List<Variable> varsInGroupBy = Lists.newArrayList();
		for (Function atom : body) {
			if (atom.getFunctionSymbol().equals(SPARQL_GROUP)) {
				varsInGroupBy.addAll(atom.getVariables());
			}
		}

		List<String> groupReferences = Lists.newArrayList();

		for(Variable var : varsInGroupBy) {
			index.columnReferences.get(var).stream()
					.map(QualifiedAttributeID::getSQLRendering)
					.forEach(groupReferences::add);
		}

		if(!groupReferences.isEmpty()) {
			result.append(" GROUP BY " );
			Joiner.on(" , ").appendTo(result, groupReferences);
		}

		return result.toString();
	}

	/**
	 * Here we normalize so that the form of the CQ is as close to the form of a
	 * normal SQL algebra as possible, particularly, no shared variables, only
	 * joins by means of equality. Also, equalities in nested expressions
	 * (JOINS) are kept at their respective levels to generate correct ON and
	 * wHERE clauses.
	 *
	 * @param cq
	 */
	private void normalizeRule(CQIE cq) {

		// log.debug("Before pushing equalities: \n{}", cq);

		// TODO: Check this!!!
		// EQNormalizer.enforceEqualities(cq);

		// log.debug("Before folding Joins: \n{}", cq);

		DatalogNormalizer.foldJoinTrees(cq);

		// log.debug("Before pulling out equalities: \n{}", cq);

		// we dont need this anymore, done before
		// DatalogNormalizer.pullOutEqualities(cq);

		// log.debug("Before pulling out Left Join Conditions: \n{}", cq);

		// ----- TODO check if we really need ---
		// DatalogNormalizer.pullOutLeftJoinConditions(cq);

		// log.debug("Before pulling up nested references: \n{}", cq);

		DatalogNormalizer.pullUpNestedReferences(cq);

		// log.debug("Before adding trivial equalities: \n{}, cq);", cq);

		DatalogNormalizer.addMinimalEqualityToLeftJoin(cq);

		// log.debug("Normalized CQ: \n{}", cq);
	}

	/**
	 * Normalizes a program, i.e., list of rules, in place
	 *
	 * @param program
	 */
	private void normalizeProgram(DatalogProgram program) {
		for (CQIE rule : program.getRules()) {
			normalizeRule(rule);
		}
	}

	/**
	 * This Method was created to handle the semantics of OPTIONAL when there
	 * are multiple mappings or Unions. It will take mappings of the form
	 * <ul>
	 * <li>Concept <- definition1</li>
	 * <li>Concept <- definition2</li>
	 * </ul>
	 * And will generate a view of the form
	 * <ul>
	 * <li>QConceptView = definition1 UNION definition2
	 * </ul>
	 * This view is stored in the <code>metadata </code>. See DBMetadata
	 *
	 * The idea is to use the view definition in the case of Union in the
	 * Optionals/LeftJoins
	 *
	 * @param ruleIndex
	 * @param subQueryDefinitions
	 * @param termTypeMap
	 *@param castTypes @throws OBDAException
	 *
	 * @throws Exception
	 */

	private ParserViewDefinition createViewFrom(Predicate pred, RDBMetadata metadata,
												Multimap<Predicate, CQIE> ruleIndex,
												Map<Predicate, ParserViewDefinition> subQueryDefinitions,
												ImmutableMap<CQIE, ImmutableList<Optional<TermType>>> termTypeMap,
												ImmutableList<COL_TYPE> castTypes)
			throws OBDAException {

		/* Creates BODY of the view query */

		Collection<CQIE> ruleList = ruleIndex.get(pred);

		String unionView;

		List<String> sqls = Lists.newArrayListWithExpectedSize(ruleList.size());

		int headArity = 0;

		for (CQIE rule : ruleList) {
			Function cqHead = rule.getHead();

			headArity = cqHead.getTerms().size();

			List<String> varContainer = cqHead.getVariables().stream()
					.map(Variable::getName)
					.collect(Collectors.toList());

			/* Creates the SQL for the View */
			String sqlQuery = generateQueryFromSingleRule(rule, varContainer,
					false, castTypes, subQueryDefinitions, termTypeMap.get(rule));

			sqls.add(sqlQuery);
		}

		if (sqls.size() == 1) {
			unionView = sqls.iterator().next();
		} else {
			unionView = "(" + Joiner.on(")\n UNION ALL \n (").join(sqls) + ")";
		}

		QuotedIDFactory idFactory = metadata.getQuotedIDFactory();

		Set<RelationID> alreadyAllocatedViewNames = subQueryDefinitions.values().stream()
				.map(ParserViewDefinition::getID)
				.collect(Collectors.toSet());

		String safePredicateName = escapeName(pred.getName());
		String viewname = sqladapter.nameView(VIEW_PREFIX, safePredicateName, VIEW_ANS_SUFFIX,
				alreadyAllocatedViewNames);
		RelationID viewId = idFactory.createRelationID(null, viewname);

		List<QualifiedAttributeID> columnIds = Lists.newArrayListWithExpectedSize(3 * headArity);

		// Hard coded variable names
		for (int i = 0; i < headArity; i++) {
			columnIds.add(new QualifiedAttributeID(viewId,
					idFactory.createAttributeID(sqladapter.sqlQuote("v" + i + TYPE_SUFFIX))));
			columnIds.add(new QualifiedAttributeID(viewId,
					idFactory.createAttributeID(sqladapter.sqlQuote("v" + i + LANG_SUFFIX))));
			columnIds.add(new QualifiedAttributeID(viewId,
					idFactory.createAttributeID(sqladapter.sqlQuote("v" + i))));
		}

		// Creates a view outside the DBMetadata (specific to this sub-query)
		ParserViewDefinition view = new ParserViewDefinition(viewId, unionView);
		columnIds.stream().forEach(view::addAttribute);

		sqlAnsViewMap.put(pred, unionView);

		return view;
	}

	/**
	 * Escapes view names.
	 */
	private static String escapeName(String name) {
		return name.replace('.', '_').replace(':', '_').replace('/', '_').replace(' ', '_');
	}

	/***
	 * Returns a string with boolean conditions formed with the boolean atoms
	 * found in the atoms list.
	 */
	private Set<String> getBooleanConditionsString(
			List<Function> atoms, QueryAliasIndex index) {
		Set<String> conditions = new LinkedHashSet<String>();
		for (int atomidx = 0; atomidx < atoms.size(); atomidx++) {
			Term innerAtom = atoms.get(atomidx);
			Function innerAtomAsFunction = (Function) innerAtom;
			// Boolean expression
			if (innerAtomAsFunction.isOperation()) {
				String condition = getSQLCondition(innerAtomAsFunction, index);

				conditions.add(condition);
			} else if (innerAtomAsFunction.isDataTypeFunction()) {

				String condition = getSQLString(innerAtom, index, false);
				conditions.add(condition);
			}
		}
		return conditions;
	}

	/***
	 * Returns the SQL for an atom representing an SQL condition (booleans).
	 */
	private String getSQLCondition(Function atom, QueryAliasIndex index) {
		Predicate functionSymbol = atom.getFunctionSymbol();
		if (isUnary(atom)) {
			// For unary boolean operators, e.g., NOT, IS NULL, IS NOT NULL.
			// added also for IS TRUE
			String expressionFormat = operations.get(functionSymbol);
			Term term = atom.getTerm(0);
			String column = getSQLString(term, index, false);
			if (expressionFormat.contains("NOT %s")) {
				// find data type of term and evaluate accordingly
				// int type = 8;
				if (term instanceof Function) {
					Function f = (Function) term;
					if (!f.isDataTypeFunction())
						return String.format(expressionFormat, column);
				}
				int type = getVariableDataType(term, index);
				switch (type) {
					case Types.INTEGER:
					case Types.BIGINT:
					case Types.DOUBLE:
					case Types.FLOAT:
						return String.format("%s = 0", column);
					case Types.BOOLEAN:
						return String.format("NOT %s", column);
					case Types.VARCHAR:
						return String.format("NOT LENGTH(%s) > 0", column);
					default:
						throw new UnsupportedOperationException("Unsupported type: " + type);
				}
			}
			if (expressionFormat.contains("IS TRUE")) {
				// find data type of term and evaluate accordingly
				int type = getVariableDataType(term, index);
				switch (type) {
					case Types.INTEGER:
					case Types.BIGINT:
					case Types.DOUBLE:
					case Types.FLOAT:
						return String.format("%s != 0", column);
					case Types.BOOLEAN:
						return String.format("%s", column);
					case Types.VARCHAR:
						return String.format("LENGTH(%s) > 0", column);
					default:
						throw new UnsupportedOperationException("Unsupported type: " + type);
				}
			}
			return String.format(expressionFormat, column);
		} else if (isBinary(atom)) {
			// For binary boolean operators, e.g., AND, OR, EQ, GT, LT, etc.
			// _
			String expressionFormat = operations.get(functionSymbol);
			Term left = atom.getTerm(0);
			Term right = atom.getTerm(1);
			String leftOp = getSQLString(left, index, true);
			String rightOp = getSQLString(right, index, true);

			return String.format("(" + expressionFormat + ")", leftOp,
					rightOp);
		} else {
			if (functionSymbol == ExpressionOperation.REGEX) {
				boolean caseinSensitive = false;
				boolean multiLine = false;
				boolean dotAllMode = false;
				if (atom.getArity() == 3) {
					if (atom.getTerm(2).toString().contains("i")) {
						caseinSensitive = true;
					}
					if (atom.getTerm(2).toString().contains("m")) {
						multiLine = true;
					}
					if (atom.getTerm(2).toString().contains("s")) {
						dotAllMode = true;
					}
				}
				Term p1 = atom.getTerm(0);
				Term p2 = atom.getTerm(1);

				String column = getSQLString(p1, index, false);
				String pattern = getSQLString(p2, index, false);
				String sqlRegex = sqladapter.sqlRegex(column, pattern, caseinSensitive,
						multiLine, dotAllMode);
				return sqlRegex;
			} else {
				throw new RuntimeException("The builtin function "
						+ functionSymbol.toString() + " is not supported yet!");
			}
		}
	}

	/**
	 * Returns the table definition for these atoms. By default, a list of atoms
	 * represents JOIN or LEFT JOIN of all the atoms, left to right. All boolean
	 * atoms in the list are considered conditions in the ON clause of the JOIN.
	 *
	 * <p>
	 * If the list is a LeftJoin, then it can only have 2 data atoms, and it HAS
	 * to have 2 data atoms.
	 *
	 * <p>
	 * If process boolean operators is enabled, all boolean conditions will be
	 * added to the ON clause of the first JOIN.
	 *
	 * @param atoms
	 * @param index
	 * @param isTopLevel
	 *            indicates if the list of atoms is actually the main body of
	 *            the conjunctive query. If it is, no JOIN is generated, but a
	 *            cross product with WHERE clause. Moreover, the isLeftJoin
	 *            argument will be ignored.
	 *
	 * @return
	 */
	private String getTableDefinitions(List<Function> atoms,
									   QueryAliasIndex index, boolean isTopLevel, boolean isLeftJoin, boolean parenthesis,
									   String indent) {
		/*
		 * We now collect the view definitions for each data atom each
		 * condition, and each each nested Join/LeftJoin
		 */
		List<String> tableDefinitions = new LinkedList<>();
		for (Function a : atoms) {
			String definition = getTableDefinition(a, index, indent + INDENT);
			if (!definition.isEmpty()) {
				tableDefinitions.add(definition);
			}
		}

		/*
		 * Now we generate the table definition, this will be either a comma
		 * separated list for TOP level (FROM clause) or a Join/LeftJoin
		 * (possibly nested if there are more than 2 table definitions in the
		 * current list) in case this method was called recursively.
		 */
		StringBuilder tableDefinitionsString = new StringBuilder();

		int size = tableDefinitions.size();
		if (isTopLevel) {
			if (size == 0) {
				tableDefinitionsString.append("(" + sqladapter.getDummyTable()
						+ ") tdummy ");

			} else {
				Iterator<String> tableDefinitionsIterator = tableDefinitions
						.iterator();
				tableDefinitionsString.append(indent);
				tableDefinitionsString.append(tableDefinitionsIterator.next());
				while (tableDefinitionsIterator.hasNext()) {
					tableDefinitionsString.append(",\n");
					tableDefinitionsString.append(indent);
					tableDefinitionsString.append(tableDefinitionsIterator
							.next());
				}
			}
		} else {
			/*
			 * This is actually a Join or LeftJoin, so we form the JOINs/LEFT
			 * JOINs and the ON clauses
			 */
			String JOIN_KEYWORD;
			if (isLeftJoin) {
				JOIN_KEYWORD = "LEFT OUTER JOIN";
			} else {
				JOIN_KEYWORD = "JOIN";
			}
			String JOIN;

			//add parenthesis
			String NESTEDJOIN = "" + indent + "" + indent + "%s\n" + indent
					+ JOIN_KEYWORD + "\n" + indent + "(%s)" + indent + "";

			if(parenthesis){
				JOIN = NESTEDJOIN;
			}
			else {
				JOIN = "" + indent + "" + indent + "%s\n" + indent
						+ JOIN_KEYWORD + "\n" + indent + "%s" + indent + "";
			}

			if (size == 0) {
				throw new RuntimeException(
						"Cannot generate definition for empty data");
			}
			if (size == 1) {
				return tableDefinitions.get(0);
			}

			/*
			 * To form the JOIN we will cycle through each data definition,
			 * nesting the JOINs as we go. The conditions in the ON clause will
			 * go on the TOP level only.
			 */
			String currentJoin = String.format(JOIN,
					tableDefinitions.get(size - 2),
					tableDefinitions.get(size - 1));
			tableDefinitions.remove(size - 1);
			tableDefinitions.remove(size - 2);

			int currentSize = tableDefinitions.size();
			while (currentSize > 0) {
				currentJoin = String.format(NESTEDJOIN,
						tableDefinitions.get(currentSize - 1), currentJoin);
				tableDefinitions.remove(currentSize - 1);
				currentSize = tableDefinitions.size();
			}
			tableDefinitions.add(currentJoin);

			tableDefinitionsString.append(currentJoin);


			/*
			 * If there are ON conditions we add them now. We need to remove the
			 * last parenthesis ')' and replace it with ' ON %s)' where %s are
			 * all the conditions
			 */
			String conditions = getConditionsString(atoms, index, true,
					indent);

//			if (conditions.length() > 0
//					&& tableDefinitionsString.lcastIndexOf(")") != -1) {
//				int lastidx = tableDefinitionsString.lastIndexOf(")");
//				tableDefinitionsString.delete(lastidx,
//						tableDefinitionsString.length());
//				String ON_CLAUSE = String.format("ON\n%s\n " + indent + ")",
//						conditions);
//				tableDefinitionsString.append(ON_CLAUSE);
//			}
			String ON_CLAUSE = String.format(" ON\n%s\n " + indent, conditions);
			tableDefinitionsString.append(ON_CLAUSE);


		}
		return  tableDefinitionsString.toString() ;
	}

	/**
	 * Returns the table definition for the given atom. If the atom is a simple
	 * table or view, then it returns the value as defined by the
	 * QueryAliasIndex. If the atom is a Join or Left Join, it will call
	 * getTableDefinitions on the nested term list.
	 */
	private String getTableDefinition(Function atom, QueryAliasIndex index,
									  String indent) {
		Predicate predicate = atom.getFunctionSymbol();

		if (atom.isOperation()
				|| atom.isDataTypeFunction()) {
			// These don't participate in the FROM clause
			return "";
		} else if (atom.isAlgebraFunction()) {

			if (predicate == OBDAVocabulary.SPARQL_GROUP) {
				return "";
			}
			List<Function> innerTerms = new ArrayList<>(atom.getTerms().size());

			boolean parenthesis = false;


			if (predicate == OBDAVocabulary.SPARQL_JOIN || predicate == OBDAVocabulary.SPARQL_LEFTJOIN) {

				boolean isLeftJoin = false;

				if (predicate == OBDAVocabulary.SPARQL_LEFTJOIN) {
					isLeftJoin = true;
				}

				for (Term innerTerm : atom.getTerms()) {
					Function innerTerm1 = (Function) innerTerm;
					if(innerTerm1.isAlgebraFunction()){
						//nested joins we need to add parenthesis later
						parenthesis = true;
					}
					else if(isLeftJoin && innerTerm1.equals(TRUE_EQ)){
						//in case of left join we  want to add the parenthesis
						// only for the right tables
						//we ignore nested joins from the left tables

						parenthesis = false;
					}
					innerTerms.add(innerTerm1);
				}
				String tableDefinitions =  getTableDefinitions(innerTerms,
						index, false, isLeftJoin, parenthesis, indent + INDENT );
				return tableDefinitions;
			}

		}


		/*
		 * This is a data atom
		 */
		String def = index.getViewDefinition(atom);
		return def;
	}

	private String getFROM(List<Function> atoms, QueryAliasIndex index) {
		String tableDefinitions = getTableDefinitions(atoms, index, true,
				false, false, "");
		return "\n FROM \n" + tableDefinitions;
	}

	/**
	 * Generates all the conditions on the given atoms, e.g., shared variables
	 * and boolean conditions. This string can then be used to form a WHERE or
	 * an ON clause.
	 *
	 * <p>
	 * The method assumes that no variable in this list (or nested ones) referes
	 * to an upper level one.
	 */
	private String getConditionsString(List<Function> atoms,
									   QueryAliasIndex index, boolean processShared, String indent) {

		Set<String> equalityConditions = new LinkedHashSet<>();

		// if (processShared)

		// guohui: After normalization, do we have shared variables?
		// TODO: should we remove this ??
		Set<String> conditionsSharedVariablesAndConstants = getConditionsSharedVariablesAndConstants(
				atoms, index, processShared);
		equalityConditions.addAll(conditionsSharedVariablesAndConstants);
		Set<String> booleanConditions = getBooleanConditionsString(
				atoms, index);

		Set<String> conditions = new LinkedHashSet<>();
		conditions.addAll(equalityConditions);
		conditions.addAll(booleanConditions);

		/*
		 * Collecting all the conditions in a single string for the ON or WHERE
		 * clause
		 */
		StringBuilder conditionsString = new StringBuilder();
		Iterator<String> conditionsIterator = conditions.iterator();
		if (conditionsIterator.hasNext()) {
			conditionsString.append(indent);
			conditionsString.append(conditionsIterator.next());
		}
		while (conditionsIterator.hasNext()) {
			conditionsString.append(" AND\n");
			conditionsString.append(indent);
			conditionsString.append(conditionsIterator.next());
		}
		return conditionsString.toString();
	}

	/**
	 * Returns the set of variables that participate data atoms (either in this
	 * atom directly or in nested ones). This will recursively collect the
	 * variables references in in this atom, exlcuding those on the right side
	 * of left joins.
	 *
	 * @param atom
	 * @return
	 */
	private Set<Variable> getVariableReferencesWithLeftJoin(Function atom) {
		if (atom.isDataFunction()) {
			Set<Variable> variables = new LinkedHashSet<>();
			TermUtils.addReferencedVariablesTo(variables, atom);
			return variables;
		}
		if (atom.isOperation()) {
			return Collections.emptySet();
		}
		if (atom.isDataTypeFunction()) {
			return Collections.emptySet();
		}
		/*
		 * we have an algebra operator (join or left join) if its a join, we need
		 * to collect all the variables of each nested atom., if its a left
		 * join, only of the first data/algebra atom (the left atom).
		 */
		boolean isLeftJoin = false;
		boolean foundFirstDataAtom = false;

		if (atom.getFunctionSymbol() == OBDAVocabulary.SPARQL_LEFTJOIN) {
			isLeftJoin = true;
		}
		Set<Variable> innerVariables = new LinkedHashSet<>();
		for (Term t : atom.getTerms()) {
			if (isLeftJoin && foundFirstDataAtom) {
				break;
			}
			Function asFunction = (Function) t;
			if (asFunction.isOperation()) {
				continue;
			}
			innerVariables
					.addAll(getVariableReferencesWithLeftJoin(asFunction));
			foundFirstDataAtom = true;
		}
		return innerVariables;

	}

	/**
	 * Returns a list of equality conditions that reflect the semantics of the
	 * shared variables in the list of atoms.
	 * <p>
	 * The method assumes that no variables are shared across deeper levels of
	 * nesting (through Join or LeftJoin atoms), it will not call itself
	 * recursively. Nor across upper levels.
	 *
	 * <p>
	 * When generating equalities recursively, we will also generate a minimal
	 * number of equalities. E.g., if we have A(x), Join(R(x,y), Join(R(y,
	 * x),B(x))
	 *
	 */
	private Set<String> getConditionsSharedVariablesAndConstants(
			List<Function> atoms, QueryAliasIndex index, boolean processShared) {
		Set<String> equalities = new LinkedHashSet<>();

		Set<Variable> currentLevelVariables = new LinkedHashSet<>();
		if (processShared) {
			for (Function atom : atoms) {
				currentLevelVariables
						.addAll(getVariableReferencesWithLeftJoin(atom));
			}
		}

		/*
		 * For each variable we collect all the columns that shold be equated
		 * (due to repeated positions of the variable). then we form atoms of
		 * the form "COL1 = COL2"
		 */
		for (Variable var : currentLevelVariables) {
			Set<QualifiedAttributeID> references = index.getColumnReferences(var);
			if (references.size() < 2) {
				// No need for equality
				continue;
			}
			Iterator<QualifiedAttributeID> referenceIterator = references.iterator();
			QualifiedAttributeID leftColumnReference = referenceIterator.next();
			while (referenceIterator.hasNext()) {
				QualifiedAttributeID rightColumnReference = referenceIterator.next();
				String equality = String.format("(%s = %s)",
						leftColumnReference.getSQLRendering(),
						rightColumnReference.getSQLRendering());
				equalities.add(equality);
				leftColumnReference = rightColumnReference;
			}
		}

		for (Function atom : atoms) {
			if (!atom.isDataFunction()) {
				continue;
			}
			for (int idx = 0; idx < atom.getArity(); idx++) {
				Term l = atom.getTerm(idx);
				if (l instanceof Constant) {
					String value = getSQLString(l, index, false);
					String columnReference = index
							.getColumnReference(atom, idx);
					equalities.add(String.format("(%s = %s)", columnReference,
							value));
				}
			}

		}
		return equalities;
	}

	// return variable SQL data type
	private int getVariableDataType(Term term, QueryAliasIndex idx) {

		if (term instanceof Function){
			Function f = (Function) term;
			if (f.isDataTypeFunction()) {
				Predicate p = f.getFunctionSymbol();
				COL_TYPE type = DATATYPE_FACTORY.getDatatype(p.toString());
				return jdbcTypeMapper.getSQLType(type);
			}
			// Return varchar for unknown
			return Types.VARCHAR;
		}else if (term instanceof Variable){
			throw new RuntimeException("Cannot return the SQL type for: "
					+ term.toString());
		}
		/**
		 * Boolean constant
		 */
		else if (term.equals(OBDAVocabulary.FALSE)
				 || term.equals(OBDAVocabulary.TRUE)) {
			return Types.BOOLEAN;
		}

		return Types.VARCHAR;
	}

	private String getWHERE(List<Function> atoms, QueryAliasIndex index) {
		String conditions = getConditionsString(atoms, index, false, "");
		if (conditions.isEmpty()) {
			return "";
		}
		return "\nWHERE \n" + conditions;
	}

	/**
	 * produces the select clause of the sql query for the given CQIE
	 *
	 * @param query
	 *            the query
	 * @param castTypes
	 * @param termTypes
	 * @return the sql select clause
	 */
	private String getSelectClause(List<String> signature, CQIE query,
								   QueryAliasIndex index, boolean distinct, boolean isAns1,
								   List<COL_TYPE> castTypes, ImmutableList<Optional<TermType>> termTypes)
			throws OBDAException {
		/*
		 * If the head has size 0 this is a boolean query.
		 */
		List<Term> headterms = query.getHead().getTerms();
		StringBuilder sb = new StringBuilder();

		sb.append("SELECT ");
		if (distinct && !distinctResultSet) {
			sb.append("DISTINCT ");
		}
		//Only for ASK
		if (headterms.size() == 0) {
			sb.append("'true' as x");
			return sb.toString();
		}

		Iterator<Term> hit = headterms.iterator();
		int hpos = 0;

		Iterator<COL_TYPE> castTypeIter = castTypes.iterator();
		Iterator<Optional<TermType>> termTypeIter = termTypes.iterator();

		/**
		 * Set that contains all the variable names created on the top query.
		 * It helps the dialect adapter to generate variable names according to its possible restrictions.
		 * Currently, this is needed for the Oracle adapter (max. length of 30 characters).
		 */
		Set<String> sqlVariableNames = new HashSet<>();

		while (hit.hasNext()) {
			Term ht = hit.next();

			/**
			 * Datatype for the main column (to which it is cast).
			 * Beware, it may defer the RDF datatype (the one of the type column).
			 *
			 * Why? Because most DBs (if not all) require the result table to have
			 * one datatype per column. If the sub-queries are producing results of different types,
			 * them there will be a difference between the type in the main column and the RDF one.
			 */
			COL_TYPE castType = castTypeIter.next();

			Optional<TermType> optionalTermType = termTypeIter.next();

			String varName;

			/*
			 * When isAns1 is true, we need to use the <code>signature</code>
			 * for the varName
			 */
			if (isAns1) {
				varName = signature.get(hpos);
			} else {
				varName = "v" + hpos;
			}

			String typeColumn = getTypeColumnForSELECT(ht, varName, index, sqlVariableNames, optionalTermType);
			String mainColumn = getMainColumnForSELECT(ht, varName, index, castType, sqlVariableNames);
			String langColumn = getLangColumnForSELECT(ht, varName, index, sqlVariableNames, optionalTermType);

			sb.append("\n   ");
			sb.append(typeColumn);
			sb.append(", ");
			sb.append(langColumn);
			sb.append(", ");
			sb.append(mainColumn);
			if (hit.hasNext()) {
				sb.append(", ");
			}
			hpos++;
		}
		return sb.toString();
	}

	private String getMainColumnForSELECT(Term ht, String signatureVarName,
										  QueryAliasIndex index, COL_TYPE castDataType,
										  Set<String> sqlVariableNames) {

		final String varName = sqladapter.nameTopVariable(signatureVarName, MAIN_COLUMN_SUFFIX, sqlVariableNames);
		sqlVariableNames.add(varName);

		String mainColumn;

		String mainTemplate = "%s AS %s";

		if (ht instanceof URIConstant) {
			URIConstant uc = (URIConstant) ht;
			mainColumn = sqladapter.getSQLLexicalFormString(uc.getURI().toString());
			/**
			 * TODO: we should not have to treat NULL as a special case! It is because this constant is currently
			 * a STRING!
			 */
		} else if (ht == OBDAVocabulary.NULL) {
			mainColumn = "NULL";
		} else if (ht instanceof ValueConstant) {
			mainColumn = getSQLLexicalForm((ValueConstant) ht);
		} else if (ht instanceof Variable) {
			Variable termVar = (Variable) ht;
			mainColumn = getSQLString(termVar, index, false);
		} else if (ht instanceof Function) {
			/*
			 * if it's a function we need to get the nested value if its a
			 * datatype function or we need to do the CONCAT if its URI(....).
			 */
			Function ov = (Function) ht;
			Predicate functionSymbol = ov.getFunctionSymbol();

			/*
			 * Adding the column(s) with the actual value(s)
			 */
			if (ov.isDataTypeFunction()) {
				/*
				 * Case where we have a typing function in the head (this is the
				 * case for all literal columns
				 */
				String termStr = null;
				int size = ov.getTerms().size();
				if ((functionSymbol instanceof Literal) || size > 2) {
					termStr = getSQLStringForTemplateFunction(ov, index);
				} else {
					Term term = ov.getTerms().get(0);
					if (term instanceof ValueConstant) {
						termStr = getSQLLexicalForm((ValueConstant) term);
					} else {
						termStr = getSQLString(term, index, false);
					}
				}
				mainColumn = termStr;

			}
			else if (functionSymbol instanceof URITemplatePredicate) {
				// New template based URI building functions
				mainColumn = getSQLStringForTemplateFunction(ov, index);
			}
            else if (functionSymbol instanceof BNodePredicate) {
				// New template based BNODE building functions
				mainColumn = getSQLStringForTemplateFunction(ov, index);
			}
			else if (ov.isOperation()) {
				mainColumn = getSQLString(ov, index, false);
			}
			else {
				throw new IllegalArgumentException(
						"Error generating SQL query. Found an invalid function during translation: "
								+ ov.toString());
			}
		} else {
			throw new RuntimeException("Cannot generate SELECT for term: "
					+ ht.toString());
		}

		/*
		 * If the we have a column we need to still CAST to VARCHAR
		 */
		if (mainColumn.charAt(0) != '\'' && mainColumn.charAt(0) != '(') {

			if (castDataType != null){

				mainColumn = sqladapter.sqlCast(mainColumn, jdbcTypeMapper.getSQLType(castDataType));
			}

			//int sqlType = getSQLTypeForTerm(ht,index );
//			
//			if(sqlType != Types.NULL){
//				mainColumn = sqladapter.sqlCast(mainColumn, sqlType);	
//			}


		}


		String format = String.format(mainTemplate, mainColumn, varName);

		return format;
	}

	private String getLangColumnForSELECT(Term ht, String signatureVarName, QueryAliasIndex index,
										  Set<String> sqlVariableNames, Optional<TermType> optionalTermType) {

        /**
         * Creates a variable name that fits to the restrictions of the SQL dialect.
         */
        String langVariableName = sqladapter.nameTopVariable(signatureVarName, LANG_SUFFIX, sqlVariableNames);
        sqlVariableNames.add(langVariableName);

		final String lang;

		if (ht instanceof Variable) {
			lang = getLangFromVariable((Variable) ht, index);
		}
		else {
			lang = optionalTermType
					.filter(t -> t.getColType() == LITERAL_LANG)
					.map(t -> t.getLanguageTagConstant()
								.map(tag -> "'" + tag.getFullString() + "'")
								.orElseGet(() -> t.getLanguageTagTerm()
										.map(tag -> getSQLString(tag, index, false))
										.orElseThrow(() -> new IllegalStateException(
												"Inconsistent term type: the language tag must be defined " +
														"for any LITERAL_LANG"))))
					.orElse("NULL");
		}
		return String.format(LANG_STR, lang, langVariableName);
    }

	/**
	 * Infers the type of a projected term.
	 *
	 * Note this type may differ from the one used for casting the main column (in some special cases).
	 * This type will appear as the RDF datatype.
	 *  @param projectedTerm
	 * @param signatureVarName Name of the variable
	 * @param index Used when the term correspond to a column name
	 * @param sqlVariableNames Used for creating non conflicting variable names (when they have to be shorten)  @return A string like "5 AS ageQuestType"
	 * @param optionalTermType
	 */
	private String getTypeColumnForSELECT(Term projectedTerm, String signatureVarName,
										  QueryAliasIndex index,
										  Set<String> sqlVariableNames, Optional<TermType> optionalTermType) {

		final String varName = sqladapter.nameTopVariable(signatureVarName, TYPE_SUFFIX, sqlVariableNames);
		sqlVariableNames.add(varName);

		final String typeString;
		if (projectedTerm instanceof Variable) {
			typeString = getTypeFromVariable((Variable) projectedTerm, index);
		}
		else {
			COL_TYPE colType = optionalTermType
					.map(TermType::getColType)
					/**
					 * By default, we apply the "most" general COL_TYPE
					 */
					.orElse(LITERAL);

			typeString = String.format("%d", colType.getQuestCode());
		}

		return String.format(TYPE_STR, typeString, varName);
	}

	/**
	 * Gets the type of a variable.
	 *
	 * Such variable does not hold this information, so we have to look
	 * at the database metadata.
	 *
	 *
	 * @param var
	 * @param index
	 * @return
	 */
	private String getTypeFromVariable(Variable var, QueryAliasIndex index) {

		return getNonMainColumnId(var, index, -2)
				.map(QualifiedAttributeID::getSQLRendering)
				/**
				 * By default, we assume that the variable is an IRI.
				 *
				 */
				.orElseGet(() -> String.format("%d", OBJECT.getQuestCode()));
	}

	private static String getLangFromVariable(Variable var, QueryAliasIndex index) {
		return getNonMainColumnId(var, index, -1)
				.map(QualifiedAttributeID::getSQLRendering)
				.orElse("NULL");
	}

	private static Optional<QualifiedAttributeID> getNonMainColumnId(Variable var, QueryAliasIndex index,
																	 int relativeIndexWrtMainColumn) {
		Set<QualifiedAttributeID> columnRefs = index.getColumnReferences(var);

		if (columnRefs == null || columnRefs.size() == 0) {
			throw new RuntimeException(
					"Unbound variable found in WHERE clause: " + var);
		}

		/**
		 * For each column reference corresponding to the variable.
		 *
		 * For instance, columnRef is `Qans4View`.`v1` .
		 */
		for (QualifiedAttributeID mainColumn : columnRefs) {
			RelationID relationId = mainColumn.getRelation();

			/**
			 * If the var is defined in a ViewDefinition, then there is a
			 * column for the type and we just need to refer to that column.
			 *
			 * For instance, tableColumnType becomes `Qans4View`.`v1QuestType` .
			 */
			Optional<RelationDefinition> optionalViewDefinition = index.getDefinition(relationId);

			if (optionalViewDefinition.isPresent()
					&& (optionalViewDefinition.get() instanceof ParserViewDefinition)) {
				ParserViewDefinition viewDefinition = (ParserViewDefinition) optionalViewDefinition.get();

				List<QualifiedAttributeID> columnIds = viewDefinition.getAttributes().stream()
						.map(Attribute::getQualifiedID)
						.collect(Collectors.toList());
				int mainColumnIndex = columnIds.indexOf(mainColumn) + 1;

				Attribute typeColumn = viewDefinition.getAttribute(mainColumnIndex + relativeIndexWrtMainColumn);
				return Optional.of(typeColumn.getQualifiedID());
			}
		}

		return Optional.empty();
	}

	public String getSQLStringForTemplateFunction(Function ov,
												  QueryAliasIndex index) {
		/*
		 * The first inner term determines the form of the result
		 */
		Term t = ov.getTerms().get(0);

		String literalValue = "";

		if (t instanceof ValueConstant || t instanceof BNode) {
			/*
			 * The function is actually a template. The first parameter is a
			 * string of the form http://.../.../ or empty "{}" with place holders of the form
			 * {}. The rest are variables or constants that should be put in
			 * place of the place holders. We need to tokenize and form the
			 * CONCAT
			 */
			if (t instanceof BNode) {
				//TODO: why getValue and not getName(). Change coming from v1.
				literalValue = ((BNode) t).getName();
			} else {
				literalValue = ((ValueConstant) t).getValue();
			}
			Predicate pred = ov.getFunctionSymbol();

			String template = trimLiteral(literalValue);

			String[] split = template.split("[{][}]");

			List<String> vex = new LinkedList<>();
			if (split.length > 0 && !split[0].isEmpty()) {
				vex.add(sqladapter.getSQLLexicalFormString(split[0]));
			}

			/*
			 * New we concat the rest of the function, note that if there is
			 * only 1 element there is nothing to concatenate
			 */
			if (ov.getTerms().size() > 1) {
				int size = ov.getTerms().size();
				if (DATATYPE_FACTORY.isLiteral(pred)) {
					size--;
				}
				for (int termIndex = 1; termIndex < size; termIndex++) {
					Term currentTerm = ov.getTerms().get(termIndex);
					String repl = "";
					if (isStringColType(currentTerm, index)) {
						//empty place holders: the correct uri is in the column of DB no need to replace
						if(split.length == 0)
						{
							repl = getSQLString(currentTerm, index, false) ;
						}
						else
						{
							repl = replace1 + (getSQLString(currentTerm, index, false)) + replace2;
						}

					} else {
						if(split.length == 0)
						{
							repl = sqladapter.sqlCast(getSQLString(currentTerm, index, false), Types.VARCHAR) ;
						}
						else {
							repl = replace1 + sqladapter.sqlCast(getSQLString(currentTerm, index, false), Types.VARCHAR) + replace2;
						}
					}
					vex.add(repl);
					if (termIndex < split.length) {
						vex.add(sqladapter.getSQLLexicalFormString(split[termIndex]));
					}
				}
			}

			if (vex.size() == 1) {

				return vex.get(0);
			}
			String[] params = new String[vex.size()];
			int i = 0;
			for (String param : vex) {
				params[i] = param;
				i += 1;
			}
			return getStringConcatenation(params);

		} else if (t instanceof Variable) {
			/*
			 * The function is of the form uri(x), we need to simply return the
			 * value of X
			 */
			return getSQLString(((Variable) t), index, false);

		} else if (t instanceof URIConstant) {
			/*
			 * The function is of the form uri("http://some.uri/"), i.e., a
			 * concrete URI, we return the string representing that URI.
			 */
			URIConstant uc = (URIConstant) t;
			return sqladapter.getSQLLexicalFormString(uc.getURI());
		}
		/**
		 * Complex first argument: treats it as a string and ignore other arguments
		 */
		else {
			/*
			 * The function is for example of the form uri(CONCAT("string",x)),we simply return the value from the database.
			 */
			return getSQLString(t, index, false);
		}
	}

	// TODO: move to SQLAdapter
	private String getStringConcatenation(String[] params) {
		String toReturn = sqladapter.strConcat(params);
		if (sqladapter instanceof DB2SQLDialectAdapter) {
			/*
			 * A work around to handle DB2 (>9.1) issue SQL0134N: Improper use
			 * of a string column, host variable, constant, or function name.
			 * http
			 * ://publib.boulder.ibm.com/infocenter/db2luw/v9r5/index.jsp?topic
			 * =%2Fcom.ibm.db2.luw.messages.sql.doc%2Fdoc%2Fmsql00134n.html
			 */
			if (isDistinct || isOrderBy) {
				return sqladapter.sqlCast(toReturn, Types.VARCHAR);
			}
		}
		return toReturn;
	}

	private boolean isStringColType(Term term, QueryAliasIndex index) {
		if (term instanceof Function) {
			Function function = (Function) term;
			Predicate functionSymbol = function.getFunctionSymbol();
			if (functionSymbol instanceof URITemplatePredicate) {
				/*
				 * A URI function always returns a string, thus it is a string
				 * column type.
				 */
				return !isSI;
			} else {
				if (isUnary(function)) {
					if (functionSymbol.getName().equals("Count")) {
						return false;
					}
					/*
					 * Update the term with the parent term's first parameter.
					 * Note: this method is confusing :(
					 */
					term = function.getTerm(0);
					return isStringColType(term, index);
				}
			}
		} else if (term instanceof Variable) {
			Set<QualifiedAttributeID> viewdef = index
					.getColumnReferences((Variable) term);
			QualifiedAttributeID def = viewdef.iterator().next();

			RelationID relationId = def.getRelation();
			QuotedID colId = def.getAttribute();

			// Non-final TODO: understand
			String table = relationId.getTableName();

			if (relationId.getTableName().startsWith("QVIEW")) {
				Map<Function, RelationID> views = index.viewNames;
				for (Function func : views.keySet()) {
					RelationID knownViewId = views.get(func);
					if (knownViewId.equals(relationId)) {
						table = func.getFunctionSymbol().toString();
						break;
					}
				}
			}
			Collection<DatabaseRelationDefinition> tables = metadata.getDatabaseRelations();
			for (DatabaseRelationDefinition tabledef : tables) {
				if (tabledef.getID().getTableName().equals(table)) {
					List<Attribute> attr = tabledef.getAttributes();
					for (Attribute a : attr) {
						if (a.getID().equals(colId)) {
							switch (a.getType()) {
								case Types.VARCHAR:
								case Types.CHAR:
								case Types.LONGNVARCHAR:
								case Types.LONGVARCHAR:
								case Types.NVARCHAR:
								case Types.NCHAR:
									return true;
								default:
									return false;
							}
						}
					}
				}
			}
		}
		return false;
	}

	private static final Pattern pQuotes = Pattern.compile("[\"`\\['][^\\.]*[\"`\\]']");

	private static String trimLiteral(String string) {
		while (pQuotes.matcher(string).matches()) {
			string = string.substring(1, string.length() - 1);
		}
		return string;
	}

	/**
	 * Determines if it is a unary function.
	 */
	private boolean isUnary(Function fun) {
		return fun.getArity() == 1;
	}

	/**
	 * Determines if it is a binary function.
	 */
	private boolean isBinary(Function fun) {
		return fun.getArity() == 2;
	}

	/**
	 * Generates the SQL string that forms or retrieves the given term. The
	 * function takes as input either: a constant (value or URI), a variable, or
	 * a Function (i.e., uri(), eq(..), ISNULL(..), etc)).
	 * <p>
	 * If the input is a constant, it will return the SQL that generates the
	 * string representing that constant.
	 * <p>
	 * If its a variable, it returns the column references to the position where
	 * the variable first appears.
	 * <p>
	 * If its a function uri(..) it returns the SQL string concatenation that
	 * builds the result of uri(...)
	 * <p>
	 * If its a boolean comparison, it returns the corresponding SQL comparison.
	 */
	public String getSQLString(Term term, QueryAliasIndex index,
							   boolean useBrackets) {
		if (term == null) {
			return "";
		}
		if (term instanceof ValueConstant) {
			ValueConstant ct = (ValueConstant) term;
			if (isSI) {
				if (ct.getType() == OBJECT
						|| ct.getType() == LITERAL) {
					int id = getUriid(ct.getValue());
					if (id >= 0)
						//return jdbcutil.getSQLLexicalForm(String.valueOf(id));
						return String.valueOf(id);
				}
			}
			return getSQLLexicalForm(ct);
		} else if (term instanceof URIConstant) {
			if (isSI) {
				String uri = term.toString();
				int id = getUriid(uri);
				return sqladapter.getSQLLexicalFormString(String.valueOf(id));
			}
			URIConstant uc = (URIConstant) term;
			return sqladapter.getSQLLexicalFormString(uc.toString());
		} else if (term instanceof Variable) {
			Variable var = (Variable) term;
			Set<QualifiedAttributeID> posList = index.getColumnReferences(var);
			if (posList == null || posList.size() == 0) {
				throw new RuntimeException(
						"Unbound variable found in WHERE clause: " + term);
			}
			return posList.iterator().next().getSQLRendering();
		}

		/* If its not constant, or variable its a function */

		Function function = (Function) term;
		Predicate functionSymbol = function.getFunctionSymbol();
		int size = function.getTerms().size();

		if (function.isDataTypeFunction()) {
			if (functionSymbol.getType(0) == UNSUPPORTED) {
				throw new RuntimeException("Unsupported type in the query: "
						+ function);
			}
			if (size == 1) {
				// atoms of the form integer(x)
				Term term1 = function.getTerm(0);
				return getSQLString(term1, index, false);
			} else {
				return getSQLStringForTemplateFunction(function, index);
			}
		}
		else if (operations.containsKey(functionSymbol)) {
			// atoms of the form EQ(x,y)
			String expressionFormat = operations.get(functionSymbol);
			if (function.getArity() == 1) {
				Term term1 = function.getTerm(0);
				// for unary functions, e.g., NOT, IS NULL, IS NOT NULL
				// also added for IS TRUE
				if (functionSymbol == ExpressionOperation.IS_TRUE) {
					// find data type of term and evaluate accordingly
					String column = getSQLString(term1, index, false);
					int type = getVariableDataType(term1, index);
					if (type == Types.INTEGER || type == Types.BIGINT || type == Types.DOUBLE || type == Types.FLOAT)
						return String.format("%s > 0", column);
					else if (type == Types.BOOLEAN)
						return String.format("%s", column);
					else if (type == Types.VARCHAR)
						return String.format("LENGTH(%s) > 0", column);
					return "1";
				}
				String op = getSQLString(term1, index, true);
				return String.format(expressionFormat, op);
			}
			else if (function.getArity() == 2) {
				// for binary functions, e.g., AND, OR, EQ, NEQ, GT etc.
				String leftOp = getSQLString(function.getTerm(0), index, true);
				String rightOp = getSQLString(function.getTerm(1), index, true);
				String result = String.format(expressionFormat, leftOp, rightOp);
				if (useBrackets)
					return String.format("(%s)", result);
				else
					return result;
			}
			else if (function.getArity() == 0) {
				return expressionFormat;
			}
			else
				throw new RuntimeException("Cannot translate boolean function: " + functionSymbol);
		}
		else if (functionSymbol == ExpressionOperation.REGEX) {
					boolean caseinSensitive = false;
					boolean multiLine = false;
					boolean dotAllMode = false;
					if (function.getArity() == 3) {
						if (function.getTerm(2).toString().contains("i")) {
							caseinSensitive = true;
						}
						if (function.getTerm(2).toString().contains("m")) {
							multiLine = true;
						}
						if (function.getTerm(2).toString().contains("s")) {
							dotAllMode = true;
						}
					}
					Term p1 = function.getTerm(0);
					Term p2 = function.getTerm(1);

					String column = getSQLString(p1, index, false);
					String pattern = getSQLString(p2, index, false);
					return sqladapter.sqlRegex(column, pattern, caseinSensitive, multiLine, dotAllMode);
				}
		else if (functionSymbol == ExpressionOperation.SPARQL_LANG) {
			Variable var = (Variable) function.getTerm(0);
			Set<QualifiedAttributeID> posList = index.getColumnReferences(var);

			if (posList == null || posList.size() == 0) {
				throw new RuntimeException(
						"Unbound variable found in WHERE clause: " + term);
			}

			String langC = posList.iterator().next().getSQLRendering();
			String langColumn = langC.replaceAll("`$", "Lang`");
			return langColumn;


			/**
			 * TODO: replace by a switch
			 */
		}else {
			if (functionSymbol == ExpressionOperation.QUEST_CAST) {
				String columnName = getSQLString(function.getTerm(0), index,
						false);
				String datatype = ((Constant) function.getTerm(1)).getValue();
				int sqlDatatype = -1;
				if (datatype.equals(XMLSchema.STRING.stringValue())){
					sqlDatatype = Types.VARCHAR;
				}
				if (isStringColType(function, index)) {
					return columnName;
				} else {
					return sqladapter.sqlCast(columnName, sqlDatatype);
				}
			} else if (functionSymbol == ExpressionOperation.SPARQL_STR) {
				String columnName = getSQLString(function.getTerm(0), index,
						false);
				if (isStringColType(function, index)) {
					return columnName;
				} else {
					return sqladapter.sqlCast(columnName, Types.VARCHAR);
				}
			}else if (functionSymbol == ExpressionOperation.REPLACE) {
                String orig = getSQLString(function.getTerm(0), index, false);
                String out_str = getSQLString(function.getTerm(1), index, false);
                String in_str = getSQLString(function.getTerm(2), index, false);
                String result = sqladapter.strReplace(orig, out_str, in_str);
				// TODO: handle flags
                return result;
            }
            else if (functionSymbol == ExpressionOperation.CONCAT) {
                String left = getSQLString(function.getTerm(0), index, false);
                String right = getSQLString(function.getTerm(1), index, false);
                String result = sqladapter.strConcat(new String[]{left, right});
                return result;
            }
			else if (functionSymbol == ExpressionOperation.STRLEN) {
				String literal = getSQLString(function.getTerm(0), index, false);
				String result = sqladapter.strLength(literal);
				return result;
			}
			else if (functionSymbol == ExpressionOperation.YEAR) {
				String literal = getSQLString(function.getTerm(0), index, false);
				String result = sqladapter.dateYear(literal);
				return result;
			}
			else if (functionSymbol == ExpressionOperation.MINUTES) {
				String literal = getSQLString(function.getTerm(0), index, false);
				String result = sqladapter.dateMinutes(literal);
				return result;
			}
			else if (functionSymbol == ExpressionOperation.DAY) {
				String literal = getSQLString(function.getTerm(0), index, false);
				String result = sqladapter.dateDay(literal);
				return result;
			}
			else if (functionSymbol == ExpressionOperation.MONTH) {
				String literal = getSQLString(function.getTerm(0), index, false);
				String result = sqladapter.dateMonth(literal);
				return result;
			}
			else if (functionSymbol == ExpressionOperation.SECONDS) {
				String literal = getSQLString(function.getTerm(0), index, false);
				String result = sqladapter.dateSeconds(literal);
				return result;
			}
			else if (functionSymbol == ExpressionOperation.HOURS) {
				String literal = getSQLString(function.getTerm(0), index, false);
				String result = sqladapter.dateHours(literal);
				return result;
			}
			else if (functionSymbol == ExpressionOperation.TZ) {
				String literal = getSQLString(function.getTerm(0), index, false);
				String result = sqladapter.dateTZ(literal);
				return result;
			}
			else if (functionSymbol == ExpressionOperation.ENCODE_FOR_URI) {
				String literal = getSQLString(function.getTerm(0), index, false);
				String result = sqladapter.strEncodeForUri(literal);
				return result;
			}
			else if (functionSymbol == ExpressionOperation.UCASE) {
				String literal = getSQLString(function.getTerm(0), index, false);
				String result = sqladapter.strUcase(literal);
				return result;
			}
			else if (functionSymbol == ExpressionOperation.MD5) {
				String literal = getSQLString(function.getTerm(0), index, false);
				String result = sqladapter.MD5(literal);
				return result;
			}
			else if (functionSymbol == ExpressionOperation.SHA1) {
				String literal = getSQLString(function.getTerm(0), index, false);
				String result = sqladapter.SHA1(literal);
				return result;
			}
			else if (functionSymbol == ExpressionOperation.SHA256) {
				String literal = getSQLString(function.getTerm(0), index, false);
				String result = sqladapter.SHA256(literal);
				return result;
			}
			else if (functionSymbol == ExpressionOperation.SHA512) {
				String literal = getSQLString(function.getTerm(0), index, false);
				String result = sqladapter.SHA512(literal); //TODO FIX
				return result;
			}
			else if (functionSymbol == ExpressionOperation.LCASE) {
				String literal = getSQLString(function.getTerm(0), index, false);
				String result = sqladapter.strLcase(literal);
				return result;
			}
			else if (functionSymbol == ExpressionOperation.SUBSTR2) {
				String string = getSQLString(function.getTerm(0), index, false);
				String start = getSQLString(function.getTerm(1), index, false);
				return sqladapter.strSubstr(string, start);
			}
			else if (functionSymbol == ExpressionOperation.SUBSTR3) {
				String string = getSQLString(function.getTerm(0), index, false);
				String start = getSQLString(function.getTerm(1), index, false);
				String end = getSQLString(function.getTerm(2), index, false);
				String result = sqladapter.strSubstr(string, start, end);

				return result;
			}
			else if (functionSymbol == ExpressionOperation.STRBEFORE) {
				String string = getSQLString(function.getTerm(0), index, false);
				String before = getSQLString(function.getTerm(1), index, false);
				String result = sqladapter.strBefore(string, before);
				return result;
			}
			else if (functionSymbol == ExpressionOperation.STRAFTER) {
				String string = getSQLString(function.getTerm(0), index, false);
				String after = getSQLString(function.getTerm(1), index, false);
				String result = sqladapter.strAfter(string, after);
				return result;
			}
			else if (functionSymbol == ExpressionOperation.COUNT) {
				if (function.getTerm(0).toString().equals("*")) {
					return "COUNT(*)";
				}
				String columnName = getSQLString(function.getTerm(0), index, false);
				//havingCond = true;
				return "COUNT(" + columnName + ")";
			} else if (functionSymbol == ExpressionOperation.AVG) {
				String columnName = getSQLString(function.getTerm(0), index, false);
				//havingCond = true;
				return "AVG(" + columnName + ")";
			} else if (functionSymbol == ExpressionOperation.SUM) {
				String columnName = getSQLString(function.getTerm(0), index, false);
				//havingCond = true;
				return "SUM(" + columnName + ")";
			}
		}

		/*
		 * The atom must be of the form uri("...", x, y)
		 */
		if (functionSymbol instanceof URITemplatePredicate
				|| functionSymbol instanceof BNodePredicate) {
			return getSQLStringForTemplateFunction(function, index);
		} else {
			throw new RuntimeException("Unexpected function in the query: "
					+ functionSymbol);
		}
	}

	/***
	 * Returns the valid SQL lexical form of rdf literals based on the current
	 * database and the datatype specified in the function predicate.
	 *
	 * <p>
	 * For example, if the function is xsd:boolean, and the current database is
	 * H2, the SQL lexical form would be for "true" "TRUE" (or any combination
	 * of lower and upper case) or "1" is always
	 *
	 * @param constant
	 * @return
	 */
	private String getSQLLexicalForm(ValueConstant constant) {
		switch (constant.getType()) {
		case BNODE:
		case LITERAL:
		case OBJECT:
		case STRING:
			return sqladapter.getSQLLexicalFormString(constant.getValue());
		case BOOLEAN:
			boolean v = XsdDatatypeConverter.parseXsdBoolean(constant.getValue());
			return sqladapter.getSQLLexicalFormBoolean(v);
		case DATETIME:
			return sqladapter.getSQLLexicalFormDatetime(constant.getValue());
		case DATETIME_STAMP:
			return sqladapter.getSQLLexicalFormDatetimeStamp(constant.getValue());
		case DECIMAL:
		case DOUBLE:
		case INTEGER:
		case LONG:
		case FLOAT:
		case NON_POSITIVE_INTEGER:
		case INT:
		case UNSIGNED_INT:
		case NEGATIVE_INTEGER:
		case POSITIVE_INTEGER:
		case NON_NEGATIVE_INTEGER:
			return constant.getValue();
		case NULL:
			return "NULL";
		default:
			return "'" + constant.getValue() + "'";
		}
	}

	/***
	 * We look for the ID in the list of IDs, if its not there, we return -2,
	 * which we know will never appear on the DB. This is correct because if a
	 * constant appears in a query, and that constant was never inserted in the
	 * DB, the query must be empty (that atom), by putting -2 as id, we will
	 * enforce that.
	 *
	 * @param uri
	 * @return
	 */
	private int getUriid(String uri) {

		Integer id = uriRefIds.getId(uri);
		if (id != null)
			return id;
		return -2;

	}

	/**
	 * Utility class to resolve "database" atoms to view definitions ready to be
	 * used in a FROM clause, and variables, to column references defined over
	 * the existing view definitions of a query.
	 */
	public class QueryAliasIndex {

		final Map<Function, RelationID> viewNames = new HashMap<>();
		final Map<Function, RelationDefinition> dataDefinitions = new HashMap<>();
		final Map<RelationID, RelationDefinition> dataDefinitionsById = new HashMap<>();
		final Map<Variable, Set<QualifiedAttributeID>> columnReferences = new HashMap<>();

		int dataTableCount = 0;
		boolean isEmpty = false;

		public QueryAliasIndex(CQIE query, Map<Predicate, ParserViewDefinition> subQueryDefinitions) {
			List<Function> body = query.getBody();
			generateViews(body, subQueryDefinitions);
		}

		private void generateViews(List<Function> atoms, Map<Predicate, ParserViewDefinition> subQueryDefinitions) {
			for (Function atom : atoms) {
				/*
				 * This will be called recursively if necessary
				 */
				generateViewsIndexVariables(atom, subQueryDefinitions);
			}
		}

		/***
		 * We assiciate each atom to a view definition. This will be
		 * <p>
		 * "tablename" as "viewX" or
		 * <p>
		 * (some nested sql view) as "viewX"
		 *
		 * <p>
		 * View definitions are only done for data atoms. Join/LeftJoin and
		 * boolean atoms are not associated to view definitions.
		 *
		 * @param atom
		 * @param subQueryDefinitions
		 */
		private void generateViewsIndexVariables(Function atom,
												 Map<Predicate, ParserViewDefinition> subQueryDefinitions) {
			if (atom.isOperation()) {
				return;
			} else if (atom.isAlgebraFunction()){
				List<Term> lit = atom.getTerms();
				for (Term subatom : lit) {
					if (subatom instanceof Function) {
						generateViewsIndexVariables((Function) subatom, subQueryDefinitions);
					}
				}
			}

			Predicate predicate = atom.getFunctionSymbol();
			RelationID tableId = Relation2DatalogPredicate.createRelationFromPredicateName(metadata.getQuotedIDFactory(),
					predicate);
			RelationDefinition def = metadata.getRelation(tableId);


			final RelationID relationId;

			if (def == null) {
				/*
				 * There is no definition for this atom, its not a database
				 * predicate. We check if it is an ans predicate and it has a
				 * view:
				 */
				def = subQueryDefinitions.get(predicate);
				if (def == null) {
					isEmpty = true;
					return;
				} else {
					RelationID viewId = def.getID();
					viewNames.put(atom, viewId);
					relationId = viewId;
				}
			} else {
				relationId = tableId;

				String suffix = VIEW_SUFFIX + String.valueOf(dataTableCount);

				String safePredicateName = escapeName(predicate.getName());
				String simpleViewName = sqladapter.nameView(VIEW_PREFIX, safePredicateName, suffix, viewNames.values());
				viewNames.put(atom, metadata.getQuotedIDFactory().createRelationID(null, simpleViewName));
			}
			dataTableCount++;
			dataDefinitions.put(atom, def);
			dataDefinitionsById.put(relationId, def);

			indexVariables(atom);
		}

		private void indexVariables(Function atom) {
			RelationDefinition def = dataDefinitions.get(atom);
			RelationID viewName = viewNames.get(atom);

			for (int index = 0; index < atom.getTerms().size(); index++) {
				Term term = atom.getTerms().get(index);

				if (term instanceof Variable) {

					Set<QualifiedAttributeID> references = columnReferences.get(term);
					if (references == null) {
						references = new LinkedHashSet<>();
						columnReferences.put((Variable) term, references);
					}

					/*
					 * the index of attributes of the definition starts from 1
					 */
					Attribute column;

					if (ruleIndex.containsKey(atom.getFunctionSymbol())) {
						// If I am here it means that it is not a database table
						// but a view from an Ans predicate
						int attPos = 3 * (index + 1);
						column = def.getAttribute(attPos);
					} else {
						column = def.getAttribute(index + 1);
					}

					QualifiedAttributeID qualifiedId = new QualifiedAttributeID(viewName, column.getID());
					references.add(qualifiedId);
				}

			}
		}

		/***
		 * Returns all the column aliases that correspond to this variable,
		 * across all the DATA atoms in the query (not algebra operators or
		 * boolean conditions.
		 *
		 * @param var
		 *            The variable we want the referenced columns.
		 */
		public Set<QualifiedAttributeID> getColumnReferences(Variable var) {
			return columnReferences.get(var);
		}

		/***
		 * Generates the view definition, i.e., "tablename viewname".
		 */
		public String getViewDefinition(Function atom) {
			/**
			 * Normal case
			 */
			RelationDefinition def = dataDefinitions.get(atom);
			if (def != null) {
				if (def instanceof DatabaseRelationDefinition) {
					return sqladapter.sqlTableName(dataDefinitions.get(atom).getID().getSQLRendering(),
							viewNames.get(atom).getSQLRendering());
				}
				else if (def instanceof ParserViewDefinition) {
					return String.format("(%s) %s", ((ParserViewDefinition) def).getStatement(),
							viewNames.get(atom).getSQLRendering());
				}
				throw new RuntimeException("Impossible to get data definition for: " + atom + ", type: " + def);
			}

			/**
			 * Special case of nullary atoms
			 */
			else if(atom.getArity() == 0){
				return "(" + sqladapter.getDummyTable() + ") tdummy";
			}

			/**
			 * Special case.
			 * For atoms nested in a LJ.
			 *
			 * TODO: unify with the normal case?
			 */
			else {
				// Should be an ans atom.
				Predicate pred = atom.getFunctionSymbol();
				String view = sqlAnsViewMap.get(pred);
				if (view != null) {
					// TODO: check if it is correct not to consider other view names.
					final String viewName = sqladapter.sqlQuote(sqladapter.nameView(VIEW_PREFIX, pred.getName(),
							VIEW_ANS_SUFFIX, ImmutableSet.of()));
					String formatView = String.format("(%s) %s", view, viewName);
					return formatView;
				}
				throw new RuntimeException(
						"Impossible to get data definition for: " + atom
								+ ", type: " + def);
			}
		}

		public Optional<RelationDefinition> getDefinition(RelationID relationId) {
			return Optional.ofNullable(dataDefinitionsById.get(relationId));
		}

		public String getColumnReference(Function atom, int column) {
			RelationID viewName = viewNames.get(atom);
			RelationDefinition def = dataDefinitions.get(atom);
			QuotedID columnname = def.getAttribute(column + 1).getID(); // indexes from 1
			return new QualifiedAttributeID(viewName, columnname).getSQLRendering();
		}
	}
}<|MERGE_RESOLUTION|>--- conflicted
+++ resolved
@@ -28,9 +28,8 @@
 import it.unibz.inf.ontop.injection.QuestCoreSettings;
 import it.unibz.inf.ontop.model.*;
 import it.unibz.inf.ontop.model.Predicate.COL_TYPE;
-import it.unibz.inf.ontop.model.impl.MappingFactoryImpl;
 import it.unibz.inf.ontop.model.impl.OBDAVocabulary;
-import it.unibz.inf.ontop.model.impl.RDBMSourceParameterConstants;
+import it.unibz.inf.ontop.model.impl.SQLMappingFactoryImpl;
 import it.unibz.inf.ontop.model.impl.TermUtils;
 import it.unibz.inf.ontop.owlrefplatform.core.ExecutableQuery;
 import it.unibz.inf.ontop.owlrefplatform.core.SQLExecutableQuery;
@@ -122,7 +121,7 @@
 
 	private Map<Predicate, String> sqlAnsViewMap;
 
-	private static final SQLMappingFactory MAPPING_FACTORY = SQLMappingFactoryImpl.getInstance();
+	private static final SQLMappingFactory SQL_MAPPING_FACTORY = SQLMappingFactoryImpl.getInstance();
 
 	private final ImmutableMap<ExpressionOperation, String> operations;
 
@@ -131,7 +130,6 @@
 	private final JdbcTypeMapper jdbcTypeMapper;
 
 	@AssistedInject
-<<<<<<< HEAD
 	private SQLGenerator(@Assisted DBMetadata metadata,
 						 QuestCoreSettings preferences, JdbcTypeMapper jdbcTypeMapper) {
         // TODO: make these attributes immutable.
@@ -144,20 +142,6 @@
 						 @Assisted SemanticIndexURIMap uriRefIds, QuestCoreSettings preferences,
 						 JdbcTypeMapper jdbcTypeMapper) {
 		String driverURI = preferences.getJdbcDriver();
-=======
-	private SQLGenerator(@Assisted DBMetadata metadata, @Assisted OBDADataSource dataSource,
-						 QuestCoreSettings preferences, JdbcTypeMapper jdbcTypeMapper) {
-        // TODO: make these attributes immutable.
-        //TODO: avoid the null value
-        this(metadata, dataSource, null, preferences, jdbcTypeMapper);
-    }
-
-	@AssistedInject
-	private SQLGenerator(@Assisted DBMetadata metadata, @Assisted OBDADataSource dataSource,
-						 @Assisted SemanticIndexURIMap uriRefIds, QuestCoreSettings preferences,
-						 JdbcTypeMapper jdbcTypeMapper) {
-		String driverURI = dataSource.getParameter(RDBMSourceParameterConstants.DATABASE_DRIVER);
->>>>>>> 7ed78f0e
 
 		if (!(metadata instanceof RDBMetadata)) {
 			throw new IllegalArgumentException("Not a DBMetadata!");
