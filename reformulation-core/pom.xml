--- conflicted
+++ resolved
@@ -4,11 +4,7 @@
 	<parent>
 		<artifactId>ontop</artifactId>
 		<groupId>it.unibz.inf.ontop</groupId>
-<<<<<<< HEAD
 		<version>3.0.0-SNAPSHOT</version>
-=======
-		<version>1.17.1</version>
->>>>>>> ef389f28
 	</parent>
 	<artifactId>ontop-reformulation-core</artifactId>
 	<name>ontop-reformulation-core</name>
@@ -59,13 +55,6 @@
 		<dependency>
 			<groupId>org.openrdf.sesame</groupId>
 			<artifactId>sesame-queryparser-sparql</artifactId>
-<<<<<<< HEAD
-		</dependency>
-		
-		<dependency>
-    		<groupId>com.google.guava</groupId>
-    		<artifactId>guava</artifactId>
-=======
 		</dependency> 
 
 <!--  		<dependency>
@@ -76,7 +65,11 @@
 		<dependency>
 				<groupId>org.javabits.jgrapht</groupId>
 				<artifactId>jgrapht-core</artifactId>		
->>>>>>> ef389f28
+		</dependency>
+		
+		<dependency>
+    		<groupId>com.google.guava</groupId>
+    		<artifactId>guava</artifactId>
 		</dependency>
 			
 		<dependency>
@@ -105,16 +98,6 @@
 	<build>
 		<plugins>
 			<plugin>
-<<<<<<< HEAD
-				<artifactId>maven-compiler-plugin</artifactId>
-				<configuration>
-					<source>1.8</source>
-					<target>1.8</target>
-				</configuration>
-			</plugin>
-			<plugin>
-=======
->>>>>>> ef389f28
 				<groupId>org.apache.maven.plugins</groupId>
 				<artifactId>maven-surefire-plugin</artifactId>
 				<configuration>
