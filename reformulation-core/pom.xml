<?xml version="1.0" encoding="UTF-8"?>
<project xmlns="http://maven.apache.org/POM/4.0.0" xmlns:xsi="http://www.w3.org/2001/XMLSchema-instance" xsi:schemaLocation="http://maven.apache.org/POM/4.0.0 http://maven.apache.org/xsd/maven-4.0.0.xsd">
	<modelVersion>4.0.0</modelVersion>
	<parent>
		<artifactId>ontop</artifactId>
		<groupId>it.unibz.inf.ontop</groupId>
<<<<<<< HEAD
		<version>3.0.0-SNAPSHOT</version>
=======
		<version>1.18.1-SNAPSHOT</version>
>>>>>>> f2ff35b4
	</parent>
	<artifactId>ontop-reformulation-core</artifactId>
	<name>ontop-reformulation-core</name>

	<dependencies>
		<dependency>
			<groupId>${project.groupId}</groupId>
			<artifactId>ontop-obdalib-core</artifactId>
			<version>${project.version}</version>
		</dependency>
		
		<dependency>
			<groupId>junit</groupId>
			<artifactId>junit</artifactId>
			<scope>test</scope>
		</dependency>
		
		<dependency>
			<groupId>com.h2database</groupId>
			<artifactId>h2</artifactId>
		</dependency>
		
		<dependency>
			<groupId>org.hsqldb</groupId>
			<artifactId>hsqldb</artifactId>
		</dependency>

		<dependency>
			<groupId>org.slf4j</groupId>
			<artifactId>slf4j-api</artifactId>
			<type>jar</type>
		</dependency>
	<dependency>
			<groupId>ch.qos.logback</groupId>
			<artifactId>logback-classic</artifactId>
			<scope>test</scope>
		</dependency>
		<dependency>
			<groupId>ch.qos.logback</groupId>
			<artifactId>logback-core</artifactId>
			<scope>test</scope>
		</dependency>
		<dependency>
			<groupId>org.openrdf.sesame</groupId>
			<artifactId>sesame-queryparser-api</artifactId>
		</dependency> 
		
		<dependency>
			<groupId>org.openrdf.sesame</groupId>
			<artifactId>sesame-queryparser-sparql</artifactId>
		</dependency> 

<!--  		<dependency>
  			<groupId>net.sf.jgrapht</groupId>
  			<artifactId>jgrapht</artifactId>
		</dependency> -->
		
		<dependency>
				<groupId>org.javabits.jgrapht</groupId>
				<artifactId>jgrapht-core</artifactId>		
		</dependency>
		
		<dependency>
    		<groupId>com.google.guava</groupId>
    		<artifactId>guava</artifactId>
		</dependency>
			
		<dependency>
            <groupId>org.postgresql</groupId>
            <artifactId>postgresql</artifactId>
			<scope>test</scope>		
			<type>jar</type>
		</dependency>
		<dependency>
			<groupId>mysql</groupId>
			<artifactId>mysql-connector-java</artifactId>
			<scope>test</scope>
		</dependency>

			
		<dependency>
			<groupId>org.apache.tomcat</groupId>
			<artifactId>tomcat-jdbc</artifactId>
		</dependency>     
	</dependencies>
	
	<properties>
		<project.build.sourceEncoding>UTF-8</project.build.sourceEncoding>
	</properties>

	<build>
		<plugins>
			<plugin>
				<groupId>org.apache.maven.plugins</groupId>
				<artifactId>maven-surefire-plugin</artifactId>
				<configuration>
					<forkMode>pertest</forkMode>
					<argLine>-Xms256m -Xmx512m</argLine>
				</configuration>
			</plugin>
			<plugin>
				<artifactId>maven-assembly-plugin</artifactId>
				<version>2.2.1</version>
				<configuration>
					<descriptors>
						<descriptor>obda-assembly-plugin.xml</descriptor>
					</descriptors>
				</configuration>
			</plugin>
			<plugin>
				<groupId>org.apache.maven.plugins</groupId>
				<artifactId>maven-jar-plugin</artifactId>
			</plugin>
		</plugins>
	</build>
</project><|MERGE_RESOLUTION|>--- conflicted
+++ resolved
@@ -4,11 +4,7 @@
 	<parent>
 		<artifactId>ontop</artifactId>
 		<groupId>it.unibz.inf.ontop</groupId>
-<<<<<<< HEAD
 		<version>3.0.0-SNAPSHOT</version>
-=======
-		<version>1.18.1-SNAPSHOT</version>
->>>>>>> f2ff35b4
 	</parent>
 	<artifactId>ontop-reformulation-core</artifactId>
 	<name>ontop-reformulation-core</name>
@@ -19,18 +15,18 @@
 			<artifactId>ontop-obdalib-core</artifactId>
 			<version>${project.version}</version>
 		</dependency>
-		
+
 		<dependency>
 			<groupId>junit</groupId>
 			<artifactId>junit</artifactId>
 			<scope>test</scope>
 		</dependency>
-		
+
 		<dependency>
 			<groupId>com.h2database</groupId>
 			<artifactId>h2</artifactId>
 		</dependency>
-		
+
 		<dependency>
 			<groupId>org.hsqldb</groupId>
 			<artifactId>hsqldb</artifactId>
@@ -55,7 +51,7 @@
 			<groupId>org.openrdf.sesame</groupId>
 			<artifactId>sesame-queryparser-api</artifactId>
 		</dependency> 
-		
+
 		<dependency>
 			<groupId>org.openrdf.sesame</groupId>
 			<artifactId>sesame-queryparser-sparql</artifactId>
@@ -70,12 +66,12 @@
 				<groupId>org.javabits.jgrapht</groupId>
 				<artifactId>jgrapht-core</artifactId>		
 		</dependency>
-		
+
 		<dependency>
     		<groupId>com.google.guava</groupId>
     		<artifactId>guava</artifactId>
 		</dependency>
-			
+
 		<dependency>
             <groupId>org.postgresql</groupId>
             <artifactId>postgresql</artifactId>
@@ -92,7 +88,7 @@
 		<dependency>
 			<groupId>org.apache.tomcat</groupId>
 			<artifactId>tomcat-jdbc</artifactId>
-		</dependency>     
+		</dependency>
 	</dependencies>
 	
 	<properties>
