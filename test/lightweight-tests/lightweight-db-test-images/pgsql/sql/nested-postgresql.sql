CREATE EXTENSION IF NOT EXISTS pgcrypto;
CREATE DATABASE nested;

\connect nested

CREATE TABLE company_data (
    id integer NOT NULL,
    days jsonb,
    income jsonb,
    workers jsonb,
    managers jsonb
);

ALTER TABLE ONLY company_data
    ADD CONSTRAINT company_data_pk PRIMARY KEY (id);

INSERT INTO company_data VALUES (1,  jsonb_build_array('2023-01-01 18:00:00', '2023-01-15 18:00:00', '2023-01-29 12:00:00'), jsonb_build_array(10000, 18000, 13000), jsonb_build_array(jsonb_build_array('Sam', 'Cynthia'), jsonb_build_array('Bob'), jsonb_build_array('Jim')), '[{"firstName": "Mary", "lastName": "Jane", "age": 28}, {"firstName": "Carlos", "lastName": "Carlson", "age": 45}, {"firstName": "John", "lastName": "Moriarty", "age": 60}]'::jsonb);
INSERT INTO company_data VALUES (2,  jsonb_build_array('2023-02-12 18:00:00', '2023-02-26 18:00:00'), jsonb_build_array(14000, 0), jsonb_build_array(jsonb_build_array('Jim', 'Cynthia'), jsonb_build_array()), '[{"firstName": "Helena", "lastName": "of Troy"}, {"firstName": "Robert", "lastName": "Smith", "age": 48}]'::jsonb);
INSERT INTO company_data VALUES (3,  jsonb_build_array('2023-03-12 18:00:00', '2023-03-26 18:00:00'), jsonb_build_array(15000, 20000), jsonb_build_array(jsonb_build_array('Carl', 'Bob', 'Cynthia'), jsonb_build_array('Jim', 'Bob')), '[{"firstName": "Joseph", "lastName": "Grey"}, {"firstName": "Godfrey", "lastName": "Hamilton", "age": 59}]'::jsonb);
INSERT INTO company_data VALUES (4,  '[]', '[]', NULL, '[]');

CREATE TABLE company_data_arrays (
    id integer NOT NULL,
    days timestamp[],
    income integer[],
    workers text[][],
    managers jsonb[]
);

ALTER TABLE ONLY company_data_arrays
    ADD CONSTRAINT company_data_arrays_pk PRIMARY KEY (id);

<<<<<<< HEAD
INSERT INTO "person-array" VALUES (
	2,
  'Jeffrey Dean',
  ARRAY['{ "title": "Bigtable: A Distributed Storage System for Structured Data", "id": 2, "year": 2008, "venue":"ACM TOCS", "editor": [ {"name": "M. Swift"} ] }'::jsonb, '{ "title": "MapReduce: Simplified Data Processing on Large Clusters", "id": 3, "year": 2004, "venue":"OSDI", "editor": [ {"name": "E. Brewer"}, {"name": "P. Chen"} ] }'::jsonb, '{ "title": "Large Scale Distributed Deep Networks", "id": 4, "year": 2012, "venue":"NeurIPS", "editor": [ {"name": "P. Bartlett"}, {"name": "F. Pereira"}, {"name": "C. Burges"}, {"name": "L. Bottou"}, {"name": "K. Weinberger "} ] }'::jsonb ],
  ARRAY['{"value": "MapReduce "}'::jsonb, '{"value": "Bigtable "}'::jsonb, '{"value": "Spanner "}'::jsonb, '{"value": "TensorFlow "}'::jsonb]);
=======
INSERT INTO company_data_arrays VALUES (1,  ARRAY['2023-01-01 18:00:00'::TIMESTAMP, '2023-01-15 18:00:00'::TIMESTAMP, '2023-01-29 12:00:00'::TIMESTAMP], ARRAY[10000, 18000, 13000], ARRAY[['Sam', 'Cynthia'], ['Bob', NULL], ['Jim', NULL]], ARRAY['{"firstName": "Mary", "lastName": "Jane", "age": 28}'::jsonb, '{"firstName": "Carlos", "lastName": "Carlson", "age": 45}'::jsonb, '{"firstName": "John", "lastName": "Moriarty", "age": 60}'::jsonb]);
INSERT INTO company_data_arrays VALUES (2,  ARRAY['2023-02-12 18:00:00'::TIMESTAMP, '2023-02-26 18:00:00'::TIMESTAMP], ARRAY[14000, 0], ARRAY[['Jim', 'Cynthia'], [NULL, NULL]], ARRAY['{"firstName": "Helena", "lastName": "of Troy"}'::jsonb, '{"firstName": "Robert", "lastName": "Smith", "age": 48}'::jsonb]);
INSERT INTO company_data_arrays VALUES (3,  ARRAY['2023-03-12 18:00:00'::TIMESTAMP, '2023-03-26 18:00:00'::TIMESTAMP], ARRAY[15000, 20000], ARRAY[['Carl', 'Bob', 'Cynthia'], ['Jim', 'Bob', NULL]], ARRAY['{"firstName": "Joseph", "lastName": "Grey"}'::jsonb, '{"firstName": "Godfrey", "lastName": "Hamilton", "age": 59}'::jsonb]);
INSERT INTO company_data_arrays VALUES (4,  ARRAY[]::TIMESTAMP[], ARRAY[]::integer[], NULL, ARRAY[]::jsonb[]);
>>>>>>> c5365915
<|MERGE_RESOLUTION|>--- conflicted
+++ resolved
@@ -30,15 +30,7 @@
 ALTER TABLE ONLY company_data_arrays
     ADD CONSTRAINT company_data_arrays_pk PRIMARY KEY (id);
 
-<<<<<<< HEAD
-INSERT INTO "person-array" VALUES (
-	2,
-  'Jeffrey Dean',
-  ARRAY['{ "title": "Bigtable: A Distributed Storage System for Structured Data", "id": 2, "year": 2008, "venue":"ACM TOCS", "editor": [ {"name": "M. Swift"} ] }'::jsonb, '{ "title": "MapReduce: Simplified Data Processing on Large Clusters", "id": 3, "year": 2004, "venue":"OSDI", "editor": [ {"name": "E. Brewer"}, {"name": "P. Chen"} ] }'::jsonb, '{ "title": "Large Scale Distributed Deep Networks", "id": 4, "year": 2012, "venue":"NeurIPS", "editor": [ {"name": "P. Bartlett"}, {"name": "F. Pereira"}, {"name": "C. Burges"}, {"name": "L. Bottou"}, {"name": "K. Weinberger "} ] }'::jsonb ],
-  ARRAY['{"value": "MapReduce "}'::jsonb, '{"value": "Bigtable "}'::jsonb, '{"value": "Spanner "}'::jsonb, '{"value": "TensorFlow "}'::jsonb]);
-=======
 INSERT INTO company_data_arrays VALUES (1,  ARRAY['2023-01-01 18:00:00'::TIMESTAMP, '2023-01-15 18:00:00'::TIMESTAMP, '2023-01-29 12:00:00'::TIMESTAMP], ARRAY[10000, 18000, 13000], ARRAY[['Sam', 'Cynthia'], ['Bob', NULL], ['Jim', NULL]], ARRAY['{"firstName": "Mary", "lastName": "Jane", "age": 28}'::jsonb, '{"firstName": "Carlos", "lastName": "Carlson", "age": 45}'::jsonb, '{"firstName": "John", "lastName": "Moriarty", "age": 60}'::jsonb]);
 INSERT INTO company_data_arrays VALUES (2,  ARRAY['2023-02-12 18:00:00'::TIMESTAMP, '2023-02-26 18:00:00'::TIMESTAMP], ARRAY[14000, 0], ARRAY[['Jim', 'Cynthia'], [NULL, NULL]], ARRAY['{"firstName": "Helena", "lastName": "of Troy"}'::jsonb, '{"firstName": "Robert", "lastName": "Smith", "age": 48}'::jsonb]);
 INSERT INTO company_data_arrays VALUES (3,  ARRAY['2023-03-12 18:00:00'::TIMESTAMP, '2023-03-26 18:00:00'::TIMESTAMP], ARRAY[15000, 20000], ARRAY[['Carl', 'Bob', 'Cynthia'], ['Jim', 'Bob', NULL]], ARRAY['{"firstName": "Joseph", "lastName": "Grey"}'::jsonb, '{"firstName": "Godfrey", "lastName": "Hamilton", "age": 59}'::jsonb]);
-INSERT INTO company_data_arrays VALUES (4,  ARRAY[]::TIMESTAMP[], ARRAY[]::integer[], NULL, ARRAY[]::jsonb[]);
->>>>>>> c5365915
+INSERT INTO company_data_arrays VALUES (4,  ARRAY[]::TIMESTAMP[], ARRAY[]::integer[], NULL, ARRAY[]::jsonb[]);