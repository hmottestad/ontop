--- conflicted
+++ resolved
@@ -19,13 +19,8 @@
     private static final String PROPERTIES_FILE = "/books/oracle/books-oracle.properties";
 
     @BeforeAll
-<<<<<<< HEAD
     public static void before() {
-        initOBDA(OBDA_FILE, OWL_FILE, PROPERTIES_FILE);
-=======
-    public static void before() throws IOException, SQLException {
         initOBDA("/books/oracle/books-oracle.obda", OWL_FILE, PROPERTIES_FILE);
->>>>>>> e9120de4
     }
 
     @AfterAll
