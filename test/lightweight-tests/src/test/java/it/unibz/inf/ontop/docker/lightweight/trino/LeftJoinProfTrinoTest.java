--- conflicted
+++ resolved
@@ -113,8 +113,6 @@
     @Test
     public void testUselessRightPart2() { super.testUselessRightPart2(); }
 
-<<<<<<< HEAD
-=======
     @Disabled("This test requires avoiding applying ORDER BY to a sub-query")
     @Test
     @Override
@@ -122,7 +120,6 @@
         super.testDistinctAsGroupBy1();
     }
 
->>>>>>> ea48687d
     @Test
     public void testMinusMultitypedAvg() { super.testMinusMultitypedAvg(); }
 
