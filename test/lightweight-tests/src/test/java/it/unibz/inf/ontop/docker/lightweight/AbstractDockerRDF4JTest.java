package it.unibz.inf.ontop.docker.lightweight;

import com.google.common.collect.ImmutableList;
import com.google.common.collect.ImmutableMap;
import com.google.common.collect.ImmutableMultiset;
import com.google.common.collect.ImmutableSet;
import it.unibz.inf.ontop.injection.OntopSQLOWLAPIConfiguration;
import it.unibz.inf.ontop.rdf4j.repository.OntopRepository;
import it.unibz.inf.ontop.rdf4j.repository.OntopRepositoryConnection;
import it.unibz.inf.ontop.rdf4j.repository.impl.OntopVirtualRepository;
import org.eclipse.rdf4j.model.Value;
import org.eclipse.rdf4j.model.impl.SimpleIRI;
import org.eclipse.rdf4j.model.impl.SimpleLiteral;
import org.eclipse.rdf4j.query.*;
import org.eclipse.rdf4j.query.impl.MapBindingSet;
import org.slf4j.Logger;
import org.slf4j.LoggerFactory;

import javax.annotation.Nullable;
import java.io.*;
import java.nio.file.Files;
import java.nio.file.Paths;
import java.util.Properties;

import static org.junit.Assert.assertEquals;

public class AbstractDockerRDF4JTest {

    private static final Logger LOGGER = LoggerFactory.getLogger(AbstractDockerRDF4JTest.class);
    private static OntopRepositoryConnection REPO_CONNECTION;

    protected static void initOBDA(String obdaRelativePath, @Nullable String ontologyRelativePath,
                                   String propertyFile) {
        initOBDA(obdaRelativePath, ontologyRelativePath, propertyFile, null);
    }

    protected static void initOBDA(String obdaRelativePath, @Nullable String ontologyRelativePath,
                                   String propertyFile, @Nullable String lensesFile) {
        initOBDA(obdaRelativePath, ontologyRelativePath, propertyFile, lensesFile, null);
    }

    protected static void initOBDA(String obdaRelativePath, @Nullable String ontologyRelativePath,
                                   String propertyFile, @Nullable String lensesFile,
                                   @Nullable String dbMetadataFile) {

        String propertyFilePath = AbstractDockerRDF4JTest.class.getResource(propertyFile).getPath();

<<<<<<< HEAD
        OntopSQLOWLAPIConfiguration.Builder<? extends OntopSQLOWLAPIConfiguration.Builder> builder = OntopSQLOWLAPIConfiguration.defaultBuilder()
=======
        OntopSQLOWLAPIConfiguration.Builder<?> builder = OntopSQLOWLAPIConfiguration.defaultBuilder()
>>>>>>> ea48687d
                .nativeOntopMappingFile(AbstractDockerRDF4JTest.class.getResource(obdaRelativePath).getPath())
                .propertyFile(propertyFilePath)
                .enableTestMode();

        if (ontologyRelativePath != null)
            builder.ontologyFile(AbstractDockerRDF4JTest.class.getResource(ontologyRelativePath).getPath());

        builder.propertyFile(AbstractDockerRDF4JTest.class.getResource(propertyFile).getPath());

        if (lensesFile != null)
            builder.lensesFile(AbstractDockerRDF4JTest.class.getResource(lensesFile).getPath());

        if (dbMetadataFile != null)
            builder.dbMetadataFile(AbstractDockerRDF4JTest.class.getResource(dbMetadataFile).getPath());

        OntopSQLOWLAPIConfiguration config = builder.build();

        OntopVirtualRepository repo = OntopRepository.defaultRepository(config);
        repo.init();
        /*
         * Prepare the data connection for querying.
         */
        REPO_CONNECTION = repo.getConnection();
    }

    protected static void release() {
        REPO_CONNECTION.close();
    }

    protected int runQueryAndCount(String queryString) {
        TupleQuery query = REPO_CONNECTION.prepareTupleQuery(QueryLanguage.SPARQL, queryString);

        TupleQueryResult result = query.evaluate();
        int count = 0;
        while (result.hasNext()) {
            BindingSet bindingSet = result.next();
            LOGGER.debug(bindingSet + "\n");
            count++;
        }
        result.close();
        return count;
    }

    protected void executeAndCompareValues(String queryString, ImmutableSet<String> expectedVValues) {
        executeAndCompareValues(queryString, expectedVValues, new MapBindingSet());
    }

    protected void executeAndCompareValues(String queryString, ImmutableSet<String> expectedVValues,
                                           BindingSet bindings) {
        ImmutableSet<String> vValues = ImmutableSet.copyOf(runQuery(queryString, bindings));
        assertEquals(expectedVValues, vValues);
    }

    protected void executeAndCompareValues(String queryString, ImmutableMultiset<String> expectedVValues) {
        executeAndCompareValues(queryString, expectedVValues, new MapBindingSet());
    }

    protected void executeAndCompareValues(String queryString, ImmutableMultiset<String> expectedVValues,
                                           BindingSet bindings) {
        ImmutableMultiset<String> vValues = ImmutableMultiset.copyOf(runQuery(queryString, bindings));
        assertEquals(expectedVValues, vValues);
    }

    protected void executeAndCompareValues(String queryString, ImmutableList<String> expectedVValues) {
        executeAndCompareValues(queryString, expectedVValues, new MapBindingSet());
    }

    protected void executeAndCompareValues(String queryString, ImmutableList<String> expectedVValues,
                                           BindingSet bindings) {
        ImmutableList<String> vValues = runQuery(queryString, bindings);
        assertEquals(expectedVValues, vValues);
    }

    protected String reformulate(String queryString) {
        return REPO_CONNECTION.reformulate(queryString);
    }

    protected ImmutableList<String> runQuery(String queryString) {
        return runQuery(queryString, new MapBindingSet());
    }

    /**
     * Extracts the values of the variable ?v
     */
    protected ImmutableList<String> runQuery(String queryString, BindingSet bindings) {
        TupleQuery query = REPO_CONNECTION.prepareTupleQuery(QueryLanguage.SPARQL, queryString);
        bindings.getBindingNames()
                .forEach(n -> query.setBinding(n, bindings.getValue(n)));

        TupleQueryResult result = query.evaluate();
        ImmutableList.Builder<String> vValueBuilder = ImmutableList.builder();
        while (result.hasNext()) {
            BindingSet bindingSet = result.next();
            Value bindingSetValue = bindingSet.getValue("v");
            // CASE 1: SimpleIRI
            if (bindingSetValue instanceof SimpleIRI) {
                vValueBuilder.add("<" + bindingSetValue.stringValue() + ">");
            // CASE 2: SimpleLiteral
            } else if (bindingSetValue instanceof SimpleLiteral) {
                SimpleLiteral simpleLiteral = (SimpleLiteral) bindingSetValue;
                if (simpleLiteral.getLanguage().isPresent()) {
                    // CASE 2.1: Literal with language tag
                    vValueBuilder.add("\"" + simpleLiteral.stringValue() + "\"" + "@" + simpleLiteral.getLanguage().get());
                } else {
                    // CASE 2.2: Literal without a language tag
                    // CASE 2.2.1: rdf PlainLiteral
                    if (((SimpleLiteral) bindingSetValue).getDatatype().stringValue().endsWith("#PlainLiteral")) {
                            vValueBuilder.add("\"" + bindingSetValue.stringValue() + "\"^^xsd:string");
                    } else {
                    // CASE 2.2.2: xsd datatype
                            vValueBuilder.add("\"" + simpleLiteral.stringValue() + "\"" + "^^" +
                            ((SimpleLiteral) bindingSetValue).getDatatype().stringValue()
                                    .replace("http://www.w3.org/2001/XMLSchema#", "xsd:"));
                    }
                }
            }

            LOGGER.debug(bindingSet + "\n");
        }
        result.close();

        return vValueBuilder.build();
    }

    protected ImmutableList<ImmutableMap<String, String>> executeAndCompareBindingValues(String queryString) {
        TupleQuery query = REPO_CONNECTION.prepareTupleQuery(QueryLanguage.SPARQL, queryString);

        TupleQueryResult result = query.evaluate();
        ImmutableList.Builder<ImmutableMap<String, String>> list = ImmutableList.builder();
        while (result.hasNext()) {
            BindingSet bindingSet = result.next();
            ImmutableMap.Builder<String, String> map = ImmutableMap.builder();
            for (Binding b : bindingSet) {
                map.put(b.getName(), b.getValue().stringValue());
            }
            list.add(map.build());
            LOGGER.debug(bindingSet + "\n");
        }
        result.close();

        return list.build();
    }

    protected ImmutableSet<ImmutableMap<String, String>> executeQueryAndCompareBindingLexicalValues(String queryString) {
        TupleQuery query = REPO_CONNECTION.prepareTupleQuery(QueryLanguage.SPARQL, queryString);

        TupleQueryResult result = query.evaluate();
        ImmutableSet.Builder<ImmutableMap<String, String>> set = ImmutableSet.builder();
        while (result.hasNext()) {
            BindingSet bindingSet = result.next();
            ImmutableMap.Builder<String, String> map = ImmutableMap.builder();
            for (Binding b : bindingSet) {
                Value bindingSetValue = b.getValue();
                if (bindingSetValue instanceof SimpleIRI) {
                    map.put(b.getName(), "<" + bindingSetValue.stringValue() + ">");
                } else if (bindingSetValue instanceof SimpleLiteral) {
                    SimpleLiteral simpleLiteral = (SimpleLiteral) bindingSetValue;
                    String finalLiteral = simpleLiteral.getLanguage().isPresent()
                            ? "\"" + simpleLiteral.stringValue() + "\"" + "@" + simpleLiteral.getLanguage().get()
                            : "\"" + simpleLiteral.stringValue() + "\"" + "^^" + simpleLiteral.getDatatype().stringValue()
                                    .replace("http://www.w3.org/2001/XMLSchema#", "xsd:");
                    map.put(b.getName(), finalLiteral);
                }
            }
            set.add(map.build());
            LOGGER.debug(bindingSet + "\n");
        }
        result.close();
        
        return set.build();
    }
}<|MERGE_RESOLUTION|>--- conflicted
+++ resolved
@@ -45,11 +45,7 @@
 
         String propertyFilePath = AbstractDockerRDF4JTest.class.getResource(propertyFile).getPath();
 
-<<<<<<< HEAD
-        OntopSQLOWLAPIConfiguration.Builder<? extends OntopSQLOWLAPIConfiguration.Builder> builder = OntopSQLOWLAPIConfiguration.defaultBuilder()
-=======
         OntopSQLOWLAPIConfiguration.Builder<?> builder = OntopSQLOWLAPIConfiguration.defaultBuilder()
->>>>>>> ea48687d
                 .nativeOntopMappingFile(AbstractDockerRDF4JTest.class.getResource(obdaRelativePath).getPath())
                 .propertyFile(propertyFilePath)
                 .enableTestMode();
