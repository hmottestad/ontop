--- conflicted
+++ resolved
@@ -74,7 +74,11 @@
     }
 
     @Override
-<<<<<<< HEAD
+    protected ImmutableSet<String> getDivisionOutputTypeExpectedResults() {
+        return ImmutableSet.of("\"3.3333\"^^xsd:decimal");
+    }
+
+    @Override
     protected ImmutableSet<String> getExtraDateExtractionsExpectedValues() {
         return ImmutableSet.of("\"3 21 201 2 23 52000.0000 52000000\"^^xsd:string", "\"3 21 201 4 49 0.0000 0\"^^xsd:string",
                 "\"3 21 201 3 39 6000.0000 6000000\"^^xsd:string", "\"2 20 197 4 45 0.0000 0\"^^xsd:string");
@@ -91,10 +95,4 @@
     public void testDateTruncGroupBy() {
         super.testDateTruncGroupBy();
     }
-=======
-    protected ImmutableSet<String> getDivisionOutputTypeExpectedResults() {
-        return ImmutableSet.of("\"3.3333\"^^xsd:decimal");
-    }
-
->>>>>>> dba93d44
 }