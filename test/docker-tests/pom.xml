--- conflicted
+++ resolved
@@ -3,11 +3,7 @@
     <parent>
         <artifactId>ontop-test</artifactId>
         <groupId>it.unibz.inf.ontop</groupId>
-<<<<<<< HEAD
-        <version>3.0.1</version>
-=======
         <version>4.0.0</version>
->>>>>>> 4996a507
     </parent>
     <modelVersion>4.0.0</modelVersion>
     <properties>
