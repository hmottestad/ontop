--- conflicted
+++ resolved
@@ -3,15 +3,7 @@
     <parent>
         <artifactId>ontop-test</artifactId>
         <groupId>it.unibz.inf.ontop</groupId>
-<<<<<<< HEAD
-<<<<<<< HEAD
         <version>4.0.0-SNAPSHOT</version>
-=======
-        <version>3.0.1-SNAPSHOT</version>
->>>>>>> version3
-=======
-        <version>4.0.0-SNAPSHOT</version>
->>>>>>> 08dadbfa
     </parent>
     <modelVersion>4.0.0</modelVersion>
     <properties>
