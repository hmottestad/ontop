package it.unibz.inf.ontop.docker;

import com.google.common.collect.ImmutableMap;
import com.google.common.collect.ImmutableSet;
import com.google.common.collect.Lists;
import it.unibz.inf.ontop.injection.OntopSQLOWLAPIConfiguration;
import it.unibz.inf.ontop.iq.IQ;
import it.unibz.inf.ontop.iq.UnaryIQTree;
import it.unibz.inf.ontop.iq.node.NativeNode;
import it.unibz.inf.ontop.owlapi.OntopOWLEngine;
import it.unibz.inf.ontop.owlapi.OntopOWLFactory;
import it.unibz.inf.ontop.owlapi.OntopOWLEngine;
import it.unibz.inf.ontop.owlapi.connection.OWLStatement;
import it.unibz.inf.ontop.owlapi.connection.OntopOWLStatement;
import it.unibz.inf.ontop.owlapi.impl.SimpleOntopOWLEngine;
import it.unibz.inf.ontop.owlapi.resultset.BooleanOWLResultSet;
import it.unibz.inf.ontop.owlapi.resultset.OWLBindingSet;
import it.unibz.inf.ontop.owlapi.resultset.TupleOWLResultSet;
import org.semanticweb.owlapi.io.ToStringRenderer;
import org.semanticweb.owlapi.model.*;
import org.slf4j.Logger;
import org.slf4j.LoggerFactory;

import java.util.*;

import static org.junit.Assert.*;

/**
 * Common initialization for many tests
 */
public abstract class AbstractVirtualModeTest {

    private final Logger log = LoggerFactory.getLogger(this.getClass());

    protected abstract OntopOWLStatement createStatement() throws OWLException;

<<<<<<< HEAD
    protected static OntopOWLReasoner createReasoner(String owlFile, String obdaFile, String propertiesFile) throws OWLOntologyCreationException {
        return createReasoner(owlFile,obdaFile, propertiesFile, Optional.empty(), Optional.empty());
    }

    protected static OntopOWLReasoner createReasonerWithConstraints(String owlFile, String obdaFile, String propertiesFile, String implicitConstraintsFile) throws OWLOntologyCreationException {
        return createReasoner(owlFile,obdaFile,propertiesFile,Optional.of(implicitConstraintsFile), Optional.empty());
    }

    protected static OntopOWLReasoner createReasonerWithViews(String owlFile, String obdaFile, String propertiesFile, String viewFile) throws OWLOntologyCreationException {
        return createReasoner(owlFile,obdaFile,propertiesFile, Optional.empty(), Optional.of(viewFile));
    }

    private static OntopOWLReasoner createReasoner(String owlFile, String obdaFile, String propertiesFile, Optional<String> implicitConstraintsFile, Optional<String> viewFile) throws OWLOntologyCreationException {
=======
    protected static OntopOWLEngine createReasoner(String owlFile, String obdaFile, String propertiesFile) throws OWLOntologyCreationException {
        return createReasoner(owlFile,obdaFile, propertiesFile,Optional.empty());
    }

    protected static OntopOWLEngine createReasonerWithConstraints(String owlFile, String obdaFile, String propertiesFile, String implicitConstraintsFile) throws OWLOntologyCreationException {
        return createReasoner(owlFile,obdaFile,propertiesFile,Optional.of(implicitConstraintsFile));
    }

    private static OntopOWLEngine createReasoner(String owlFile, String obdaFile, String propertiesFile, Optional<String> optionalImplicitConstraintsFile) throws OWLOntologyCreationException {
>>>>>>> 617413b2
        owlFile = AbstractVirtualModeTest.class.getResource(owlFile).toString();
        obdaFile =  AbstractVirtualModeTest.class.getResource(obdaFile).toString();
        propertiesFile =  AbstractVirtualModeTest.class.getResource(propertiesFile).toString();

<<<<<<< HEAD
        OntopOWLFactory factory = OntopOWLFactory.defaultFactory();
        OntopSQLOWLAPIConfiguration config = createConfig(owlFile, obdaFile, propertiesFile, implicitConstraintsFile, viewFile);
        return factory.createReasoner(config);
=======
        OntopSQLOWLAPIConfiguration config = createConfig(owlFile, obdaFile, propertiesFile, optionalImplicitConstraintsFile);
        return new SimpleOntopOWLEngine(config);
>>>>>>> 617413b2
    }

    private static OntopSQLOWLAPIConfiguration createConfig(String owlFile, String obdaFile, String propertiesFile,
                                                            Optional<String> implicitConstraintsFile, Optional<String> viewFile) {

        OntopSQLOWLAPIConfiguration.Builder<? extends OntopSQLOWLAPIConfiguration.Builder<?>> builder = OntopSQLOWLAPIConfiguration.defaultBuilder()
                .nativeOntopMappingFile(obdaFile)
                .ontologyFile(owlFile)
                .propertyFile(propertiesFile)
                .enableTestMode();

        implicitConstraintsFile.ifPresent(f -> builder.basicImplicitConstraintFile( AbstractVirtualModeTest.class.getResource(f).toString()));

        viewFile.ifPresent(f -> builder.ontopViewFile(AbstractVirtualModeTest.class.getResource(f).getPath()));
        return builder.build();
    }

    protected static OntopOWLEngine createR2RMLReasoner(String owlFile, String r2rmlFile, String propertiesFile) throws OWLOntologyCreationException {
        owlFile = AbstractVirtualModeTest.class.getResource(owlFile).toString();
        r2rmlFile =  AbstractVirtualModeTest.class.getResource(r2rmlFile).toString();
        propertiesFile = AbstractVirtualModeTest.class.getResource(propertiesFile).toString();

        OntopSQLOWLAPIConfiguration config = OntopSQLOWLAPIConfiguration.defaultBuilder()
                .r2rmlMappingFile(r2rmlFile)
                .ontologyFile(owlFile)
                .propertyFile(propertiesFile)
                .enableTestMode()
                .build();
        return new SimpleOntopOWLEngine(config);
    }

    protected String runQueryAndReturnStringOfIndividualX(String query) throws OWLException {
        try (OWLStatement st = createStatement(); TupleOWLResultSet rs = st.executeSelectQuery(query)) {
            assertTrue(rs.hasNext());
            final OWLBindingSet bindingSet = rs.next();
            OWLIndividual ind1 = bindingSet.getOWLIndividual("x");
            return ind1.toString();
        }
    }

    protected String runQueryAndReturnStringOfLiteralX(String query) throws OWLException {
        try (OWLStatement st = createStatement(); TupleOWLResultSet rs = st.executeSelectQuery(query)) {
            assertTrue(rs.hasNext());
            final OWLBindingSet bindingSet = rs.next();
            OWLLiteral ind1 = bindingSet.getOWLLiteral("x");
            return ToStringRenderer.getInstance().getRendering(ind1);
        }
    }

    protected boolean runQueryAndReturnBooleanX(String query) throws OWLException {
        try (OWLStatement st = createStatement()) {
            BooleanOWLResultSet rs = st.executeAskQuery(query);
            return rs.getValue();
        }
    }

    protected void countResults(int expectedCount, String query) throws OWLException {

        try (OWLStatement st = createStatement(); TupleOWLResultSet results = st.executeSelectQuery(query)) {
            int count = 0;
            while (results.hasNext()) {
                results.next();
                count++;
            }
            assertEquals(expectedCount, count);
        }
    }

    protected boolean checkContainsTuplesSetSemantics(String query,
                                                      ImmutableSet<ImmutableMap<String, String>> expectedTuples)
            throws OWLException {
        try (OWLStatement st = createStatement(); TupleOWLResultSet rs = st.executeSelectQuery(query)) {
            Set<ImmutableMap<String, String>> mutableCopy = new HashSet<>(expectedTuples);
            while (rs.hasNext()) {
                final OWLBindingSet bindingSet = rs.next();
                ImmutableMap<String, String> tuple = getTuple(rs, bindingSet);
                mutableCopy.remove(tuple);
            }
            return mutableCopy.isEmpty();
        }
    }

    protected void checkContainsAllSetSemanticsWithErrorMessage(String query,
                                                                ImmutableSet<ImmutableMap<String, String>> expectedTuples)
            throws OWLException {
            try (OWLStatement st = createStatement(); TupleOWLResultSet rs = st.executeSelectQuery(query)) {
                Set<ImmutableMap<String, String>> mutableCopy = new HashSet<>(expectedTuples);
                LinkedList<ImmutableMap<String, String>> returnedAnswers = new LinkedList<>();
                while (rs.hasNext()) {
                    final OWLBindingSet bindingSet = rs.next();
                    ImmutableMap<String, String> tuple = getTuple(rs, bindingSet);
                    mutableCopy.remove(tuple);
                    returnedAnswers.add(tuple);
                }
                String errorMessageSuffix = returnedAnswers.size() > 10?
                        "were not returned":
                        "the query returned " +returnedAnswers;

                assertTrue(
                        "The mappings "+ expectedTuples+ " were expected among the answers, but "+ errorMessageSuffix,
                        mutableCopy.isEmpty()
                );
            }
    }

    protected void checkContainsOneOfSetSemanticsWithErrorMessage(String query,
                                                                  ImmutableSet<ImmutableMap<String, String>> expectedTuples)
            throws OWLException {

        try (OWLStatement st = createStatement(); TupleOWLResultSet rs = st.executeSelectQuery(query)) {
            LinkedList<ImmutableMap<String, String>> returnedAnswers = new LinkedList<>();
            while (rs.hasNext()) {
                final OWLBindingSet bindingSet = rs.next();
                ImmutableMap<String, String> tuple = getTuple(rs, bindingSet);
                returnedAnswers.add(tuple);
                if (expectedTuples.contains(tuple))
                    return;
                String errorMessageSuffix = returnedAnswers.size() > 10 ?
                        "none was returned" :
                        "the query returned " + returnedAnswers;
                fail("One of " + expectedTuples + " was expected among the answers, but " + errorMessageSuffix);
            }
        }
    }

    protected ImmutableMap<String, String> getTuple(TupleOWLResultSet rs, OWLBindingSet bindingSet) throws OWLException {
        ImmutableMap.Builder<String, String> tuple = ImmutableMap.builder();
        for (String variable : rs.getSignature()) {
            tuple.put(variable, getStringForBindingValue(bindingSet.getOWLObject(variable)));
        }
        return tuple.build();
    }

    private String getStringForBindingValue(OWLObject owlObject) {
        if(owlObject instanceof OWLIndividual)
            return owlObject.toString();
        if(owlObject instanceof OWLLiteral) {
            OWLLiteral literal = (OWLLiteral) owlObject;
            return literal.getDatatype().isString() ?
                    literal.getLiteral() :
                    literal.toString();
        }
        throw new UnexpectedBindingTypeException("an instance of "+ OWLIndividual.class + " or "+ OWLLiteral.class+ " is expected");
    }

    protected void checkReturnedUris(List<String> expectedUris, String query) throws Exception {
        try (OWLStatement st = createStatement(); TupleOWLResultSet rs = st.executeSelectQuery(query)) {
            int i = 0;
            List<String> returnedUris = new ArrayList<>();
            while (rs.hasNext()) {
                final OWLBindingSet bindingSet = rs.next();
                OWLNamedIndividual ind1 = (OWLNamedIndividual) bindingSet.getOWLIndividual("x");

                returnedUris.add(ind1.getIRI().toString());
                log.debug(ind1.getIRI().toString());
                i++;
            }
            assertEquals(String.format("%s instead of \n %s", returnedUris.toString(), expectedUris.toString()), returnedUris, expectedUris);
            assertEquals(String.format("Wrong size: %d (expected %d)", i, expectedUris.size()), expectedUris.size(), i);
        }
    }

    protected void checkThereIsAtLeastOneResult(String query) throws Exception {
        try (OWLStatement st = createStatement(); TupleOWLResultSet rs = st.executeSelectQuery(query)) {
            assertTrue(rs.hasNext());
        }
    }

    protected String checkReturnedValuesAndOrderReturnSql(String query, List<String> expectedValues) throws Exception {
        return checkReturnedValues(query, true, true, expectedValues);
    }

    protected String checkReturnedValuesUnorderedReturnSql(String query, List<String> expectedValues) throws Exception {
        return checkReturnedValues(query, false, true, expectedValues);
    }

    protected void checkReturnedValuesAndOrder(List<String> expectedValues, String query) throws Exception {
        checkReturnedValues(query, true, false, expectedValues);
    }

    protected void checkReturnedValuesUnordered(List<String> expectedValues, String query) throws Exception {
        checkReturnedValues(query, false, false, expectedValues);
    }

    private String checkReturnedValues(String query, boolean sameOrder, boolean returnSQL,  List<String> expectedValues)
            throws Exception {

        try (OntopOWLStatement st = createStatement()) {
            // Non-final
            String sql = null;
            if (returnSQL) {
                IQ executableQuery = st.getExecutableQuery(query);
                sql = Optional.of(executableQuery.getTree())
                        .filter(t -> t instanceof UnaryIQTree)
                        .map(t -> ((UnaryIQTree) t).getChild().getRootNode())
                        .filter(n -> n instanceof NativeNode)
                        .map(n -> ((NativeNode) n).getNativeQueryString())
                        .orElseThrow(() -> new RuntimeException("Cannot extract the SQL query from\n" + executableQuery));
            }
            int i = 0;
            List<String> returnedValues = new ArrayList<>();
            try (TupleOWLResultSet rs = st.executeSelectQuery(query)) {
                while (rs.hasNext()) {
                    final OWLBindingSet bindingSet = rs.next();
                    OWLLiteral ind1 = bindingSet.getOWLLiteral("v");
                    // log.debug(ind1.toString());
                    if (ind1 != null) {
                        returnedValues.add(ind1.getLiteral());
                        log.debug(ind1.getLiteral());
                        i++;
                    }
                }
            }
            if(!sameOrder){
                expectedValues = Lists.newArrayList(expectedValues);
                Collections.sort(expectedValues);
                Collections.sort(returnedValues);
            }
            assertEquals(String.format("%s instead of \n %s", returnedValues.toString(), expectedValues.toString()), expectedValues, returnedValues);
//        assertTrue(String.format("%s instead of \n %s", returnedValues.toString(), expectedValues.toString()),
//                returnedValues.equals(expectedValues));
            assertEquals(String.format("Wrong size: %d (expected %d)", i, expectedValues.size()), expectedValues.size(), i);

            // May be null
            return sql;
        }
    }

    private static class UnexpectedBindingTypeException extends RuntimeException{
        UnexpectedBindingTypeException(String message) {
            super(message);
        }
    }
}<|MERGE_RESOLUTION|>--- conflicted
+++ resolved
@@ -34,43 +34,25 @@
 
     protected abstract OntopOWLStatement createStatement() throws OWLException;
 
-<<<<<<< HEAD
-    protected static OntopOWLReasoner createReasoner(String owlFile, String obdaFile, String propertiesFile) throws OWLOntologyCreationException {
-        return createReasoner(owlFile,obdaFile, propertiesFile, Optional.empty(), Optional.empty());
-    }
-
-    protected static OntopOWLReasoner createReasonerWithConstraints(String owlFile, String obdaFile, String propertiesFile, String implicitConstraintsFile) throws OWLOntologyCreationException {
+    protected static OntopOWLEngine createReasoner(String owlFile, String obdaFile, String propertiesFile) throws OWLOntologyCreationException {
+        return createReasoner(owlFile,obdaFile, propertiesFile,Optional.empty(), Optional.empty());
+    }
+
+    protected static OntopOWLEngine createReasonerWithConstraints(String owlFile, String obdaFile, String propertiesFile, String implicitConstraintsFile) throws OWLOntologyCreationException {
         return createReasoner(owlFile,obdaFile,propertiesFile,Optional.of(implicitConstraintsFile), Optional.empty());
     }
 
-    protected static OntopOWLReasoner createReasonerWithViews(String owlFile, String obdaFile, String propertiesFile, String viewFile) throws OWLOntologyCreationException {
+    protected static OntopOWLEngine createReasonerWithViews(String owlFile, String obdaFile, String propertiesFile, String viewFile) throws OWLOntologyCreationException {
         return createReasoner(owlFile,obdaFile,propertiesFile, Optional.empty(), Optional.of(viewFile));
     }
 
-    private static OntopOWLReasoner createReasoner(String owlFile, String obdaFile, String propertiesFile, Optional<String> implicitConstraintsFile, Optional<String> viewFile) throws OWLOntologyCreationException {
-=======
-    protected static OntopOWLEngine createReasoner(String owlFile, String obdaFile, String propertiesFile) throws OWLOntologyCreationException {
-        return createReasoner(owlFile,obdaFile, propertiesFile,Optional.empty());
-    }
-
-    protected static OntopOWLEngine createReasonerWithConstraints(String owlFile, String obdaFile, String propertiesFile, String implicitConstraintsFile) throws OWLOntologyCreationException {
-        return createReasoner(owlFile,obdaFile,propertiesFile,Optional.of(implicitConstraintsFile));
-    }
-
-    private static OntopOWLEngine createReasoner(String owlFile, String obdaFile, String propertiesFile, Optional<String> optionalImplicitConstraintsFile) throws OWLOntologyCreationException {
->>>>>>> 617413b2
+    private static OntopOWLEngine createReasoner(String owlFile, String obdaFile, String propertiesFile, Optional<String> optionalImplicitConstraintsFile, Optional<String> viewFile) throws OWLOntologyCreationException {
         owlFile = AbstractVirtualModeTest.class.getResource(owlFile).toString();
         obdaFile =  AbstractVirtualModeTest.class.getResource(obdaFile).toString();
         propertiesFile =  AbstractVirtualModeTest.class.getResource(propertiesFile).toString();
 
-<<<<<<< HEAD
-        OntopOWLFactory factory = OntopOWLFactory.defaultFactory();
-        OntopSQLOWLAPIConfiguration config = createConfig(owlFile, obdaFile, propertiesFile, implicitConstraintsFile, viewFile);
-        return factory.createReasoner(config);
-=======
-        OntopSQLOWLAPIConfiguration config = createConfig(owlFile, obdaFile, propertiesFile, optionalImplicitConstraintsFile);
+        OntopSQLOWLAPIConfiguration config = createConfig(owlFile, obdaFile, propertiesFile, optionalImplicitConstraintsFile, viewFile);
         return new SimpleOntopOWLEngine(config);
->>>>>>> 617413b2
     }
 
     private static OntopSQLOWLAPIConfiguration createConfig(String owlFile, String obdaFile, String propertiesFile,
