--- conflicted
+++ resolved
@@ -15,6 +15,7 @@
 import org.slf4j.Logger;
 import org.slf4j.LoggerFactory;
 
+import java.nio.charset.StandardCharsets;
 import java.security.MessageDigest;
 import java.util.ArrayList;
 import java.util.Collections;
@@ -267,7 +268,7 @@
         List<String> expectedValues = new ArrayList<>();
         try{
             MessageDigest digest = MessageDigest.getInstance("SHA-256");
-            byte[] hash = digest.digest("The Semantic Web".getBytes("UTF-8"));
+            byte[] hash = digest.digest("The Semantic Web".getBytes(StandardCharsets.UTF_8));
             StringBuilder hexString = new StringBuilder();
 
             for (byte b : hash) {
@@ -1374,18 +1375,10 @@
         checkReturnedValuesUnordered(queryBind, expectedValues);
     }
 
-<<<<<<< HEAD
     private void checkReturnedValuesUnordered(String query, List<String> expectedValues) throws Exception {
         checkReturnedValues(query, expectedValues, false);
     }
 
-    private void checkReturnedValuesAndOrder(String query, List<String> expectedValues) throws Exception {
-        checkReturnedValues(query, expectedValues, true);
-
-    }
-
-    private void checkReturnedValues(String query, List<String> expectedValues, boolean sameOrder) throws Exception {
-=======
     @Test
     public void testBNODE0() throws Exception {
         String queryBind = "PREFIX  dc:  <http://purl.org/dc/elements/1.1/>\n"
@@ -1401,7 +1394,7 @@
         expectedValues.add("\"cst\"^^xsd:string");
         expectedValues.add("\"cst\"^^xsd:string");
         expectedValues.add("\"cst\"^^xsd:string");
-        checkReturnedValues(queryBind, expectedValues);
+        checkReturnedValuesUnordered(queryBind, expectedValues);
     }
 
     @Test
@@ -1419,7 +1412,7 @@
         expectedValues.add("\"cst\"^^xsd:string");
         expectedValues.add("\"cst\"^^xsd:string");
         expectedValues.add("\"cst\"^^xsd:string");
-        checkReturnedValues(queryBind, expectedValues);
+        checkReturnedValuesUnordered(queryBind, expectedValues);
     }
 
     @Test
@@ -1431,7 +1424,7 @@
 
         List<String> expectedValues = new ArrayList<>();
         expectedValues.add("<http://example.org/john>");
-        checkReturnedValues(queryBind, expectedValues);
+        checkReturnedValuesUnordered(queryBind, expectedValues);
     }
 
     @Test
@@ -1444,7 +1437,7 @@
 
         List<String> expectedValues = new ArrayList<>();
         expectedValues.add("<http://example.org/john>");
-        checkReturnedValues(queryBind, expectedValues);
+        checkReturnedValuesUnordered(queryBind, expectedValues);
     }
 
     @Test
@@ -1456,7 +1449,7 @@
 
         List<String> expectedValues = new ArrayList<>();
         expectedValues.add("<http://example.org/john>");
-        checkReturnedValues(queryBind, expectedValues);
+        checkReturnedValuesUnordered(queryBind, expectedValues);
     }
 
     @Test
@@ -1469,7 +1462,7 @@
 
         List<String> expectedValues = new ArrayList<>();
         expectedValues.add("<http://example.org/john>");
-        checkReturnedValues(queryBind, expectedValues);
+        checkReturnedValuesUnordered(queryBind, expectedValues);
     }
 
     @Test
@@ -1482,7 +1475,7 @@
 
         List<String> expectedValues = new ArrayList<>();
         expectedValues.add("<http://example.org/john>");
-        checkReturnedValues(queryBind, expectedValues);
+        checkReturnedValuesUnordered(queryBind, expectedValues);
     }
 
     @Test
@@ -1495,7 +1488,7 @@
 
         List<String> expectedValues = new ArrayList<>();
         expectedValues.add("<urn:john>");
-        checkReturnedValues(queryBind, expectedValues);
+        checkReturnedValuesUnordered(queryBind, expectedValues);
     }
 
     @Test
@@ -1508,7 +1501,7 @@
 
         List<String> expectedValues = new ArrayList<>();
         expectedValues.add("<mailto:john@somewhere.org>");
-        checkReturnedValues(queryBind, expectedValues);
+        checkReturnedValuesUnordered(queryBind, expectedValues);
     }
 
     @Test
@@ -1523,7 +1516,7 @@
 
         List<String> expectedValues = new ArrayList<>();
         expectedValues.add("<http://example.org/john>");
-        checkReturnedValues(queryBind, expectedValues);
+        checkReturnedValuesUnordered(queryBind, expectedValues);
     }
 
     @Test
@@ -1534,7 +1527,7 @@
                 "} ";
         List<String> expectedValues = new ArrayList<>();
         expectedValues.add("<http://example.org/project1#data/john>");
-        checkReturnedValues(queryBind, expectedValues);
+        checkReturnedValuesUnordered(queryBind, expectedValues);
     }
 
     @Test
@@ -1543,7 +1536,7 @@
 
         List<String> expectedValues = new ArrayList<>();
         expectedValues.add("\"other\"^^xsd:string");
-        checkReturnedValues(queryBind, expectedValues);
+        checkReturnedValuesUnordered(queryBind, expectedValues);
     }
 
     @Test
@@ -1552,7 +1545,7 @@
 
         List<String> expectedValues = new ArrayList<>();
         expectedValues.add("\"first\"^^xsd:string");
-        checkReturnedValues(queryBind, expectedValues);
+        checkReturnedValuesUnordered(queryBind, expectedValues);
     }
 
     @Test
@@ -1561,7 +1554,7 @@
 
         List<String> expectedValues = new ArrayList<>();
         expectedValues.add("\"second\"^^xsd:string");
-        checkReturnedValues(queryBind, expectedValues);
+        checkReturnedValuesUnordered(queryBind, expectedValues);
     }
 
     @Test
@@ -1570,7 +1563,7 @@
 
         List<String> expectedValues = new ArrayList<>();
         expectedValues.add("\"other\"^^xsd:string");
-        checkReturnedValues(queryBind, expectedValues);
+        checkReturnedValuesUnordered(queryBind, expectedValues);
     }
 
     @Test
@@ -1579,7 +1572,7 @@
 
         List<String> expectedValues = new ArrayList<>();
         expectedValues.add("\"second\"^^xsd:string");
-        checkReturnedValues(queryBind, expectedValues);
+        checkReturnedValuesUnordered(queryBind, expectedValues);
     }
 
     @Test
@@ -1588,11 +1581,14 @@
 
         List<String> expectedValues = new ArrayList<>();
         expectedValues.add("\"other\"^^xsd:string");
-        checkReturnedValues(queryBind, expectedValues);
-    }
-
-    private void checkReturnedValues(String query, List<String> expectedValues) throws Exception {
->>>>>>> 8faec761
+        checkReturnedValuesUnordered(queryBind, expectedValues);
+    }
+
+    private void checkReturnedValuesAndOrder(String query, List<String> expectedValues) throws Exception {
+        checkReturnedValues(query, expectedValues, true);
+    }
+
+    private void checkReturnedValues(String query, List<String> expectedValues, boolean sameOrder) throws Exception {
 
         try (OWLConnection conn = reasoner.getConnection(); OWLStatement st = conn.createStatement()) {
             int i = 0;
