--- conflicted
+++ resolved
@@ -26,7 +26,16 @@
     }
 
     @Override
-<<<<<<< HEAD
+    protected OntopOWLStatement createStatement() throws OWLException {
+        return CONNECTION.createStatement();
+    }
+
+    @AfterClass
+    public static void after() throws OWLException {
+        CONNECTION.close();
+        REASONER.dispose();
+    }
+    @Override
     protected ImmutableList<String> getExpectedValuesDuration1() {
         return ImmutableList.of("0", "0", "0", "0", "0", "18.000", "20.000", "54.500");
     }
@@ -43,15 +52,4 @@
 
 
 
-=======
-    protected OntopOWLStatement createStatement() throws OWLException {
-        return CONNECTION.createStatement();
-    }
-
-    @AfterClass
-    public static void after() throws OWLException {
-        CONNECTION.close();
-        REASONER.dispose();
-    }
->>>>>>> e9f45980
 }