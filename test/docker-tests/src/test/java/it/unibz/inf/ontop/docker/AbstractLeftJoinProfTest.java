package it.unibz.inf.ontop.docker;

import com.google.common.collect.ImmutableList;
import com.google.common.collect.Lists;
import org.junit.Test;

import java.util.Arrays;
import java.util.List;

import static org.junit.Assert.assertFalse;

public abstract class AbstractLeftJoinProfTest extends AbstractVirtualModeTest {

    private static final String NO_SELF_LJ_OPTIMIZATION_MSG = "The table professors should be used only once";
    private static final String LEFT_JOIN_NOT_OPTIMIZED_MSG = "The left join is still present in the output query";


    public AbstractLeftJoinProfTest(String owlFile, String obdaFile, String propertyFile) {
        super(owlFile, obdaFile, propertyFile);
    }

    @Test
    public void testMinusNickname() throws Exception {

        String query =  "PREFIX : <http://www.semanticweb.org/user/ontologies/2016/8/untitled-ontology-84#>\n" +
                "\n" +
                "SELECT ?v\n" +
                "WHERE {\n" +
                "   ?p :firstName ?v .\n" +
                "   OPTIONAL {\n" +
                "      ?p :nickname ?nickname .\n" +
                "  }\n" +
                " FILTER (!bound(?nickname)) \n" +
                "} ORDER BY ?v";

        List<String> expectedValues = Lists.newArrayList(
                "Barbara", "Diego", "Johann", "Mary"
        );
        String sql = checkReturnedValuesAndReturnSql(query, expectedValues);

        System.out.println("SQL Query: \n" + sql);

        assertFalse(LEFT_JOIN_NOT_OPTIMIZED_MSG, sql.toUpperCase().contains("LEFT"));
    }

    @Test
    public void testMinus2() throws Exception {

        String query =  "PREFIX : <http://www.semanticweb.org/user/ontologies/2016/8/untitled-ontology-84#>\n" +
                "\n" +
                "SELECT ?v\n" +
                "WHERE {\n" +
                "   ?p :firstName ?v ; :lastName ?l . \n" +
                "   FILTER(contains(?v, \"a\"))\n" +
                "   OPTIONAL {\n" +
                "      ?p :nickname ?nickname .\n" +
                "      BIND(true AS ?w) \n" +
                "  }\n" +
                " FILTER (!bound(?w)) \n" +
                "} ORDER BY ?v";

        List<String> expectedValues = ImmutableList.of(
                "Barbara", "Johann", "Mary"
        );
        String sql = checkReturnedValuesAndReturnSql(query, expectedValues);

        System.out.println("SQL Query: \n" + sql);

        assertFalse(LEFT_JOIN_NOT_OPTIMIZED_MSG, sql.toUpperCase().contains("LEFT"));
    }

    @Test
    public void testMinusLastname() throws Exception {

        String query =  "PREFIX : <http://www.semanticweb.org/user/ontologies/2016/8/untitled-ontology-84#>\n" +
                "\n" +
                "SELECT ?v\n" +
                "WHERE {\n" +
                "   ?p :firstName ?v .\n" +
                "   OPTIONAL {\n" +
                "      ?p :lastName ?n .\n" +
                "  }\n" +
                " FILTER (!bound(?n)) \n" +
                "} ORDER BY ?v";

        List<String> expectedValues = ImmutableList.of();
        checkReturnedValues(query, expectedValues);
    }


    @Test
    public void testSimpleFirstName() throws Exception {

        String query =  "PREFIX : <http://www.semanticweb.org/user/ontologies/2016/8/untitled-ontology-84#>\n" +
                "\n" +
                "SELECT ?v\n" +
                "WHERE {\n" +
                "   ?p a :Professor .\n" +
                "   OPTIONAL {\n" +
                "     ?p :firstName ?v\n" +
                "  }\n" +
                "}";


        String [] expectedValues = {"Roger", "Frank", "John", "Michael", "Diego", "Johann", "Barbara", "Mary"};
        String sql = checkReturnedValuesAndReturnSql(query, Arrays.asList(expectedValues));

        System.out.println("SQL Query: \n" + sql);

        assertFalse(NO_SELF_LJ_OPTIMIZATION_MSG, containsMoreThanOneOccurrence(sql, "\"professors\""));
        assertFalse(NO_SELF_LJ_OPTIMIZATION_MSG, containsMoreThanOneOccurrence(sql, "\"PROFESSORS\""));
    }

    @Test
    public void testRequiredTeacherNickname() throws Exception {

        String query =  "PREFIX : <http://www.semanticweb.org/user/ontologies/2016/8/untitled-ontology-84#>\n" +
                "\n" +
                "SELECT DISTINCT ?v\n" +
                "WHERE {\n" +
                "   ?p a :Professor .\n" +
                "   OPTIONAL {\n" +
                "     ?p :nickname ?v; \n" +
                "        :teaches ?c ." +
                "  }\n" +
                "  FILTER (bound(?v))\n" +
                "}\n"
                + "ORDER BY ?v\n";

        List<String> expectedValues = Lists.newArrayList(
                "Johnny", "Rog"
        );
        String sql = checkReturnedValuesAndReturnSql(query, expectedValues);

        System.out.println("SQL Query: \n" + sql);
        assertFalse(LEFT_JOIN_NOT_OPTIMIZED_MSG, sql.toUpperCase().contains("LEFT"));
    }

    @Test
    public void testFullName1() throws Exception {

        String query =  "PREFIX : <http://www.semanticweb.org/user/ontologies/2016/8/untitled-ontology-84#>\n" +
                "\n" +
                "SELECT ?v\n" +
                "WHERE {\n" +
                "   ?p a :Professor .\n" +
                "   OPTIONAL {\n" +
                "     ?p :firstName ?v ;\n" +
                "          :lastName ?lastName .\n" +
                "  }\n" +
                "}";

        String [] expectedValues = {"Roger", "Frank", "John", "Michael", "Diego", "Johann", "Barbara", "Mary"};
        String sql = checkReturnedValuesAndReturnSql(query, Arrays.asList(expectedValues));

        System.out.println("SQL Query: \n" + sql);

        assertFalse(NO_SELF_LJ_OPTIMIZATION_MSG, containsMoreThanOneOccurrence(sql, "\"professors\""));
        assertFalse(NO_SELF_LJ_OPTIMIZATION_MSG, containsMoreThanOneOccurrence(sql, "\"PROFESSORS\""));
    }

    @Test
    public void testFullName2() throws Exception {

        String query =  "PREFIX : <http://www.semanticweb.org/user/ontologies/2016/8/untitled-ontology-84#>\n" +
                "\n" +
                "SELECT ?v\n" +
                "WHERE {\n" +
                "   ?p a :Professor .\n" +
                "   OPTIONAL {\n" +
                "     ?p :firstName ?v .\n" +
                "   }\n" +
                "   OPTIONAL {\n" +
                "     ?p :lastName ?lastName .\n" +
                "   }\n" +
                "}";

        String [] expectedValues = {"Roger", "Frank", "John", "Michael", "Diego", "Johann", "Barbara", "Mary"};
        String sql = checkReturnedValuesAndReturnSql(query, Arrays.asList(expectedValues));

        System.out.println("SQL Query: \n" + sql);

        assertFalse(NO_SELF_LJ_OPTIMIZATION_MSG, containsMoreThanOneOccurrence(sql, "\"professors\""));
        assertFalse(NO_SELF_LJ_OPTIMIZATION_MSG, containsMoreThanOneOccurrence(sql, "\"PROFESSORS\""));
    }

    @Test
    public void testFirstNameNickname() throws Exception {

        String query =  "PREFIX : <http://www.semanticweb.org/user/ontologies/2016/8/untitled-ontology-84#>\n" +
                "\n" +
                "SELECT ?v\n" +
                "WHERE {\n" +
                "   ?p a :Professor .\n" +
                "   OPTIONAL {\n" +
                "     ?p :firstName ?v ;\n" +
                "          :nickname ?nickname .\n" +
                "  }\n" +
                "}";

        String [] expectedValues = {
                "Roger", "Frank", "John", "Michael"};
        String sql = checkReturnedValuesAndReturnSql(query, Arrays.asList(expectedValues));

        System.out.println("SQL Query: \n" + sql);

        assertFalse(sql.toUpperCase().contains("LEFT"));
    }

    @Test
    public void testSimpleNickname() throws Exception {

        String query =  "PREFIX : <http://www.semanticweb.org/user/ontologies/2016/8/untitled-ontology-84#>\n" +
                "\n" +
                "SELECT ?v\n" +
                "WHERE {\n" +
                "   ?p a :Professor .\n" +
                "   OPTIONAL {\n" +
                "     ?p :nickname ?v\n" +
                "  }\n" +
                "}";

        String [] expectedValues = {
                "Rog", "Frankie", "Johnny", "King of Pop"
        };
        String sql = checkReturnedValuesAndReturnSql(query, Arrays.asList(expectedValues));


        System.out.println("SQL Query: \n" + sql);

        assertFalse(NO_SELF_LJ_OPTIMIZATION_MSG, containsMoreThanOneOccurrence(sql.toLowerCase(), "\"professors\""));
    }

    @Test
    public void testNicknameAndCourse() throws Exception {

        String query =  "PREFIX : <http://www.semanticweb.org/user/ontologies/2016/8/untitled-ontology-84#>\n" +
                "\n" +
                "SELECT ?v ?f\n" +
                "WHERE {\n" +
                "   ?p a :Professor ;\n" +
                "      :firstName ?f ;\n" +
                "      :teaches ?c .\n" +
                "   OPTIONAL {\n" +
                "     ?p :nickname ?v\n" +
                "    }\n" +
                " }\n" +
                "ORDER BY DESC(?v)";

        String [] expectedValues = {
                "Rog", "Rog", "Johnny"
        };
        String sql = checkReturnedValuesAndReturnSql(query, Arrays.asList(expectedValues));

        System.out.println("SQL Query: \n" + sql);

        assertFalse(NO_SELF_LJ_OPTIMIZATION_MSG, containsMoreThanOneOccurrence(sql.toLowerCase(), "\"professors\""));
    }

    @Test
    public void testCourseTeacherName() throws Exception {

        String query =  "PREFIX : <http://www.semanticweb.org/user/ontologies/2016/8/untitled-ontology-84#>\n" +
                "\n" +
                "SELECT DISTINCT ?v\n" +
                "WHERE {\n" +
                "   ?p :teaches ?c .\n" +
                "   OPTIONAL {\n" +
                "     ?p :lastName ?v\n" +
                "  }\n" +
                "}\n" +
                "ORDER BY DESC(?v)";

        String [] expectedValues = {
                "Smith", "Poppins", "Depp"
        };
        String sql = checkReturnedValuesAndReturnSql(query, Arrays.asList(expectedValues));


        System.out.println("SQL Query: \n" + sql);

        assertFalse(sql.toUpperCase().contains("LEFT"));
    }

    @Test
    public void testCourseJoinOnLeft1() throws Exception {

        String query =  "PREFIX : <http://www.semanticweb.org/user/ontologies/2016/8/untitled-ontology-84#>\n" +
                "\n" +
                "SELECT DISTINCT ?v\n" +
                "WHERE {\n" +
                "   ?p :firstName ?f ; \n" +
                "      :teaches ?c .\n" +
                "   OPTIONAL {\n" +
                "     ?p :lastName ?v\n" +
                "  }\n" +
                "FILTER (bound(?f))\n" +
                "}\n" +
                "ORDER BY DESC(?v)";

        List<String> expectedValues = ImmutableList.of(
                "Smith", "Poppins", "Depp"
        );
        String sql = checkReturnedValuesAndReturnSql(query, expectedValues);

        System.out.println("SQL Query: \n" + sql);

        assertFalse(sql.toUpperCase().contains("LEFT"));
    }

    @Test
    public void testCourseJoinOnLeft2() throws Exception {

        String query =  "PREFIX : <http://www.semanticweb.org/user/ontologies/2016/8/untitled-ontology-84#>\n" +
                "\n" +
                "SELECT DISTINCT ?v\n" +
                "WHERE {\n" +
                "   ?p :firstName ?v ; \n" +
                "      :teaches ?c .\n" +
                "   OPTIONAL {\n" +
                "     ?p :lastName ?v\n" +
                "  }\n" +
                "}\n" +
                "ORDER BY ?v";

        String [] expectedValues = {
                "John", "Mary", "Roger"
        };
        String sql = checkReturnedValuesAndReturnSql(query, Arrays.asList(expectedValues));

        System.out.println("SQL Query: \n" + sql);

        assertFalse(sql.toUpperCase().contains("LEFT"));
    }

    @Test
    public void testNotEqOrUnboundCondition() throws Exception {

        String query =  "PREFIX : <http://www.semanticweb.org/user/ontologies/2016/8/untitled-ontology-84#>\n" +
                "\n" +
                "SELECT DISTINCT ?v\n" +
                "WHERE {\n" +
                "   ?p :firstName ?v . \n" +
                "   ?p :teaches ?c .\n" +
                "   OPTIONAL {\n" +
                "     ?p :nickname ?n\n" +
                "  }\n" +
                "  FILTER ((?n != \"Rog\") || !bound(?n))\n" +
                "}" +
                "ORDER BY ?v";

        List<String> expectedValues = Lists.newArrayList(
                "John", "Mary"
        );
        checkReturnedValuesAndReturnSql(query, expectedValues);
    }

    @Test
    public void testPreferences() throws Exception {

        String query =  "PREFIX : <http://www.semanticweb.org/user/ontologies/2016/8/untitled-ontology-84#>\n" +
                "\n" +
                "SELECT DISTINCT ?v\n" +
                "WHERE {\n" +
                "   ?p a :Professor . \n" +
                "   OPTIONAL { \n" +
                "     ?p :nickname ?v .\n" +
                "   }\n" +
                "   OPTIONAL {\n" +
                "     ?p :lastName ?v\n" +
                "  }\n" +
                "}\n" +
                "ORDER BY ?v";

        List<String> expectedValues = ImmutableList.of(
                "Dodero", "Frankie", "Gamper", "Helmer", "Johnny", "King of Pop", "Poppins", "Rog");
        String sql = checkReturnedValuesAndReturnSql(query, expectedValues);

        System.out.println("SQL Query: \n" + sql);

        assertFalse(sql.toUpperCase().contains("LEFT"));
    }

    @Test
    public void testUselessRightPart2() throws Exception {

        String query =  "PREFIX : <http://www.semanticweb.org/user/ontologies/2016/8/untitled-ontology-84#>\n" +
                "\n" +
                "SELECT DISTINCT ?v\n" +
                "WHERE {\n" +
                "   ?p a :Professor . \n" +
                "   OPTIONAL { \n" +
                "     ?p :lastName ?v .\n" +
                "   }\n" +
                "   OPTIONAL {\n" +
                "     ?p :firstName ?v\n" +
                "  }\n" +
                "}\n" +
                "ORDER BY ?v";

        String [] expectedValues = {
                "Depp", "Dodero", "Gamper", "Helmer", "Jackson", "Pitt", "Poppins", "Smith"};

        String sql = checkReturnedValuesAndReturnSql(query, Arrays.asList(expectedValues));
        System.out.println("SQL Query: \n" + sql);

        assertFalse(sql.toUpperCase().contains("LEFT"));
    }

    @Test
    public void testOptionalTeachesAt() throws Exception {

        String query =  "PREFIX : <http://www.semanticweb.org/user/ontologies/2016/8/untitled-ontology-84#>\n" +
                "\n" +
                "SELECT DISTINCT ?v\n" +
                "WHERE {\n" +
                "   ?p a :Professor ; \n" +
                "        :lastName ?v .\n" +
                "   OPTIONAL { \n" +
                "     ?p :teachesAt ?u .\n" +
                "   }\n" +
                "   FILTER (bound(?u))\n" +
                "}\n" +
                "ORDER BY ?v";

        List<String> expectedValues = Arrays.asList("Depp", "Poppins", "Smith");
        String sql = checkReturnedValuesAndReturnSql(query, expectedValues);

        System.out.println("SQL Query: \n" + sql);

        assertFalse(sql.toUpperCase().contains("LEFT"));
    }

    @Test
    public void testOptionalTeacherID() throws Exception {

        String query =  "PREFIX : <http://www.semanticweb.org/user/ontologies/2016/8/untitled-ontology-84#>\n" +
                "\n" +
                "SELECT DISTINCT ?v ?id\n" +
                "WHERE {\n" +
                "   ?p a :Professor ; \n" +
                "        :lastName ?v .\n" +
                "   OPTIONAL { \n" +
                "     ?p :teacherID ?id .\n" +
                "   }\n" +
                "   FILTER (bound(?id))\n" +
                "}\n" +
                "ORDER BY ?v";

        List<String> expectedValues = Arrays.asList("Depp", "Poppins", "Smith");
        String sql = checkReturnedValuesAndReturnSql(query, expectedValues);

        System.out.println("SQL Query: \n" + sql);

        assertFalse(sql.toUpperCase().contains("LEFT"));
    }

    @Test
    public void testSumStudents1() throws Exception {

        String query =  "PREFIX : <http://www.semanticweb.org/user/ontologies/2016/8/untitled-ontology-84#>\n" +
                "\n" +
                "SELECT (SUM(?nb) AS ?v)\n" +
                "WHERE {\n" +
                "   ?c a :Course ; \n" +
                "        :nbStudents ?nb .\n" +
                "}\n";

        List<String> expectedValues = ImmutableList.of("46");
        String sql = checkReturnedValuesAndReturnSql(query, expectedValues);

        System.out.println("SQL Query: \n" + sql);
    }

    @Test
    public void testSumStudents2() throws Exception {

        String query =  "PREFIX : <http://www.semanticweb.org/user/ontologies/2016/8/untitled-ontology-84#>\n" +
                "\n" +
                "SELECT ?p (SUM(?nb) AS ?v)\n" +
                "WHERE {\n" +
                "   ?p :teaches ?c .\n" +
                "   ?c :nbStudents ?nb .\n" +
                "}\n" +
                "GROUP BY ?p \n" +
                "ORDER BY ?v";

        List<String> expectedValues = ImmutableList.of("12", "13", "21");
        String sql = checkReturnedValuesAndReturnSql(query, expectedValues);

        System.out.println("SQL Query: \n" + sql);
    }

    @Test
    public void testSumStudents3() throws Exception {

        String query =  "PREFIX : <http://www.semanticweb.org/user/ontologies/2016/8/untitled-ontology-84#>\n" +
                "\n" +
                "SELECT ?p (SUM(?nb) AS ?v)\n" +
                "WHERE {\n" +
                "   ?p a :Professor .\n" +
                "   OPTIONAL {" +
                "      ?p :teaches ?c .\n" +
                "      ?c :nbStudents ?nb .\n" +
                "   }\n" +
                "}\n" +
                "GROUP BY ?p\n" +
                "ORDER BY ?v";

        List<String> expectedValues = ImmutableList.of("0", "0", "0", "0", "0", "12", "13", "21");
        String sql = checkReturnedValuesAndReturnSql(query, expectedValues);

        System.out.println("SQL Query: \n" + sql);
    }

    @Test
    public void testSumStudents4() throws Exception {

        String query =  "PREFIX : <http://www.semanticweb.org/user/ontologies/2016/8/untitled-ontology-84#>\n" +
                "\n" +
                "SELECT ?p (SUM(?nb) AS ?s) (CONCAT(?fName, \": \", str(?s)) AS ?v) \n" +
                "WHERE {\n" +
                "   ?p :teaches ?c ; :firstName ?fName .\n" +
                "   ?c :nbStudents ?nb .\n" +
                "}\n" +
                "GROUP BY ?p ?fName \n" +
                "ORDER BY ?s";

        List<String> expectedValues = ImmutableList.of("John: 12", "Mary: 13", "Roger: 21");
        String sql = checkReturnedValuesAndReturnSql(query, expectedValues);

        System.out.println("SQL Query: \n" + sql);
    }

    @Test
    public void testSumStudents5() throws Exception {

        String query =  "PREFIX : <http://www.semanticweb.org/user/ontologies/2016/8/untitled-ontology-84#>\n" +
                "\n" +
                "SELECT ?p (SUM(?nb) AS ?s) (CONCAT(?fName, \": \", str(SUM(?nb))) AS ?v) \n" +
                "WHERE {\n" +
                "   ?p :teaches ?c ; :firstName ?fName .\n" +
                "   ?c :nbStudents ?nb .\n" +
                "}\n" +
                "GROUP BY ?p ?fName \n" +
                "ORDER BY ?s";

        List<String> expectedValues = ImmutableList.of("John: 12", "Mary: 13", "Roger: 21");
        String sql = checkReturnedValuesAndReturnSql(query, expectedValues);

        System.out.println("SQL Query: \n" + sql);
    }

    @Test
    public void testDistinctAsGroupBy1() throws Exception {

        String query =  "PREFIX : <http://www.semanticweb.org/user/ontologies/2016/8/untitled-ontology-84#>\n" +
                "\n" +
                "\n" +
                "SELECT (CONCAT(?fName, \".\") AS ?v) ((1+1) AS ?y) \n" +
                "WHERE {\n" +
                "   ?p :firstName ?fName .\n" +
                "}\n" +
                "GROUP BY ?p ?fName \n" +
                "ORDER BY ?fName";

        List<String> expectedValues = ImmutableList.of("Barbara.", "Diego.", "Frank.", "Johann.", "John.", "Mary.",
                "Michael.", "Roger.");
        String sql = checkReturnedValuesAndReturnSql(query, expectedValues);

        System.out.println("SQL Query: \n" + sql);
    }

    @Test
    public void testAvgStudents1() throws Exception {

        String query =  "PREFIX : <http://www.semanticweb.org/user/ontologies/2016/8/untitled-ontology-84#>\n" +
                "\n" +
                "SELECT (AVG(?nb) AS ?v)\n" +
                "WHERE {\n" +
                "   ?c a :Course ; \n" +
                "        :nbStudents ?nb .\n" +
                "}\n";

<<<<<<< HEAD
        List<String> expectedValues = ImmutableList.of("11.5");
=======
        List<String> expectedValues = getExpectedValuesAvgStudents1();
>>>>>>> 1e46b78a
        String sql = checkReturnedValuesAndReturnSql(query, expectedValues);

        System.out.println("SQL Query: \n" + sql);
    }

<<<<<<< HEAD
=======
    protected ImmutableList<String> getExpectedValuesAvgStudents1() {
        return  ImmutableList.of("11.5");
    }

>>>>>>> 1e46b78a
    @Test
    public void testAvgStudents2() throws Exception {

        String query =  "PREFIX : <http://www.semanticweb.org/user/ontologies/2016/8/untitled-ontology-84#>\n" +
                "\n" +
                "SELECT ?p (AVG(?nb) AS ?v)\n" +
                "WHERE {\n" +
                "   ?p :teaches ?c .\n" +
                "   ?c :nbStudents ?nb .\n" +
                "}\n" +
                "GROUP BY ?p \n" +
                "ORDER BY ?v";

<<<<<<< HEAD
        List<String> expectedValues = ImmutableList.of("10.5","12", "13");
=======
        List<String> expectedValues = getExpectedValuesAvgStudents2();
>>>>>>> 1e46b78a
        String sql = checkReturnedValuesAndReturnSql(query, expectedValues);

        System.out.println("SQL Query: \n" + sql);
    }

<<<<<<< HEAD
=======
    protected ImmutableList<String> getExpectedValuesAvgStudents2() {
        return   ImmutableList.of("10.5","12", "13");
    }


>>>>>>> 1e46b78a
    @Test
    public void testAvgStudents3() throws Exception {

        String query =  "PREFIX : <http://www.semanticweb.org/user/ontologies/2016/8/untitled-ontology-84#>\n" +
                "\n" +
                "SELECT ?p (AVG(?nb) AS ?v)\n" +
                "WHERE {\n" +
                "   ?p a :Professor .\n" +
                "   OPTIONAL {" +
                "      ?p :teaches ?c .\n" +
                "      ?c :nbStudents ?nb .\n" +
                "   }\n" +
                "}\n" +
                "GROUP BY ?p\n" +
                "ORDER BY ?v";

<<<<<<< HEAD
        List<String> expectedValues = ImmutableList.of("0", "0", "0", "0", "0", "10.5", "12", "13");
=======
        List<String> expectedValues = getExpectedValuesAvgStudents3();
>>>>>>> 1e46b78a
        String sql = checkReturnedValuesAndReturnSql(query, expectedValues);

        System.out.println("SQL Query: \n" + sql);
    }

<<<<<<< HEAD
=======
    protected ImmutableList<String> getExpectedValuesAvgStudents3() {
        return ImmutableList.of("0", "0", "0", "0", "0", "10.5", "12", "13");
    }

>>>>>>> 1e46b78a
    @Test
    public void testMinStudents1() throws Exception {

        String query =  "PREFIX : <http://www.semanticweb.org/user/ontologies/2016/8/untitled-ontology-84#>\n" +
                "\n" +
                "SELECT (MIN(?nb) AS ?v)\n" +
                "WHERE {\n" +
                "   ?c a :Course ; \n" +
                "        :nbStudents ?nb .\n" +
                "}\n";

        List<String> expectedValues = ImmutableList.of("10");
        String sql = checkReturnedValuesAndReturnSql(query, expectedValues);

        System.out.println("SQL Query: \n" + sql);
    }

    @Test
    public void testMinStudents2() throws Exception {

        String query =  "PREFIX : <http://www.semanticweb.org/user/ontologies/2016/8/untitled-ontology-84#>\n" +
                "\n" +
                "SELECT ?p (MIN(?nb) AS ?v)\n" +
                "WHERE {\n" +
                "   ?p :teaches ?c .\n" +
                "   ?c :nbStudents ?nb .\n" +
                "}\n" +
                "GROUP BY ?p \n" +
                "ORDER BY ?v";

        List<String> expectedValues = ImmutableList.of("10","12", "13");
        String sql = checkReturnedValuesAndReturnSql(query, expectedValues);

        System.out.println("SQL Query: \n" + sql);
    }

    @Test
    public void testMaxStudents1() throws Exception {

        String query =  "PREFIX : <http://www.semanticweb.org/user/ontologies/2016/8/untitled-ontology-84#>\n" +
                "\n" +
                "SELECT (MAX(?nb) AS ?v)\n" +
                "WHERE {\n" +
                "   ?c a :Course ; \n" +
                "        :nbStudents ?nb .\n" +
                "}\n";

        List<String> expectedValues = ImmutableList.of("13");
        String sql = checkReturnedValuesAndReturnSql(query, expectedValues);

        System.out.println("SQL Query: \n" + sql);
    }

    @Test
    public void testMaxStudents2() throws Exception {

        String query =  "PREFIX : <http://www.semanticweb.org/user/ontologies/2016/8/untitled-ontology-84#>\n" +
                "\n" +
                "SELECT ?p (MAX(?nb) AS ?v)\n" +
                "WHERE {\n" +
                "   ?p :teaches ?c .\n" +
                "   ?c :nbStudents ?nb .\n" +
                "}\n" +
                "GROUP BY ?p \n" +
                "ORDER BY ?v";

        List<String> expectedValues = ImmutableList.of("11","12", "13");
        String sql = checkReturnedValuesAndReturnSql(query, expectedValues);

        System.out.println("SQL Query: \n" + sql);
    }

    @Test
    public void testDuration1() throws Exception {

        String query =  "PREFIX : <http://www.semanticweb.org/user/ontologies/2016/8/untitled-ontology-84#>\n" +
                "\n" +
                "SELECT ?p (SUM(?d) AS ?v)\n" +
                "WHERE {\n" +
                "   ?p a :Professor .\n" +
                "   OPTIONAL {" +
                "      ?p :teaches ?c .\n" +
                "      ?c :duration ?d .\n" +
                "   }\n" +
                "}\n" +
                "GROUP BY ?p\n" +
                "ORDER BY ?v";

<<<<<<< HEAD
        List<String> expectedValues = ImmutableList.of("0", "0", "0", "0", "0", "18", "20", "54.5");
=======
        List<String> expectedValues = getExpectedValuesDuration1();
>>>>>>> 1e46b78a
        String sql = checkReturnedValuesAndReturnSql(query, expectedValues);

        System.out.println("SQL Query: \n" + sql);
    }

<<<<<<< HEAD
=======
    protected ImmutableList<String> getExpectedValuesDuration1() {
        return ImmutableList.of("0", "0", "0", "0", "0", "18", "20", "54.5");
    }

>>>>>>> 1e46b78a
    @Test
    public void testMultitypedSum1() throws Exception {

        String query =  "PREFIX : <http://www.semanticweb.org/user/ontologies/2016/8/untitled-ontology-84#>\n" +
                "\n" +
                "SELECT ?p (SUM(?n) AS ?v)\n" +
                "WHERE {\n" +
                "   ?p :teaches ?c .\n" +
                "   { ?c :duration ?n } \n" +
                "   UNION" +
                "   { ?c :nbStudents ?n }\n" +
                "}\n" +
                "GROUP BY ?p\n" +
                "ORDER BY ?v";

<<<<<<< HEAD
        List<String> expectedValues = ImmutableList.of("31", "32", "75.5");
=======
        List<String> expectedValues = getExpectedValuesMultitypedSum1();
>>>>>>> 1e46b78a
        String sql = checkReturnedValuesAndReturnSql(query, expectedValues);

        System.out.println("SQL Query: \n" + sql);
    }

<<<<<<< HEAD
=======
    protected ImmutableList<String> getExpectedValuesMultitypedSum1(){
        return ImmutableList.of("31", "32", "75.5");
    }

>>>>>>> 1e46b78a
    @Test
    public void testMultitypedAvg1() throws Exception {

        String query =  "PREFIX : <http://www.semanticweb.org/user/ontologies/2016/8/untitled-ontology-84#>\n" +
                "\n" +
                "SELECT ?p (AVG(?n) AS ?v)\n" +
                "WHERE {\n" +
                "   ?p :teaches ?c .\n" +
                "   { ?c :duration ?n } \n" +
                "   UNION" +
                "   { ?c :nbStudents ?n }\n" +
                "}\n" +
                "GROUP BY ?p\n" +
                "ORDER BY ?v";

<<<<<<< HEAD
        List<String> expectedValues = ImmutableList.of("15.5", "16", "18.875");
=======
        List<String> expectedValues = getExpectedValuesMultitypedAvg1();
>>>>>>> 1e46b78a
        String sql = checkReturnedValuesAndReturnSql(query, expectedValues);

        System.out.println("SQL Query: \n" + sql);
    }

<<<<<<< HEAD
=======
    protected ImmutableList<String> getExpectedValuesMultitypedAvg1() {
        return ImmutableList.of("15.5", "16", "18.875");
    }


>>>>>>> 1e46b78a
    @Test
    public void testMinusMultitypedSum() throws Exception {

        String query =  "PREFIX : <http://www.semanticweb.org/user/ontologies/2016/8/untitled-ontology-84#>\n" +
                "\n" +
                "SELECT ?p ?v\n" +
                "WHERE {\n" +
                "   ?p a :Professor ;\n" +
                "        :lastName ?v .\n" +
                "   MINUS {\n " +
                "     SELECT ?p (SUM(?n) AS ?v){\n" +
                "       { \n" +
                "          ?p :teaches ?c .\n" +
                "          ?c :duration ?n " +
                "       } \n" +
                "       UNION" +
                "       { \n" +
                "          ?p :teaches ?c .\n" +
                "          ?p :lastName ?n " +
                "       }\n" +
                "     } GROUP BY ?p\n" +
                "  }\n" +
                "}\n" +
                "ORDER BY ?v";

        List<String> expectedValues = ImmutableList.of("Dodero", "Gamper", "Helmer", "Jackson", "Pitt");
        String sql = checkReturnedValuesAndReturnSql(query, expectedValues);

        System.out.println("SQL Query: \n" + sql);
    }

<<<<<<< HEAD
=======
    /**
     * Checks that the type error is detected
     */
>>>>>>> 1e46b78a
    @Test
    public void testMinusMultitypedAvg() throws Exception {

        String query =  "PREFIX : <http://www.semanticweb.org/user/ontologies/2016/8/untitled-ontology-84#>\n" +
                "\n" +
                "SELECT ?p ?v\n" +
                "WHERE {\n" +
                "   ?p a :Professor ;\n" +
                "        :lastName ?v .\n" +
                "   MINUS {\n " +
                "     SELECT ?p (AVG(?n) AS ?v){\n" +
                "       { \n" +
                "          ?p :teaches ?c .\n" +
                "          ?c :duration ?n " +
                "       } \n" +
                "       UNION" +
                "       { \n" +
                "          ?p :teaches ?c .\n" +
                "          ?p :lastName ?n " +
                "       }\n" +
                "     } GROUP BY ?p\n" +
                "  }\n" +
                "}\n" +
                "ORDER BY ?v";

        List<String> expectedValues = ImmutableList.of("Dodero", "Gamper", "Helmer", "Jackson", "Pitt");
        String sql = checkReturnedValuesAndReturnSql(query, expectedValues);

        System.out.println("SQL Query: \n" + sql);
    }

<<<<<<< HEAD
=======
    /**
     * Tests that the FILTER is not lifted above the query modifiers
     */
>>>>>>> 1e46b78a
    @Test
    public void testLimitSubQuery1() throws Exception {
        String query =  "PREFIX : <http://www.semanticweb.org/user/ontologies/2016/8/untitled-ontology-84#>\n" +
                "\n" +
                "SELECT ?v {\n" +
                "  ?p a :Professor; :lastName ?v .\n" +
                "  {\n" +
                "   SELECT ?p {\n" +
                "     ?p :teaches [ :duration ?d ]\n" +
                "     FILTER ((?d < 21) && (?d > 19))\n" +
                "    }\n" +
                "   ORDER BY ?d\n" +
                "   LIMIT 1\n" +
                "  }\n" +
                "}";

        List<String> expectedValues = ImmutableList.of("Depp");
        String sql = checkReturnedValuesAndReturnSql(query, expectedValues);

        System.out.println("SQL Query: \n" + sql);
    }

<<<<<<< HEAD
=======
    @Test
    public void testSumOverNull1() throws Exception {

        String query =  "PREFIX : <http://www.semanticweb.org/user/ontologies/2016/8/untitled-ontology-84#>\n" +
                "\n" +
                "SELECT ?p (SUM(?nb) AS ?v)\n" +
                "WHERE {\n" +
                "   ?p a :Professor .\n" +
                "   OPTIONAL {" +
                "      ?p :nonExistingProperty ?nb\n" +
                "   }\n" +
                "}\n" +
                "GROUP BY ?p\n" +
                "ORDER BY ?v";

        List<String> expectedValues = ImmutableList.of("0", "0", "0", "0", "0", "0", "0", "0");
        String sql = checkReturnedValuesAndReturnSql(query, expectedValues);

        System.out.println("SQL Query: \n" + sql);
    }

    @Test
    public void testAvgOverNull1() throws Exception {

        String query =  "PREFIX : <http://www.semanticweb.org/user/ontologies/2016/8/untitled-ontology-84#>\n" +
                "\n" +
                "SELECT ?p (AVG(?nb) AS ?v)\n" +
                "WHERE {\n" +
                "   ?p a :Professor .\n" +
                "   OPTIONAL {" +
                "      ?p :nonExistingProperty ?nb\n" +
                "   }\n" +
                "}\n" +
                "GROUP BY ?p\n" +
                "ORDER BY ?v";

        List<String> expectedValues = ImmutableList.of("0", "0", "0", "0", "0", "0", "0", "0");
        String sql = checkReturnedValuesAndReturnSql(query, expectedValues);

        System.out.println("SQL Query: \n" + sql);
    }

    @Test
    public void testCountOverNull1() throws Exception {

        String query =  "PREFIX : <http://www.semanticweb.org/user/ontologies/2016/8/untitled-ontology-84#>\n" +
                "\n" +
                "SELECT ?p (COUNT(?nb) AS ?v)\n" +
                "WHERE {\n" +
                "   ?p a :Professor .\n" +
                "   OPTIONAL {" +
                "      ?p :nonExistingProperty ?nb\n" +
                "   }\n" +
                "}\n" +
                "GROUP BY ?p\n" +
                "ORDER BY ?v";

        List<String> expectedValues = ImmutableList.of("0", "0", "0", "0", "0", "0", "0", "0");
        String sql = checkReturnedValuesAndReturnSql(query, expectedValues);

        System.out.println("SQL Query: \n" + sql);
    }

    @Test
    public void testMinOverNull1() throws Exception {

        String query =  "PREFIX : <http://www.semanticweb.org/user/ontologies/2016/8/untitled-ontology-84#>\n" +
                "\n" +
                "SELECT ?p (MIN(?nb) AS ?m) (0 AS ?v)\n" +
                "WHERE {\n" +
                "   ?p a :Professor .\n" +
                "   OPTIONAL {" +
                "      ?p :nonExistingProperty ?nb\n" +
                "   }\n" +
                "}\n" +
                "GROUP BY ?p\n" +
                "ORDER BY ?v";

        List<String> expectedValues = ImmutableList.of("0", "0", "0", "0", "0", "0", "0", "0");
        String sql = checkReturnedValuesAndReturnSql(query, expectedValues);

        System.out.println("SQL Query: \n" + sql);
    }

    @Test
    public void testMaxOverNull1() throws Exception {

        String query =  "PREFIX : <http://www.semanticweb.org/user/ontologies/2016/8/untitled-ontology-84#>\n" +
                "\n" +
                "SELECT ?p (MAX(?nb) AS ?m) (0 AS ?v)\n" +
                "WHERE {\n" +
                "   ?p a :Professor .\n" +
                "   OPTIONAL {" +
                "      ?p :nonExistingProperty ?nb\n" +
                "   }\n" +
                "}\n" +
                "GROUP BY ?p\n" +
                "ORDER BY ?v";

        List<String> expectedValues = ImmutableList.of("0", "0", "0", "0", "0", "0", "0", "0");
        String sql = checkReturnedValuesAndReturnSql(query, expectedValues);

        System.out.println("SQL Query: \n" + sql);
    }

>>>>>>> 1e46b78a
    private static boolean containsMoreThanOneOccurrence(String query, String pattern) {
        int firstOccurrenceIndex = query.indexOf(pattern);
        if (firstOccurrenceIndex >= 0) {
            return query.substring(firstOccurrenceIndex + 1).contains(pattern);
        }
        return false;
    }

}<|MERGE_RESOLUTION|>--- conflicted
+++ resolved
@@ -582,23 +582,16 @@
                 "        :nbStudents ?nb .\n" +
                 "}\n";
 
-<<<<<<< HEAD
-        List<String> expectedValues = ImmutableList.of("11.5");
-=======
         List<String> expectedValues = getExpectedValuesAvgStudents1();
->>>>>>> 1e46b78a
-        String sql = checkReturnedValuesAndReturnSql(query, expectedValues);
-
-        System.out.println("SQL Query: \n" + sql);
-    }
-
-<<<<<<< HEAD
-=======
+        String sql = checkReturnedValuesAndReturnSql(query, expectedValues);
+
+        System.out.println("SQL Query: \n" + sql);
+    }
+
     protected ImmutableList<String> getExpectedValuesAvgStudents1() {
         return  ImmutableList.of("11.5");
     }
 
->>>>>>> 1e46b78a
     @Test
     public void testAvgStudents2() throws Exception {
 
@@ -612,24 +605,17 @@
                 "GROUP BY ?p \n" +
                 "ORDER BY ?v";
 
-<<<<<<< HEAD
-        List<String> expectedValues = ImmutableList.of("10.5","12", "13");
-=======
         List<String> expectedValues = getExpectedValuesAvgStudents2();
->>>>>>> 1e46b78a
-        String sql = checkReturnedValuesAndReturnSql(query, expectedValues);
-
-        System.out.println("SQL Query: \n" + sql);
-    }
-
-<<<<<<< HEAD
-=======
+        String sql = checkReturnedValuesAndReturnSql(query, expectedValues);
+
+        System.out.println("SQL Query: \n" + sql);
+    }
+
     protected ImmutableList<String> getExpectedValuesAvgStudents2() {
         return   ImmutableList.of("10.5","12", "13");
     }
 
 
->>>>>>> 1e46b78a
     @Test
     public void testAvgStudents3() throws Exception {
 
@@ -646,23 +632,16 @@
                 "GROUP BY ?p\n" +
                 "ORDER BY ?v";
 
-<<<<<<< HEAD
-        List<String> expectedValues = ImmutableList.of("0", "0", "0", "0", "0", "10.5", "12", "13");
-=======
         List<String> expectedValues = getExpectedValuesAvgStudents3();
->>>>>>> 1e46b78a
-        String sql = checkReturnedValuesAndReturnSql(query, expectedValues);
-
-        System.out.println("SQL Query: \n" + sql);
-    }
-
-<<<<<<< HEAD
-=======
+        String sql = checkReturnedValuesAndReturnSql(query, expectedValues);
+
+        System.out.println("SQL Query: \n" + sql);
+    }
+
     protected ImmutableList<String> getExpectedValuesAvgStudents3() {
         return ImmutableList.of("0", "0", "0", "0", "0", "10.5", "12", "13");
     }
 
->>>>>>> 1e46b78a
     @Test
     public void testMinStudents1() throws Exception {
 
@@ -751,23 +730,16 @@
                 "GROUP BY ?p\n" +
                 "ORDER BY ?v";
 
-<<<<<<< HEAD
-        List<String> expectedValues = ImmutableList.of("0", "0", "0", "0", "0", "18", "20", "54.5");
-=======
         List<String> expectedValues = getExpectedValuesDuration1();
->>>>>>> 1e46b78a
-        String sql = checkReturnedValuesAndReturnSql(query, expectedValues);
-
-        System.out.println("SQL Query: \n" + sql);
-    }
-
-<<<<<<< HEAD
-=======
+        String sql = checkReturnedValuesAndReturnSql(query, expectedValues);
+
+        System.out.println("SQL Query: \n" + sql);
+    }
+
     protected ImmutableList<String> getExpectedValuesDuration1() {
         return ImmutableList.of("0", "0", "0", "0", "0", "18", "20", "54.5");
     }
 
->>>>>>> 1e46b78a
     @Test
     public void testMultitypedSum1() throws Exception {
 
@@ -783,23 +755,16 @@
                 "GROUP BY ?p\n" +
                 "ORDER BY ?v";
 
-<<<<<<< HEAD
-        List<String> expectedValues = ImmutableList.of("31", "32", "75.5");
-=======
         List<String> expectedValues = getExpectedValuesMultitypedSum1();
->>>>>>> 1e46b78a
-        String sql = checkReturnedValuesAndReturnSql(query, expectedValues);
-
-        System.out.println("SQL Query: \n" + sql);
-    }
-
-<<<<<<< HEAD
-=======
+        String sql = checkReturnedValuesAndReturnSql(query, expectedValues);
+
+        System.out.println("SQL Query: \n" + sql);
+    }
+
     protected ImmutableList<String> getExpectedValuesMultitypedSum1(){
         return ImmutableList.of("31", "32", "75.5");
     }
 
->>>>>>> 1e46b78a
     @Test
     public void testMultitypedAvg1() throws Exception {
 
@@ -815,24 +780,17 @@
                 "GROUP BY ?p\n" +
                 "ORDER BY ?v";
 
-<<<<<<< HEAD
-        List<String> expectedValues = ImmutableList.of("15.5", "16", "18.875");
-=======
         List<String> expectedValues = getExpectedValuesMultitypedAvg1();
->>>>>>> 1e46b78a
-        String sql = checkReturnedValuesAndReturnSql(query, expectedValues);
-
-        System.out.println("SQL Query: \n" + sql);
-    }
-
-<<<<<<< HEAD
-=======
+        String sql = checkReturnedValuesAndReturnSql(query, expectedValues);
+
+        System.out.println("SQL Query: \n" + sql);
+    }
+
     protected ImmutableList<String> getExpectedValuesMultitypedAvg1() {
         return ImmutableList.of("15.5", "16", "18.875");
     }
 
 
->>>>>>> 1e46b78a
     @Test
     public void testMinusMultitypedSum() throws Exception {
 
@@ -864,12 +822,9 @@
         System.out.println("SQL Query: \n" + sql);
     }
 
-<<<<<<< HEAD
-=======
     /**
      * Checks that the type error is detected
      */
->>>>>>> 1e46b78a
     @Test
     public void testMinusMultitypedAvg() throws Exception {
 
@@ -901,12 +856,9 @@
         System.out.println("SQL Query: \n" + sql);
     }
 
-<<<<<<< HEAD
-=======
     /**
      * Tests that the FILTER is not lifted above the query modifiers
      */
->>>>>>> 1e46b78a
     @Test
     public void testLimitSubQuery1() throws Exception {
         String query =  "PREFIX : <http://www.semanticweb.org/user/ontologies/2016/8/untitled-ontology-84#>\n" +
@@ -929,8 +881,6 @@
         System.out.println("SQL Query: \n" + sql);
     }
 
-<<<<<<< HEAD
-=======
     @Test
     public void testSumOverNull1() throws Exception {
 
@@ -1036,7 +986,6 @@
         System.out.println("SQL Query: \n" + sql);
     }
 
->>>>>>> 1e46b78a
     private static boolean containsMoreThanOneOccurrence(String query, String pattern) {
         int firstOccurrenceIndex = query.indexOf(pattern);
         if (firstOccurrenceIndex >= 0) {
