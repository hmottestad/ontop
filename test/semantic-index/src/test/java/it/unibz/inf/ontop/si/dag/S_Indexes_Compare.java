--- conflicted
+++ resolved
@@ -36,8 +36,6 @@
 import java.util.ArrayList;
 import java.util.Map.Entry;
 
-import static it.unibz.inf.ontop.utils.SITestingTools.OWLAPI_TRANSLATOR_UTILITY;
-
 public class S_Indexes_Compare extends TestCase {
 	
 	ArrayList<String> input = new ArrayList<>();
@@ -56,54 +54,11 @@
 		for (String fileInput: input) {
 			ClassifiedTBox dag = DAGEquivalenceTest.loadOntologyFromFileAndClassify(fileInput);
 
-<<<<<<< HEAD
-		TBoxReasoner dag = TBoxReasonerImpl.create(OWLAPI_TRANSLATOR_UTILITY.loadOntologyFromFile(fileInput));
-=======
 			SemanticIndexBuilder engine = new SemanticIndexBuilder(dag);
->>>>>>> 0f4a0fd6
 
 			log.debug("Input {}", fileInput);
 
-<<<<<<< HEAD
-		
-		log.debug("Input number {}", i+1 );
-		
-		testIndexes(engine, dag);
-
-		Ontology onto = OWLAPI_TRANSLATOR_UTILITY.loadOntologyFromFile(fileInput);
-		DAG dag2 = DAGConstructor.getISADAG(onto);
-		dag2.clean();
-        DAGOperations.buildDescendants(dag2);
-        DAGOperations.buildAncestors(dag2);
-		DAG pureIsa = DAGConstructor.filterPureISA(dag2, onto.getVocabulary());
-		 pureIsa.clean();
-			pureIsa.index();
-			 DAGOperations.buildDescendants(pureIsa);
-		        DAGOperations.buildAncestors(pureIsa);
-		 testOldIndexes(pureIsa, engine);
-		
-	}
-}
-
-private void testOldIndexes(DAG d1, SemanticIndexBuilder d2){
-	
-	
-	
-	for(DAGNode d: d1.getClasses()){
-		System.out.println(d + "\n "+ d.getEquivalents());
-		System.out.println(d1.equi_mappings.values());
-		
-	}
-	
-	
-	for(DAGNode d: d1.getRoles()){
-		System.out.println(d );
-		for(DAGNode dd: d.getEquivalents()){
-		System.out.println(d1.getRoleNode(((ObjectPropertyExpression)dd.getDescription())));
-		;
-=======
 			assertTrue(testIndexes(engine, dag));
->>>>>>> 0f4a0fd6
 		}
 	}
 
