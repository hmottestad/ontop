--- conflicted
+++ resolved
@@ -35,8 +35,6 @@
 
 import java.util.ArrayList;
 import java.util.Map.Entry;
-
-import static it.unibz.inf.ontop.utils.SITestingTools.OWLAPI_TRANSLATOR_UTILITY;
 
 public class S_Indexes_TestNewDAG extends TestCase {
 	
@@ -93,14 +91,10 @@
 
 	}
 
-<<<<<<< HEAD
-		TBoxReasoner dag = TBoxReasonerImpl.create(OWLAPI_TRANSLATOR_UTILITY.loadOntologyFromFile(fileInput));
-=======
 	public void testIndexes() throws Exception {
 		//for each file in the input
 		for (String fileInput : input) {
 			ClassifiedTBox dag = DAGEquivalenceTest.loadOntologyFromFileAndClassify(fileInput);
->>>>>>> 0f4a0fd6
 
 			//add input named graph
 			SemanticIndexBuilder engine = new SemanticIndexBuilder(dag);
