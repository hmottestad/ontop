--- conflicted
+++ resolved
@@ -38,8 +38,6 @@
 import java.util.Iterator;
 import java.util.Set;
 
-import static it.unibz.inf.ontop.utils.SITestingTools.OWLAPI_TRANSLATOR_UTILITY;
-
 public class S_EquivalenceOverNamed_TestNewDAG extends TestCase {
 
 	ArrayList<String> input = new ArrayList<>();
@@ -94,15 +92,8 @@
 	
 	public void testNamedAndEquivalences() throws Exception {
 		//for each file in the input
-<<<<<<< HEAD
-		for (int i=0; i<input.size(); i++){
-			String fileInput=input.get(i);
-
-			TBoxReasonerImpl reasoner = (TBoxReasonerImpl)TBoxReasonerImpl.create(OWLAPI_TRANSLATOR_UTILITY.loadOntologyFromFile(fileInput));
-=======
 		for (String fileInput : input){
 			ClassifiedTBoxImpl reasoner = (ClassifiedTBoxImpl) DAGEquivalenceTest.loadOntologyFromFileAndClassify(fileInput);
->>>>>>> 0f4a0fd6
 			//transform in a named graph
 			TestClassifiedTBoxImpl_OnNamedDAG namedDag2 = new TestClassifiedTBoxImpl_OnNamedDAG(reasoner);
 			log.debug("Input {}", fileInput);
