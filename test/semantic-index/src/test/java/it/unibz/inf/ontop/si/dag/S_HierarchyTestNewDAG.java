package it.unibz.inf.ontop.si.dag;

/*
 * #%L
 * ontop-quest-owlapi
 * %%
 * Copyright (C) 2009 - 2014 Free University of Bozen-Bolzano
 * %%
 * Licensed under the Apache License, Version 2.0 (the "License");
 * you may not use this file except in compliance with the License.
 * You may obtain a copy of the License at
 * 
 *      http://www.apache.org/licenses/LICENSE-2.0
 * 
 * Unless required by applicable law or agreed to in writing, software
 * distributed under the License is distributed on an "AS IS" BASIS,
 * WITHOUT WARRANTIES OR CONDITIONS OF ANY KIND, either express or implied.
 * See the License for the specific language governing permissions and
 * limitations under the License.
 * #L%
 */


import it.unibz.inf.ontop.spec.ontology.*;
import it.unibz.inf.ontop.spec.ontology.ClassifiedTBox;
import it.unibz.inf.ontop.spec.ontology.owlapi.OWLAPITranslatorOWL2QL;
import junit.framework.TestCase;
import org.slf4j.Logger;
import org.slf4j.LoggerFactory;

import java.util.ArrayList;
import java.util.Set;

import static it.unibz.inf.ontop.utils.SITestingTools.OWLAPI_TRANSLATOR_UTILITY;

public class S_HierarchyTestNewDAG extends TestCase {
	ArrayList<String> input = new ArrayList<>();

	Logger log = LoggerFactory.getLogger(S_HierarchyTestNewDAG.class);

	public S_HierarchyTestNewDAG(String name){
		super(name);
	}

	public void setUp(){

		input.add("src/test/resources/test/dag/test-role-hierarchy.owl");
		input.add("src/test/resources/test/dag/role-equivalence.owl");
		input.add("src/test/resources/test/dag/test-class-hierarchy.owl");

		/**Graph1 B-> ER -> A */
		input.add("src/test/resources/test/newDag/ancestor1.owl");
		/**Graph B-> A ->ER */
		input.add("src/test/resources/test/newDag/ancestors2.owl");
		/**Graph B->ER->A and C->ES->ER->A */
		input.add("src/test/resources/test/newDag/ancestors3.owl");
		/**Graph B->A->ER C->ES->A->ER */
		input.add("src/test/resources/test/newDag/ancestors4.owl");
		/**Graph1 B-> ER -> A */
		input.add("src/test/resources/test/newDag/inverseAncestor1.owl");
		/**Graph B-> A ->ER */
		input.add("src/test/resources/test/newDag/inverseAncestor2.owl");
		/**Graph B->ER->A and C->ES->ER->A */
		input.add("src/test/resources/test/newDag/inverseAncestor3.owl");
		/**Graph B->A->ER C->ES->A->ER */
		input.add("src/test/resources/test/newDag/inverseAncestor4.owl");
	}


<<<<<<< HEAD
	public void testReachability() throws Exception{

		//for each file in the input
		for (int i=0; i<input.size(); i++){
			String fileInput=input.get(i);

			TBoxReasoner reasoner = TBoxReasonerImpl.create(OWLAPI_TRANSLATOR_UTILITY.loadOntologyFromFile(fileInput));
			//		DAGImpl dag2= InputOWL.createDAG(fileOutput);
=======
	public void testReachability() throws Exception {
		for (String fileInput: input) {
			ClassifiedTBox reasoner = DAGEquivalenceTest.loadOntologyFromFileAndClassify(fileInput);
>>>>>>> 0f4a0fd6

			//transform in a named graph
			TestClassifiedTBoxImpl_OnNamedDAG dag2= new TestClassifiedTBoxImpl_OnNamedDAG(reasoner);
			TestClassifiedTBoxImpl_Named dag1 = new TestClassifiedTBoxImpl_Named(reasoner);
			log.debug("Input {}", fileInput);
			log.info("First dag {}", dag1);
			log.info("Second dag {}", dag2);
			
			assertTrue(testDescendants(dag1.classesDAG(), dag2.classesDAG()));
			assertTrue(testDescendants(dag1.objectPropertiesDAG(), dag2.objectPropertiesDAG()));
			assertTrue(testAncestors(dag1.classesDAG(),dag2.classesDAG()));
			assertTrue(testAncestors(dag1.objectPropertiesDAG(),dag2.objectPropertiesDAG()));
			assertTrue(checkforNamedVertexesOnly(dag2, reasoner));
			assertTrue(testDescendants(dag2.classesDAG(), dag1.classesDAG()));
			assertTrue(testDescendants(dag2.objectPropertiesDAG(), dag1.objectPropertiesDAG()));
			assertTrue(testAncestors(dag2.classesDAG(), dag1.classesDAG()));
			assertTrue(testAncestors(dag2.objectPropertiesDAG(), dag1.objectPropertiesDAG()));
		}
	}


	private <T> boolean testDescendants(EquivalencesDAG<T> d1, EquivalencesDAG<T> d2) {

		for (Equivalences<T> node : d1) {
			Set<Equivalences<T>> setd1 = d1.getSub(node);
			Set<Equivalences<T>> setd2 = d2.getSub(node);
			if (!setd1.equals(setd2))
				return false;
		}
		return true;
	}


	private <T> boolean testAncestors(EquivalencesDAG<T> d1, EquivalencesDAG<T> d2){

		for (Equivalences<T> node : d1) {
			Set<Equivalences<T>> setd1	= d1.getSuper(node);
			Set<Equivalences<T>> setd2	= d2.getSuper(node);
			if (!setd1.equals(setd2))
				return false;
		}
		return true;
	}
	

	private boolean checkforNamedVertexesOnly(TestClassifiedTBoxImpl_OnNamedDAG dag, ClassifiedTBox reasoner){
		for (Equivalences<ObjectPropertyExpression> node: dag.objectPropertiesDAG()) {
			ObjectPropertyExpression vertex = node.getRepresentative();
			if (!reasoner.objectPropertiesDAG().getVertex(vertex).isIndexed())
				return false;
		}
		for (Equivalences<DataPropertyExpression> node: dag.dataPropertiesDAG()) {
			DataPropertyExpression vertex = node.getRepresentative();
			if (!reasoner.dataPropertiesDAG().getVertex(vertex).isIndexed())
				return false;
		}
		for (Equivalences<ClassExpression> node: dag.classesDAG()) {
			ClassExpression vertex = node.getRepresentative();
			if (!reasoner.classesDAG().getVertex(vertex).isIndexed())
				return false;
		}
		return true;
	}
}<|MERGE_RESOLUTION|>--- conflicted
+++ resolved
@@ -30,8 +30,6 @@
 
 import java.util.ArrayList;
 import java.util.Set;
-
-import static it.unibz.inf.ontop.utils.SITestingTools.OWLAPI_TRANSLATOR_UTILITY;
 
 public class S_HierarchyTestNewDAG extends TestCase {
 	ArrayList<String> input = new ArrayList<>();
@@ -67,20 +65,9 @@
 	}
 
 
-<<<<<<< HEAD
-	public void testReachability() throws Exception{
-
-		//for each file in the input
-		for (int i=0; i<input.size(); i++){
-			String fileInput=input.get(i);
-
-			TBoxReasoner reasoner = TBoxReasonerImpl.create(OWLAPI_TRANSLATOR_UTILITY.loadOntologyFromFile(fileInput));
-			//		DAGImpl dag2= InputOWL.createDAG(fileOutput);
-=======
 	public void testReachability() throws Exception {
 		for (String fileInput: input) {
 			ClassifiedTBox reasoner = DAGEquivalenceTest.loadOntologyFromFileAndClassify(fileInput);
->>>>>>> 0f4a0fd6
 
 			//transform in a named graph
 			TestClassifiedTBoxImpl_OnNamedDAG dag2= new TestClassifiedTBoxImpl_OnNamedDAG(reasoner);
