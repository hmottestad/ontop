package it.unibz.inf.ontop.si.dag;

/*
 * #%L
 * ontop-quest-owlapi
 * %%
 * Copyright (C) 2009 - 2014 Free University of Bozen-Bolzano
 * %%
 * Licensed under the Apache License, Version 2.0 (the "License");
 * you may not use this file except in compliance with the License.
 * You may obtain a copy of the License at
 * 
 *      http://www.apache.org/licenses/LICENSE-2.0
 * 
 * Unless required by applicable law or agreed to in writing, software
 * distributed under the License is distributed on an "AS IS" BASIS,
 * WITHOUT WARRANTIES OR CONDITIONS OF ANY KIND, either express or implied.
 * See the License for the specific language governing permissions and
 * limitations under the License.
 * #L%
 */


import it.unibz.inf.ontop.spec.ontology.ClassifiedTBox;
import it.unibz.inf.ontop.spec.ontology.owlapi.OWLAPITranslatorOWL2QL;
import org.junit.Test;

import static it.unibz.inf.ontop.utils.SITestingTools.OWLAPI_TRANSLATOR_UTILITY;

/* 
 * Test class for infinite loop in the ontology "final_project_original.owl"
 * after the method eliominateCycles is called there is still a cycle in the graph with the nodes
 * [Ehttp://www.semanticweb.org/orchidlioness/ontologies/2014/4/final_project#writes^-, http://www.semanticweb.org/orchidlioness/ontologies/2014/4/final_project#Work]
 * it generates a loop in eliminateRedundantEdge
 */

public class DAGLoopTest {

<<<<<<< HEAD
	Ontology onto;
	@Before
	public void setUp() throws Exception {
		onto = OWLAPI_TRANSLATOR_UTILITY.loadOntologyFromFile("src/test/resources/test/dag/final_project_original.owl");
	}

	

=======
>>>>>>> 0f4a0fd6
	@Test
	public void testLoop() throws Exception {
		// generate DAG
		ClassifiedTBox dag = DAGEquivalenceTest.loadOntologyFromFileAndClassify("src/test/resources/test/dag/final_project_original.owl");
	}
}<|MERGE_RESOLUTION|>--- conflicted
+++ resolved
@@ -22,10 +22,7 @@
 
 
 import it.unibz.inf.ontop.spec.ontology.ClassifiedTBox;
-import it.unibz.inf.ontop.spec.ontology.owlapi.OWLAPITranslatorOWL2QL;
 import org.junit.Test;
-
-import static it.unibz.inf.ontop.utils.SITestingTools.OWLAPI_TRANSLATOR_UTILITY;
 
 /* 
  * Test class for infinite loop in the ontology "final_project_original.owl"
@@ -36,17 +33,6 @@
 
 public class DAGLoopTest {
 
-<<<<<<< HEAD
-	Ontology onto;
-	@Before
-	public void setUp() throws Exception {
-		onto = OWLAPI_TRANSLATOR_UTILITY.loadOntologyFromFile("src/test/resources/test/dag/final_project_original.owl");
-	}
-
-	
-
-=======
->>>>>>> 0f4a0fd6
 	@Test
 	public void testLoop() throws Exception {
 		// generate DAG
