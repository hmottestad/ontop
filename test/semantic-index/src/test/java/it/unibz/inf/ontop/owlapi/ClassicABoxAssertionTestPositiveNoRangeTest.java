--- conflicted
+++ resolved
@@ -47,11 +47,7 @@
 
 	private static final Logger LOGGER = LoggerFactory.getLogger(ClassicABoxAssertionTestPositiveNoRangeTest.class);
 
-<<<<<<< HEAD
-	private final OWLStatement st;
-=======
-	private OWLConnection conn;
->>>>>>> a2edfc36
+	private final OWLConnection conn;
 
 	public ClassicABoxAssertionTestPositiveNoRangeTest() throws Exception {
 		Properties p = new Properties();
@@ -65,12 +61,7 @@
 			reasoner = factory.createReasoner(siLoader.getConfiguration());
 		}
 
-<<<<<<< HEAD
-		OWLConnection conn = reasoner.getConnection();
-		st = conn.createStatement();
-=======
 		conn = reasoner.getConnection();
->>>>>>> a2edfc36
 	}
 
 	private static final String prefix =
@@ -82,15 +73,6 @@
 	private int executeQuery(String q) throws OWLException {
 		String query = prefix + " " + q;
 
-<<<<<<< HEAD
-		try (TupleOWLResultSet res = st.executeSelectQuery(query)) {
-			int count = 0;
-			while (res.hasNext()) {
-				OWLBindingSet bindingSet = res.next();
-				LOGGER.info(bindingSet.toString());
-				count += 1;
-			}
-=======
 		try(OWLStatement st = conn.createStatement();
 			TupleOWLResultSet res = st.executeSelectQuery(query)) {
 			int count = 0;
@@ -100,7 +82,6 @@
 				count += 1;
 			}
 			res.close();
->>>>>>> a2edfc36
 			return count;
 		}
 	}
