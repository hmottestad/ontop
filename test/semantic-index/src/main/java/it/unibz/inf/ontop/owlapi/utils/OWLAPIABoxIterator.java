--- conflicted
+++ resolved
@@ -20,18 +20,8 @@
  * #L%
  */
 
-<<<<<<< HEAD
-import it.unibz.inf.ontop.model.term.TermFactory;
-import it.unibz.inf.ontop.model.type.TypeFactory;
-import it.unibz.inf.ontop.spec.ontology.Assertion;
-import it.unibz.inf.ontop.spec.ontology.ImmutableOntologyVocabulary;
-import it.unibz.inf.ontop.spec.ontology.InconsistentOntologyException;
-import it.unibz.inf.ontop.spec.ontology.owlapi.OWLAPITranslatorHelper;
-=======
 import it.unibz.inf.ontop.spec.ontology.*;
-import it.unibz.inf.ontop.spec.ontology.impl.OntologyBuilderImpl;
 import it.unibz.inf.ontop.spec.ontology.owlapi.OWLAPITranslatorOWL2QL;
->>>>>>> 0f4a0fd6
 import it.unibz.inf.ontop.spec.ontology.owlapi.OWLAPITranslatorOWL2QL.TranslationException;
 import org.semanticweb.owlapi.model.*;
 
@@ -55,21 +45,20 @@
 	private Iterator<OWLAxiom> owlaxiomIterator = null;
 	private Assertion next = null;
 
-<<<<<<< HEAD
-	public OWLAPIABoxIterator(Collection<OWLOntology> ontologies, ImmutableOntologyVocabulary voc,
-							  TermFactory termFactory, TypeFactory typeFactory) {
-		helper = new OWLAPITranslatorHelper(voc, termFactory, typeFactory);
-=======
 	private final ClassifiedTBox tbox;
-    /**
-     * @param ontologies used only for data (ABox)
+	private final OWLAPITranslatorOWL2QL owlapiTranslator;
+
+	/**
+	 * @param ontologies used only for data (ABox)
      * @param tbox provided the vocabulary for created ABox assertions
-     */
+	 * @param owlapiTranslator
+	 */
 
-	public OWLAPIABoxIterator(Collection<OWLOntology> ontologies, ClassifiedTBox tbox) {
+	public OWLAPIABoxIterator(Collection<OWLOntology> ontologies, ClassifiedTBox tbox,
+							  OWLAPITranslatorOWL2QL owlapiTranslator) {
 	    this.tbox = tbox;
->>>>>>> 0f4a0fd6
 		ontologiesIterator = ontologies.iterator();
+		this.owlapiTranslator = owlapiTranslator;
 		if (ontologiesIterator.hasNext()) 
 			owlaxiomIterator = ontologiesIterator.next().getAxioms().iterator();
 	}
@@ -154,14 +143,14 @@
 	}
 	
 	private Assertion translate(OWLAxiom axiom) {
-		
+
 		try {
 			if (axiom instanceof OWLClassAssertionAxiom)
-                return OWLAPITranslatorOWL2QL.translate((OWLClassAssertionAxiom)axiom, tbox.classes());
+                return owlapiTranslator.translate((OWLClassAssertionAxiom)axiom, tbox.classes());
 			else if (axiom instanceof OWLObjectPropertyAssertionAxiom)
-                return OWLAPITranslatorOWL2QL.translate((OWLObjectPropertyAssertionAxiom)axiom, tbox.objectProperties());
+                return owlapiTranslator.translate((OWLObjectPropertyAssertionAxiom)axiom, tbox.objectProperties());
 			else if (axiom instanceof OWLDataPropertyAssertionAxiom)
-                return OWLAPITranslatorOWL2QL.translate((OWLDataPropertyAssertionAxiom)axiom, tbox.dataProperties());
+                return owlapiTranslator.translate((OWLDataPropertyAssertionAxiom)axiom, tbox.dataProperties());
 		}
 		catch (TranslationException | InconsistentOntologyException e) {
 			return null;
