--- conflicted
+++ resolved
@@ -5,7 +5,6 @@
 import it.unibz.inf.ontop.model.type.RDFDatatype;
 import it.unibz.inf.ontop.model.type.TermType;
 
-<<<<<<< HEAD
 import java.sql.Connection;
 import java.sql.PreparedStatement;
 import java.sql.SQLException;
@@ -14,10 +13,6 @@
 import java.util.LinkedList;
 import java.util.List;
 import java.util.Map;
-=======
-import java.sql.*;
-import java.util.*;
->>>>>>> 38d93d3b
 
 import static it.unibz.inf.ontop.model.OntopModelSingletons.TYPE_FACTORY;
 
@@ -62,12 +57,8 @@
 	/**
 	 * NB: LITERAL_LANG is not part of this array (cannot become a TermType without a language tag)
 	 */
-	private static final COL_TYPE[] typesAndObjectTypes = { COL_TYPE.OBJECT, COL_TYPE.BNODE, 
-<<<<<<< HEAD
+	private static final COL_TYPE[] typesAndObjectTypes = { COL_TYPE.OBJECT, COL_TYPE.BNODE,
 		COL_TYPE.LITERAL, COL_TYPE.BOOLEAN,
-=======
-		COL_TYPE.LITERAL, COL_TYPE.LANG_STRING, COL_TYPE.BOOLEAN,
->>>>>>> 38d93d3b
 		COL_TYPE.DATETIME, COL_TYPE.DATETIME_STAMP, COL_TYPE.DECIMAL, COL_TYPE.DOUBLE, COL_TYPE.INTEGER, COL_TYPE.INT,
 		COL_TYPE.UNSIGNED_INT, COL_TYPE.NEGATIVE_INTEGER, COL_TYPE.NON_NEGATIVE_INTEGER, 
 		COL_TYPE.POSITIVE_INTEGER, COL_TYPE.NON_POSITIVE_INTEGER, COL_TYPE.FLOAT,  COL_TYPE.LONG, 
@@ -93,11 +84,10 @@
 			}
 			
 			
-<<<<<<< HEAD
 			for (COL_TYPE colType2 : typesAndObjectTypes) {
 				initProperty(type1, TYPE_FACTORY.getTermType(colType2));
 			}
-		}		
+		}
 	}
 
 	private void initProperty(TermType type1, TermType type2) {
@@ -120,26 +110,7 @@
 				select = RDBMSSIRepositoryManager.attributeTable.get(colType2).getSELECT("LANG IS NULL AND " + filter);
 				insert = RDBMSSIRepositoryManager.attributeTable.get(colType2).getINSERT("?, ?, ?, NULL, " + value);
 				break;
-			case LITERAL_LANG:
-=======
-			for (COL_TYPE type2 : typesAndObjectTypes) {
-				String select, insert;
-				
-				switch (type2) {
-					case OBJECT:
-						select = RDBMSSIRepositoryManager.attributeTable.get(type2).getSELECT(filter + "ISBNODE2 = FALSE AND ");
-						insert = RDBMSSIRepositoryManager.attributeTable.get(type2).getINSERT("?, ?, ?, " + value + ", FALSE");
-						break;
-					case BNODE:
-						select = RDBMSSIRepositoryManager.attributeTable.get(COL_TYPE.OBJECT).getSELECT(filter + "ISBNODE2 = TRUE AND ");
-						insert = RDBMSSIRepositoryManager.attributeTable.get(COL_TYPE.OBJECT).getINSERT("?, ?, ?, " + value + ", TRUE");
-						break;
-					case LITERAL:
-						select = RDBMSSIRepositoryManager.attributeTable.get(type2).getSELECT("LANG IS NULL AND " + filter);
-						insert = RDBMSSIRepositoryManager.attributeTable.get(type2).getINSERT("?, ?, ?, NULL, " + value);
-						break;
-					case LANG_STRING:
->>>>>>> 38d93d3b
+			case LANG_STRING:
 						/*
 						 * If the mapping is for something of type Literal we need to add IS
 						 * NULL or IS NOT NULL to the language column. IS NOT NULL might be
@@ -231,5 +202,5 @@
 			stm.executeBatch();
 		}
 	}
-		
+
 }