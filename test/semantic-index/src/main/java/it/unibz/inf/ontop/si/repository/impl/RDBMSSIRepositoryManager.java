package it.unibz.inf.ontop.si.repository.impl;

/*
 * #%L
 * ontop-reformulation-core
 * %%
 * Copyright (C) 2009 - 2014 Free University of Bozen-Bolzano
 * %%
 * Licensed under the Apache License, Version 2.0 (the "License");
 * you may not use this file except in compliance with the License.
 * You may obtain a copy of the License at
 * 
 *      http://www.apache.org/licenses/LICENSE-2.0
 * 
 * Unless required by applicable law or agreed to in writing, software
 * distributed under the License is distributed on an "AS IS" BASIS,
 * WITHOUT WARRANTIES OR CONDITIONS OF ANY KIND, either express or implied.
 * See the License for the specific language governing permissions and
 * limitations under the License.
 * #L%
 */

import com.google.common.collect.ImmutableList;
import it.unibz.inf.ontop.answering.reformulation.generation.utils.COL_TYPE;
import it.unibz.inf.ontop.answering.reformulation.generation.utils.XsdDatatypeConverter;
import it.unibz.inf.ontop.model.atom.AtomFactory;
import it.unibz.inf.ontop.model.type.*;
import it.unibz.inf.ontop.model.vocabulary.RDF;
import it.unibz.inf.ontop.model.vocabulary.XSD;
import it.unibz.inf.ontop.spec.mapping.SQLMappingFactory;
import it.unibz.inf.ontop.spec.mapping.pp.SQLPPTriplesMap;
import it.unibz.inf.ontop.spec.mapping.pp.impl.OntopNativeSQLPPTriplesMap;
import it.unibz.inf.ontop.model.term.functionsymbol.Predicate;
import it.unibz.inf.ontop.spec.mapping.impl.SQLMappingFactoryImpl;
import it.unibz.inf.ontop.model.term.*;
import it.unibz.inf.ontop.spec.ontology.Assertion;
import it.unibz.inf.ontop.spec.ontology.ClassExpression;
import it.unibz.inf.ontop.spec.ontology.DataPropertyAssertion;
import it.unibz.inf.ontop.spec.ontology.DataPropertyExpression;
import it.unibz.inf.ontop.spec.ontology.ImmutableOntologyVocabulary;
import it.unibz.inf.ontop.spec.ontology.ObjectPropertyAssertion;
import it.unibz.inf.ontop.spec.ontology.ObjectPropertyExpression;
import it.unibz.inf.ontop.spec.ontology.ClassAssertion;
import it.unibz.inf.ontop.spec.ontology.OClass;
import it.unibz.inf.ontop.spec.ontology.Equivalences;
import it.unibz.inf.ontop.spec.ontology.EquivalencesDAG;
import it.unibz.inf.ontop.spec.ontology.TBoxReasoner;

import java.math.BigDecimal;
import java.sql.*;
import java.util.*;
import java.util.Map.Entry;

import org.apache.commons.rdf.api.IRI;
import org.slf4j.Logger;
import org.slf4j.LoggerFactory;

import com.google.common.base.Joiner;
import com.google.common.collect.ImmutableMap;

/**
 * Store ABox assertions in the DB
 * 
 */

public class RDBMSSIRepositoryManager implements it.unibz.inf.ontop.si.repository.SIRepositoryManager {


	private final static Logger log = LoggerFactory.getLogger(RDBMSSIRepositoryManager.class);
	private static final SQLMappingFactory MAPPING_FACTORY = SQLMappingFactoryImpl.getInstance();

	static final class TableDescription {
		final String tableName;
		final String createCommand;
		private final String insertCommand;
		private final String selectCommand;
		
		final List<String> createIndexCommands = new ArrayList<>(3);
		final List<String> dropIndexCommands = new ArrayList<>(3);
		
		final String dropCommand;
		
		TableDescription(String tableName, ImmutableMap<String, String> columnDefintions, String selectColumns) {
			this.tableName = tableName;
			this.dropCommand = "DROP TABLE " + tableName;
			this.createCommand = "CREATE TABLE " + tableName + 
					" ( " + Joiner.on(", ").withKeyValueSeparator(" ").join(columnDefintions) + " )";
			this.insertCommand = "INSERT INTO " + tableName + 
					" (" + Joiner.on(", ").join(columnDefintions.keySet()) + ") VALUES (";
			this.selectCommand = "SELECT " + selectColumns + " FROM " + tableName; 
		}
		
		String getINSERT(String values) {
			return insertCommand + values + ")";
		}
		
		String getSELECT(String filter) {
			return selectCommand +  " WHERE " + filter;
		}
		
		String getSELECT() {
			return selectCommand;
		}
		
		void indexOn(String indexName, String columns) {
			createIndexCommands.add("CREATE INDEX " + indexName + " ON " + tableName + " (" + columns + ")");
			dropIndexCommands.add("DROP INDEX " + indexName);
		}
	}

	/**
	 * Metadata tables 
	 */
	
	private final static TableDescription indexTable = new TableDescription("IDX", 
			ImmutableMap.of("URI", "VARCHAR(400)", 
					        "IDX", "INTEGER", 
					        "ENTITY_TYPE", "INTEGER"), "*");   

	private final static TableDescription intervalTable = new TableDescription("IDXINTERVAL",
			ImmutableMap.of("URI", "VARCHAR(400)", 
					        "IDX_FROM", "INTEGER", 
					        "IDX_TO", "INTEGER", 
					        "ENTITY_TYPE", "INTEGER"), "*");

	private final static TableDescription uriIdTable = new TableDescription("URIID",
			ImmutableMap.of("ID", "INTEGER", 
					        "URI", "VARCHAR(400)"), "*");
	
	final static TableDescription emptinessIndexTable = new TableDescription("NONEMPTYNESSINDEX",
			ImmutableMap.of("TABLEID", "INTEGER", 
					        "IDX", "INTEGER",
					        "TYPE1", "INTEGER", 
					        "TYPE2", "INTEGER"), "*");
	
	
	
	
	/**
	 *  Data tables
	 */
	
	final static TableDescription classTable = new TableDescription("QUEST_CLASS_ASSERTION", 
			ImmutableMap.of("\"URI\"", "INTEGER NOT NULL", 
					        "\"IDX\"", "SMALLINT NOT NULL", 
					        "ISBNODE", "BOOLEAN NOT NULL DEFAULT FALSE"), "\"URI\" as X");
	
    final static ImmutableList<TableDescription> attributeTables;
    final static TableDescription ROLE_TABLE;
	final static  ImmutableMap<IRI, TableDescription> ATTRIBUTE_TABLE_MAP;
	
	private static final class AttributeTableDescritpion {
		final IRI datatypeIRI;
		final String tableName;
		final String sqlTypeName;
		final String indexName;
		
		public AttributeTableDescritpion(IRI datatypeIRI, String tableName, String sqlTypeName, String indexName) {
			this.datatypeIRI = datatypeIRI;
			this.tableName = tableName;
			this.sqlTypeName = sqlTypeName;
			this.indexName = indexName;
		}
	}

	static {
		ImmutableList.Builder<TableDescription> attributeTableBuilder = ImmutableList.builder();
				
		classTable.indexOn("idxclassfull", "URI, IDX, ISBNODE");
		classTable.indexOn("idxclassfull2", "URI, IDX");
		
		ROLE_TABLE = new TableDescription("QUEST_OBJECT_PROPERTY_ASSERTION",
				ImmutableMap.of("\"URI1\"", "INTEGER NOT NULL", 
						        "\"URI2\"", "INTEGER NOT NULL", 
						        "\"IDX\"", "SMALLINT NOT NULL", 
						        "ISBNODE", "BOOLEAN NOT NULL DEFAULT FALSE", 
						        "ISBNODE2", "BOOLEAN NOT NULL DEFAULT FALSE"), "\"URI1\" as X, \"URI2\" as Y");

		attributeTableBuilder.add(ROLE_TABLE);

		ROLE_TABLE.indexOn("idxrolefull1", "URI1, URI2, IDX, ISBNODE, ISBNODE2");
		ROLE_TABLE.indexOn("idxrolefull2",  "URI2, URI1, IDX, ISBNODE2, ISBNODE");
		ROLE_TABLE.indexOn("idxrolefull22", "URI1, URI2, IDX");

		ImmutableMap.Builder<IRI, TableDescription> datatypeTableMapBuilder = ImmutableMap.builder();
		// LANG_STRING is special because of one extra attribute (LANG)

		TableDescription LANG_STRING_TABLE = new TableDescription("QUEST_DATA_PROPERTY_LITERAL_ASSERTION",
				ImmutableMap.of("\"URI\"", "INTEGER NOT NULL",
						        "VAL", "VARCHAR(1000) NOT NULL",
						        "\"IDX\"", "SMALLINT NOT NULL",
						        "LANG", "VARCHAR(20)",
						        "ISBNODE", "BOOLEAN NOT NULL DEFAULT FALSE"), "\"URI\" as X, VAL as Y, LANG as Z");
		attributeTableBuilder.add(LANG_STRING_TABLE);
		datatypeTableMapBuilder.put(RDF.LANGSTRING, LANG_STRING_TABLE);
			
		LANG_STRING_TABLE.indexOn("IDX_LITERAL_ATTRIBUTE" + "1", "URI");
		LANG_STRING_TABLE.indexOn("IDX_LITERAL_ATTRIBUTE" + "2", "IDX");
		LANG_STRING_TABLE.indexOn("IDX_LITERAL_ATTRIBUTE" + "3", "VAL");

		
		// all other datatypes from COL_TYPE are treated similarly
		List<AttributeTableDescritpion> attributeDescriptions = new ArrayList<>();

		attributeDescriptions.add(new AttributeTableDescritpion(   // 1
				XSD.STRING, "QUEST_DATA_PROPERTY_STRING_ASSERTION", "VARCHAR(1000)", "IDX_STRING_ATTRIBUTE"));
		attributeDescriptions.add(new AttributeTableDescritpion(   // 2
				XSD.INTEGER, "QUEST_DATA_PROPERTY_INTEGER_ASSERTION", "BIGINT", "IDX_INTEGER_ATTRIBUTE"));
		attributeDescriptions.add(new AttributeTableDescritpion(   // 3
				XSD.INT, "QUEST_DATA_PROPERTY_INT_ASSERTION", "INTEGER", "XSD_INT_ATTRIBUTE"));
		attributeDescriptions.add(new AttributeTableDescritpion(   // 4
				XSD.UNSIGNED_INT, "QUEST_DATA_PROPERTY_UNSIGNED_INT_ASSERTION", "INTEGER", "XSD_UNSIGNED_INT_ATTRIBUTE"));
		attributeDescriptions.add(new AttributeTableDescritpion(   // 5
				XSD.NEGATIVE_INTEGER, "QUEST_DATA_PROPERTY_NEGATIVE_INTEGER_ASSERTION", "BIGINT", "XSD_NEGATIVE_INTEGER_ATTRIBUTE"));
		attributeDescriptions.add(new AttributeTableDescritpion(   // 6
				XSD.NON_NEGATIVE_INTEGER, "QUEST_DATA_PROPERTY_NON_NEGATIVE_INTEGER_ASSERTION", "BIGINT", "XSD_NON_NEGATIVE_INTEGER_ATTRIBUTE"));
		attributeDescriptions.add(new AttributeTableDescritpion(   // 7
				XSD.POSITIVE_INTEGER, "QUEST_DATA_PROPERTY_POSITIVE_INTEGER_ASSERTION", "BIGINT", "XSD_POSITIVE_INTEGER_ATTRIBUTE"));
		attributeDescriptions.add(new AttributeTableDescritpion(   // 8
				XSD.NON_POSITIVE_INTEGER, "QUEST_DATA_PROPERTY_NON_POSITIVE_INTEGER_ASSERTION", "BIGINT", "XSD_NON_POSITIVE_INTEGER_ATTRIBUTE"));
		attributeDescriptions.add(new AttributeTableDescritpion(   // 9
				XSD.LONG, "QUEST_DATA_PROPERTY_LONG_ASSERTION", "BIGINT", "IDX_LONG_ATTRIBUTE"));
		attributeDescriptions.add(new AttributeTableDescritpion(   // 10
				XSD.DECIMAL, "QUEST_DATA_PROPERTY_DECIMAL_ASSERTION", "DECIMAL", "IDX_DECIMAL_ATTRIBUTE"));
		attributeDescriptions.add(new AttributeTableDescritpion(   // 11
				XSD.FLOAT, "QUEST_DATA_PROPERTY_FLOAT_ASSERTION", "DOUBLE PRECISION", "XSD_FLOAT_ATTRIBUTE"));
		attributeDescriptions.add(new AttributeTableDescritpion(   // 12
				XSD.DOUBLE, "QUEST_DATA_PROPERTY_DOUBLE_ASSERTION", "DOUBLE PRECISION", "IDX_DOUBLE_ATTRIBUTE"));
		attributeDescriptions.add(new AttributeTableDescritpion(   // 13
				XSD.DATETIME, "QUEST_DATA_PROPERTY_DATETIME_ASSERTION", "TIMESTAMP", "IDX_DATETIME_ATTRIBUTE"));
		attributeDescriptions.add(new AttributeTableDescritpion(   // 14
				XSD.BOOLEAN,  "QUEST_DATA_PROPERTY_BOOLEAN_ASSERTION", "BOOLEAN", "IDX_BOOLEAN_ATTRIBUTE"));
		attributeDescriptions.add(new AttributeTableDescritpion(   // 15
				XSD.DATETIMESTAMP, "QUEST_DATA_PROPERTY_DATETIMESTAMP_ASSERTION", "TIMESTAMP", "IDX_DATETIMESTAMP_ATTRIBUTE"));
		
		for (AttributeTableDescritpion description : attributeDescriptions) {
			TableDescription table = new TableDescription(description.tableName,
					ImmutableMap.of("\"URI\"", "INTEGER NOT NULL", 
							        "VAL", description.sqlTypeName,
							        "\"IDX\"", "SMALLINT  NOT NULL", 
							        "ISBNODE", "BOOLEAN NOT NULL DEFAULT FALSE"), "\"URI\" as X, VAL as Y");
			
			table.indexOn(description.indexName + "1", "URI");
			table.indexOn(description.indexName + "2", "IDX");
			table.indexOn(description.indexName + "3", "VAL");

			attributeTableBuilder.add(table);
			datatypeTableMapBuilder.put(description.datatypeIRI, table);
		}

		attributeTables = attributeTableBuilder.build();
		ATTRIBUTE_TABLE_MAP = datatypeTableMapBuilder.build();
	}
	
	private final SemanticIndexURIMap uriMap = new SemanticIndexURIMap();
	
	private final ClassifiedTBox reasonerDag;

	private SemanticIndexCache cacheSI;
	
<<<<<<< HEAD
	private boolean isIndexed;  // database index created

	private final SemanticIndexViewsManager views;
	
	private final List<RepositoryChangedListener> changeList = new LinkedList<>();
	private final AtomFactory atomFactory;
	private final TermFactory termFactory;

	public RDBMSSIRepositoryManager(ImmutableOntologyVocabulary voc, TBoxReasoner reasonerDag, AtomFactory atomFactory,
									TermFactory termFactory, TypeFactory typeFactory) {
		this.reasonerDag = reasonerDag;
		this.voc = voc;
		this.atomFactory = atomFactory;
		this.termFactory = termFactory;
		views = new SemanticIndexViewsManager(typeFactory);
=======
	private SemanticIndexViewsManager views = new SemanticIndexViewsManager();
	
	public RDBMSSIRepositoryManager(ClassifiedTBox reasonerDag) {
		this.reasonerDag = reasonerDag;
>>>>>>> 0f4a0fd6
	}

	@Override
	public void generateMetadata() {
		cacheSI = new SemanticIndexCache(reasonerDag);
		cacheSI.buildSemanticIndexFromReasoner();		
	}
	

	@Override
	public SemanticIndexURIMap getUriMap() {
		return uriMap;
	}
	


	
	
	@Override
	public void createDBSchemaAndInsertMetadata(Connection conn) throws SQLException {

		if (isDBSchemaDefined(conn)) {
			log.debug("Schema already exists. Skipping creation");
			return;
		}
		
		log.debug("Creating data tables");

		try (Statement st = conn.createStatement()) {
			st.addBatch(uriIdTable.createCommand);
			
			st.addBatch(indexTable.createCommand);
			st.addBatch(intervalTable.createCommand);
			st.addBatch(emptinessIndexTable.createCommand);

			st.addBatch(classTable.createCommand);
			for (TableDescription table : attributeTables)
				st.addBatch(table.createCommand);
			
			st.executeBatch();			
		}
		
		insertMetadata(conn);
	}

	private boolean isDBSchemaDefined(Connection conn) throws SQLException {
		
		try (Statement st = conn.createStatement()) {
			st.executeQuery(String.format("SELECT 1 FROM %s WHERE 1=0", classTable.tableName));
			st.executeQuery(String.format("SELECT 1 FROM %s WHERE 1=0", ROLE_TABLE.tableName));
			st.executeQuery(String.format("SELECT 1 FROM %s WHERE 1=0", ATTRIBUTE_TABLE_MAP.get(RDF.LANGSTRING).tableName));
			st.executeQuery(String.format("SELECT 1 FROM %s WHERE 1=0", ATTRIBUTE_TABLE_MAP.get(XSD.STRING).tableName));
			st.executeQuery(String.format("SELECT 1 FROM %s WHERE 1=0", ATTRIBUTE_TABLE_MAP.get(XSD.INTEGER).tableName));
            st.executeQuery(String.format("SELECT 1 FROM %s WHERE 1=0", ATTRIBUTE_TABLE_MAP.get(XSD.LONG).tableName));
			st.executeQuery(String.format("SELECT 1 FROM %s WHERE 1=0", ATTRIBUTE_TABLE_MAP.get(XSD.DECIMAL).tableName));
			st.executeQuery(String.format("SELECT 1 FROM %s WHERE 1=0", ATTRIBUTE_TABLE_MAP.get(XSD.DOUBLE).tableName));
			st.executeQuery(String.format("SELECT 1 FROM %s WHERE 1=0", ATTRIBUTE_TABLE_MAP.get(XSD.DATETIME).tableName));
			st.executeQuery(String.format("SELECT 1 FROM %s WHERE 1=0", ATTRIBUTE_TABLE_MAP.get(XSD.BOOLEAN).tableName));
			st.executeQuery(String.format("SELECT 1 FROM %s WHERE 1=0", ATTRIBUTE_TABLE_MAP.get(XSD.DATETIMESTAMP).tableName));

			return true; // everything is fine if we get to this point
		} 
		catch (Exception e) {
			// ignore all exceptions
		}
		return false; // there was an exception if we have got here
	}
	
	
	public void dropDBSchema(Connection conn) throws SQLException {

		try (Statement st = conn.createStatement()) {
			st.addBatch(indexTable.dropCommand);
			st.addBatch(intervalTable.dropCommand);
			st.addBatch(emptinessIndexTable.dropCommand);

			st.addBatch(classTable.dropCommand);
			for (TableDescription table : attributeTables)
				st.addBatch(table.dropCommand);
			
			st.addBatch(uriIdTable.dropCommand);

			st.executeBatch();
		}
		catch (BatchUpdateException e) {
			// no-op: ignore all exceptions here
		}
	}

	@Override
	public int insertData(Connection conn, Iterator<Assertion> data, int commitLimit, int batchLimit) throws SQLException {
		log.debug("Inserting data into DB");

		// The precondition for the limit number must be greater or equal to one.
		commitLimit = (commitLimit < 1) ? 1 : commitLimit;
		batchLimit = (batchLimit < 1) ? 1 : batchLimit;

		boolean oldAutoCommit = conn.getAutoCommit();
		conn.setAutoCommit(false);

		PreparedStatement uriidStm = conn.prepareStatement(uriIdTable.getINSERT("?, ?"));
		Map<SemanticIndexViewID, PreparedStatement> stmMap = new HashMap<>();
		
		// For counting the insertion
		int success = 0;
		Map<IRI, Integer> failures = new HashMap<>();

		int batchCount = 0;
		int commitCount = 0;

		try {
			while (data.hasNext()) {
				Assertion ax = data.next();

				// log.debug("Inserting statement: {}", ax);
				batchCount++;
				commitCount++;

				if (ax instanceof ClassAssertion) {
					ClassAssertion ca = (ClassAssertion) ax; 
					try {
						process(conn, ca, uriidStm, stmMap);
						success++;
					}
					catch (Exception e) {
						IRI iri = ca.getConcept().getIRI();
						Integer counter = failures.get(iri);
						if (counter == null)
							counter = 0;
						failures.put(iri, counter + 1);
					}
				} 
				else if (ax instanceof ObjectPropertyAssertion) {
					ObjectPropertyAssertion opa = (ObjectPropertyAssertion)ax;
					try {
						process(conn, opa, uriidStm, stmMap);	
						success++;
					}
					catch (Exception e) {
						IRI iri = opa.getProperty().getIRI();
						Integer counter = failures.get(iri);
						if (counter == null) 
							counter = 0;
						failures.put(iri, counter + 1);
					}
				}
				else if (ax instanceof DataPropertyAssertion)  {
					DataPropertyAssertion dpa = (DataPropertyAssertion)ax;
					try {
						process(conn, dpa, uriidStm, stmMap);				
						success++;					
					}
					catch (Exception e) {
						IRI iri = dpa.getProperty().getIRI();
						Integer counter = failures.get(iri);
						if (counter == null) 
							counter = 0;
						failures.put(iri, counter + 1);
					}
				}


				// Check if the batch count is already in the batch limit
				if (batchCount == batchLimit) {
					uriidStm.executeBatch();
					uriidStm.clearBatch();
					for (PreparedStatement stm : stmMap.values()) {
						stm.executeBatch();
						stm.clearBatch();
					}
					batchCount = 0; // reset the counter
				}

				// Check if the commit count is already in the commit limit
				if (commitCount == commitLimit) {
					conn.commit();
					commitCount = 0; // reset the counter
				}
			}

			// Execute the rest of the batch
			uriidStm.executeBatch();
			uriidStm.clearBatch();
			for (PreparedStatement stm : stmMap.values()) {
				stm.executeBatch();
				stm.clearBatch();
			}
			// Commit the rest of the batch insert
			conn.commit();
		}
		finally {
			// Close all open statements
			uriidStm.close();
			for (PreparedStatement stm : stmMap.values()) 
				stm.close();
		}

		conn.setAutoCommit(oldAutoCommit);

		// Print the monitoring log
		log.debug("Total successful insertions: " + success + ".");
		int totalFailures = 0;
		for (Map.Entry<IRI, Integer> entry : failures.entrySet()) {
			log.warn("Failed to insert data for predicate {} ({} tuples).", entry.getKey(), entry.getValue());
			totalFailures += entry.getValue();
		}
		if (totalFailures > 0) {
			log.warn("Total failed insertions: " + totalFailures + ". (REASON: datatype mismatch between the ontology and database).");
		}

		return success;
	}


	private void process(Connection conn, ObjectPropertyAssertion ax, PreparedStatement uriidStm, Map<SemanticIndexViewID, PreparedStatement> stmMap) throws SQLException {

		ObjectPropertyExpression ope0 = ax.getProperty();
		if (ope0.isInverse()) 
			throw new RuntimeException("INVERSE PROPERTIES ARE NOT SUPPORTED IN ABOX:" + ax);
		
		ObjectPropertyExpression ope = reasonerDag.objectPropertiesDAG().getCanonicalForm(ope0);
				
		ObjectConstant o1, o2;
		if (ope.isInverse()) {
			// the canonical representative is inverse
			// and so, it is not indexed -- swap the arguments 
			// and replace the representative with its inverse 
			// (which must be indexed)
			o1 = ax.getObject();
			o2 = ax.getSubject();
			ope = ope.getInverse();
		}
		else {
			o1 = ax.getSubject();			
			o2 = ax.getObject();
		}

		int idx = cacheSI.getEntry(ope).getIndex();
		

		SemanticIndexView view = views.getView(o1.getType(), o2.getType());
		
		PreparedStatement stm = stmMap.get(view.getId());
		if (stm == null) {
			stm = conn.prepareStatement(view.getINSERT());
			stmMap.put(view.getId(), stm);
		}
		
		int uri_id = getObjectConstantUriId(o1, uriidStm);
		int uri2_id = getObjectConstantUriId(o2, uriidStm);
		
		// Construct the database INSERT statements		
		stm.setInt(1, uri_id);
		stm.setInt(2, uri2_id);		
		stm.setInt(3, idx);
		stm.addBatch();
		
		// Register non emptiness
		view.addIndex(idx);
	} 

	private void process(Connection conn, DataPropertyAssertion ax, PreparedStatement uriidStm, Map<SemanticIndexViewID, PreparedStatement> stmMap) throws SQLException {

		// replace the property by its canonical representative
		DataPropertyExpression dpe0 = ax.getProperty();
		DataPropertyExpression dpe = reasonerDag.dataPropertiesDAG().getCanonicalForm(dpe0);
		int idx = cacheSI.getEntry(dpe).getIndex();
		
		ObjectConstant subject = ax.getSubject();
		int uri_id = getObjectConstantUriId(subject, uriidStm);

		ValueConstant object = ax.getValue();

		// ROMAN (28 June 2016): quite fragile because objectType is UNSUPPORTED for SHORT, BYTE, etc.
		//                       a a workaround, obtain the URI ID first, without triggering an exception here
		SemanticIndexView view =  views.getView(subject.getType(), object.getType());
		PreparedStatement stm = stmMap.get(view.getId());
		if (stm == null) {
			stm = conn.prepareStatement(view.getINSERT());
			stmMap.put(view.getId(), stm);
		}

		stm.setInt(1, uri_id);
		
		String value = object.getValue();
		
		switch (COL_TYPE.getColType(object.getType().getIRI())) {
			case LANG_STRING:  // -3
				stm.setString(2, value);
				stm.setString(4, object.getType().getLanguageTag().get().getFullString());
				break;  
			case STRING:   // 1
				stm.setString(2, value);
				break;
	        case INT:   // 3
	            //if (value.charAt(0) == '+') // ROMAN: not needed in Java 7
	            //    value = value.substring(1, value.length());
	        	stm.setInt(2, Integer.parseInt(value));
	            break;
	        case UNSIGNED_INT:  // 4
	        	stm.setInt(2, Integer.parseInt(value));
	            break;
	        case INTEGER:  // 2
	        case NEGATIVE_INTEGER:   // 5
	        case POSITIVE_INTEGER:   // 6
	        case NON_NEGATIVE_INTEGER: // 7
	        case NON_POSITIVE_INTEGER: // 8
	        case LONG: // 10
	            //if (value.charAt(0) == '+')  // ROMAN: not needed in Java 7
	            //    value = value.substring(1, value.length());
	            stm.setLong(2, Long.parseLong(value));
	            break;
	        case FLOAT: // 9
				stm.setDouble(2, Float.parseFloat(value));
	            break;
			case DOUBLE: // 12
				stm.setDouble(2, Double.parseDouble(value));
				break;
			case DECIMAL: // 11
				stm.setBigDecimal(2, new BigDecimal(value));
				break;
			case DATETIME_STAMP: // 15
			case DATETIME: // 13
				stm.setTimestamp(2, XsdDatatypeConverter.parseXsdDateTime(value));
				break;
			case BOOLEAN: // 14				
				stm.setBoolean(2, XsdDatatypeConverter.parseXsdBoolean(value));
				break;
			default:
				// UNSUPPORTED DATATYPE
				log.warn("Ignoring assertion: {}", ax);			
				return;				
		}
		
		stm.setInt(3, idx);
		stm.addBatch();
		
		// register non-emptiness
		view.addIndex(idx);
	}
	
		
	private void process(Connection conn, ClassAssertion ax, PreparedStatement uriidStm, Map<SemanticIndexViewID, PreparedStatement> stmMap) throws SQLException {
		
		// replace concept by the canonical representative (which must be a concept name)
		OClass concept0 = ax.getConcept();
		OClass concept = (OClass)reasonerDag.classesDAG().getCanonicalForm(concept0);
		int conceptIndex = cacheSI.getEntry(concept).getIndex();	

		ObjectConstant c1 = ax.getIndividual();

		SemanticIndexView view =  views.getView(c1.getType());
	
		PreparedStatement stm = stmMap.get(view.getId());
		if (stm == null) {
			stm = conn.prepareStatement(view.getINSERT());
			stmMap.put(view.getId(), stm);
		}

		int uri_id = getObjectConstantUriId(c1, uriidStm); 
		
		// Construct the database INSERT statements
		stm.setInt(1, uri_id);
		stm.setInt(2, conceptIndex);
		stm.addBatch();
	
		// Register non emptiness
		view.addIndex(conceptIndex);
	}

	// TODO: big issue -- URI map is incomplete -- it is never read back from the DB
	
	// TODO: use database to get the maximum URIId
	private int maxURIId = -1;
	
	private int getObjectConstantUriId(ObjectConstant c, PreparedStatement uriidStm) throws SQLException {
		
		// TODO (ROMAN): I am not sure this is entirely correct for blank nodes
		String uri = (c instanceof BNode) ? ((BNode) c).getName() : ((URIConstant) c).getURI().toString();

		int uri_id = uriMap.getId(uri);
		if (uri_id < 0) {
			uri_id = maxURIId + 1;
			uriMap.set(uri, uri_id);
			maxURIId++;
			
			// Construct the database INSERT statement
			uriidStm.setInt(1, uri_id);
			uriidStm.setString(2, uri);
			uriidStm.addBatch();								
		}
			
		return uri_id;
	}

	
	public final static int CLASS_TYPE = 1;
	public final static int ROLE_TYPE = 2;
	
	private void setIndex(String iri, int type, int idx) {
		if (type == CLASS_TYPE) {
			OClass c = reasonerDag.classes().get(iri);
			if (reasonerDag.classesDAG().getVertex(c) == null)
				throw new RuntimeException("UNKNOWN CLASS: " + iri);
			
			if (cacheSI.getEntry(c) != null)
				throw new RuntimeException("DUPLICATE CLASS INDEX: " + iri);
			
			cacheSI.setIndex(c, idx);
		}
		else {
			if (reasonerDag.objectProperties().contains(iri)) {
				//
				// a bit elaborate logic is a consequence of using the same type for
				// both object and data properties (which can have the same name)
				// according to the SemanticIndexBuilder, object properties are indexed first 
				// (and have lower indexes), and only then data properties are indexed
				// so, the first occurrence is an object property, 
				// and the second occurrence is a datatype property
				// (here we use the fact that the query result is sorted by idx)
				//
				ObjectPropertyExpression ope = reasonerDag.objectProperties().get(iri);
				if (cacheSI.getEntry(ope) != null)  {
					DataPropertyExpression dpe = reasonerDag.dataProperties().get(iri);
					if (reasonerDag.dataPropertiesDAG().getVertex(dpe) != null) {
						if (cacheSI.getEntry(dpe) != null)
							throw new RuntimeException("DUPLICATE PROPERTY: " + iri);
						
						cacheSI.setIndex(dpe, idx);
					}	
					else
						throw new RuntimeException("UNKNOWN PROPERTY: " + iri);
				}
				else 
					cacheSI.setIndex(ope, idx);
			}
			else {
				DataPropertyExpression dpe = reasonerDag.dataProperties().get(iri);
				if (reasonerDag.dataPropertiesDAG().getVertex(dpe) != null) {
					if (cacheSI.getEntry(dpe) != null)
						throw new RuntimeException("DUPLICATE PROPERTY: " + iri);
					
					cacheSI.setIndex(dpe, idx);
				}	
				else
					throw new RuntimeException("UNKNOWN PROPERTY: " + iri);
			}
		}		
	}
	
	private void setIntervals(String iri, int type, List<Interval> intervals, int maxObjectPropertyIndex) {
		
		SemanticIndexRange range;
		if (type == CLASS_TYPE) {
			OClass c = reasonerDag.classes().get(iri);
			range = cacheSI.getEntry(c);
		}
		else {
			Interval interval = intervals.get(0);
			// if the first interval is within object property indexes
			if (interval.getEnd() <= maxObjectPropertyIndex) {
				ObjectPropertyExpression ope = reasonerDag.objectProperties().get(iri);
				range = cacheSI.getEntry(ope);
			}
			else {
				DataPropertyExpression dpe = reasonerDag.dataProperties().get(iri);
				range = cacheSI.getEntry(dpe);
			}
		}
		int idx = range.getIndex();
		boolean idxInIntervals = false;
		for (Interval interval : intervals) {
			if (idx >= interval.getStart() && idx <= interval.getEnd()) {
				idxInIntervals = true;
				break;
			}
		}
		if (!idxInIntervals)
			throw new RuntimeException("INTERVALS " + intervals + " FOR " + iri + "(" + type + ") DO NOT CONTAIN " + range.getIndex());

		range.addRange(intervals);	
	}
<<<<<<< HEAD
=======
	
	public void loadMetadata(Connection conn) throws SQLException {
		log.debug("Loading semantic index metadata from the database *");

		cacheSI = new SemanticIndexCache(reasonerDag);	
		views = new SemanticIndexViewsManager();

		// Fetching the index data 
		Statement st = conn.createStatement();
		ResultSet res = st.executeQuery(indexTable.getSELECT() + " ORDER BY IDX");
		while (res.next()) {
			String iri = res.getString(1);
			if (iri.startsWith("file:/"))  // ROMAN: what exactly is this?!
				continue;
			
			int idx = res.getInt(2);
			int type = res.getInt(3);
			setIndex(iri, type, idx);
		}
		res.close();

		
		// compute the maximum object property index 
		// (all data property indexes must be above)
		int maxObjectPropertyIndex = 0;
		for (Entry<ObjectPropertyExpression, SemanticIndexRange> entry : cacheSI.getObjectPropertyIndexEntries()) {
			maxObjectPropertyIndex = Math.max(maxObjectPropertyIndex, entry.getValue().getIndex());
		}
		
		
		// Fetching the intervals data, note that a given String can have one or
		// more intervals (a set) hence we need to go through several rows to
		// collect all of them. To do this we sort the table by URI (to get all
		// the intervals for a given String in sequence), then we collect all the
		// intervals row by row until we change URI, at that switch we store the
		// interval

		res = st.executeQuery(intervalTable.getSELECT() + " ORDER BY URI, ENTITY_TYPE");

		List<Interval> currentSet = null;
		int previousType = 0;
		String previousString = null;
		while (res.next()) {
			String iri = res.getString(1);
			if (iri.startsWith("file:/"))   // ROMAN: what is this?
				continue;

			int type = res.getInt(4);

			if (previousString == null) { // very first row
				currentSet = new LinkedList<>();
				previousType = type;
				previousString = iri;
			}

			if ((!iri.equals(previousString) || previousType != type)) {
				 // we switched URI or type, time to store the collected
				 // intervals and clear the set
				setIntervals(previousString, previousType, currentSet, maxObjectPropertyIndex);

				currentSet = new LinkedList<>();
				previousType = type;
				previousString = iri;
			}

			int low = res.getInt(2);
			int high = res.getInt(3);
			currentSet.add(new Interval(low, high));
		}

		setIntervals(previousString, previousType, currentSet, maxObjectPropertyIndex);

		res.close();

		views.load(conn);
	}
>>>>>>> 0f4a0fd6

	
	@Override
	public ImmutableList<SQLPPTriplesMap> getMappings() {

		List<SQLPPTriplesMap> result = new LinkedList<>();

		/*
		 * PART 2: Creating the mappings
		 * 
		 * Note, at every step we always use the pureIsa dag to get the indexes
		 * and ranges for each class.
		 */


		for (Equivalences<ObjectPropertyExpression> set : reasonerDag.objectPropertiesDAG()) {

			ObjectPropertyExpression ope = set.getRepresentative();
			// only named roles are mapped
			if (ope.isInverse()) 
				continue;
			
			// no mappings for auxiliary roles, which are introduced by the ontology translation process
			if (!reasonerDag.objectProperties().contains(ope.getName()))
				continue;

			SemanticIndexRange range = cacheSI.getEntry(ope);
			if (range == null) {
				log.debug("Object property " + ope + " has no SemanticIndexRange");
				return null;
			}
			List<Interval> intervals = range.getIntervals();	
			String intervalsSqlFilter = getIntervalString(intervals);
			
			
			/***
			 * Generating one mapping for each supported cases, i.e., the second
			 * component is an object, or one of the supported datatypes. For
			 * each case we will construct 1 target query, one source query and
			 * the mapping axiom.
			 * 
			 * The resulting mapping will be added to the list. In this way,
			 * each property can act as an object or data property of any type.
			 */
			
			for (SemanticIndexView view : views.getPropertyViews()) {
				if (view.isEmptyForIntervals(intervals))
					continue;
				
				String sourceQuery = view.getSELECT(intervalsSqlFilter);
				ImmutableList<ImmutableFunctionalTerm> targetQuery = constructTargetQuery(atomFactory.getObjectPropertyPredicate(ope.getIRI()),
						view.getId().getType1(), view.getId().getType2());
				SQLPPTriplesMap basicmapping = new OntopNativeSQLPPTriplesMap(MAPPING_FACTORY.getSQLQuery(sourceQuery), targetQuery);
				result.add(basicmapping);		
			}
		}

		for (Equivalences<DataPropertyExpression> set : reasonerDag.dataPropertiesDAG()) {

			DataPropertyExpression dpe = set.getRepresentative();
			
			// no mappings for auxiliary roles, which are introduced by the ontology translation process
			if (!reasonerDag.dataProperties().contains(dpe.getName()))
				continue;
			
			SemanticIndexRange range = cacheSI.getEntry(dpe);
			if (range == null) {
				log.debug("Data property " + dpe + " has no SemanticIndexRange");
				return null;
			}
			List<Interval> intervals = range.getIntervals();
			String intervalsSqlFilter = getIntervalString(intervals);
			
		
			/***
			 * Generating one mapping for each supported cases, i.e., the second
			 * component is an object, or one of the supported datatypes. For
			 * each case we will construct 1 target query, one source query and
			 * the mapping axiom.
			 * 
			 * The resulting mapping will be added to the list. In this way,
			 * each property can act as an object or data property of any type.
			 */
			
			for (SemanticIndexView view : views.getPropertyViews()) {
				if (view.isEmptyForIntervals(intervals))
					continue;
				
				String sourceQuery = view.getSELECT(intervalsSqlFilter);
				ImmutableList<ImmutableFunctionalTerm> targetQuery = constructTargetQuery(
						atomFactory.getDataPropertyPredicate(dpe.getIRI()),
						view.getId().getType1(), view.getId().getType2());
				SQLPPTriplesMap basicmapping = new OntopNativeSQLPPTriplesMap(MAPPING_FACTORY.getSQLQuery(sourceQuery),
						targetQuery);
				result.add(basicmapping);
			}
		}
		
		/*
		 * Creating mappings for each concept
		 */

		for (Equivalences<ClassExpression> set : reasonerDag.classesDAG()) {
			
			ClassExpression node = set.getRepresentative();
			
			if (!(node instanceof OClass))
				continue;
						
			OClass classNode = (OClass)node;
			SemanticIndexRange range = cacheSI.getEntry(classNode);
			if (range == null) {
				log.debug("Class: " + classNode + " has no SemanticIndexRange");
				continue;
			}
			List<Interval> intervals = range.getIntervals();
			String intervalsSqlFilter = getIntervalString(intervals);

			for (SemanticIndexView view : views.getClassViews()) {
				if (view.isEmptyForIntervals(intervals))
					continue;
				
				String sourceQuery = view.getSELECT(intervalsSqlFilter);
				ImmutableList<ImmutableFunctionalTerm> targetQuery = constructTargetQuery(
						atomFactory.getClassPredicate(classNode.getIRI()), view.getId().getType1());
				SQLPPTriplesMap basicmapping = new OntopNativeSQLPPTriplesMap(MAPPING_FACTORY.getSQLQuery(sourceQuery), targetQuery);
				result.add(basicmapping);
			}
		}

		/*
		 * PART 4: Optimizing.
		 */

		// Merging multiple mappings into 1 with UNION ALL to minimize the
		// number of the mappings.
        /* ROMAN: mergeUniions was final = false;
		if (mergeUniions) {
			for (Predicate predicate : mappings.keySet()) {

				List<OBDAMappingAxiom> currentMappings = mappings.get(predicate);

				// Getting the current head 
				CQIE targetQuery = (CQIE) currentMappings.get(0).getTargetQuery();

				// Computing the merged SQL 
				StringBuilder newSQL = new StringBuilder();
				newSQL.append(((OBDASQLQuery) currentMappings.get(0).getSourceQuery()).toString());
				for (int mapi = 1; mapi < currentMappings.size(); mapi++) {
					newSQL.append(" UNION ALL ");
					newSQL.append(((OBDASQLQuery) currentMappings.get(mapi).getSourceQuery()).toString());
				}

				// Replacing the old mappings 
				OBDAMappingAxiom mergedMapping = nativeQLFactory.create(newSQL.toString(), targetQuery);
				currentMappings.clear();
				currentMappings.add(mergedMapping);
			}
		}
		*/
		log.debug("Total: {} mappings", result.size());
		return ImmutableList.copyOf(result);
	}

	
	private ImmutableList<ImmutableFunctionalTerm> constructTargetQuery(Predicate predicate, ObjectRDFType type) {

		Variable X = termFactory.getVariable("X");

		ImmutableFunctionalTerm subjectTerm;
		if (!type.isBlankNode())
			subjectTerm = termFactory.getImmutableUriTemplate(X);
		else {
			subjectTerm = termFactory.getImmutableBNodeTemplate(X);
		}

		ImmutableFunctionalTerm body = termFactory.getImmutableFunctionalTerm(predicate, subjectTerm);
		return ImmutableList.of(body);
	}
	
	
	private ImmutableList<ImmutableFunctionalTerm> constructTargetQuery(Predicate predicate, ObjectRDFType type1,
																		RDFTermType type2) {

		Variable X = termFactory.getVariable("X");
		Variable Y = termFactory.getVariable("Y");

		ImmutableFunctionalTerm subjectTerm;
		if (!type1.isBlankNode())
			subjectTerm = termFactory.getImmutableUriTemplate(X);
		else {
			subjectTerm = termFactory.getImmutableBNodeTemplate(X);
		}
		
		ImmutableFunctionalTerm objectTerm;
		if (type2 instanceof ObjectRDFType) {
			objectTerm = ((ObjectRDFType)type2).isBlankNode()
					? termFactory.getImmutableBNodeTemplate(Y)
					: termFactory.getImmutableUriTemplate(Y);
		}
		else {
			RDFDatatype datatype = (RDFDatatype) type2;
			if (datatype.getLanguageTag().isPresent()) {
				LanguageTag languageTag = datatype.getLanguageTag().get();
				objectTerm = termFactory.getImmutableTypedTerm(Y, languageTag.getFullString());
			}
			else {
				objectTerm = termFactory.getImmutableTypedTerm(Y, datatype);
			}
		}

		ImmutableFunctionalTerm body = termFactory.getImmutableFunctionalTerm(predicate, subjectTerm, objectTerm);
		return ImmutableList.of(body);
	}

	
	
	/**
	 * Generating the interval conditions for semantic index
	 */
	
	private static String getIntervalString(final List<Interval> intervals) {
		
		if (intervals.size() == 1)
			return getIntervalString(intervals.iterator().next());
		
		else if (intervals.size() > 1) { 
			StringBuilder sql = new StringBuilder();
			
			sql.append("(");
			Joiner.on(" OR ").appendTo(sql, new Iterator<String>() {		
				private final Iterator<Interval> it = intervals.iterator();

				@Override
				public boolean hasNext() { return it.hasNext(); }

				@Override
				public String next() {
					Interval interval = it.next();
					return getIntervalString(interval);
				}

				@Override
				public void remove() { }
			});
			sql.append(")");
			
			return sql.toString();
		}
		else // if the size is 0
			return "";
	}
	

	private static String getIntervalString(Interval interval) {
		if (interval.getStart() == interval.getEnd()) 
			return String.format("IDX = %d", interval.getStart());
		else 
			return String.format("IDX >= %d AND IDX <= %d", interval.getStart(), interval.getEnd());		
	}
	

	/***
	 * Inserts the metadata about semantic indexes and intervals into the
	 * database. The metadata is later used to reconstruct a semantic index
	 * repository.
	 * @throws  
	 */
	@Override
	public void insertMetadata(Connection conn) throws SQLException {

		log.debug("Inserting semantic index metadata.");

		boolean commitval = conn.getAutoCommit();
		conn.setAutoCommit(false);

		try {
			// dropping previous metadata 
			try (Statement st = conn.createStatement()) {
				st.executeUpdate("DELETE FROM " + indexTable.tableName);
				st.executeUpdate("DELETE FROM " + intervalTable.tableName);
				st.executeUpdate("DELETE FROM " + emptinessIndexTable.tableName);
			}

			// inserting index data for classes and properties 
			try (PreparedStatement stm = conn.prepareStatement(indexTable.getINSERT("?, ?, ?"))) {
				for (Entry<OClass,SemanticIndexRange> concept : cacheSI.getClassIndexEntries()) {
					stm.setString(1, concept.getKey().getName());
					stm.setInt(2, concept.getValue().getIndex());
					stm.setInt(3, CLASS_TYPE);
					stm.addBatch();
				}
				for (Entry<ObjectPropertyExpression, SemanticIndexRange> role : cacheSI.getObjectPropertyIndexEntries()) {
					stm.setString(1, role.getKey().getName());
					stm.setInt(2, role.getValue().getIndex());
					stm.setInt(3, ROLE_TYPE);
					stm.addBatch();
				}
				for (Entry<DataPropertyExpression, SemanticIndexRange> role : cacheSI.getDataPropertyIndexEntries()) {
					stm.setString(1, role.getKey().getName());
					stm.setInt(2, role.getValue().getIndex());
					stm.setInt(3, ROLE_TYPE);
					stm.addBatch();
				}
				stm.executeBatch();
			}

			// Inserting interval metadata
			try (PreparedStatement stm = conn.prepareStatement(intervalTable.getINSERT("?, ?, ?, ?"))) {
				for (Entry<OClass,SemanticIndexRange> concept : cacheSI.getClassIndexEntries()) {
					for (Interval it : concept.getValue().getIntervals()) {
						stm.setString(1, concept.getKey().getName());
						stm.setInt(2, it.getStart());
						stm.setInt(3, it.getEnd());
						stm.setInt(4, CLASS_TYPE);
						stm.addBatch();
					}
				}
				for (Entry<ObjectPropertyExpression, SemanticIndexRange> role : cacheSI.getObjectPropertyIndexEntries()) {
					for (Interval it : role.getValue().getIntervals()) {
						stm.setString(1, role.getKey().getName());
						stm.setInt(2, it.getStart());
						stm.setInt(3, it.getEnd());
						stm.setInt(4, ROLE_TYPE);
						stm.addBatch();
					}
				}
				for (Entry<DataPropertyExpression, SemanticIndexRange> role : cacheSI.getDataPropertyIndexEntries()) {
					for (Interval it : role.getValue().getIntervals()) {
						stm.setString(1, role.getKey().getName());
						stm.setInt(2, it.getStart());
						stm.setInt(3, it.getEnd());
						stm.setInt(4, ROLE_TYPE);
						stm.addBatch();
					}
				}
				stm.executeBatch();
			}

			views.store(conn);
			
			conn.commit();
		} 
		catch (SQLException e) {
			// If there is a big error, restore everything as it was
			conn.rollback();
		}
		finally {
			conn.setAutoCommit(commitval);			
		}
	}

	
	
	
	
	public void createIndexes(Connection conn) throws SQLException {
		log.debug("Creating indexes");
		try (Statement st = conn.createStatement()) {
			for (TableDescription table : attributeTables)
				for (String s : table.createIndexCommands)
					st.addBatch(s);
						
			for (String s : classTable.createIndexCommands)
				st.addBatch(s);
			
			st.executeBatch();
			st.clearBatch();
			
			log.debug("Executing ANALYZE");
			st.addBatch("ANALYZE");
			st.executeBatch();
		}
	}
	
	/**
	 *  DROP indexes	
	 */
		

	public void dropIndexes(Connection conn) throws SQLException {
		log.debug("Dropping indexes");

		try (Statement st = conn.createStatement()) {
			for (String s : classTable.dropIndexCommands)
				st.addBatch(s);	

			for (TableDescription table : attributeTables)
				for (String s : table.dropIndexCommands)
					st.addBatch(s);
			
			st.executeBatch();
		}
	}
}<|MERGE_RESOLUTION|>--- conflicted
+++ resolved
@@ -33,18 +33,7 @@
 import it.unibz.inf.ontop.model.term.functionsymbol.Predicate;
 import it.unibz.inf.ontop.spec.mapping.impl.SQLMappingFactoryImpl;
 import it.unibz.inf.ontop.model.term.*;
-import it.unibz.inf.ontop.spec.ontology.Assertion;
-import it.unibz.inf.ontop.spec.ontology.ClassExpression;
-import it.unibz.inf.ontop.spec.ontology.DataPropertyAssertion;
-import it.unibz.inf.ontop.spec.ontology.DataPropertyExpression;
-import it.unibz.inf.ontop.spec.ontology.ImmutableOntologyVocabulary;
-import it.unibz.inf.ontop.spec.ontology.ObjectPropertyAssertion;
-import it.unibz.inf.ontop.spec.ontology.ObjectPropertyExpression;
-import it.unibz.inf.ontop.spec.ontology.ClassAssertion;
-import it.unibz.inf.ontop.spec.ontology.OClass;
-import it.unibz.inf.ontop.spec.ontology.Equivalences;
-import it.unibz.inf.ontop.spec.ontology.EquivalencesDAG;
-import it.unibz.inf.ontop.spec.ontology.TBoxReasoner;
+import it.unibz.inf.ontop.spec.ontology.*;
 
 import java.math.BigDecimal;
 import java.sql.*;
@@ -165,7 +154,7 @@
 
 	static {
 		ImmutableList.Builder<TableDescription> attributeTableBuilder = ImmutableList.builder();
-				
+
 		classTable.indexOn("idxclassfull", "URI, IDX, ISBNODE");
 		classTable.indexOn("idxclassfull2", "URI, IDX");
 		
@@ -257,29 +246,17 @@
 	private final ClassifiedTBox reasonerDag;
 
 	private SemanticIndexCache cacheSI;
-	
-<<<<<<< HEAD
-	private boolean isIndexed;  // database index created
 
 	private final SemanticIndexViewsManager views;
-	
-	private final List<RepositoryChangedListener> changeList = new LinkedList<>();
 	private final AtomFactory atomFactory;
 	private final TermFactory termFactory;
 
-	public RDBMSSIRepositoryManager(ImmutableOntologyVocabulary voc, TBoxReasoner reasonerDag, AtomFactory atomFactory,
+	public RDBMSSIRepositoryManager(ClassifiedTBox reasonerDag, AtomFactory atomFactory,
 									TermFactory termFactory, TypeFactory typeFactory) {
 		this.reasonerDag = reasonerDag;
-		this.voc = voc;
 		this.atomFactory = atomFactory;
 		this.termFactory = termFactory;
 		views = new SemanticIndexViewsManager(typeFactory);
-=======
-	private SemanticIndexViewsManager views = new SemanticIndexViewsManager();
-	
-	public RDBMSSIRepositoryManager(ClassifiedTBox reasonerDag) {
-		this.reasonerDag = reasonerDag;
->>>>>>> 0f4a0fd6
 	}
 
 	@Override
@@ -287,7 +264,7 @@
 		cacheSI = new SemanticIndexCache(reasonerDag);
 		cacheSI.buildSemanticIndexFromReasoner();		
 	}
-	
+
 
 	@Override
 	public SemanticIndexURIMap getUriMap() {
@@ -348,7 +325,7 @@
 		return false; // there was an exception if we have got here
 	}
 	
-	
+
 	public void dropDBSchema(Connection conn) throws SQLException {
 
 		try (Statement st = conn.createStatement()) {
@@ -762,85 +739,6 @@
 
 		range.addRange(intervals);	
 	}
-<<<<<<< HEAD
-=======
-	
-	public void loadMetadata(Connection conn) throws SQLException {
-		log.debug("Loading semantic index metadata from the database *");
-
-		cacheSI = new SemanticIndexCache(reasonerDag);	
-		views = new SemanticIndexViewsManager();
-
-		// Fetching the index data 
-		Statement st = conn.createStatement();
-		ResultSet res = st.executeQuery(indexTable.getSELECT() + " ORDER BY IDX");
-		while (res.next()) {
-			String iri = res.getString(1);
-			if (iri.startsWith("file:/"))  // ROMAN: what exactly is this?!
-				continue;
-			
-			int idx = res.getInt(2);
-			int type = res.getInt(3);
-			setIndex(iri, type, idx);
-		}
-		res.close();
-
-		
-		// compute the maximum object property index 
-		// (all data property indexes must be above)
-		int maxObjectPropertyIndex = 0;
-		for (Entry<ObjectPropertyExpression, SemanticIndexRange> entry : cacheSI.getObjectPropertyIndexEntries()) {
-			maxObjectPropertyIndex = Math.max(maxObjectPropertyIndex, entry.getValue().getIndex());
-		}
-		
-		
-		// Fetching the intervals data, note that a given String can have one or
-		// more intervals (a set) hence we need to go through several rows to
-		// collect all of them. To do this we sort the table by URI (to get all
-		// the intervals for a given String in sequence), then we collect all the
-		// intervals row by row until we change URI, at that switch we store the
-		// interval
-
-		res = st.executeQuery(intervalTable.getSELECT() + " ORDER BY URI, ENTITY_TYPE");
-
-		List<Interval> currentSet = null;
-		int previousType = 0;
-		String previousString = null;
-		while (res.next()) {
-			String iri = res.getString(1);
-			if (iri.startsWith("file:/"))   // ROMAN: what is this?
-				continue;
-
-			int type = res.getInt(4);
-
-			if (previousString == null) { // very first row
-				currentSet = new LinkedList<>();
-				previousType = type;
-				previousString = iri;
-			}
-
-			if ((!iri.equals(previousString) || previousType != type)) {
-				 // we switched URI or type, time to store the collected
-				 // intervals and clear the set
-				setIntervals(previousString, previousType, currentSet, maxObjectPropertyIndex);
-
-				currentSet = new LinkedList<>();
-				previousType = type;
-				previousString = iri;
-			}
-
-			int low = res.getInt(2);
-			int high = res.getInt(3);
-			currentSet.add(new Interval(low, high));
-		}
-
-		setIntervals(previousString, previousType, currentSet, maxObjectPropertyIndex);
-
-		res.close();
-
-		views.load(conn);
-	}
->>>>>>> 0f4a0fd6
 
 	
 	@Override
@@ -1196,7 +1094,7 @@
 	
 	
 	
-	
+
 	public void createIndexes(Connection conn) throws SQLException {
 		log.debug("Creating indexes");
 		try (Statement st = conn.createStatement()) {
