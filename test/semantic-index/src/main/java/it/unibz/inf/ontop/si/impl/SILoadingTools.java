package it.unibz.inf.ontop.si.impl;


import com.google.common.collect.ImmutableList;
import com.google.common.collect.ImmutableMap;
import it.unibz.inf.ontop.exception.DuplicateMappingException;
import it.unibz.inf.ontop.injection.SpecificationFactory;
import it.unibz.inf.ontop.injection.OntopMappingConfiguration;
import it.unibz.inf.ontop.injection.OntopSQLOWLAPIConfiguration;
import it.unibz.inf.ontop.model.atom.AtomFactory;
import it.unibz.inf.ontop.model.term.TermFactory;
import it.unibz.inf.ontop.model.type.TypeFactory;
import it.unibz.inf.ontop.si.repository.SIRepositoryManager;
import it.unibz.inf.ontop.spec.mapping.PrefixManager;
import it.unibz.inf.ontop.spec.mapping.pp.SQLPPMapping;
import it.unibz.inf.ontop.spec.mapping.pp.SQLPPTriplesMap;
import it.unibz.inf.ontop.spec.mapping.pp.impl.SQLPPMappingImpl;
import it.unibz.inf.ontop.model.term.ImmutableFunctionalTerm;
import it.unibz.inf.ontop.spec.ontology.*;
import it.unibz.inf.ontop.spec.ontology.owlapi.OWLAPITranslatorOWL2QL;
import it.unibz.inf.ontop.si.repository.impl.RDBMSSIRepositoryManager;
import it.unibz.inf.ontop.si.SemanticIndexException;
import it.unibz.inf.ontop.utils.UriTemplateMatcher;
import org.semanticweb.owlapi.apibinding.OWLManager;
import org.semanticweb.owlapi.model.OWLOntology;
import org.semanticweb.owlapi.model.OWLOntologyCreationException;
import org.semanticweb.owlapi.model.OWLOntologyManager;
import org.semanticweb.owlapi.model.parameters.Imports;
import org.semanticweb.owlapi.model.parameters.OntologyCopy;
import org.slf4j.Logger;
import org.slf4j.LoggerFactory;

import java.sql.Connection;
import java.sql.DriverManager;
import java.sql.SQLException;
import java.util.Optional;
import java.util.Properties;
import java.util.Set;
import java.util.UUID;

class SILoadingTools {

    private static final Logger LOG = LoggerFactory.getLogger(OntopSemanticIndexLoaderImpl.class);
    private static final String DEFAULT_USER = "sa";
    private static final String DEFAULT_PASSWORD = "";

    static class RepositoryInit {
        final SIRepositoryManager dataRepository;
        final Optional<Set<OWLOntology>> abox;
        final String jdbcUrl;
        final ClassifiedTBox reasoner;
        final Connection localConnection;

        private RepositoryInit(SIRepositoryManager dataRepository, Optional<Set<OWLOntology>> abox, String jdbcUrl,
                               ClassifiedTBox reasoner, Connection localConnection) {
            this.dataRepository = dataRepository;
            this.abox = abox;
            this.jdbcUrl = jdbcUrl;
            this.reasoner = reasoner;
            this.localConnection = localConnection;
        }
    }

    static RepositoryInit createRepository(OWLOntology owlOntology, AtomFactory atomFactory, TermFactory termFactory,
                                           OWLAPITranslatorUtility owlapiTranslatorUtility,
                                           TypeFactory typeFactory) throws SemanticIndexException {

        Set<OWLOntology> ontologyClosure = owlOntology.getOWLOntologyManager().getImportsClosure(owlOntology);
<<<<<<< HEAD
        Ontology ontology = owlapiTranslatorUtility.mergeTranslateOntologies(ontologyClosure);
        return createRepository(ontology, Optional.of(ontologyClosure), atomFactory, termFactory, typeFactory);
=======
        Ontology ontology = OWLAPITranslatorOWL2QL.translateAndClassify(ontologyClosure);
        return createRepository(ontology, Optional.of(ontologyClosure));
>>>>>>> 0f4a0fd6
    }

    static RepositoryInit createRepository(Ontology ontology, AtomFactory atomFactory, TermFactory termFactory,
                                           TypeFactory typeFactory) throws SemanticIndexException {
        return createRepository(ontology, Optional.empty(), atomFactory, termFactory, typeFactory);
    }

    private static RepositoryInit createRepository(Ontology ontology, Optional<Set<OWLOntology>> ontologyClosure,
                                                   AtomFactory atomFactory, TermFactory termFactory,
                                                   TypeFactory typeFactory)
            throws SemanticIndexException {

        ClassifiedTBox reformulationReasoner = ontology.tbox();

<<<<<<< HEAD
        SIRepositoryManager dataRepository = new RDBMSSIRepositoryManager(vocabulary, reformulationReasoner, atomFactory,
                termFactory, typeFactory);
=======
        SIRepositoryManager dataRepository = new RDBMSSIRepositoryManager(reformulationReasoner);
>>>>>>> 0f4a0fd6

        LOG.warn("Semantic index mode initializing: \nString operation over URI are not supported in this mode ");
        // we work in memory (with H2), the database is clean and
        // Quest will insert new Abox assertions into the database.
        dataRepository.generateMetadata();

        String jdbcUrl = buildNewJdbcUrl();

        try {
            Connection localConnection = DriverManager.getConnection(jdbcUrl, DEFAULT_USER, DEFAULT_PASSWORD);

            // Creating the ABox repository
            dataRepository.createDBSchemaAndInsertMetadata(localConnection);
            return new RepositoryInit(dataRepository, ontologyClosure, jdbcUrl, reformulationReasoner, localConnection);
        }
        catch (SQLException e) {
            throw new SemanticIndexException(e.getMessage());
        }
    }

    static OntopSQLOWLAPIConfiguration createConfiguration(SIRepositoryManager dataRepository,
                                                           OWLOntology ontology,
                                                           String jdbcUrl, Properties properties) throws SemanticIndexException {
        return createConfiguration(dataRepository, Optional.of(ontology), jdbcUrl, properties);
    }

    static OntopSQLOWLAPIConfiguration createConfiguration(SIRepositoryManager dataRepository,
                                                  String jdbcUrl, Properties properties) throws SemanticIndexException {
        return createConfiguration(dataRepository, Optional.empty(), jdbcUrl, properties);
    }

    private static OntopSQLOWLAPIConfiguration createConfiguration(SIRepositoryManager dataRepository,
                                                  Optional<OWLOntology> optionalOntology,
                                                  String jdbcUrl, Properties properties) throws SemanticIndexException {
        SQLPPMapping ppMapping = createPPMapping(dataRepository);

        /**
         * Tbox: ontology without the ABox axioms (are in the DB now).
         */
        OWLOntologyManager newManager = OWLManager.createOWLOntologyManager();
        Optional<OWLOntology> optionalTBox;
        if (optionalOntology.isPresent()) {
            try {
                OWLOntology tbox = newManager.copyOntology(optionalOntology.get(), OntologyCopy.SHALLOW);
                newManager.removeAxioms(tbox, tbox.getABoxAxioms(Imports.EXCLUDED));
                optionalTBox = Optional.of(tbox);
            }
            catch (OWLOntologyCreationException e) {
                throw new SemanticIndexException(e.getMessage());
            }
        }
        else
            optionalTBox = Optional.empty();

        OntopSQLOWLAPIConfiguration.Builder builder = OntopSQLOWLAPIConfiguration.defaultBuilder()
                .ppMapping(ppMapping)
                .properties(properties)
                .jdbcUrl(jdbcUrl)
                .jdbcUser(DEFAULT_USER)
                .jdbcPassword(DEFAULT_PASSWORD)
                //TODO: remove it (required by Tomcat...)
                .jdbcDriver("org.h2.Driver")
                .keepPermanentDBConnection(true)
                .iriDictionary(dataRepository.getUriMap());

        optionalTBox.ifPresent(builder::ontology);
        return builder.build();
    }

    private static SQLPPMapping createPPMapping(SIRepositoryManager dataRepository) {
        OntopMappingConfiguration defaultConfiguration = OntopMappingConfiguration.defaultBuilder()
                .build();
        SpecificationFactory specificationFactory = defaultConfiguration.getInjector().getInstance(SpecificationFactory.class);
        PrefixManager prefixManager = specificationFactory.createPrefixManager(ImmutableMap.of());

        ImmutableList<SQLPPTriplesMap> mappingAxioms = dataRepository.getMappings();

        UriTemplateMatcher uriTemplateMatcher = UriTemplateMatcher.create(
                mappingAxioms.stream()
                        .flatMap(ax -> ax.getTargetAtoms().stream())
                        .flatMap(atom -> atom.getArguments().stream())
                        .filter(t -> t instanceof ImmutableFunctionalTerm)
                        .map(t -> (ImmutableFunctionalTerm) t),
                defaultConfiguration.getTermFactory());

        try {
            return new SQLPPMappingImpl(mappingAxioms,
                    specificationFactory.createMetadata(prefixManager, uriTemplateMatcher));
        }
        catch (DuplicateMappingException e) {
            throw new IllegalStateException(e.getMessage());
        }
    }

    private static String buildNewJdbcUrl() {
        return "jdbc:h2:mem:questrepository:" + UUID.randomUUID() + ";LOG=0;CACHE_SIZE=65536;LOCK_MODE=0;UNDO_LOG=0";
    }
}<|MERGE_RESOLUTION|>--- conflicted
+++ resolved
@@ -62,17 +62,12 @@
     }
 
     static RepositoryInit createRepository(OWLOntology owlOntology, AtomFactory atomFactory, TermFactory termFactory,
-                                           OWLAPITranslatorUtility owlapiTranslatorUtility,
+                                           OWLAPITranslatorOWL2QL owlapiTranslator,
                                            TypeFactory typeFactory) throws SemanticIndexException {
 
         Set<OWLOntology> ontologyClosure = owlOntology.getOWLOntologyManager().getImportsClosure(owlOntology);
-<<<<<<< HEAD
-        Ontology ontology = owlapiTranslatorUtility.mergeTranslateOntologies(ontologyClosure);
+        Ontology ontology = owlapiTranslator.translateAndClassify(ontologyClosure);
         return createRepository(ontology, Optional.of(ontologyClosure), atomFactory, termFactory, typeFactory);
-=======
-        Ontology ontology = OWLAPITranslatorOWL2QL.translateAndClassify(ontologyClosure);
-        return createRepository(ontology, Optional.of(ontologyClosure));
->>>>>>> 0f4a0fd6
     }
 
     static RepositoryInit createRepository(Ontology ontology, AtomFactory atomFactory, TermFactory termFactory,
@@ -87,12 +82,8 @@
 
         ClassifiedTBox reformulationReasoner = ontology.tbox();
 
-<<<<<<< HEAD
-        SIRepositoryManager dataRepository = new RDBMSSIRepositoryManager(vocabulary, reformulationReasoner, atomFactory,
+        SIRepositoryManager dataRepository = new RDBMSSIRepositoryManager(reformulationReasoner, atomFactory,
                 termFactory, typeFactory);
-=======
-        SIRepositoryManager dataRepository = new RDBMSSIRepositoryManager(reformulationReasoner);
->>>>>>> 0f4a0fd6
 
         LOG.warn("Semantic index mode initializing: \nString operation over URI are not supported in this mode ");
         // we work in memory (with H2), the database is clean and
