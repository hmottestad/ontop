package it.unibz.inf.ontop.si.impl;


import it.unibz.inf.ontop.injection.OntopModelConfiguration;
import it.unibz.inf.ontop.injection.OntopSQLOWLAPIConfiguration;
import it.unibz.inf.ontop.model.atom.AtomFactory;
import it.unibz.inf.ontop.model.term.TermFactory;
import it.unibz.inf.ontop.model.type.TypeFactory;
import it.unibz.inf.ontop.owlapi.utils.OWLAPIABoxIterator;
import it.unibz.inf.ontop.si.OntopSemanticIndexLoader;
import it.unibz.inf.ontop.si.SemanticIndexException;
import it.unibz.inf.ontop.si.impl.SILoadingTools.RepositoryInit;
<<<<<<< HEAD
import it.unibz.inf.ontop.spec.ontology.owlapi.OWLAPITranslatorUtility;
import org.semanticweb.owlapi.apibinding.OWLManager;
=======
>>>>>>> 0f4a0fd6
import org.semanticweb.owlapi.model.OWLOntology;
import org.slf4j.Logger;
import org.slf4j.LoggerFactory;

import java.sql.SQLException;
import java.util.Properties;

import static it.unibz.inf.ontop.si.impl.SILoadingTools.*;


public class OntologyIndividualLoading {

    private static final Logger LOG = LoggerFactory.getLogger(OntologyIndividualLoading.class);

    /**
     * High-level method
     */
    public static OntopSemanticIndexLoader loadOntologyIndividuals(OWLOntology owlOntology, Properties properties)
            throws SemanticIndexException {

        OntopModelConfiguration defaultConfiguration = OntopModelConfiguration.defaultBuilder().build();
        AtomFactory atomFactory = defaultConfiguration.getAtomFactory();
        TermFactory termFactory = defaultConfiguration.getTermFactory();
        TypeFactory typeFactory = defaultConfiguration.getTypeFactory();
        OWLAPITranslatorUtility owlapiTranslatorUtility = defaultConfiguration.getInjector()
                .getInstance(OWLAPITranslatorUtility.class);

        RepositoryInit init = createRepository(owlOntology, atomFactory, termFactory, owlapiTranslatorUtility, typeFactory);

        try {
            /*
            Loads the data
             */
<<<<<<< HEAD
            OWLAPIABoxIterator aBoxIter = new OWLAPIABoxIterator(init.ontologyClosure
                    .orElseThrow(() -> new IllegalStateException("An ontology closure was expected")), init.vocabulary,
                    termFactory, typeFactory);
=======
            OWLAPIABoxIterator aBoxIter = new OWLAPIABoxIterator(init.abox
                    .orElseThrow(() -> new IllegalStateException("An ontology closure was expected")), init.reasoner);
>>>>>>> 0f4a0fd6

            int count = init.dataRepository.insertData(init.localConnection, aBoxIter, 5000, 500);
            LOG.debug("Inserted {} triples from the ontology.", count);

            /*
            Creates the configuration and the loader object
             */
            OntopSQLOWLAPIConfiguration configuration = createConfiguration(init.dataRepository, owlOntology, init.jdbcUrl, properties);
            return new OntopSemanticIndexLoaderImpl(configuration, init.localConnection);
        }
        catch (SQLException e) {
            throw new SemanticIndexException(e.getMessage());
        }
    }
}<|MERGE_RESOLUTION|>--- conflicted
+++ resolved
@@ -10,11 +10,7 @@
 import it.unibz.inf.ontop.si.OntopSemanticIndexLoader;
 import it.unibz.inf.ontop.si.SemanticIndexException;
 import it.unibz.inf.ontop.si.impl.SILoadingTools.RepositoryInit;
-<<<<<<< HEAD
-import it.unibz.inf.ontop.spec.ontology.owlapi.OWLAPITranslatorUtility;
-import org.semanticweb.owlapi.apibinding.OWLManager;
-=======
->>>>>>> 0f4a0fd6
+import it.unibz.inf.ontop.spec.ontology.owlapi.OWLAPITranslatorOWL2QL;
 import org.semanticweb.owlapi.model.OWLOntology;
 import org.slf4j.Logger;
 import org.slf4j.LoggerFactory;
@@ -39,23 +35,17 @@
         AtomFactory atomFactory = defaultConfiguration.getAtomFactory();
         TermFactory termFactory = defaultConfiguration.getTermFactory();
         TypeFactory typeFactory = defaultConfiguration.getTypeFactory();
-        OWLAPITranslatorUtility owlapiTranslatorUtility = defaultConfiguration.getInjector()
-                .getInstance(OWLAPITranslatorUtility.class);
+        OWLAPITranslatorOWL2QL owlapiTranslator = defaultConfiguration.getInjector().getInstance(OWLAPITranslatorOWL2QL.class);
 
-        RepositoryInit init = createRepository(owlOntology, atomFactory, termFactory, owlapiTranslatorUtility, typeFactory);
+        RepositoryInit init = createRepository(owlOntology, atomFactory, termFactory, owlapiTranslator, typeFactory);
 
         try {
             /*
             Loads the data
              */
-<<<<<<< HEAD
-            OWLAPIABoxIterator aBoxIter = new OWLAPIABoxIterator(init.ontologyClosure
-                    .orElseThrow(() -> new IllegalStateException("An ontology closure was expected")), init.vocabulary,
-                    termFactory, typeFactory);
-=======
             OWLAPIABoxIterator aBoxIter = new OWLAPIABoxIterator(init.abox
-                    .orElseThrow(() -> new IllegalStateException("An ontology closure was expected")), init.reasoner);
->>>>>>> 0f4a0fd6
+                    .orElseThrow(() -> new IllegalStateException("An ontology closure was expected")),
+                    init.reasoner, owlapiTranslator);
 
             int count = init.dataRepository.insertData(init.localConnection, aBoxIter, 5000, 500);
             LOG.debug("Inserted {} triples from the ontology.", count);
