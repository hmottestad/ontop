--- conflicted
+++ resolved
@@ -1,21 +1,11 @@
-<<<<<<< HEAD
-<project xmlns="http://maven.apache.org/POM/4.0.0" xmlns:xsi="http://www.w3.org/2001/XMLSchema-instance" xsi:schemaLocation="http://maven.apache.org/POM/4.0.0 http://maven.apache.org/xsd/maven-4.0.0.xsd">
-	<modelVersion>4.0.0</modelVersion>
-  	<parent>
-    	<artifactId>ontop-test</artifactId>
-    	<groupId>it.unibz.inf.ontop</groupId>
-    	<version>4.1.0-beta-1-SNAPSHOT</version>
-  	</parent>
-=======
 <project xmlns="http://maven.apache.org/POM/4.0.0" xmlns:xsi="http://www.w3.org/2001/XMLSchema-instance"
          xsi:schemaLocation="http://maven.apache.org/POM/4.0.0 http://maven.apache.org/xsd/maven-4.0.0.xsd">
     <modelVersion>4.0.0</modelVersion>
     <parent>
         <artifactId>ontop-test</artifactId>
         <groupId>it.unibz.inf.ontop</groupId>
-        <version>4.0.0-rc-2-SNAPSHOT</version>
+    	<version>4.1.0-beta-1-SNAPSHOT</version>
     </parent>
->>>>>>> 60519851
 
     <artifactId>ontop-rdb2rdf-compliance</artifactId>
     <name>ontop-rdb2rdf-compliance</name>
