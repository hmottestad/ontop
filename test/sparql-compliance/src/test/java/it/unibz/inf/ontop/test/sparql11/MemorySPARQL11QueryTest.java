--- conflicted
+++ resolved
@@ -38,13 +38,10 @@
 			/* AGGREGATES */
 			aggregatesManifest + "agg-err-02", // SPARQL cast with function call on the datatype is not supported, e.g., COALESCE(xsd:double(?p),0)))
 
-<<<<<<< HEAD
-=======
 			aggregatesManifest + "agg-groupconcat-01", // Function "LISTAGG" not found (H2 issue)
 			aggregatesManifest + "agg-groupconcat-02", // Function "LISTAGG" not found (H2 issue)
 			aggregatesManifest + "agg-groupconcat-03", // Function "LISTAGG" not found (H2 issue)
 
->>>>>>> 394f22db
 			/* FUNCTIONS*/
 			functionsManifest + "hours", // TODO: incorrect answers when timezone is present (CAST ... AS TIMESTAMP)
 			functionsManifest + "day", // TODO: incorrect answers when timezone is present (CAST ... AS TIMESTAMP)
