package it.unibz.inf.ontop.test.sparql11;

import com.google.common.collect.ImmutableSet;
import it.unibz.inf.ontop.test.sparql.ManifestTestUtils;
import it.unibz.inf.ontop.test.sparql.MemoryOntopTestCase;
import org.eclipse.rdf4j.query.Dataset;
import org.junit.runner.RunWith;
import org.junit.runners.Parameterized;

import java.util.Collection;


/**
 * Test of SPARQL 1.1 compliance
 */
@RunWith(Parameterized.class)
public class MemorySPARQL11QueryTest extends MemoryOntopTestCase {

	/* List of UNSUPPORTED QUERIES */

	private static final String aggregatesManifest = "http://www.w3.org/2009/sparql/docs/tests/data-sparql11/aggregates/manifest#";
	private static final String bindManifest = "http://www.w3.org/2009/sparql/docs/tests/data-sparql11/bind/manifest#";
	private static final String bindingsManifest = "http://www.w3.org/2009/sparql/docs/tests/data-sparql11/bindings/manifest#";
	private static final String functionsManifest = "http://www.w3.org/2009/sparql/docs/tests/data-sparql11/functions/manifest#";
	private static final String constructManifest = "http://www.w3.org/2009/sparql/docs/tests/data-sparql11/construct/manifest#";
	private static final String csvTscResManifest = "http://www.w3.org/2009/sparql/docs/tests/data-sparql11/csv-tsv-res/manifest#";
	private static final String groupingManifest = "http://www.w3.org/2009/sparql/docs/tests/data-sparql11/grouping/manifest#";
	private static final String negationManifest = "http://www.w3.org/2009/sparql/docs/tests/data-sparql11/negation/manifest#";
	private static final String existsManifest = "http://www.w3.org/2009/sparql/docs/tests/data-sparql11/exists/manifest#";
	private static final String projectExpressionManifest = "http://www.w3.org/2009/sparql/docs/tests/data-sparql11/project-expression/manifest#";
	private static final String propertyPathManifest = "http://www.w3.org/2009/sparql/docs/tests/data-sparql11/property-path/manifest#";
	private static final String subqueryManifest = "http://www.w3.org/2009/sparql/docs/tests/data-sparql11/subquery/manifest#";
	private static final String serviceManifest = "http://www.w3.org/2009/sparql/docs/tests/data-sparql11/service/manifest#";


	private static ImmutableSet<String> IGNORE = ImmutableSet.of(

			/* AGGREGATES */
<<<<<<< HEAD
			// TODO: support xsd:double cast
=======
			// TODO: Find a right version of H2. Fail on 1.4.196
			aggregatesManifest + "agg-groupconcat-01",
			aggregatesManifest + "agg-groupconcat-02",
			aggregatesManifest + "agg-groupconcat-03",

			// TODO: support IF
>>>>>>> 60519851
			aggregatesManifest + "agg-err-02",

			/* FUNCTIONS*/

			// the SI does not preserve the original timezone
			functionsManifest + "hours",
			// the SI does not preserve the original timezone
			functionsManifest + "day",

			//not supported in SPARQL transformation
			functionsManifest + "in01",
			functionsManifest + "in02",

			//not supported in H2 transformation
			functionsManifest + "md5-01",
			functionsManifest + "md5-02",

			//The SI does not support IRIs as ORDER BY conditions
			functionsManifest + "plus-1",
			//The SI does not support IRIs as ORDER BY conditions
			functionsManifest + "plus-2",

			//SHA1 is not supported in H2
			functionsManifest + "sha1-01",
			functionsManifest + "sha1-02",

			//SHA512 is not supported in H2
			functionsManifest + "sha512-01",
			functionsManifest + "sha512-02",

			//not supported in SPARQL transformation
			functionsManifest + "strdt01",
			functionsManifest + "strdt02",
			functionsManifest + "strdt03",
			functionsManifest + "strlang01",
			functionsManifest + "strlang02",
			functionsManifest + "strlang03",

			//not supported in SPARQL transformation
			functionsManifest + "timezone",

			//TZ is not supported in H2
			functionsManifest + "tz",

			//problem importing dataset
			constructManifest + "constructwhere04",

			/* CSV */
			// Sorting by IRI is not supported by the SI
			csvTscResManifest + "tsv01",
			// Sorting by IRI is not supported by the SI
			csvTscResManifest + "tsv02",
			//different format for number and not supported custom datatype
			csvTscResManifest + "tsv03",

			/* GROUPING */
			// Multi-typed COALESCE as grouping condition TODO: support it
			groupingManifest + "group04",

			/* NEGATION
			not supported yet */
            negationManifest + "subset-by-exclusion-nex-1",
			negationManifest + "temporal-proximity-by-exclusion-nex-1",
			negationManifest + "subset-01",
			negationManifest + "subset-02",
			negationManifest + "set-equals-1",
			negationManifest + "subset-03",
			negationManifest + "exists-01",
			negationManifest + "exists-02",

			// DISABLED DUE TO ORDER OVER IRI
			negationManifest + "full-minuend",
			// DISABLED DUE TO ORDER OVER IRI
			negationManifest + "partial-minuend",

			/* EXISTS
			not supported yet */
			existsManifest + "exists01",
			existsManifest + "exists02",
			existsManifest + "exists03",
			existsManifest + "exists04",
			existsManifest + "exists05",

			/* PROPERTY PATH*/
			// Not supported: ArbitraryLengthPath
			propertyPathManifest + "pp02",

			//wrong result, unexpected binding
			propertyPathManifest + "pp06",

			// Quads are not yet supported by the SI
			propertyPathManifest + "pp07",

			// Not supported: ArbitraryLengthPath
			propertyPathManifest + "pp12",
			propertyPathManifest + "pp14",
			propertyPathManifest + "pp16",
			propertyPathManifest + "pp21",
			propertyPathManifest + "pp23",
			propertyPathManifest + "pp25",

			//Not supported: ZeroLengthPath
			propertyPathManifest + "pp28a",

			// Not supported: ArbitraryLengthPath
			propertyPathManifest + "pp34",
			propertyPathManifest + "pp35",
			propertyPathManifest + "pp36",
			propertyPathManifest + "pp37",

			/* SERVICE
			not supported yet */
			serviceManifest + "service1",

			//no loading of the dataset
			serviceManifest + "service2",
			serviceManifest + "service3",

			serviceManifest + "service4a",
			serviceManifest + "service5",
			//no loading of the dataset
			serviceManifest + "service6",
			serviceManifest + "service7",


			/* SUBQUERY
			*/
			// Quads are not yet supported by the SI
			subqueryManifest + "subquery01",
			// Quads are not yet supported by the SI
			subqueryManifest + "subquery02",
			// Quads are not yet supported by the SI
			subqueryManifest + "subquery03",
			// Quads are not yet supported by the SI
			subqueryManifest + "subquery04",
			// Quads are not yet supported by the SI
			subqueryManifest + "subquery05",
			// Quads are not yet supported by the SI
			subqueryManifest + "subquery07",
			// EXISTS is not supported yet
			subqueryManifest + "subquery10",

			//ORDER BY IRI (not supported by the SI)
			subqueryManifest + "subquery11",

			//ORDER BY IRI (not supported by the SI)
			subqueryManifest + "subquery13"
	);

	public MemorySPARQL11QueryTest(String testIRI, String name, String queryFileURL, String resultFileURL, Dataset dataSet,
								   boolean laxCardinality, boolean checkOrder, ImmutableSet<String> ignoredTests) {
		super(testIRI, name, queryFileURL, resultFileURL, dataSet, laxCardinality, checkOrder, ignoredTests);
	}

	@Parameterized.Parameters(name="{1}")
	public static Collection<Object[]> parameters() throws Exception {
		return ManifestTestUtils.parametersFromSuperManifest(
				"/testcases-dawg-sparql-1.1/manifest-all.ttl",
				IGNORE);
	}
}<|MERGE_RESOLUTION|>--- conflicted
+++ resolved
@@ -36,17 +36,13 @@
 	private static ImmutableSet<String> IGNORE = ImmutableSet.of(
 
 			/* AGGREGATES */
-<<<<<<< HEAD
 			// TODO: support xsd:double cast
-=======
+			aggregatesManifest + "agg-err-02",
+
 			// TODO: Find a right version of H2. Fail on 1.4.196
 			aggregatesManifest + "agg-groupconcat-01",
 			aggregatesManifest + "agg-groupconcat-02",
 			aggregatesManifest + "agg-groupconcat-03",
-
-			// TODO: support IF
->>>>>>> 60519851
-			aggregatesManifest + "agg-err-02",
 
 			/* FUNCTIONS*/
 
