package org.semanticweb.ontop.owlrefplatform.core;

/*
 * #%L
 * ontop-quest-db
 * %%
 * Copyright (C) 2009 - 2014 Free University of Bozen-Bolzano
 * %%
 * Licensed under the Apache License, Version 2.0 (the "License");
 * you may not use this file except in compliance with the License.
 * You may obtain a copy of the License at
 * 
 *      http://www.apache.org/licenses/LICENSE-2.0
 * 
 * Unless required by applicable law or agreed to in writing, software
 * distributed under the License is distributed on an "AS IS" BASIS,
 * WITHOUT WARRANTIES OR CONDITIONS OF ANY KIND, either express or implied.
 * See the License for the specific language governing permissions and
 * limitations under the License.
 * #L%
 */

import java.io.File;
import java.net.URI;
import java.sql.SQLException;
import java.util.Collections;
import java.util.Iterator;
import java.util.LinkedList;
import java.util.Set;

import org.openrdf.query.QueryLanguage;
import org.openrdf.query.parser.ParsedQuery;
import org.openrdf.query.parser.QueryParser;
import org.openrdf.query.parser.QueryParserUtil;
import org.semanticweb.ontop.injection.NativeQueryLanguageComponentFactory;
import org.semanticweb.ontop.mapping.MappingParser;
import org.semanticweb.ontop.model.*;
import org.semanticweb.ontop.ontology.Assertion;
import org.semanticweb.ontop.owlapi3.OWLAPI3ABoxIterator;
import org.semanticweb.ontop.owlrefplatform.core.abox.EquivalentTriplePredicateIterator;
import org.semanticweb.ontop.owlrefplatform.core.abox.NTripleAssertionIterator;
import org.semanticweb.ontop.owlrefplatform.core.abox.QuestMaterializer;
import org.semanticweb.ontop.owlrefplatform.core.translator.SparqlAlgebraToDatalogTranslator;
import org.semanticweb.owlapi.apibinding.OWLManager;
import org.semanticweb.owlapi.model.IRI;
import org.semanticweb.owlapi.model.OWLOntology;
import org.semanticweb.owlapi.model.OWLOntologyManager;
import org.slf4j.Logger;
import org.slf4j.LoggerFactory;

public class QuestDBStatement implements OBDAStatement {

	private final QuestStatement st;
    private final NativeQueryLanguageComponentFactory nativeQLFactory;
    private Logger log = LoggerFactory.getLogger(QuestDBStatement.class);

	protected transient OWLOntologyManager man = OWLManager.createOWLOntologyManager();

	public QuestDBStatement(QuestStatement st, NativeQueryLanguageComponentFactory nativeQLFactory) {
        this.nativeQLFactory = nativeQLFactory;
		this.st = st;
	}

	public int add(Assertion data) throws SQLException {
		return st.insertData(Collections.singleton(data).iterator(), false, -1, -1);
	}

	public int add(Iterator<Assertion> data) throws SQLException {
		return st.insertData(data, false, -1, -1);
	}

	/***
	 * As before, but using recreateIndexes = false.
	 */
	public int add(Iterator<Assertion> data, int commit, int batch) throws SQLException {
		return st.insertData(data, false, commit, batch);
	}

	public int add(URI rdffile) throws OBDAException {
		return load(rdffile, false, -1, -1);
	}

	public int add(URI rdffile, int commit, int batch) throws OBDAException {
		return load(rdffile, false, commit, batch);
	}

	public int addWithTempFile(URI rdffile) throws OBDAException {
		return load(rdffile, true, -1, -1);
	}

	public int addFromOBDA(URI obdaFile) throws OBDAException {
		return loadOBDAModel(obdaFile, false, -1, -1);
	}

	public int addFromOBDA(URI obdaFile, int commitrate, int batchinserts) throws OBDAException {
		return loadOBDAModel(obdaFile, false, commitrate, batchinserts);
	}

	public int addFromOBDAWithTempFile(URI obdaFile) throws OBDAException {
		return loadOBDAModel(obdaFile, true, -1, -1);
	}

	/* Move to query time ? */
	private int load(URI rdffile, boolean useFile, int commit, int batch) throws OBDAException {
		String pathstr = rdffile.toString();
		int dotidx = pathstr.lastIndexOf('.');
		String ext = pathstr.substring(dotidx);

        IQuest questInstance = st.getQuestInstance();

		int result = -1;
		try {
			if (ext.toLowerCase().equals(".owl")) {
				OWLOntology owlontology = man.loadOntologyFromOntologyDocument(IRI.create(rdffile));
				Set<OWLOntology> ontos = man.getImportsClosure(owlontology);
				
				EquivalentTriplePredicateIterator aBoxNormalIter = 
						new EquivalentTriplePredicateIterator(new OWLAPI3ABoxIterator(ontos), 
								questInstance.getReasoner());
				
				result = st.insertData(aBoxNormalIter, useFile, commit, batch);
			} 
			else if (ext.toLowerCase().equals(".nt")) {				
				NTripleAssertionIterator it = new NTripleAssertionIterator(rdffile);
				EquivalentTriplePredicateIterator aBoxNormalIter = 
						new EquivalentTriplePredicateIterator(it, questInstance.getReasoner());
				
				result = st.insertData(aBoxNormalIter, useFile, commit, batch);
			}
			return result;
		} catch (Exception e) {
			throw new OBDAException(e);
		} finally {
			st.close();
		}
	}

	/* Move to query time ? */
	private int loadOBDAModel(URI uri, boolean useFile, int commit, int batch)
			throws OBDAException {
		Iterator<Assertion> assertionIter = null;
		QuestMaterializer materializer = null;
		try {
            MappingParser parser = nativeQLFactory.create(new File(uri));
            OBDAModel obdaModel = parser.getOBDAModel();

			materializer = new QuestMaterializer(obdaModel);
			assertionIter =  materializer.getAssertionIterator();
			int result = st.insertData(assertionIter, useFile, commit, batch);
			return result;

		} catch (Exception e) {
			throw new OBDAException(e);
		} finally {
			st.close();
			try {
				if (assertionIter != null)
					materializer.disconnect();
			} catch (Exception e) {
				log.error(e.getMessage());
				throw new OBDAException(e.getMessage());
			}
		}
	}

	@Override
	public void cancel() throws OBDAException {
		st.cancel();
	}

	@Override
	public void close() throws OBDAException {
		st.close();
	}

	@Override
	public ResultSet execute(String query) throws OBDAException {
		return st.execute(query);
	}

	@Override
	public int executeUpdate(String query) throws OBDAException {
		return st.executeUpdate(query);
	}

	@Override
	public OBDAConnection getConnection() throws OBDAException {
		return st.getConnection();
	}

	@Override
	public int getFetchSize() throws OBDAException {
		return st.getFetchSize();
	}

	@Override
	public int getMaxRows() throws OBDAException {
		return st.getMaxRows();
	}

	@Override
	public void getMoreResults() throws OBDAException {
		st.getMoreResults();
	}

	@Override
	public TupleResultSet getResultSet() throws OBDAException {
		return st.getResultSet();
	}

	@Override
	public int getQueryTimeout() throws OBDAException {
		return st.getQueryTimeout();
	}

	@Override
	public void setFetchSize(int rows) throws OBDAException {
		st.setFetchSize(rows);
	}

	@Override
	public void setMaxRows(int max) throws OBDAException {
		st.setMaxRows(max);
	}

	@Override
	public boolean isClosed() throws OBDAException {
		return st.isClosed();
	}

	@Override
	public void setQueryTimeout(int seconds) throws OBDAException {
		st.setQueryTimeout(seconds);
	}

	/*
	 * QuestSpecific
	 */

	public void createIndexes() throws Exception {
		st.createIndexes();
	}

	public void dropIndexes() throws Exception {
		st.dropIndexes();
	}

	public boolean isIndexed() {
		return st.isIndexed();
	}

	public void dropRepository() throws SQLException {
		st.dropRepository();
	}

	/***
	 * In an ABox store (classic) this methods triggers the generation of the
	 * schema and the insertion of the metadata.
	 */
	public void createDB() throws SQLException {
		st.createDB();
	}

	public void analyze() throws Exception {
		st.analyze();
	}

	public String getSQL(String query) throws Exception {
		return st.getUnfolding(query);
	}

	@Override
	public String getSPARQLRewriting(String query) throws OBDAException {
		return st.getSPARQLRewriting(query);
	}

	public String getRewriting(String query) throws Exception {
<<<<<<< HEAD

        IQuest questInstance = st.getQuestInstance();
=======
>>>>>>> 5ac2f53b
		
		QueryParser qp = QueryParserUtil.createParser(QueryLanguage.SPARQL);
		ParsedQuery pq = qp.parseQuery(query, null); // base URI is null
		
		SparqlAlgebraToDatalogTranslator tr = new SparqlAlgebraToDatalogTranslator(this.st.getQuestInstance().getUriTemplateMatcher());
		
		LinkedList<String> signatureContainer = new LinkedList<String>();
		tr.getSignature(pq, signatureContainer);
		return st.getRewriting(pq, signatureContainer);
	}
}<|MERGE_RESOLUTION|>--- conflicted
+++ resolved
@@ -275,11 +275,6 @@
 	}
 
 	public String getRewriting(String query) throws Exception {
-<<<<<<< HEAD
-
-        IQuest questInstance = st.getQuestInstance();
-=======
->>>>>>> 5ac2f53b
 		
 		QueryParser qp = QueryParserUtil.createParser(QueryLanguage.SPARQL);
 		ParsedQuery pq = qp.parseQuery(query, null); // base URI is null
