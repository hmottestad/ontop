--- conflicted
+++ resolved
@@ -180,28 +180,11 @@
 		
 		//obtain ontology
 		Ontology ontology = getOntologyFromOWLOntology(tbox);
-<<<<<<< HEAD
-//		//obtain datasource
-//		OBDADataSource source = getDataSourceFromConfig(config);
-//		//obtain obdaModel
-//		R2RMLReader reader = new R2RMLReader(mappings, getNativeQLFactory());
-//		OBDAModel obdaModel = reader.readModel(source);
 
         MappingParser mappingParser = getNativeQLFactory().create(mappings);
         OBDAModel obdaModel = mappingParser.getOBDAModel();
 
-		OBDAModelSynchronizer.declarePredicates(tbox, obdaModel);
-=======
-		//obtain datasource
-		OBDADataSource source = getDataSourceFromConfig(config);
-		//obtain obdaModel
-		R2RMLReader reader = new R2RMLReader(mappings);
-		OBDAModel obdaModel = reader.readModel(source.getSourceID());
-		//add data source to model
-		obdaModel.addSource(source);
-		//OBDAModelSynchronizer.declarePredicates(tbox, obdaModel);
 		obdaModel.declareAll(ontology.getVocabulary());
->>>>>>> e0bf67b1
 		//setup Quest
 		setupQuest(ontology, obdaModel, metadata, config);
 	}
@@ -310,7 +293,7 @@
 	 * Must be called once after the constructor call and before any queries are run, that is,
 	 * before the call to getQuestConnection.
 	 * 
-	 * Calls {@link org.semanticweb.ontop.owlrefplatform.core.Quest.setupRepository()}
+	 * Calls {@link org.semanticweb.ontop.owlrefplatform.core.IQuest.setupRepository()}
 	 * @throws Exception
 	 */
 	public void initialize() throws Exception {
