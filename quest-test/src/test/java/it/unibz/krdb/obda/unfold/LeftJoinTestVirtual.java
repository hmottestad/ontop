package it.unibz.krdb.obda.unfold;

/*
 * #%L
 * ontop-test
 * %%
 * Copyright (C) 2009 - 2013 Free University of Bozen-Bolzano
 * %%
 * Licensed under the Apache License, Version 2.0 (the "License");
 * you may not use this file except in compliance with the License.
 * You may obtain a copy of the License at
 * 
 *      http://www.apache.org/licenses/LICENSE-2.0
 * 
 * Unless required by applicable law or agreed to in writing, software
 * distributed under the License is distributed on an "AS IS" BASIS,
 * WITHOUT WARRANTIES OR CONDITIONS OF ANY KIND, either express or implied.
 * See the License for the specific language governing permissions and
 * limitations under the License.
 * #L%
 */

import it.unibz.krdb.obda.io.ModelIOManager;
import it.unibz.krdb.obda.model.OBDADataFactory;
import it.unibz.krdb.obda.model.OBDAModel;
import it.unibz.krdb.obda.model.impl.OBDADataFactoryImpl;
import it.unibz.krdb.obda.owlrefplatform.core.QuestConstants;
import it.unibz.krdb.obda.owlrefplatform.core.QuestPreferences;
import it.unibz.krdb.obda.owlrefplatform.owlapi3.QuestOWL;
import it.unibz.krdb.obda.owlrefplatform.owlapi3.QuestOWLConnection;
import it.unibz.krdb.obda.owlrefplatform.owlapi3.QuestOWLFactory;
import it.unibz.krdb.obda.owlrefplatform.owlapi3.QuestOWLResultSet;
import it.unibz.krdb.obda.owlrefplatform.owlapi3.QuestOWLStatement;

import java.io.BufferedReader;
import java.io.File;
import java.io.FileReader;
import java.io.IOException;
import java.sql.Connection;
import java.sql.DriverManager;
import java.sql.SQLException;
import java.sql.Statement;
import java.util.Iterator;
import java.util.List;
import java.util.Properties;

import junit.framework.TestCase;

import org.semanticweb.owlapi.apibinding.OWLManager;
import org.semanticweb.owlapi.model.OWLAxiom;
import org.semanticweb.owlapi.model.OWLOntology;
import org.semanticweb.owlapi.model.OWLOntologyManager;
import org.semanticweb.owlapi.reasoner.SimpleConfiguration;
import org.slf4j.Logger;
import org.slf4j.LoggerFactory;

/**
 * Class to check the translation of the combination of Optional/Union in SPARQL into Datalog, and finally 
 * SQL
 * @author Minda, Guohui, mrezk
 */
public class LeftJoinTestVirtual extends TestCase {

	private OBDADataFactory fac;
	private Connection conn;

	Logger log = LoggerFactory.getLogger(this.getClass());
	private OBDAModel obdaModel;
	private OWLOntology ontology;

	final String owlfile = "src/test/resources/person.owl";
	final String obdafile = "src/test/resources/person.obda";

	@Override
	public void setUp() throws Exception {
		String url = "jdbc:h2:mem:ljtest;DATABASE_TO_UPPER=FALSE";
		String username = "sa";
		String password = "";

		fac = OBDADataFactoryImpl.getInstance();

		conn = DriverManager.getConnection(url, username, password);
		log.debug("Creating in-memory DB and inserting data!");
		Statement st = conn.createStatement();
		FileReader reader = new FileReader("src/test/resources/create_optional.sql");
		BufferedReader in = new BufferedReader(reader);
		StringBuilder bf = new StringBuilder();
		String line = in.readLine();
		while (line != null) {
			bf.append(line + "\n");
			line = in.readLine();
		}

		st.executeUpdate(bf.toString());
		conn.commit();
		log.debug("Data loaded!");

		// Loading the OWL file
		OWLOntologyManager manager = OWLManager.createOWLOntologyManager();
		ontology = manager.loadOntologyFromOntologyDocument((new File(owlfile)));

		// Loading the OBDA data
		obdaModel = fac.getOBDAModel();
		
		ModelIOManager ioManager = new ModelIOManager(obdaModel);
		ioManager.load(obdafile);
		
	}

	private void runTests(Properties p) throws Exception {

		// Creating a new instance of the reasoner
		QuestOWLFactory factory = new QuestOWLFactory();
		factory.setOBDAController(obdaModel);

		factory.setPreferenceHolder(p);

		QuestOWL reasoner = (QuestOWL) factory.createReasoner(ontology, new SimpleConfiguration());

		// Now we are ready for querying
		QuestOWLConnection conn = reasoner.getConnection();
		QuestOWLStatement st = conn.createStatement();

		String query_multi = "PREFIX : <http://www.example.org/test#> SELECT DISTINCT * WHERE {?p a :Person . OPTIONAL {{?p :salary ?salary .} UNION   {?p :name ?name .}}}";
		String query_multi1 = "PREFIX : <http://www.example.org/test#> SELECT DISTINCT * WHERE {?p a :Person . ?p :name ?name }";
		String query_multi2 = "PREFIX : <http://www.example.org/test#> SELECT DISTINCT * WHERE {?p a :Person . OPTIONAL {?p :name ?name} }";
		String query_multi3 = "PREFIX : <http://www.example.org/test#> SELECT DISTINCT * WHERE {?p a :Person . OPTIONAL {?p :name ?name . OPTIONAL {?p :nick1 ?nick1} } }";
		String query_multi4 = "PREFIX : <http://www.example.org/test#> SELECT DISTINCT * WHERE {?p :name ?name . OPTIONAL {?p :nick1 ?nick1} }";
		
		String query1 = "PREFIX : <http://www.example.org/test#> SELECT DISTINCT * WHERE {?p a :Person . ?p :name ?name . ?p :age ?age }";
		String query2 = "PREFIX : <http://www.example.org/test#> SELECT DISTINCT * WHERE {?p a :Person . ?p :name ?name . OPTIONAL {?p :nick11 ?nick1} OPTIONAL {?p :nick22 ?nick2} }";		
		String query3 = "PREFIX : <http://www.example.org/test#> SELECT DISTINCT * WHERE {?p a :Person . ?p :name ?name . OPTIONAL {?p :nick11 ?nick1} }";
		String query4 = "PREFIX : <http://www.example.org/test#> SELECT DISTINCT * WHERE {?p a :Person . ?p :name ?name . OPTIONAL {?p :nick1 ?nick1} OPTIONAL {?p :nick2 ?nick2} }";
		String query5 = "PREFIX : <http://www.example.org/test#> SELECT DISTINCT * WHERE {?p a :Person . ?p :name ?name . OPTIONAL {?p :age ?age} }";
		String query6 = "PREFIX : <http://www.example.org/test#> SELECT * WHERE {?p a :Person . ?p :name ?name . OPTIONAL {?p :nick1 ?nick1 OPTIONAL { {?p :nick2 ?nick2 } UNION {?p :nick22 ?nick22} } } }";
		String query7 = "PREFIX : <http://www.example.org/test#> SELECT DISTINCT * WHERE {?p a :Person . ?p :name ?name . OPTIONAL {?p :nick11 ?nick11 OPTIONAL { {?p :nick33 ?nick33 } UNION {?p :nick22 ?nick22} } } }";
		try {
			executeQueryAssertResults(query7, st, 4);
//			executeQueryAssertResults(query_multi, st, 6);
<<<<<<< HEAD
			executeQueryAssertResults(query_multi3, st, 4);
			//executeQueryAssertResults(query_multi4, st, 6);
//			executeQueryAssertResults(query6, st, 6);
=======
//			executeQueryAssertResults(query6, st, 4);
>>>>>>> 0c86b755
//			executeQueryAssertResults(query1, st, 3);
//			executeQueryAssertResults(query2, st, 4);
//			executeQueryAssertResults(query3, st, 4);
//		executeQueryAssertResults(query4, st, 4);
//			executeQueryAssertResults(query5, st, 4);
//			
		} catch (Exception e) {
			throw e;
		} finally {
			try {

			} catch (Exception e) {
				st.close();
			}
			conn.close();
			reasoner.dispose();
		}
	}
	
	public void executeQueryAssertResults(String query, QuestOWLStatement st, int expectedRows) throws Exception {
		QuestOWLResultSet rs = st.executeTuple(query);
		int count = 0;
		while (rs.nextRow()) {
			count++;
			for (int i = 1; i <= rs.getColumCount(); i++) {
				System.out.print(rs.getSignature().get(i-1));
				System.out.print("=" + rs.getOWLObject(i));
				System.out.print(" ");
			}
			System.out.println();
		}
		rs.close();
		assertEquals(expectedRows, count);
	}

	public void testLeftJoin() throws Exception {

		QuestPreferences p = new QuestPreferences();
		runTests(p);
	}

}<|MERGE_RESOLUTION|>--- conflicted
+++ resolved
@@ -135,21 +135,21 @@
 		String query6 = "PREFIX : <http://www.example.org/test#> SELECT * WHERE {?p a :Person . ?p :name ?name . OPTIONAL {?p :nick1 ?nick1 OPTIONAL { {?p :nick2 ?nick2 } UNION {?p :nick22 ?nick22} } } }";
 		String query7 = "PREFIX : <http://www.example.org/test#> SELECT DISTINCT * WHERE {?p a :Person . ?p :name ?name . OPTIONAL {?p :nick11 ?nick11 OPTIONAL { {?p :nick33 ?nick33 } UNION {?p :nick22 ?nick22} } } }";
 		try {
-			executeQueryAssertResults(query7, st, 4);
 //			executeQueryAssertResults(query_multi, st, 6);
-<<<<<<< HEAD
+			//executeQueryAssertResults(query_multi1, st, 4);
+			//executeQueryAssertResults(query_multi2, st, 6);
 			executeQueryAssertResults(query_multi3, st, 4);
 			//executeQueryAssertResults(query_multi4, st, 6);
-//			executeQueryAssertResults(query6, st, 6);
-=======
-//			executeQueryAssertResults(query6, st, 4);
->>>>>>> 0c86b755
+
 //			executeQueryAssertResults(query1, st, 3);
 //			executeQueryAssertResults(query2, st, 4);
 //			executeQueryAssertResults(query3, st, 4);
 //		executeQueryAssertResults(query4, st, 4);
 //			executeQueryAssertResults(query5, st, 4);
-//			
+//			executeQueryAssertResults(query6, st, 6);
+//			executeQueryAssertResults(query7, st, 4);
+
+			
 		} catch (Exception e) {
 			throw e;
 		} finally {
