--- conflicted
+++ resolved
@@ -1,30 +1,7 @@
 package it.unibz.inf.ontop.obda;
 
-<<<<<<< HEAD
-import it.unibz.inf.ontop.owlrefplatform.owlapi3.*;
-import org.junit.Before;
-import org.junit.Test;
-=======
+import it.unibz.inf.ontop.quest.AbstractVirtualModeTest;
 
-import it.unibz.inf.ontop.io.ModelIOManager;
-import it.unibz.inf.ontop.model.OBDADataFactory;
-import it.unibz.inf.ontop.model.OBDAModel;
-import it.unibz.inf.ontop.model.impl.OBDADataFactoryImpl;
->>>>>>> 201f89f4
-import it.unibz.inf.ontop.owlrefplatform.core.QuestPreferences;
-import it.unibz.inf.ontop.owlrefplatform.owlapi.*;
-import org.junit.Before;
-import org.junit.Test;
-import org.semanticweb.owlapi.apibinding.OWLManager;
-import org.semanticweb.owlapi.model.OWLOntology;
-import org.semanticweb.owlapi.model.OWLOntologyManager;
-import org.slf4j.Logger;
-import org.slf4j.LoggerFactory;
-
-import java.io.File;
-
-import static org.junit.Assert.assertEquals;
-import static org.junit.Assert.assertFalse;
 
 /**
  * Class to test if CONCAT in mapping is working properly.
@@ -32,86 +9,22 @@
  *
 
  */
-public class ConcatMappingTest {
+public class ConcatMappingTest extends AbstractVirtualModeTest {
 
-    private Logger log = LoggerFactory.getLogger(this.getClass());
-    private OWLOntology ontology;
+    static final String owlFile = "src/test/resources/northwind/mapping-northwind.owl";
+    static final String obdaFile = "src/test/resources/northwind/mapping-northwind.obda";
 
-    final String owlFile = "src/test/resources/northwind/mapping-northwind.owl";
-    final String obdaFile = "src/test/resources/northwind/mapping-northwind.obda";
-
-    @Before
-    public void setUp() throws Exception {
-        // Loading the OWL file
-        OWLOntologyManager manager = OWLManager.createOWLOntologyManager();
-        ontology = manager.loadOntologyFromOntologyDocument((new File(owlFile)));
+    protected ConcatMappingTest() {
+        super(owlFile, obdaFile);
     }
 
-
-    @Test
     public void testConcatQuery() throws Exception {
-
-        Properties p = new Properties();
-
-//
         String queryBind = "PREFIX rdfs: <http://www.w3.org/2000/01/rdf-schema#>  \n" +
                 "\n" +
                 "SELECT  ?f ?y " +
                 "WHERE {?f a <http://www.optique-project.eu/resource/northwind-h2-db/NORTHWIND/LOCATION> ; rdfs:label ?y .} \n";
 
-
-
-        int results = runTestQuery(p, queryBind);
-        assertEquals(9, results);
-    }
-
-
-    private int runTestQuery(QuestPreferences p, String query) throws Exception {
-
-        // Creating a new instance of the reasoner
-<<<<<<< HEAD
-        QuestOWLFactory factory = new QuestOWLFactory(new File(obdaFile), new QuestPreferences(p));
-
-        QuestOWL reasoner = factory.createReasoner(ontology, new SimpleConfiguration());
-=======
-    	QuestOWLFactory factory = new QuestOWLFactory();
-        QuestOWLConfiguration config = QuestOWLConfiguration.builder().obdaModel(obdaModel).preferences(p).build();
-        QuestOWL reasoner = factory.createReasoner(ontology, config);
->>>>>>> 201f89f4
-
-        // Now we are ready for querying
-        QuestOWLConnection conn = reasoner.getConnection();
-        QuestOWLStatement st = conn.createStatement();
-
-
-                log.debug("Executing query: ");
-                log.debug("Query: \n{}", query);
-
-                long start = System.nanoTime();
-                QuestOWLResultSet res = st.executeTuple(query);
-                long end = System.nanoTime();
-
-                double time = (end - start) / 1000;
-
-                int count = 0;
-                while (res.nextRow()) {
-                    count += 1;
-                    for (int i = 1; i <= res.getColumnCount(); i++) {
-                         log.debug(res.getSignature().get(i-1) + "=" + res.getOWLObject(i).toString());
-
-                      }
-                }
-                log.debug("Total result: {}", count);
-
-                assertFalse(count == 0);
-
-                log.debug("Elapsed time: {} ms", time);
-
-        return count;
-
-
+        countResults(queryBind, 9);
 
     }
-
-
 }
