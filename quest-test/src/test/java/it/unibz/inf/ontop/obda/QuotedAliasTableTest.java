--- conflicted
+++ resolved
@@ -20,180 +20,34 @@
  * #L%
  */
 
-<<<<<<< HEAD
-import it.unibz.inf.ontop.owlrefplatform.owlapi3.*;
-import org.junit.After;
-import org.junit.Before;
-import org.junit.Test;
-import it.unibz.inf.ontop.ontology.Ontology;
-import it.unibz.inf.ontop.owlapi3.OWLAPI3TranslatorUtility;
-import it.unibz.inf.ontop.owlrefplatform.core.QuestConstants;
-import it.unibz.inf.ontop.owlrefplatform.core.QuestPreferences;
-=======
-import it.unibz.inf.ontop.io.ModelIOManager;
-import it.unibz.inf.ontop.model.OBDADataFactory;
-import it.unibz.inf.ontop.model.OBDAModel;
-import it.unibz.inf.ontop.model.impl.OBDADataFactoryImpl;
-import it.unibz.inf.ontop.ontology.Ontology;
-import it.unibz.inf.ontop.owlapi.OWLAPITranslatorUtility;
-import it.unibz.inf.ontop.owlrefplatform.core.QuestConstants;
-import it.unibz.inf.ontop.owlrefplatform.core.QuestPreferences;
-import it.unibz.inf.ontop.owlrefplatform.owlapi.*;
-import org.junit.After;
-import org.junit.Before;
-import org.junit.Test;
->>>>>>> 201f89f4
-import org.semanticweb.owlapi.apibinding.OWLManager;
-import org.semanticweb.owlapi.model.OWLException;
-import org.semanticweb.owlapi.model.OWLOntology;
-import org.semanticweb.owlapi.model.OWLOntologyManager;
-import org.slf4j.Logger;
-import org.slf4j.LoggerFactory;
+import it.unibz.inf.ontop.quest.AbstractVirtualModeTest;
 
-import java.io.File;
-import java.util.Properties;
-
-import static org.junit.Assert.assertEquals;
-import static org.junit.Assert.assertTrue;
 
 /**
  * Class to test that quotes from table names are removed correctly.
  * We use the npd database.
  * @see TableJSQL
  */
-public class QuotedAliasTableTest {
+public class QuotedAliasTableTest extends AbstractVirtualModeTest {
+	static final String owlfile = "src/test/resources/new/extended-npd-v2-ql_a_postgres.owl";
+    static final String obdafile = "src/test/resources/new/npd-v2.obda";
 
-	Logger log = LoggerFactory.getLogger(this.getClass());
-	private OWLOntology ontology;
-	private Ontology onto;
-
-	final String owlfile = "src/test/resources/new/extended-npd-v2-ql_a_postgres.owl";
-    final String obdafile = "src/test/resources/new/npd-v2.obda";
-
-
-	private QuestOWL reasonerOBDA;
-
-
-	@Before
-	public void setUp() throws Exception {
-		// Loading the OWL file
-		
-		OWLOntologyManager manager = OWLManager.createOWLOntologyManager();
-		ontology = manager
-				.loadOntologyFromOntologyDocument((new File(owlfile)));
-
-		onto = OWLAPITranslatorUtility.translate(ontology);
-
-		Properties p = new Properties();
-		p.setProperty(QuestPreferences.ABOX_MODE, QuestConstants.VIRTUAL);
-		p.setProperty(QuestPreferences.OBTAIN_FULL_METADATA, QuestConstants.FALSE);
-
-
-		loadOBDA(p);
-	
+	protected QuotedAliasTableTest() {
+		super(owlfile, obdafile);
 	}
-
-	@After
-	public void tearDown() throws Exception {
-		try {
-
-			if(reasonerOBDA!=null){
-			reasonerOBDA.dispose();
-			}
-
-
-		} catch (Exception e) {
-			log.debug(e.getMessage());
-			assertTrue(false);
-		}
-
-	}
-	
-
-
 
 
 	/**
 	 * Test OBDA table
 	 * @throws Exception
 	 */
-	@Test
 	public void test() throws Exception {
+		String query = "PREFIX npdv: <http://sws.ifi.uio.no/vocab/npd-v2#> SELECT DISTINCT ?x WHERE {"
+				+ "?x a npdv:CompanyReserve . "
+				+	" }";
 		
 		// Now we are ready for querying obda
 		// npd query 1
-		int obdaResult = npdQuery(reasonerOBDA.getConnection());
-		assertEquals(52668, obdaResult);
-
-
-
+		countResults(query, 52668);
 	}
-
-
-
-	
-
-	/**
-	 * Execute Npd query 1 and give the number of results
-	 * @return 
-	 */
-	private int npdQuery(QuestOWLConnection questOWLConnection) throws OWLException {
-		String query = "PREFIX npdv: <http://sws.ifi.uio.no/vocab/npd-v2#> SELECT DISTINCT ?x WHERE {"
-				+ "?x a npdv:CompanyReserve . "
-				+	" }";
-		QuestOWLStatement st = questOWLConnection.createStatement();
-		int n = 0;
-		try {
-			QuestOWLResultSet rs = st.executeTuple(query);
-			while (rs.nextRow()) {
-				n++;
-			}
-			log.debug("number of results of q1: " + n);
-
-
-		} catch (Exception e) {
-			throw e;
-		} finally {
-			try {
-
-			} catch (Exception e) {
-				st.close();
-				assertTrue(false);
-			}
-			// conn.close();
-			st.close();
-
-		}
-		return n;
-
-	}
-
-
-
-	/**
-	 * Create obda model from obda file and prepare the reasoner
-	 * 
-	 * @param p
-	 *            quest preferences for QuestOWL, dataSource for the model
-	 */
-
-	private void loadOBDA(Properties p) throws Exception {
-		// Loading the OBDA data
-		log.info("Loading obda file");
-		// Creating a new instance of the reasoner
-<<<<<<< HEAD
-		QuestOWLFactory factory = new QuestOWLFactory(new File(obdafile), new QuestPreferences(p));
-
-		reasonerOBDA = factory.createReasoner(ontology);
-=======
-
-        QuestOWLFactory factory = new QuestOWLFactory();
-        QuestOWLConfiguration config = QuestOWLConfiguration.builder().obdaModel(obdaModel).preferences(p).build();
-        reasonerOBDA = factory.createReasoner(ontology, config);
->>>>>>> 201f89f4
-
-	}
-
-
-
 }