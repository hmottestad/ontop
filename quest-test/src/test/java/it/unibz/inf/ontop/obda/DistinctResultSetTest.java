--- conflicted
+++ resolved
@@ -1,21 +1,11 @@
 package it.unibz.inf.ontop.obda;
 
 
-<<<<<<< HEAD
-
-import it.unibz.inf.ontop.owlrefplatform.core.resultset.QuestDistinctResultset;
-import it.unibz.inf.ontop.owlrefplatform.owlapi3.*;
-=======
-import it.unibz.inf.ontop.io.ModelIOManager;
-import it.unibz.inf.ontop.model.OBDADataFactory;
-import it.unibz.inf.ontop.model.OBDAModel;
-import it.unibz.inf.ontop.model.impl.OBDADataFactoryImpl;
 import it.unibz.inf.ontop.owlrefplatform.core.QuestConstants;
 import it.unibz.inf.ontop.owlrefplatform.core.QuestPreferences;
 import it.unibz.inf.ontop.owlrefplatform.core.resultset.QuestDistinctTupleResultSet;
 import it.unibz.inf.ontop.owlrefplatform.owlapi.*;
 import it.unibz.inf.ontop.sesame.SesameVirtualRepo;
->>>>>>> 201f89f4
 import org.junit.Before;
 import org.junit.Test;
 import org.openrdf.query.BindingSet;
@@ -24,12 +14,6 @@
 import org.openrdf.query.TupleQueryResult;
 import org.openrdf.repository.Repository;
 import org.openrdf.repository.RepositoryConnection;
-<<<<<<< HEAD
-import it.unibz.inf.ontop.owlrefplatform.core.QuestConstants;
-import it.unibz.inf.ontop.owlrefplatform.core.QuestPreferences;
-import it.unibz.inf.ontop.sesame.SesameVirtualRepo;
-=======
->>>>>>> 201f89f4
 import org.semanticweb.owlapi.apibinding.OWLManager;
 import org.semanticweb.owlapi.model.OWLOntology;
 import org.semanticweb.owlapi.model.OWLOntologyManager;
@@ -69,16 +53,12 @@
         ontology = manager.loadOntologyFromOntologyDocument((new File(owlFile)));
 
         // Creating a new instance of the reasoner
-<<<<<<< HEAD
-        QuestOWLFactory factory = new QuestOWLFactory(new File(obdaFile), new QuestPreferences(p));
-
-        QuestOWL reasoner = factory.createReasoner(ontology, new SimpleConfiguration());
-
-=======
         QuestOWLFactory factory = new QuestOWLFactory();
-        QuestOWLConfiguration config = QuestOWLConfiguration.builder().obdaModel(obdaModel).build();
+        QuestOWLConfiguration config = QuestOWLConfiguration.builder()
+                .preferences(new QuestPreferences(p))
+                .nativeOntopMappingFile(new File(obdaFile))
+                .build();
         QuestOWL reasoner = factory.createReasoner(ontology, config);
->>>>>>> 201f89f4
         // Now we are ready for querying
         QuestOWLConnection conn = reasoner.getConnection();
         QuestOWLStatement st = conn.createStatement();
