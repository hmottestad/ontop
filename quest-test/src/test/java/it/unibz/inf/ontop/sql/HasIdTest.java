--- conflicted
+++ resolved
@@ -1,77 +1,25 @@
 package it.unibz.inf.ontop.sql;
 
-<<<<<<< HEAD
-import it.unibz.inf.ontop.owlrefplatform.owlapi3.*;
-import org.junit.After;
-import org.junit.Before;
-import org.junit.Test;
-=======
-import it.unibz.inf.ontop.io.ModelIOManager;
-import it.unibz.inf.ontop.model.OBDADataFactory;
->>>>>>> 201f89f4
 import it.unibz.inf.ontop.model.OBDAException;
-import it.unibz.inf.ontop.owlrefplatform.core.QuestConstants;
-import it.unibz.inf.ontop.owlrefplatform.core.QuestPreferences;
 import it.unibz.inf.ontop.owlrefplatform.owlapi.*;
-import org.junit.After;
-import org.junit.Before;
-import org.junit.Test;
-import org.semanticweb.owlapi.apibinding.OWLManager;
+import it.unibz.inf.ontop.quest.AbstractVirtualModeTest;
+
 import org.semanticweb.owlapi.model.OWLException;
-import org.semanticweb.owlapi.model.OWLOntology;
-import org.semanticweb.owlapi.model.OWLOntologyManager;
-import org.slf4j.Logger;
-import org.slf4j.LoggerFactory;
 
-import java.io.File;
-import java.util.Properties;
-
-import static org.junit.Assert.*;
 
 /**
  * When the ID is both used for creating the URI and as the literal of a datatype property.
  */
-public class HasIdTest {
+public class HasIdTest extends AbstractVirtualModeTest {
 
-    Logger log = LoggerFactory.getLogger(this.getClass());
-
-    final String owlFileName = "resources/pullOutEq/pullOutEq.ttl";
-    final String obdaFileName = "resources/pullOutEq/pullOutEq.obda";
+    static final String owlFileName = "resources/pullOutEq/pullOutEq.ttl";
+    static final String obdaFileName = "resources/pullOutEq/pullOutEq.obda";
 
     private QuestOWL reasoner;
     private QuestOWLConnection conn;
 
-    @Before
-    public void setUp() throws Exception {
-
-        // Loading the OWL file
-        OWLOntologyManager manager = OWLManager.createOWLOntologyManager();
-        OWLOntology ontology = manager.loadOntologyFromOntologyDocument((new File(owlFileName)));
-
-
-        Properties p = new Properties();
-        p.put(QuestPreferences.ABOX_MODE, QuestConstants.VIRTUAL);
-        p.put(QuestPreferences.OBTAIN_FULL_METADATA, QuestConstants.FALSE);
-
-        QuestPreferences preferences = new QuestPreferences(p);
-        // Creating a new instance of the reasoner
-<<<<<<< HEAD
-        QuestOWLFactory factory = new QuestOWLFactory(new File(obdaFileName), preferences);
-=======
-        QuestOWLFactory factory = new QuestOWLFactory();
-        QuestOWLConfiguration config = QuestOWLConfiguration.builder()
-                .obdaModel(obdaModel)
-                .preferences(new QuestPreferences(p))
-                .build();
->>>>>>> 201f89f4
-
-        reasoner = factory.createReasoner(ontology, config);
-    }
-
-    @After
-    public void tearDown() throws Exception{
-        conn.close();
-        reasoner.dispose();
+    protected HasIdTest() {
+        super(owlFileName, obdaFileName);
     }
 
 
@@ -84,7 +32,6 @@
         return st.executeTuple(query);
     }
 
-    @Test
     public void test() throws OBDAException, OWLException {
         QuestOWLResultSet results = runQuery("PREFIX : <http://example.com/vocab#>" +
                 "PREFIX xsd: <http://www.w3.org/2001/XMLSchema#>" +
