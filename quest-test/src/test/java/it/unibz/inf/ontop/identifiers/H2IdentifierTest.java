package it.unibz.inf.ontop.identifiers;

/*
 * #%L
 * ontop-test
 * %%
 * Copyright (C) 2009 - 2014 Free University of Bozen-Bolzano
 * %%
 * Licensed under the Apache License, Version 2.0 (the "License");
 * you may not use this file except in compliance with the License.
 * You may obtain a copy of the License at
 * 
 *      http://www.apache.org/licenses/LICENSE-2.0
 * 
 * Unless required by applicable law or agreed to in writing, software
 * distributed under the License is distributed on an "AS IS" BASIS,
 * WITHOUT WARRANTIES OR CONDITIONS OF ANY KIND, either express or implied.
 * See the License for the specific language governing permissions and
 * limitations under the License.
 * #L%
 */

<<<<<<< HEAD

import java.io.File;
import java.sql.Connection;
import java.sql.DriverManager;
import java.sql.SQLException;
import java.util.Properties;
import java.util.Scanner;

import junit.framework.TestCase;

import org.junit.After;
import org.junit.Before;
import org.junit.Test;
import it.unibz.inf.ontop.owlrefplatform.core.QuestConstants;
import it.unibz.inf.ontop.owlrefplatform.core.QuestPreferences;
import it.unibz.inf.ontop.owlrefplatform.owlapi3.QuestOWL;
import it.unibz.inf.ontop.owlrefplatform.owlapi3.QuestOWLConnection;
import it.unibz.inf.ontop.owlrefplatform.owlapi3.QuestOWLFactory;
import it.unibz.inf.ontop.owlrefplatform.owlapi3.QuestOWLResultSet;
import it.unibz.inf.ontop.owlrefplatform.owlapi3.QuestOWLStatement;
=======
import it.unibz.inf.ontop.io.ModelIOManager;
import it.unibz.inf.ontop.model.OBDADataFactory;
import it.unibz.inf.ontop.model.OBDAModel;
import it.unibz.inf.ontop.model.impl.OBDADataFactoryImpl;
import it.unibz.inf.ontop.owlrefplatform.core.QuestConstants;
import it.unibz.inf.ontop.owlrefplatform.core.QuestPreferences;
import it.unibz.inf.ontop.owlrefplatform.owlapi.*;
import junit.framework.TestCase;
import org.junit.After;
import org.junit.Before;
import org.junit.Test;
>>>>>>> 201f89f4
import org.semanticweb.owlapi.apibinding.OWLManager;
import org.semanticweb.owlapi.model.OWLIndividual;
import org.semanticweb.owlapi.model.OWLOntology;
import org.semanticweb.owlapi.model.OWLOntologyManager;
import org.slf4j.Logger;
import org.slf4j.LoggerFactory;

import java.io.File;
import java.sql.Connection;
import java.sql.DriverManager;
import java.sql.SQLException;
import java.util.Scanner;

/***
 * Tests that oracle identifiers for tables and columns are treated
 * correctly. Especially, that the unquoted identifers are treated as uppercase, and
 * that the case of quoted identifiers is not changed
 */
public class H2IdentifierTest extends TestCase {

	private QuestOWLConnection conn;

	Logger log = LoggerFactory.getLogger(this.getClass());
	private OWLOntology ontology;

	final String owlfile = "resources/identifiers/identifiers.owl";
	final String obdafile = "resources/identifiers/identifiers-h2.obda";
	private QuestOWL reasoner;
	private Connection sqlConnection;

	@Override
	@Before
	public void setUp() throws Exception {
		try {
			 sqlConnection= DriverManager.getConnection("jdbc:h2:mem:countries","sa", "");
			    java.sql.Statement s = sqlConnection.createStatement();
			  
			    try {
			    	String text = new Scanner( new File("resources/identifiers/create-h2.sql") ).useDelimiter("\\A").next();
			    	s.execute(text);
			    	//Server.startWebServer(sqlConnection);
			    	 
			    } catch(SQLException sqle) {
			        System.out.println("Exception in creating db from script");
			    }
			   
			    s.close();
		
		
		// Loading the OWL file
		OWLOntologyManager manager = OWLManager.createOWLOntologyManager();
		ontology = manager.loadOntologyFromOntologyDocument((new File(owlfile)));
	
		Properties p = new Properties();
		p.setProperty(QuestPreferences.ABOX_MODE, QuestConstants.VIRTUAL);
		p.setProperty(QuestPreferences.OBTAIN_FULL_METADATA, QuestConstants.FALSE);
		// Creating a new instance of the reasoner
<<<<<<< HEAD
		QuestOWLFactory factory = new QuestOWLFactory(new File(obdafile), new QuestPreferences(p));

		reasoner = (QuestOWL) factory.createReasoner(ontology, new SimpleConfiguration());
=======
        QuestOWLFactory factory = new QuestOWLFactory();
        QuestOWLConfiguration config = QuestOWLConfiguration.builder().obdaModel(obdaModel).preferences(p).build();
        reasoner = factory.createReasoner(ontology, config);
>>>>>>> 201f89f4

		// Now we are ready for querying
		conn = reasoner.getConnection();
		} catch (Exception exc) {
			
				tearDown();
				throw exc;
			
		}	
		
	}


	@After
	public void tearDown() throws Exception{
		conn.close();
		reasoner.dispose();
		if (!sqlConnection.isClosed()) {
			java.sql.Statement s = sqlConnection.createStatement();
			try {
				s.execute("DROP ALL OBJECTS DELETE FILES");
			} catch (SQLException sqle) {
				System.out.println("Table not found, not dropping");
			} finally {
				s.close();
				sqlConnection.close();
			}
		}
	}
	

	
	private String runTests(String query) throws Exception {
		QuestOWLStatement st = conn.createStatement();
		String retval;
		try {
			QuestOWLResultSet rs = st.executeTuple(query);
			assertTrue(rs.nextRow());
			OWLIndividual ind1 =	rs.getOWLIndividual("x")	 ;
			retval = ind1.toString();
		} catch (Exception e) {
			throw e;
		} finally {
			try {

			} catch (Exception e) {
				st.close();
				assertTrue(false);
			}
			conn.close();
			reasoner.dispose();
		}
		return retval;
	}

	/**
	 * Test use of lowercase, unquoted table, schema and column identifiers (also in target)
	 * @throws Exception
	 */
	@Test
	public void testLowercaseUnquoted() throws Exception {
		String query = "PREFIX : <http://www.semanticweb.org/ontologies/2013/7/untitled-ontology-150#> SELECT ?x WHERE {?x a :Country} ORDER BY ?x";
		String val = runTests(query);
		assertEquals("<http://www.semanticweb.org/ontologies/2013/7/untitled-ontology-150#Country-Argentina>", val);
	}


	/**
	 * Test use of lowercase, unquoted table and column identifiers (also in target) with uppercase table identifiers
	 * @throws Exception
	 */
	@Test
	public void testUpperCaseTableUnquoted() throws Exception {
		String query = "PREFIX : <http://www.semanticweb.org/ontologies/2013/7/untitled-ontology-150#> SELECT ?x WHERE {?x a :Country2} ORDER BY ?x";
		String val =  runTests(query);
		assertEquals("<http://www.semanticweb.org/ontologies/2013/7/untitled-ontology-150#Country2-Argentina>", val);
	}
	
	/**
	 * Test use of lowercase, quoted alias in a view definition 
	 * @throws Exception
	 */
	@Test
	public void testLowerCaseColumnViewDefQuoted() throws Exception {
		String query = "PREFIX : <http://www.semanticweb.org/ontologies/2013/7/untitled-ontology-150#> SELECT ?x WHERE {?x a :Country4} ORDER BY ?x";
		String val =  runTests(query);
		assertEquals("<http://www.semanticweb.org/ontologies/2013/7/untitled-ontology-150#Country4-1010>", val);
	}

	/**
	 * Test use of lowercase, unquoted alias in a view definition 
	 * @throws Exception
	 */
	@Test
	public void testLowerCaseColumnViewDefUnquoted() throws Exception {
		String query = "PREFIX : <http://www.semanticweb.org/ontologies/2013/7/untitled-ontology-150#> SELECT ?x WHERE {?x a :Country5} ORDER BY ?x";
		String val =  runTests(query);
		assertEquals("<http://www.semanticweb.org/ontologies/2013/7/untitled-ontology-150#Country5-1010>", val);
	}
	
	/**
	 * Test access to lowercase table name, mixed case column name, and constant alias 
	 * @throws Exception
	 */
	@Test
	public void testLowerCaseTable() throws Exception {
		String query = "PREFIX : <http://www.semanticweb.org/ontologies/2013/7/untitled-ontology-150#> SELECT ?x WHERE {?x a :Country3} ORDER BY ?x";
		String val =  runTests(query);
		assertEquals("<http://www.semanticweb.org/ontologies/2013/7/untitled-ontology-150#Country3-BladeRunner-2020-Constant>", val);
	}
	
}
<|MERGE_RESOLUTION|>--- conflicted
+++ resolved
@@ -20,169 +20,30 @@
  * #L%
  */
 
-<<<<<<< HEAD
 
-import java.io.File;
-import java.sql.Connection;
-import java.sql.DriverManager;
-import java.sql.SQLException;
-import java.util.Properties;
-import java.util.Scanner;
-
-import junit.framework.TestCase;
-
-import org.junit.After;
-import org.junit.Before;
-import org.junit.Test;
-import it.unibz.inf.ontop.owlrefplatform.core.QuestConstants;
-import it.unibz.inf.ontop.owlrefplatform.core.QuestPreferences;
-import it.unibz.inf.ontop.owlrefplatform.owlapi3.QuestOWL;
-import it.unibz.inf.ontop.owlrefplatform.owlapi3.QuestOWLConnection;
-import it.unibz.inf.ontop.owlrefplatform.owlapi3.QuestOWLFactory;
-import it.unibz.inf.ontop.owlrefplatform.owlapi3.QuestOWLResultSet;
-import it.unibz.inf.ontop.owlrefplatform.owlapi3.QuestOWLStatement;
-=======
-import it.unibz.inf.ontop.io.ModelIOManager;
-import it.unibz.inf.ontop.model.OBDADataFactory;
-import it.unibz.inf.ontop.model.OBDAModel;
-import it.unibz.inf.ontop.model.impl.OBDADataFactoryImpl;
-import it.unibz.inf.ontop.owlrefplatform.core.QuestConstants;
-import it.unibz.inf.ontop.owlrefplatform.core.QuestPreferences;
-import it.unibz.inf.ontop.owlrefplatform.owlapi.*;
-import junit.framework.TestCase;
-import org.junit.After;
-import org.junit.Before;
-import org.junit.Test;
->>>>>>> 201f89f4
-import org.semanticweb.owlapi.apibinding.OWLManager;
-import org.semanticweb.owlapi.model.OWLIndividual;
-import org.semanticweb.owlapi.model.OWLOntology;
-import org.semanticweb.owlapi.model.OWLOntologyManager;
-import org.slf4j.Logger;
-import org.slf4j.LoggerFactory;
-
-import java.io.File;
-import java.sql.Connection;
-import java.sql.DriverManager;
-import java.sql.SQLException;
-import java.util.Scanner;
+import it.unibz.inf.ontop.quest.AbstractVirtualModeTest;
 
 /***
  * Tests that oracle identifiers for tables and columns are treated
  * correctly. Especially, that the unquoted identifers are treated as uppercase, and
  * that the case of quoted identifiers is not changed
  */
-public class H2IdentifierTest extends TestCase {
+public class H2IdentifierTest extends AbstractVirtualModeTest {
 
-	private QuestOWLConnection conn;
+	static final String owlfile = "resources/identifiers/identifiers.owl";
+	static final String obdafile = "resources/identifiers/identifiers-h2.obda";
 
-	Logger log = LoggerFactory.getLogger(this.getClass());
-	private OWLOntology ontology;
-
-	final String owlfile = "resources/identifiers/identifiers.owl";
-	final String obdafile = "resources/identifiers/identifiers-h2.obda";
-	private QuestOWL reasoner;
-	private Connection sqlConnection;
-
-	@Override
-	@Before
-	public void setUp() throws Exception {
-		try {
-			 sqlConnection= DriverManager.getConnection("jdbc:h2:mem:countries","sa", "");
-			    java.sql.Statement s = sqlConnection.createStatement();
-			  
-			    try {
-			    	String text = new Scanner( new File("resources/identifiers/create-h2.sql") ).useDelimiter("\\A").next();
-			    	s.execute(text);
-			    	//Server.startWebServer(sqlConnection);
-			    	 
-			    } catch(SQLException sqle) {
-			        System.out.println("Exception in creating db from script");
-			    }
-			   
-			    s.close();
-		
-		
-		// Loading the OWL file
-		OWLOntologyManager manager = OWLManager.createOWLOntologyManager();
-		ontology = manager.loadOntologyFromOntologyDocument((new File(owlfile)));
-	
-		Properties p = new Properties();
-		p.setProperty(QuestPreferences.ABOX_MODE, QuestConstants.VIRTUAL);
-		p.setProperty(QuestPreferences.OBTAIN_FULL_METADATA, QuestConstants.FALSE);
-		// Creating a new instance of the reasoner
-<<<<<<< HEAD
-		QuestOWLFactory factory = new QuestOWLFactory(new File(obdafile), new QuestPreferences(p));
-
-		reasoner = (QuestOWL) factory.createReasoner(ontology, new SimpleConfiguration());
-=======
-        QuestOWLFactory factory = new QuestOWLFactory();
-        QuestOWLConfiguration config = QuestOWLConfiguration.builder().obdaModel(obdaModel).preferences(p).build();
-        reasoner = factory.createReasoner(ontology, config);
->>>>>>> 201f89f4
-
-		// Now we are ready for querying
-		conn = reasoner.getConnection();
-		} catch (Exception exc) {
-			
-				tearDown();
-				throw exc;
-			
-		}	
-		
-	}
-
-
-	@After
-	public void tearDown() throws Exception{
-		conn.close();
-		reasoner.dispose();
-		if (!sqlConnection.isClosed()) {
-			java.sql.Statement s = sqlConnection.createStatement();
-			try {
-				s.execute("DROP ALL OBJECTS DELETE FILES");
-			} catch (SQLException sqle) {
-				System.out.println("Table not found, not dropping");
-			} finally {
-				s.close();
-				sqlConnection.close();
-			}
-		}
-	}
-	
-
-	
-	private String runTests(String query) throws Exception {
-		QuestOWLStatement st = conn.createStatement();
-		String retval;
-		try {
-			QuestOWLResultSet rs = st.executeTuple(query);
-			assertTrue(rs.nextRow());
-			OWLIndividual ind1 =	rs.getOWLIndividual("x")	 ;
-			retval = ind1.toString();
-		} catch (Exception e) {
-			throw e;
-		} finally {
-			try {
-
-			} catch (Exception e) {
-				st.close();
-				assertTrue(false);
-			}
-			conn.close();
-			reasoner.dispose();
-		}
-		return retval;
+	protected H2IdentifierTest() {
+		super(owlfile, obdafile);
 	}
 
 	/**
 	 * Test use of lowercase, unquoted table, schema and column identifiers (also in target)
 	 * @throws Exception
 	 */
-	@Test
 	public void testLowercaseUnquoted() throws Exception {
 		String query = "PREFIX : <http://www.semanticweb.org/ontologies/2013/7/untitled-ontology-150#> SELECT ?x WHERE {?x a :Country} ORDER BY ?x";
-		String val = runTests(query);
+		String val = runQueryAndReturnStringX(query);
 		assertEquals("<http://www.semanticweb.org/ontologies/2013/7/untitled-ontology-150#Country-Argentina>", val);
 	}
 
@@ -191,10 +52,9 @@
 	 * Test use of lowercase, unquoted table and column identifiers (also in target) with uppercase table identifiers
 	 * @throws Exception
 	 */
-	@Test
 	public void testUpperCaseTableUnquoted() throws Exception {
 		String query = "PREFIX : <http://www.semanticweb.org/ontologies/2013/7/untitled-ontology-150#> SELECT ?x WHERE {?x a :Country2} ORDER BY ?x";
-		String val =  runTests(query);
+		String val =  runQueryAndReturnStringX(query);
 		assertEquals("<http://www.semanticweb.org/ontologies/2013/7/untitled-ontology-150#Country2-Argentina>", val);
 	}
 	
@@ -202,10 +62,9 @@
 	 * Test use of lowercase, quoted alias in a view definition 
 	 * @throws Exception
 	 */
-	@Test
 	public void testLowerCaseColumnViewDefQuoted() throws Exception {
 		String query = "PREFIX : <http://www.semanticweb.org/ontologies/2013/7/untitled-ontology-150#> SELECT ?x WHERE {?x a :Country4} ORDER BY ?x";
-		String val =  runTests(query);
+		String val =  runQueryAndReturnStringX(query);
 		assertEquals("<http://www.semanticweb.org/ontologies/2013/7/untitled-ontology-150#Country4-1010>", val);
 	}
 
@@ -213,10 +72,9 @@
 	 * Test use of lowercase, unquoted alias in a view definition 
 	 * @throws Exception
 	 */
-	@Test
 	public void testLowerCaseColumnViewDefUnquoted() throws Exception {
 		String query = "PREFIX : <http://www.semanticweb.org/ontologies/2013/7/untitled-ontology-150#> SELECT ?x WHERE {?x a :Country5} ORDER BY ?x";
-		String val =  runTests(query);
+		String val =  runQueryAndReturnStringX(query);
 		assertEquals("<http://www.semanticweb.org/ontologies/2013/7/untitled-ontology-150#Country5-1010>", val);
 	}
 	
@@ -224,10 +82,9 @@
 	 * Test access to lowercase table name, mixed case column name, and constant alias 
 	 * @throws Exception
 	 */
-	@Test
 	public void testLowerCaseTable() throws Exception {
 		String query = "PREFIX : <http://www.semanticweb.org/ontologies/2013/7/untitled-ontology-150#> SELECT ?x WHERE {?x a :Country3} ORDER BY ?x";
-		String val =  runTests(query);
+		String val =  runQueryAndReturnStringX(query);
 		assertEquals("<http://www.semanticweb.org/ontologies/2013/7/untitled-ontology-150#Country3-BladeRunner-2020-Constant>", val);
 	}
 	
