package it.unibz.inf.ontop.obda;

/*
 * #%L
 * ontop-test
 * %%
 * Copyright (C) 2009 - 2014 Free University of Bozen-Bolzano
 * %%
 * Licensed under the Apache License, Version 2.0 (the "License");
 * you may not use this file except in compliance with the License.
 * You may obtain a copy of the License at
 * 
 *      http://www.apache.org/licenses/LICENSE-2.0
 * 
 * Unless required by applicable law or agreed to in writing, software
 * distributed under the License is distributed on an "AS IS" BASIS,
 * WITHOUT WARRANTIES OR CONDITIONS OF ANY KIND, either express or implied.
 * See the License for the specific language governing permissions and
 * limitations under the License.
 * #L%
 */

<<<<<<< HEAD

import it.unibz.inf.ontop.owlrefplatform.owlapi3.*;
import org.junit.After;
import org.junit.Before;
import org.junit.Test;
import it.unibz.inf.ontop.owlrefplatform.core.QuestConstants;
import it.unibz.inf.ontop.owlrefplatform.core.QuestPreferences;
=======
import it.unibz.inf.ontop.io.ModelIOManager;
import it.unibz.inf.ontop.model.OBDADataFactory;
import it.unibz.inf.ontop.model.OBDAModel;
import it.unibz.inf.ontop.model.impl.OBDADataFactoryImpl;
import it.unibz.inf.ontop.owlrefplatform.core.QuestConstants;
import it.unibz.inf.ontop.owlrefplatform.core.QuestPreferences;
import it.unibz.inf.ontop.owlrefplatform.owlapi.*;
import org.junit.After;
import org.junit.Before;
import org.junit.Test;
>>>>>>> 201f89f4
import org.semanticweb.owlapi.apibinding.OWLManager;
import org.semanticweb.owlapi.model.OWLObject;
import org.semanticweb.owlapi.model.OWLOntology;
import org.semanticweb.owlapi.model.OWLOntologyManager;
import org.slf4j.Logger;
import org.slf4j.LoggerFactory;

import java.io.File;
import java.sql.Connection;
import java.sql.DriverManager;
import java.sql.SQLException;
import java.util.Properties;
import java.util.Scanner;

import static org.junit.Assert.assertEquals;
import static org.junit.Assert.assertTrue;

/***
 * Tests that h2 datatypes
 */
public class H2DatatypeTest {

	private QuestOWLConnection conn;

	private Logger log = LoggerFactory.getLogger(this.getClass());
	private OWLOntology ontology;

	final String owlfile = "src/test/resources/datatype/datatypes.owl";
	final String obdafile = "src/test/resources/datatype/datetime-h2.obda";
	private QuestOWL reasoner;
	private Connection sqlConnection;

	@Before
	public void setUp() throws Exception {

			 sqlConnection= DriverManager.getConnection("jdbc:h2:mem:datatypes","sa", "");
			    java.sql.Statement s = sqlConnection.createStatement();
			  
			    try {
			    	String text = new Scanner( new File("src/test/resources/datatype/h2-datatypes.sql") ).useDelimiter("\\A").next();
			    	s.execute(text);
			    	//Server.startWebServer(sqlConnection);
			    	 
			    } catch(SQLException sqle) {
			        System.out.println("Exception in creating db from script");
			    }
			   
			    s.close();
		
		
		// Loading the OWL file
		OWLOntologyManager manager = OWLManager.createOWLOntologyManager();
		ontology = manager.loadOntologyFromOntologyDocument((new File(owlfile)));

<<<<<<< HEAD

		Properties p = new Properties();
		p.setProperty(QuestPreferences.ABOX_MODE, QuestConstants.VIRTUAL);
		p.setProperty(QuestPreferences.OBTAIN_FULL_METADATA, QuestConstants.FALSE);
		// Creating a new instance of the reasoner
		QuestOWLFactory factory = new QuestOWLFactory(new File(obdafile), new QuestPreferences(p));

		reasoner = factory.createReasoner(ontology, new SimpleConfiguration());
=======
		// Loading the OBDA data
		fac = OBDADataFactoryImpl.getInstance();
		obdaModel = fac.getOBDAModel();
		
		ModelIOManager ioManager = new ModelIOManager(obdaModel);
		ioManager.load(obdafile);
	
		QuestPreferences p = new QuestPreferences();
		p.setCurrentValueOf(QuestPreferences.ABOX_MODE, QuestConstants.VIRTUAL);
		p.setCurrentValueOf(QuestPreferences.OBTAIN_FULL_METADATA, QuestConstants.FALSE);
		// Creating a new instance of the reasoner
        // Creating a new instance of the reasoner
        QuestOWLFactory factory = new QuestOWLFactory();
        QuestOWLConfiguration config = QuestOWLConfiguration.builder().obdaModel(obdaModel).preferences(p).build();
        reasoner = factory.createReasoner(ontology, config);
>>>>>>> 201f89f4

		// Now we are ready for querying
		conn = reasoner.getConnection();

		
	}


	@After
	public void tearDown() throws Exception{
		conn.close();
		reasoner.dispose();
		if (!sqlConnection.isClosed()) {
			java.sql.Statement s = sqlConnection.createStatement();
			try {
				s.execute("DROP ALL OBJECTS DELETE FILES");
			} catch (SQLException sqle) {
				System.out.println("Table not found, not dropping");
			} finally {
				s.close();
				sqlConnection.close();
			}
		}
	}
	

	
	private String runTests(String query) throws Exception {
		QuestOWLStatement st = conn.createStatement();
		String retval;
		try {
			QuestOWLResultSet rs = st.executeTuple(query);
			assertTrue(rs.nextRow());
			OWLObject ind1 =	rs.getOWLObject("y")	 ;
			retval = ind1.toString();
		} catch (Exception e) {
			throw e;
		} finally {
			try {

			} catch (Exception e) {
				st.close();
				assertTrue(false);
			}
			conn.close();
			reasoner.dispose();
		}
		return retval;
	}



    /**
	 * Test use of date
	 * @throws Exception
	 */
	@Test
	public void testDate() throws Exception {
		String query =  "PREFIX : <http://ontop.inf.unibz.it/test/datatypes#> SELECT ?x ?y\n" +
                "WHERE {\n" +
                "   ?x a :Row; :hasDate ?y\n" +
                "   FILTER ( ?y = \"2013-03-18\"^^xsd:date ) .\n" +
                "}";
		String val = runTests(query);
		assertEquals("\"2013-03-18\"", val);
	}

    @Test
    public void testDate2() throws Exception {
        String query =  "PREFIX : <http://ontop.inf.unibz.it/test/datatypes#> SELECT ?y\n" +
                "WHERE {\n" +
                "   ?y a :Row; :hasDate \"2013-03-18\"^^xsd:date\n" +
                "}";
        String val = runTests(query);
        assertEquals("<http://ontop.inf.unibz.it/test/datatypes#datetime-1>", val);
    }




}
<|MERGE_RESOLUTION|>--- conflicted
+++ resolved
@@ -20,180 +20,40 @@
  * #L%
  */
 
-<<<<<<< HEAD
-
-import it.unibz.inf.ontop.owlrefplatform.owlapi3.*;
-import org.junit.After;
-import org.junit.Before;
-import org.junit.Test;
-import it.unibz.inf.ontop.owlrefplatform.core.QuestConstants;
-import it.unibz.inf.ontop.owlrefplatform.core.QuestPreferences;
-=======
-import it.unibz.inf.ontop.io.ModelIOManager;
-import it.unibz.inf.ontop.model.OBDADataFactory;
-import it.unibz.inf.ontop.model.OBDAModel;
-import it.unibz.inf.ontop.model.impl.OBDADataFactoryImpl;
-import it.unibz.inf.ontop.owlrefplatform.core.QuestConstants;
-import it.unibz.inf.ontop.owlrefplatform.core.QuestPreferences;
-import it.unibz.inf.ontop.owlrefplatform.owlapi.*;
-import org.junit.After;
-import org.junit.Before;
-import org.junit.Test;
->>>>>>> 201f89f4
-import org.semanticweb.owlapi.apibinding.OWLManager;
-import org.semanticweb.owlapi.model.OWLObject;
-import org.semanticweb.owlapi.model.OWLOntology;
-import org.semanticweb.owlapi.model.OWLOntologyManager;
-import org.slf4j.Logger;
-import org.slf4j.LoggerFactory;
-
-import java.io.File;
-import java.sql.Connection;
-import java.sql.DriverManager;
-import java.sql.SQLException;
-import java.util.Properties;
-import java.util.Scanner;
-
-import static org.junit.Assert.assertEquals;
-import static org.junit.Assert.assertTrue;
+import it.unibz.inf.ontop.quest.AbstractVirtualModeTest;
 
 /***
  * Tests that h2 datatypes
  */
-public class H2DatatypeTest {
+public class H2DatatypeTest extends AbstractVirtualModeTest {
+    static final String owlfile = "src/test/resources/datatype/datatypes.owl";
+	static final String obdafile = "src/test/resources/datatype/datetime-h2.obda";
 
-	private QuestOWLConnection conn;
-
-	private Logger log = LoggerFactory.getLogger(this.getClass());
-	private OWLOntology ontology;
-
-	final String owlfile = "src/test/resources/datatype/datatypes.owl";
-	final String obdafile = "src/test/resources/datatype/datetime-h2.obda";
-	private QuestOWL reasoner;
-	private Connection sqlConnection;
-
-	@Before
-	public void setUp() throws Exception {
-
-			 sqlConnection= DriverManager.getConnection("jdbc:h2:mem:datatypes","sa", "");
-			    java.sql.Statement s = sqlConnection.createStatement();
-			  
-			    try {
-			    	String text = new Scanner( new File("src/test/resources/datatype/h2-datatypes.sql") ).useDelimiter("\\A").next();
-			    	s.execute(text);
-			    	//Server.startWebServer(sqlConnection);
-			    	 
-			    } catch(SQLException sqle) {
-			        System.out.println("Exception in creating db from script");
-			    }
-			   
-			    s.close();
-		
-		
-		// Loading the OWL file
-		OWLOntologyManager manager = OWLManager.createOWLOntologyManager();
-		ontology = manager.loadOntologyFromOntologyDocument((new File(owlfile)));
-
-<<<<<<< HEAD
-
-		Properties p = new Properties();
-		p.setProperty(QuestPreferences.ABOX_MODE, QuestConstants.VIRTUAL);
-		p.setProperty(QuestPreferences.OBTAIN_FULL_METADATA, QuestConstants.FALSE);
-		// Creating a new instance of the reasoner
-		QuestOWLFactory factory = new QuestOWLFactory(new File(obdafile), new QuestPreferences(p));
-
-		reasoner = factory.createReasoner(ontology, new SimpleConfiguration());
-=======
-		// Loading the OBDA data
-		fac = OBDADataFactoryImpl.getInstance();
-		obdaModel = fac.getOBDAModel();
-		
-		ModelIOManager ioManager = new ModelIOManager(obdaModel);
-		ioManager.load(obdafile);
-	
-		QuestPreferences p = new QuestPreferences();
-		p.setCurrentValueOf(QuestPreferences.ABOX_MODE, QuestConstants.VIRTUAL);
-		p.setCurrentValueOf(QuestPreferences.OBTAIN_FULL_METADATA, QuestConstants.FALSE);
-		// Creating a new instance of the reasoner
-        // Creating a new instance of the reasoner
-        QuestOWLFactory factory = new QuestOWLFactory();
-        QuestOWLConfiguration config = QuestOWLConfiguration.builder().obdaModel(obdaModel).preferences(p).build();
-        reasoner = factory.createReasoner(ontology, config);
->>>>>>> 201f89f4
-
-		// Now we are ready for querying
-		conn = reasoner.getConnection();
-
-		
+	protected H2DatatypeTest() {
+		super(owlfile, obdafile);
 	}
 
 
-	@After
-	public void tearDown() throws Exception{
-		conn.close();
-		reasoner.dispose();
-		if (!sqlConnection.isClosed()) {
-			java.sql.Statement s = sqlConnection.createStatement();
-			try {
-				s.execute("DROP ALL OBJECTS DELETE FILES");
-			} catch (SQLException sqle) {
-				System.out.println("Table not found, not dropping");
-			} finally {
-				s.close();
-				sqlConnection.close();
-			}
-		}
-	}
-	
-
-	
-	private String runTests(String query) throws Exception {
-		QuestOWLStatement st = conn.createStatement();
-		String retval;
-		try {
-			QuestOWLResultSet rs = st.executeTuple(query);
-			assertTrue(rs.nextRow());
-			OWLObject ind1 =	rs.getOWLObject("y")	 ;
-			retval = ind1.toString();
-		} catch (Exception e) {
-			throw e;
-		} finally {
-			try {
-
-			} catch (Exception e) {
-				st.close();
-				assertTrue(false);
-			}
-			conn.close();
-			reasoner.dispose();
-		}
-		return retval;
-	}
-
-
-
-    /**
+	/**
 	 * Test use of date
 	 * @throws Exception
 	 */
-	@Test
 	public void testDate() throws Exception {
-		String query =  "PREFIX : <http://ontop.inf.unibz.it/test/datatypes#> SELECT ?x ?y\n" +
+		String query =  "PREFIX : <http://ontop.inf.unibz.it/test/datatypes#> SELECT ?s ?x\n" +
                 "WHERE {\n" +
-                "   ?x a :Row; :hasDate ?y\n" +
-                "   FILTER ( ?y = \"2013-03-18\"^^xsd:date ) .\n" +
+                "   ?s a :Row; :hasDate ?x\n" +
+                "   FILTER ( ?x = \"2013-03-18\"^^xsd:date ) .\n" +
                 "}";
-		String val = runTests(query);
+		String val = runQueryAndReturnStringX(query);
 		assertEquals("\"2013-03-18\"", val);
 	}
 
-    @Test
     public void testDate2() throws Exception {
-        String query =  "PREFIX : <http://ontop.inf.unibz.it/test/datatypes#> SELECT ?y\n" +
+        String query =  "PREFIX : <http://ontop.inf.unibz.it/test/datatypes#> SELECT ?x\n" +
                 "WHERE {\n" +
-                "   ?y a :Row; :hasDate \"2013-03-18\"^^xsd:date\n" +
+                "   ?x a :Row; :hasDate \"2013-03-18\"^^xsd:date\n" +
                 "}";
-        String val = runTests(query);
+        String val = runQueryAndReturnStringX(query);
         assertEquals("<http://ontop.inf.unibz.it/test/datatypes#datetime-1>", val);
     }
 
