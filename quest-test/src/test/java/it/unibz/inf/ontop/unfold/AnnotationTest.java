package it.unibz.inf.ontop.unfold;


import com.google.common.base.Joiner;
import com.google.common.io.CharStreams;
import it.unibz.inf.ontop.injection.QuestConfiguration;
import it.unibz.inf.ontop.owlrefplatform.owlapi.*;
import org.junit.Test;
<<<<<<< HEAD
import org.semanticweb.owlapi.io.ToStringRenderer;
=======
import org.semanticweb.owlapi.apibinding.OWLManager;
import org.semanticweb.owlapi.model.OWLOntology;
import org.semanticweb.owlapi.model.OWLOntologyManager;
>>>>>>> 8280fc10
import org.slf4j.Logger;
import org.slf4j.LoggerFactory;

import java.io.FileReader;

import static org.junit.Assert.assertEquals;
import static org.junit.Assert.assertFalse;

/**
 * Class to test if annotation property can be treated as data property and object property
 *
 *
 */
public class AnnotationTest {

    Logger log = LoggerFactory.getLogger(this.getClass());

    final String owlFile = "src/test/resources/annotation/doid.owl";
    final String obdaFile = "src/test/resources/annotation/doid.obda";

<<<<<<< HEAD
    private String runTestQuery1() throws Exception {
=======
    @Before
    public void setUp() throws Exception {

        fac = OBDADataFactoryImpl.getInstance();

        // Loading the OWL file
        OWLOntologyManager manager = OWLManager.createOWLOntologyManager();
        ontology = manager.loadOntologyFromOntologyDocument((new File(owlFile)));

        // Loading the OBDA data
        obdaModel = fac.getOBDAModel();

        ModelIOManager ioManager = new ModelIOManager(obdaModel);
        ioManager.load(obdaFile);

    }

    private int runTestQuery1(QuestPreferences p) throws Exception {
>>>>>>> 8280fc10

        // Creating a new instance of the reasoner
        QuestOWLFactory factory = new QuestOWLFactory();
        QuestConfiguration config = QuestConfiguration.defaultBuilder()
                .nativeOntopMappingFile(obdaFile)
                .ontologyFile(owlFile)
                .enableOntologyAnnotationQuerying(true)
                .build();
        QuestOWL reasoner = factory.createReasoner(config);
        // Now we are ready for querying
        QuestOWLConnection conn = reasoner.getConnection();
        QuestOWLStatement st = conn.createStatement();

        String query = Joiner.on("\n").join(
                CharStreams.readLines(new FileReader("src/test/resources/annotation/q1.q")));

        log.debug("Executing query: ");
        log.debug("Query: \n{}", query);

        long start = System.nanoTime();
        QuestOWLResultSet res = st.executeTuple(query);
        long end = System.nanoTime();

        double time = (end - start) / 1000;

        int count = 0;
        while (res.nextRow()) {
            count += 1;
            if (count == 1) {
                for (int i = 1; i <= res.getColumnCount(); i++) {
                    log.debug("Example result " + res.getSignature().get(i - 1) + " = " + res.getOWLObject(i));

                }

            }
        }
        log.debug("Total results: {}", count);

        assertFalse(count == 0);

        log.debug("Elapsed time: {} ms", time);

        st.close();
        conn.close();
        reasoner.dispose();

        return count;
    }



    @Test
    public void testAnnotationInOntology() throws Exception {

<<<<<<< HEAD
        String results = runTestQuery1();
        assertEquals("<http://purl.obolibrary.org/obo/DOID_0060293>", results);
=======
        QuestPreferences p = new QuestPreferences();

        int results = runTestQuery1(p);
        assertEquals(76 , results);
>>>>>>> 8280fc10
    }



}
<|MERGE_RESOLUTION|>--- conflicted
+++ resolved
@@ -6,13 +6,7 @@
 import it.unibz.inf.ontop.injection.QuestConfiguration;
 import it.unibz.inf.ontop.owlrefplatform.owlapi.*;
 import org.junit.Test;
-<<<<<<< HEAD
-import org.semanticweb.owlapi.io.ToStringRenderer;
-=======
-import org.semanticweb.owlapi.apibinding.OWLManager;
-import org.semanticweb.owlapi.model.OWLOntology;
-import org.semanticweb.owlapi.model.OWLOntologyManager;
->>>>>>> 8280fc10
+
 import org.slf4j.Logger;
 import org.slf4j.LoggerFactory;
 
@@ -33,28 +27,7 @@
     final String owlFile = "src/test/resources/annotation/doid.owl";
     final String obdaFile = "src/test/resources/annotation/doid.obda";
 
-<<<<<<< HEAD
-    private String runTestQuery1() throws Exception {
-=======
-    @Before
-    public void setUp() throws Exception {
-
-        fac = OBDADataFactoryImpl.getInstance();
-
-        // Loading the OWL file
-        OWLOntologyManager manager = OWLManager.createOWLOntologyManager();
-        ontology = manager.loadOntologyFromOntologyDocument((new File(owlFile)));
-
-        // Loading the OBDA data
-        obdaModel = fac.getOBDAModel();
-
-        ModelIOManager ioManager = new ModelIOManager(obdaModel);
-        ioManager.load(obdaFile);
-
-    }
-
-    private int runTestQuery1(QuestPreferences p) throws Exception {
->>>>>>> 8280fc10
+    private int runTestQuery1() throws Exception {
 
         // Creating a new instance of the reasoner
         QuestOWLFactory factory = new QuestOWLFactory();
@@ -109,15 +82,8 @@
     @Test
     public void testAnnotationInOntology() throws Exception {
 
-<<<<<<< HEAD
-        String results = runTestQuery1();
-        assertEquals("<http://purl.obolibrary.org/obo/DOID_0060293>", results);
-=======
-        QuestPreferences p = new QuestPreferences();
-
-        int results = runTestQuery1(p);
-        assertEquals(76 , results);
->>>>>>> 8280fc10
+        int results = runTestQuery1();
+        assertEquals(76, results);
     }
 
 
