package it.unibz.inf.ontop.obda;

/*
 * #%L
 * ontop-test
 * %%
 * Copyright (C) 2009 - 2014 Free University of Bozen-Bolzano
 * %%
 * Licensed under the Apache License, Version 2.0 (the "License");
 * you may not use this file except in compliance with the License.
 * You may obtain a copy of the License at
 * 
 *      http://www.apache.org/licenses/LICENSE-2.0
 * 
 * Unless required by applicable law or agreed to in writing, software
 * distributed under the License is distributed on an "AS IS" BASIS,
 * WITHOUT WARRANTIES OR CONDITIONS OF ANY KIND, either express or implied.
 * See the License for the specific language governing permissions and
 * limitations under the License.
 * #L%
 */

<<<<<<< HEAD
import static org.junit.Assert.assertEquals;
import static org.junit.Assert.assertTrue;

import it.unibz.inf.ontop.exception.DuplicateMappingException;
import it.unibz.inf.ontop.exception.InvalidMappingException;
import it.unibz.inf.ontop.injection.OBDAProperties;
import it.unibz.inf.ontop.io.InvalidDataSourceException;
import it.unibz.inf.ontop.mapping.MappingParser;
import it.unibz.inf.ontop.model.CQIE;
import it.unibz.inf.ontop.model.Predicate;
=======
import it.unibz.inf.ontop.io.ModelIOManager;
import it.unibz.inf.ontop.model.*;
import it.unibz.inf.ontop.model.impl.OBDADataFactoryImpl;
>>>>>>> 201f89f4
import it.unibz.inf.ontop.ontology.DataPropertyExpression;
import it.unibz.inf.ontop.ontology.OClass;
import it.unibz.inf.ontop.ontology.ObjectPropertyExpression;
import it.unibz.inf.ontop.ontology.Ontology;
<<<<<<< HEAD
import it.unibz.inf.ontop.owlapi3.OWLAPI3TranslatorUtility;
import it.unibz.inf.ontop.r2rml.R2RMLMappingParser;
import it.unibz.inf.ontop.owlrefplatform.core.QuestConstants;
import it.unibz.inf.ontop.owlrefplatform.core.QuestPreferences;
import it.unibz.inf.ontop.owlrefplatform.owlapi3.QuestOWL;
import it.unibz.inf.ontop.owlrefplatform.owlapi3.QuestOWLConnection;
import it.unibz.inf.ontop.owlrefplatform.owlapi3.QuestOWLEmptyEntitiesChecker;
import it.unibz.inf.ontop.owlrefplatform.owlapi3.QuestOWLFactory;
import it.unibz.inf.ontop.owlrefplatform.owlapi3.QuestOWLResultSet;
import it.unibz.inf.ontop.owlrefplatform.owlapi3.QuestOWLStatement;

import java.io.File;
import java.io.IOException;
import java.util.ArrayList;
import java.util.List;
import java.util.Properties;

=======
import it.unibz.inf.ontop.owlapi.OWLAPITranslatorUtility;
import it.unibz.inf.ontop.owlrefplatform.core.QuestConstants;
import it.unibz.inf.ontop.owlrefplatform.core.QuestPreferences;
import it.unibz.inf.ontop.owlrefplatform.owlapi.*;
import it.unibz.inf.ontop.r2rml.R2RMLReader;
>>>>>>> 201f89f4
import org.junit.After;
import org.junit.Before;
import org.junit.Test;
import org.semanticweb.owlapi.apibinding.OWLManager;
import org.semanticweb.owlapi.model.OWLException;
import org.semanticweb.owlapi.model.OWLOntology;
import org.semanticweb.owlapi.model.OWLOntologyManager;
import org.slf4j.Logger;
import org.slf4j.LoggerFactory;

<<<<<<< HEAD
=======
import java.io.File;
import java.net.URI;
import java.util.ArrayList;
import java.util.Iterator;
import java.util.List;

import static org.junit.Assert.assertEquals;
import static org.junit.Assert.assertTrue;

>>>>>>> 201f89f4
/**
 * Class to test that the r2rml file with the mappings give the same results of the corresponding obda file.
 * We use the npd database.
 */
public class R2rmlCheckerTest {
	private QuestOWLConnection conn;

	Logger log = LoggerFactory.getLogger(this.getClass());
<<<<<<< HEAD
	private OWLOntology ontology;
=======
	private OBDAModel obdaModel;
	private OWLOntology owlOntology;
>>>>>>> 201f89f4
	private Ontology onto;

	final String owlfile = "src/test/resources/r2rml/npd-v2-ql_a.owl";
    final String obdafile = "src/test/resources/r2rml/npd-v2-ql_a.obda";
	final String r2rmlfile = "src/test/resources/r2rml/npd-v2-ql_test_a.ttl";

	private List<Predicate> emptyConceptsObda = new ArrayList<>();
	private List<Predicate> emptyRolesObda = new ArrayList<>();
	private List<Predicate> emptyConceptsR2rml = new ArrayList<>();
	private List<Predicate> emptyRolesR2rml = new ArrayList<Predicate>();

	private QuestOWL reasonerOBDA;
	private QuestOWL reasonerR2rml;

	@Before
	public void setUp() throws Exception {
		// Loading the OWL file
		
		OWLOntologyManager manager = OWLManager.createOWLOntologyManager();
		owlOntology = manager
				.loadOntologyFromOntologyDocument((new File(owlfile)));

		onto = OWLAPITranslatorUtility.translate(owlOntology);

		Properties p = new Properties();
		p.setProperty(QuestPreferences.ABOX_MODE, QuestConstants.VIRTUAL);
		p.setProperty(QuestPreferences.OBTAIN_FULL_METADATA,
				QuestConstants.FALSE);
        p.setProperty(OBDAProperties.DB_NAME, "npd");
        p.setProperty(OBDAProperties.JDBC_URL, "jdbc:mysql://10.7.20.39/npd");
        p.setProperty(OBDAProperties.DB_USER, "fish");
        p.setProperty(OBDAProperties.DB_PASSWORD, "fish");
        p.setProperty(OBDAProperties.JDBC_DRIVER, "com.mysql.jdbc.Driver");

<<<<<<< HEAD
		loadOBDA(p);
		loadR2rml(p);
=======

		String jdbcurl = "jdbc:mysql://10.7.20.39/npd";
		String username = "fish";
		String password = "fish";
		String driverclass = "com.mysql.jdbc.Driver";

		OBDADataFactory f = OBDADataFactoryImpl.getInstance();
		// String sourceUrl = "http://example.org/customOBDA";
		URI obdaURI = new File(r2rmlfile).toURI();
		String sourceUrl = obdaURI.toString();
		OBDADataSource dataSource = f.getJDBCDataSource(sourceUrl, jdbcurl,
				username, password, driverclass);

		loadR2rml(p, dataSource);

		loadOBDA(p);
	
>>>>>>> 201f89f4
	}

	@After
	public void tearDown() throws Exception {
		try {

			if(reasonerOBDA!=null){
			reasonerOBDA.dispose();
			}
			if(reasonerR2rml!=null){
			reasonerR2rml.dispose();
			}

		} catch (Exception e) {
			log.debug(e.getMessage());
			assertTrue(false);
		}

	}
	
	@Test 
	public void testMappings() throws Exception {
<<<<<<< HEAD
		for (CQIE q : reasonerOBDA.getQuestInstance().getQuestUnfolder().getRules()) {
			if (!reasonerR2rml.getQuestInstance().getQuestUnfolder().getRules().contains(q))
				System.out.println("NOT IN R2RML: " + q);
		}
		for (CQIE q : reasonerR2rml.getQuestInstance().getQuestUnfolder().getRules()) {
			if (!reasonerOBDA.getQuestInstance().getQuestUnfolder().getRules().contains(q))
=======
		for (CQIE q : reasonerOBDA.getQuestInstance().getUnfolderRules()) {
			if (!reasonerR2rml.getQuestInstance().getUnfolderRules().contains(q)) 
				System.out.println("NOT IN R2RML: " + q);
		}
		for (CQIE q : reasonerR2rml.getQuestInstance().getUnfolderRules()) {
			if (!reasonerOBDA.getQuestInstance().getUnfolderRules().contains(q))
>>>>>>> 201f89f4
				System.out.println("NOT IN OBDA: " + q);
		}
	}

	/**
	 * Check the number of descriptions retrieved by the obda mapping and the
	 * r2rml mapping is the same
	 * 
	 * @throws Exception
	 */

	@Test
	public void testDescriptionsCheck() throws Exception {
		

		// Now we are ready for querying
		log.debug("Comparing concepts");
		for (OClass cl : onto.getVocabulary().getClasses()) {
			String concept = cl.getName();
					
			int conceptOBDA = runSPARQLConceptsQuery("<" + concept + ">", reasonerOBDA.getConnection());
			int conceptR2rml = runSPARQLConceptsQuery("<" + concept + ">", reasonerR2rml.getConnection());

			assertEquals(conceptOBDA, conceptR2rml);
		}

		log.debug("Comparing object properties");
        for (ObjectPropertyExpression prop : onto.getVocabulary().getObjectProperties()) {
            String role = prop.getName();

            log.debug("description " + role);
            int roleOBDA = runSPARQLRolesQuery("<" + role + ">", reasonerOBDA.getConnection());
            int roleR2rml = runSPARQLRolesQuery("<" + role + ">", reasonerR2rml.getConnection());

            assertEquals(roleOBDA, roleR2rml);
        }

        log.debug("Comparing data properties");
        for (DataPropertyExpression prop : onto.getVocabulary().getDataProperties()) {
            String role = prop.getName();

            log.debug("description " + role);
            int roleOBDA = runSPARQLRolesQuery("<" + role + ">", reasonerOBDA.getConnection());
            int roleR2rml = runSPARQLRolesQuery("<" + role + ">", reasonerR2rml.getConnection());

            assertEquals(roleOBDA, roleR2rml);
        }
	}

	/**
	 * Test numbers of empty concepts and roles of npd using the obda mapping
	 * 
	 * @throws Exception
	 */
//	@Test
	public void testOBDAEmpties() throws Exception {


		// Now we are ready for querying
		conn = reasonerOBDA.getConnection();
		Ontology ontology =  OWLAPITranslatorUtility.translate(owlOntology);
		QuestOWLEmptyEntitiesChecker empties = new QuestOWLEmptyEntitiesChecker(
				ontology, conn);
		Iterator<Predicate> iteratorC = empties.iEmptyConcepts();
		while (iteratorC.hasNext()){
			emptyConceptsObda.add(iteratorC.next());
		}
		log.info(empties.toString());
		log.info("Empty concept/s: " + emptyConceptsObda);
		assertEquals(162, emptyConceptsObda.size());

		Iterator<Predicate> iteratorR = empties.iEmptyRoles();
		while (iteratorR.hasNext()){
			emptyRolesObda.add(iteratorR.next());
		}
		log.info("Empty role/s: " + emptyRolesObda);
		assertEquals(46, emptyRolesObda.size());

	}

	/**
	 * Test numbers of empty concepts and roles of npd using the r2rml mapping
	 * 
	 * @throws Exception
	 */
//	@Test
	public void testR2rmlEmpties() throws Exception {

		// Now we are ready for querying
		conn = reasonerR2rml.getConnection();
		Ontology ontology =  OWLAPITranslatorUtility.translate(owlOntology);
		QuestOWLEmptyEntitiesChecker empties = new QuestOWLEmptyEntitiesChecker(
				ontology, conn);
		Iterator<Predicate> iteratorC = empties.iEmptyConcepts();
		while (iteratorC.hasNext()){
			emptyConceptsR2rml.add(iteratorC.next());
		}
		log.info(empties.toString());
		log.info("Empty concept/s: " + emptyConceptsR2rml);
		assertEquals(162, emptyConceptsR2rml.size());

		Iterator<Predicate> iteratorR = empties.iEmptyRoles();
		while (iteratorR.hasNext()){
			emptyRolesR2rml.add(iteratorR.next());
		}
		log.info("Empty role/s: " + emptyRolesR2rml);
		assertEquals(46, emptyRolesR2rml.size());
	}

	/**
	 * Compare numbers of result given by the obda file and the r2rml file over an npd query 
	 * 
	 * @throws Exception
	 */
//	@Test
	public void testComparesNpdQuery() throws Exception {
		
		// Now we are ready for querying obda
		// npd query 1
		int obdaResult = npdQuery(reasonerOBDA.getConnection());
		// reasoner.dispose();


		// Now we are ready for querying r2rml
		// npd query 1
		int r2rmlResult = npdQuery(reasonerR2rml.getConnection());
		
		assertEquals(obdaResult, r2rmlResult);

	}

	/**
	 * Compare the results of r2rml and obda files over one role
	 * Try <http://sws.ifi.uio.no/vocab/npd-v2#factMapURL> for the case of termtype set to IRI
	 * Try <http://sws.ifi.uio.no/vocab/npd-v2#dateSyncNPD> or <http://sws.ifi.uio.no/vocab/npd-v2#dateBaaLicenseeValidTo>  to test typed literal
	 * Try <http://sws.ifi.uio.no/vocab/npd-v2#sensorLength>, <http://sws.ifi.uio.no/vocab/npd-v2#wellboreHoleDiameter> or <http://sws.ifi.uio.no/vocab/npd-v2#isMultilateral> for a plain Literal
	 *
	 * @throws Exception
	 */
	@Test
	public void testOneRole() throws Exception {

		// Now we are ready for querying
		log.debug("Comparing roles");

			int roleOBDA = runSPARQLRolesQuery("<http://sws.ifi.uio.no/vocab/npd-v2#utmEW>",
					reasonerOBDA.getConnection());
			int roleR2rml = runSPARQLRolesQuery("<http://sws.ifi.uio.no/vocab/npd-v2#utmEW>",
					reasonerR2rml.getConnection());

			assertEquals(roleOBDA, roleR2rml);

		
	}
	
	/**
	 * Compare the results of r2rml and obda files over one role
	 * Added the filter to give as results only Literals
	 * 
	 *
	 * @throws Exception
	 */
	@Test
	public void testOneRoleFilterLiterals() throws Exception {

		// Now we are ready for querying
		log.debug("Comparing roles");

		int roleOBDA = runSPARQLRoleFilterQuery("<http://sws.ifi.uio.no/vocab/npd-v2#name>", reasonerOBDA.getConnection());
		int roleR2rml = runSPARQLRoleFilterQuery("<http://sws.ifi.uio.no/vocab/npd-v2#name>", reasonerR2rml.getConnection());

		assertEquals(roleOBDA, roleR2rml);

	}
	

	/**
	 * Execute Npd query 1 and give the number of results
	 * @return 
	 */
	private int npdQuery(QuestOWLConnection questOWLConnection) throws OWLException {
		String query = "PREFIX npdv: <http://sws.ifi.uio.no/vocab/npd-v2#> SELECT DISTINCT ?licenceURI WHERE { ?licenceURI a npdv:ProductionLicence ."
				+ "[ ] a npdv:ProductionLicenceLicensee ; "
				+ "npdv:dateLicenseeValidFrom ?date ;"
				+ "npdv:licenseeInterest ?interest ;"
				+ "npdv:licenseeForLicence ?licenceURI . "
				+ "FILTER(?date > '1979-12-31T00:00:00')	}";
		QuestOWLStatement st = questOWLConnection.createStatement();
		int n = 0;
		try {
			QuestOWLResultSet rs = st.executeTuple(query);
			while (rs.nextRow()) {
				n++;
			}
			log.debug("number of results of q1: " + n);

		} catch (Exception e) {
			throw e;
		} finally {
			try {

			} catch (Exception e) {
				st.close();
				assertTrue(false);
			}
			// conn.close();
			st.close();

		}
		return n;

	}

	/**
	 * create obda model from r2rml and prepare the reasoner
	 * 
	 * @param p
	 *            quest preferences for QuestOWL, dataSource for the model
	 * @throws Exception 
	 */
<<<<<<< HEAD
	private void loadR2rml(Properties p)
            throws IOException, InvalidMappingException, DuplicateMappingException, InvalidDataSourceException {
=======
	private void loadR2rml(QuestPreferences p, OBDADataSource dataSource) throws Exception {
>>>>>>> 201f89f4
		log.info("Loading r2rml file");

<<<<<<< HEAD
        // Make sure the R2RML parser will be used.
        p.put(MappingParser.class.getCanonicalName(), R2RMLMappingParser.class.getCanonicalName());

		// Creating a new instance of the reasoner
		QuestOWLFactory factory = new QuestOWLFactory(new File(r2rmlfile), new QuestPreferences(p));

		reasonerR2rml = factory.createReasoner(ontology, new SimpleConfiguration());
=======
		R2RMLReader reader = null;
		reader = new R2RMLReader(r2rmlfile);
		obdaModel = reader.readModel(dataSource);

		QuestOWLConfiguration config = QuestOWLConfiguration.builder().obdaModel(obdaModel).preferences(p).build();
        reasonerR2rml = factory.createReasoner(owlOntology, config);
>>>>>>> 201f89f4

	}

	/**
	 * Create obda model from obda file and prepare the reasoner
	 * 
	 * @param p
	 *            quest preferences for QuestOWL, dataSource for the model
	 */

	private void loadOBDA(Properties p) throws Exception {
		// Loading the OBDA data
		log.info("Loading obda file");

		// Creating a new instance of the reasoner
<<<<<<< HEAD
		QuestOWLFactory factory = new QuestOWLFactory(new File(obdafile), new QuestPreferences(p));

		reasonerOBDA = factory.createReasoner(ontology, new SimpleConfiguration());
=======
		QuestOWLFactory factory = new QuestOWLFactory();
		
		QuestOWLConfiguration config = QuestOWLConfiguration.builder().obdaModel(obdaModel).preferences(p).build();
		reasonerOBDA = factory.createReasoner(owlOntology, config);
		
>>>>>>> 201f89f4

	}

	private int runSPARQLConceptsQuery(String description,	QuestOWLConnection conn) throws Exception {
		String query = "SELECT ?x WHERE {?x a " + description + ".}";
		QuestOWLStatement st = conn.createStatement();
		int n = 0;
		try {
			QuestOWLResultSet rs = st.executeTuple(query);
			while (rs.nextRow()) {
				n++;
			}
			// log.info("description: " + n);
			return n;

		} catch (Exception e) {
			throw e;
		} finally {
			try {

			} catch (Exception e) {
				st.close();
				assertTrue(false);
			}
			st.close();
			// conn.close();

		}

	}

	private int runSPARQLRolesQuery(String description, QuestOWLConnection conn) throws Exception {
		String query = "SELECT * WHERE {?x " + description + " ?y.}";
		QuestOWLStatement st = conn.createStatement();
		int n = 0;
		try {
			QuestOWLResultSet rs = st.executeTuple(query);
			while (rs.nextRow()) {
//				log.debug("result : "  + rs.getOWLObject("x"));
//				log.debug("result : "  + rs.getOWLObject("y"));
//				log.debug("result : "  + rs.getOWLLiteral("y"));
				
				if(n==0){
					log.debug("result : "  + rs.getOWLObject("x"));
					log.debug("result : "  + rs.getOWLObject("y"));
				
				}
				n++;
			}
			
			return n;

		} catch (Exception e) {
			log.debug(e.toString());
			throw e;

		} finally {
			try {

			} catch (Exception e) {
				st.close();
				assertTrue(false);
			}
			// conn.close();
			st.close();

		}

	}
	
	private int runSPARQLRoleFilterQuery(String description, QuestOWLConnection connection) throws OWLException {
		String query = "SELECT * WHERE {?x " + description + " ?y. FILTER(isLiteral(?y))}";
		QuestOWLStatement st = connection.createStatement();
		int n = 0;
		try {
			QuestOWLResultSet rs = st.executeTuple(query);
			while (rs.nextRow()) {
				if(n==0){
					log.debug("result : "  + rs.getOWLObject("x"));
					log.debug("result : "  + rs.getOWLLiteral("y"));
				
				}
				n++;
			}
			
			return n;

		} catch (Exception e) {
			log.debug(e.toString());
			throw e;

		} finally {
			try {

			} catch (Exception e) {
				st.close();
				assertTrue(false);
			}
			// conn.close();
			st.close();

		}
	}

}<|MERGE_RESOLUTION|>--- conflicted
+++ resolved
@@ -20,51 +20,16 @@
  * #L%
  */
 
-<<<<<<< HEAD
-import static org.junit.Assert.assertEquals;
-import static org.junit.Assert.assertTrue;
-
-import it.unibz.inf.ontop.exception.DuplicateMappingException;
-import it.unibz.inf.ontop.exception.InvalidMappingException;
 import it.unibz.inf.ontop.injection.OBDAProperties;
-import it.unibz.inf.ontop.io.InvalidDataSourceException;
-import it.unibz.inf.ontop.mapping.MappingParser;
-import it.unibz.inf.ontop.model.CQIE;
-import it.unibz.inf.ontop.model.Predicate;
-=======
-import it.unibz.inf.ontop.io.ModelIOManager;
 import it.unibz.inf.ontop.model.*;
-import it.unibz.inf.ontop.model.impl.OBDADataFactoryImpl;
->>>>>>> 201f89f4
 import it.unibz.inf.ontop.ontology.DataPropertyExpression;
 import it.unibz.inf.ontop.ontology.OClass;
 import it.unibz.inf.ontop.ontology.ObjectPropertyExpression;
 import it.unibz.inf.ontop.ontology.Ontology;
-<<<<<<< HEAD
-import it.unibz.inf.ontop.owlapi3.OWLAPI3TranslatorUtility;
-import it.unibz.inf.ontop.r2rml.R2RMLMappingParser;
-import it.unibz.inf.ontop.owlrefplatform.core.QuestConstants;
-import it.unibz.inf.ontop.owlrefplatform.core.QuestPreferences;
-import it.unibz.inf.ontop.owlrefplatform.owlapi3.QuestOWL;
-import it.unibz.inf.ontop.owlrefplatform.owlapi3.QuestOWLConnection;
-import it.unibz.inf.ontop.owlrefplatform.owlapi3.QuestOWLEmptyEntitiesChecker;
-import it.unibz.inf.ontop.owlrefplatform.owlapi3.QuestOWLFactory;
-import it.unibz.inf.ontop.owlrefplatform.owlapi3.QuestOWLResultSet;
-import it.unibz.inf.ontop.owlrefplatform.owlapi3.QuestOWLStatement;
-
-import java.io.File;
-import java.io.IOException;
-import java.util.ArrayList;
-import java.util.List;
-import java.util.Properties;
-
-=======
 import it.unibz.inf.ontop.owlapi.OWLAPITranslatorUtility;
-import it.unibz.inf.ontop.owlrefplatform.core.QuestConstants;
 import it.unibz.inf.ontop.owlrefplatform.core.QuestPreferences;
 import it.unibz.inf.ontop.owlrefplatform.owlapi.*;
-import it.unibz.inf.ontop.r2rml.R2RMLReader;
->>>>>>> 201f89f4
+import it.unibz.inf.ontop.owlrefplatform.core.R2RMLQuestPreferences;
 import org.junit.After;
 import org.junit.Before;
 import org.junit.Test;
@@ -75,18 +40,15 @@
 import org.slf4j.Logger;
 import org.slf4j.LoggerFactory;
 
-<<<<<<< HEAD
-=======
 import java.io.File;
-import java.net.URI;
 import java.util.ArrayList;
 import java.util.Iterator;
 import java.util.List;
+import java.util.Properties;
 
 import static org.junit.Assert.assertEquals;
 import static org.junit.Assert.assertTrue;
 
->>>>>>> 201f89f4
 /**
  * Class to test that the r2rml file with the mappings give the same results of the corresponding obda file.
  * We use the npd database.
@@ -95,12 +57,7 @@
 	private QuestOWLConnection conn;
 
 	Logger log = LoggerFactory.getLogger(this.getClass());
-<<<<<<< HEAD
-	private OWLOntology ontology;
-=======
-	private OBDAModel obdaModel;
 	private OWLOntology owlOntology;
->>>>>>> 201f89f4
 	private Ontology onto;
 
 	final String owlfile = "src/test/resources/r2rml/npd-v2-ql_a.owl";
@@ -126,37 +83,14 @@
 		onto = OWLAPITranslatorUtility.translate(owlOntology);
 
 		Properties p = new Properties();
-		p.setProperty(QuestPreferences.ABOX_MODE, QuestConstants.VIRTUAL);
-		p.setProperty(QuestPreferences.OBTAIN_FULL_METADATA,
-				QuestConstants.FALSE);
         p.setProperty(OBDAProperties.DB_NAME, "npd");
         p.setProperty(OBDAProperties.JDBC_URL, "jdbc:mysql://10.7.20.39/npd");
         p.setProperty(OBDAProperties.DB_USER, "fish");
         p.setProperty(OBDAProperties.DB_PASSWORD, "fish");
         p.setProperty(OBDAProperties.JDBC_DRIVER, "com.mysql.jdbc.Driver");
 
-<<<<<<< HEAD
 		loadOBDA(p);
 		loadR2rml(p);
-=======
-
-		String jdbcurl = "jdbc:mysql://10.7.20.39/npd";
-		String username = "fish";
-		String password = "fish";
-		String driverclass = "com.mysql.jdbc.Driver";
-
-		OBDADataFactory f = OBDADataFactoryImpl.getInstance();
-		// String sourceUrl = "http://example.org/customOBDA";
-		URI obdaURI = new File(r2rmlfile).toURI();
-		String sourceUrl = obdaURI.toString();
-		OBDADataSource dataSource = f.getJDBCDataSource(sourceUrl, jdbcurl,
-				username, password, driverclass);
-
-		loadR2rml(p, dataSource);
-
-		loadOBDA(p);
-	
->>>>>>> 201f89f4
 	}
 
 	@After
@@ -179,21 +113,12 @@
 	
 	@Test 
 	public void testMappings() throws Exception {
-<<<<<<< HEAD
-		for (CQIE q : reasonerOBDA.getQuestInstance().getQuestUnfolder().getRules()) {
-			if (!reasonerR2rml.getQuestInstance().getQuestUnfolder().getRules().contains(q))
-				System.out.println("NOT IN R2RML: " + q);
-		}
-		for (CQIE q : reasonerR2rml.getQuestInstance().getQuestUnfolder().getRules()) {
-			if (!reasonerOBDA.getQuestInstance().getQuestUnfolder().getRules().contains(q))
-=======
 		for (CQIE q : reasonerOBDA.getQuestInstance().getUnfolderRules()) {
-			if (!reasonerR2rml.getQuestInstance().getUnfolderRules().contains(q)) 
+			if (!reasonerR2rml.getQuestInstance().getUnfolderRules().contains(q))
 				System.out.println("NOT IN R2RML: " + q);
 		}
 		for (CQIE q : reasonerR2rml.getQuestInstance().getUnfolderRules()) {
 			if (!reasonerOBDA.getQuestInstance().getUnfolderRules().contains(q))
->>>>>>> 201f89f4
 				System.out.println("NOT IN OBDA: " + q);
 		}
 	}
@@ -412,33 +337,16 @@
 	 * 
 	 * @param p
 	 *            quest preferences for QuestOWL, dataSource for the model
-	 * @throws Exception 
-	 */
-<<<<<<< HEAD
-	private void loadR2rml(Properties p)
-            throws IOException, InvalidMappingException, DuplicateMappingException, InvalidDataSourceException {
-=======
-	private void loadR2rml(QuestPreferences p, OBDADataSource dataSource) throws Exception {
->>>>>>> 201f89f4
+	 * @throws Exception
+	 */
+	private void loadR2rml(Properties p) {
 		log.info("Loading r2rml file");
 
-<<<<<<< HEAD
-        // Make sure the R2RML parser will be used.
-        p.put(MappingParser.class.getCanonicalName(), R2RMLMappingParser.class.getCanonicalName());
-
-		// Creating a new instance of the reasoner
-		QuestOWLFactory factory = new QuestOWLFactory(new File(r2rmlfile), new QuestPreferences(p));
-
-		reasonerR2rml = factory.createReasoner(ontology, new SimpleConfiguration());
-=======
-		R2RMLReader reader = null;
-		reader = new R2RMLReader(r2rmlfile);
-		obdaModel = reader.readModel(dataSource);
-
-		QuestOWLConfiguration config = QuestOWLConfiguration.builder().obdaModel(obdaModel).preferences(p).build();
+		QuestOWLConfiguration config = QuestOWLConfiguration.builder()
+				.nativeOntopMappingFile(new File(r2rmlfile))
+				.preferences(new R2RMLQuestPreferences(p))
+				.build();
         reasonerR2rml = factory.createReasoner(owlOntology, config);
->>>>>>> 201f89f4
-
 	}
 
 	/**
@@ -453,17 +361,14 @@
 		log.info("Loading obda file");
 
 		// Creating a new instance of the reasoner
-<<<<<<< HEAD
-		QuestOWLFactory factory = new QuestOWLFactory(new File(obdafile), new QuestPreferences(p));
-
-		reasonerOBDA = factory.createReasoner(ontology, new SimpleConfiguration());
-=======
 		QuestOWLFactory factory = new QuestOWLFactory();
-		
-		QuestOWLConfiguration config = QuestOWLConfiguration.builder().obdaModel(obdaModel).preferences(p).build();
+
+		QuestOWLConfiguration config = QuestOWLConfiguration.builder()
+				.nativeOntopMappingFile(new File(obdafile))
+				.preferences(new QuestPreferences(p))
+				.build();
 		reasonerOBDA = factory.createReasoner(owlOntology, config);
-		
->>>>>>> 201f89f4
+
 
 	}
 
