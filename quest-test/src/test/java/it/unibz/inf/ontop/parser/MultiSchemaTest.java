--- conflicted
+++ resolved
@@ -20,30 +20,8 @@
  * #L%
  */
 
-<<<<<<< HEAD
 
-import java.io.File;
-import java.util.Properties;
-
-import junit.framework.TestCase;
-
-=======
-import it.unibz.inf.ontop.io.ModelIOManager;
-import it.unibz.inf.ontop.model.OBDADataFactory;
-import it.unibz.inf.ontop.model.OBDAModel;
-import it.unibz.inf.ontop.model.impl.OBDADataFactoryImpl;
->>>>>>> 201f89f4
-import it.unibz.inf.ontop.owlrefplatform.core.QuestConstants;
-import it.unibz.inf.ontop.owlrefplatform.core.QuestPreferences;
-import it.unibz.inf.ontop.owlrefplatform.owlapi.*;
-import junit.framework.TestCase;
-import org.semanticweb.owlapi.apibinding.OWLManager;
-import org.semanticweb.owlapi.model.OWLOntology;
-import org.semanticweb.owlapi.model.OWLOntologyManager;
-import org.slf4j.Logger;
-import org.slf4j.LoggerFactory;
-
-import java.io.File;
+import it.unibz.inf.ontop.quest.AbstractVirtualModeTest;
 
 /***
  * A simple test that check if the system is able to handle Mappings for
@@ -53,90 +31,13 @@
  * We are going to create an H2 DB, the .sql file is fixed. We will map directly
  * there and then query on top.
  */
-public class MultiSchemaTest extends TestCase {
+public class MultiSchemaTest extends AbstractVirtualModeTest {
 
-	// TODO We need to extend this test to import the contents of the mappings
-	// into OWL and repeat everything taking form OWL
+	static final String owlfile = "src/test/resources/oracle.owl";
+	static final String obdafile = "src/test/resources/oracle.obda";
 
-	private QuestOWLConnection conn;
-
-	Logger log = LoggerFactory.getLogger(this.getClass());
-	private OWLOntology ontology;
-
-	final String owlfile = "src/test/resources/oracle.owl";
-	final String obdafile = "src/test/resources/oracle.obda";
-	private QuestOWL reasoner;
-
-	@Override
-	public void setUp() throws Exception {
-		
-		
-		// Loading the OWL file
-		OWLOntologyManager manager = OWLManager.createOWLOntologyManager();
-		ontology = manager.loadOntologyFromOntologyDocument((new File(owlfile)));
-
-		Properties p = new Properties();
-		p.setProperty(QuestPreferences.ABOX_MODE, QuestConstants.VIRTUAL);
-		p.setProperty(QuestPreferences.OBTAIN_FULL_METADATA, QuestConstants.FALSE);
-		// Creating a new instance of the reasoner
-<<<<<<< HEAD
-		QuestOWLFactory factory = new QuestOWLFactory(new File(obdafile), new QuestPreferences(p));
-
-		reasoner = factory.createReasoner(ontology, new SimpleConfiguration());
-=======
-        QuestOWLFactory factory = new QuestOWLFactory();
-        QuestOWLConfiguration config = QuestOWLConfiguration.builder().obdaModel(obdaModel).preferences(p).build();
-        reasoner = factory.createReasoner(ontology, config);
->>>>>>> 201f89f4
-
-		// Now we are ready for querying
-		conn = reasoner.getConnection();
-
-		
-	}
-
-
-	public void tearDown() throws Exception{
-		conn.close();
-		reasoner.dispose();
-	}
-	
-
-	
-	private void runTests(String query) throws Exception {
-		QuestOWLStatement st = conn.createStatement();
-		try {
-			
-
-			QuestOWLResultSet rs = st.executeTuple(query);
-			/*
-			boolean nextRow = rs.nextRow();
-			
-			*/
-			assertTrue(rs.nextRow());
-//			while (rs.nextRow()){
-//				OWLIndividual ind1 =	rs.getOWLIndividual("x")	 ;
-//				System.out.println(ind1.toString());
-//			}
-		
-/*
-			assertEquals("<uri1>", ind1.toString());
-			assertEquals("<uri1>", ind2.toString());
-			assertEquals("\"value1\"", val.toString());
-	*/		
-
-		} catch (Exception e) {
-			throw e;
-		} finally {
-			try {
-
-			} catch (Exception e) {
-				st.close();
-				assertTrue(false);
-			}
-			conn.close();
-			reasoner.dispose();
-		}
+	protected MultiSchemaTest() {
+		super(owlfile, obdafile);
 	}
 
 	/**
@@ -145,7 +46,7 @@
 	 */
 	public void testMultiSchemaAliases() throws Exception {
 		String query = "PREFIX : <http://www.semanticweb.org/ontologies/2013/7/untitled-ontology-150#> SELECT ?x WHERE {?x a :View}";
-		runTests(query);
+		checkThereIsAtLeastOneResult(query);
 	}
 	
 	/**
@@ -154,7 +55,7 @@
 	 */
 	public void testMultiSchemaAlias2() throws Exception {
 		String query = "PREFIX : <http://www.semanticweb.org/ontologies/2013/7/untitled-ontology-150#> SELECT ?x WHERE {?x a :View2}";
-		runTests(query);
+		checkThereIsAtLeastOneResult(query);
 	}
 	
 	/**
@@ -163,7 +64,7 @@
 	 */
 	public void testMultiSchemaCapitalAlias() throws Exception {
 		String query = "PREFIX : <http://www.semanticweb.org/ontologies/2013/7/untitled-ontology-150#> SELECT ?x WHERE {?x a :Something}";
-		runTests(query);
+		checkThereIsAtLeastOneResult(query);
 	}
 	
 	/**
@@ -172,7 +73,7 @@
 	 */
 	public void testMultiSchemaView() throws Exception {
 		String query = "PREFIX : <http://www.semanticweb.org/ontologies/2013/7/untitled-ontology-150#> SELECT ?x WHERE {?x a :NewCountry}";
-		runTests(query);
+		checkThereIsAtLeastOneResult(query);
 	}
 	
 	
@@ -182,7 +83,7 @@
 	 */
 	public void testMultiSchemaToChar() throws Exception {
 		String query = "PREFIX : <http://www.semanticweb.org/ontologies/2013/7/untitled-ontology-150#> SELECT ?x WHERE {?x a :RegionID}";
-		runTests(query);
+		checkThereIsAtLeastOneResult(query);
 	}
 	
 	/**
@@ -191,7 +92,7 @@
 	 */
 	public void testMultiSchemaWhereNot() throws Exception {
 		String query = "PREFIX : <http://www.semanticweb.org/ontologies/2013/7/untitled-ontology-150#> SELECT ?x WHERE {?x a :CountryNotEgypt}";
-		runTests(query);
+		checkThereIsAtLeastOneResult(query);
 	}
 	
 
@@ -201,7 +102,7 @@
 	 */
 	public void testMultiSchemaWherePrefix() throws Exception {
 		String query = "PREFIX : <http://www.semanticweb.org/ontologies/2013/7/untitled-ontology-150#> SELECT ?x ?r WHERE { ?x :countryIsInRegion ?r }";
-		runTests(query);
+		checkThereIsAtLeastOneResult(query);
 	}
 	
 	/**
@@ -210,7 +111,7 @@
 	 */
 	public void testMultiSchema() throws Exception {
 		String query = "PREFIX : <http://www.semanticweb.org/ontologies/2013/7/untitled-ontology-150#> SELECT ?x WHERE { ?x a :Country }";
-		runTests(query);
+		checkThereIsAtLeastOneResult(query);
 	}
 
 	/**
@@ -219,7 +120,7 @@
 	 */
 	public void testMultiSchemaNQ() throws Exception {
 		String query = "PREFIX : <http://www.semanticweb.org/ontologies/2013/7/untitled-ontology-150#> SELECT ?x WHERE { ?x a :CountryPrefixNQ }";
-		runTests(query);
+		checkThereIsAtLeastOneResult(query);
 	}
 
 	
@@ -229,7 +130,7 @@
 	 */
 	public void testMultiSchemaPrefix() throws Exception {
 		String query = "PREFIX : <http://www.semanticweb.org/ontologies/2013/7/untitled-ontology-150#> SELECT ?x WHERE { ?x a :Pais }";
-		runTests(query);
+		checkThereIsAtLeastOneResult(query);
 	}
 
 
@@ -239,7 +140,7 @@
 	 */
 	public void testMultiSchemaAlias() throws Exception {
 		String query = "PREFIX : <http://www.semanticweb.org/ontologies/2013/7/untitled-ontology-150#> SELECT ?x WHERE { ?x a :Land }";
-		runTests(query);
+		checkThereIsAtLeastOneResult(query);
 	}
 
 	/**
@@ -248,7 +149,7 @@
 	 */
 	public void testMultiSchemaAliasQuote() throws Exception {
 		String query = "PREFIX : <http://www.semanticweb.org/ontologies/2013/7/untitled-ontology-150#> SELECT ?x WHERE { ?x a :LandQuote }";
-		runTests(query);
+		checkThereIsAtLeastOneResult(query);
 	}
 	
 	/**
@@ -257,7 +158,7 @@
 	 */
 	public void testMultiSchemaWhere() throws Exception {
 		String query = "PREFIX : <http://www.semanticweb.org/ontologies/2013/7/untitled-ontology-150#> SELECT ?x WHERE { ?x a :CountryEgypt }";
-		runTests(query);
+		checkThereIsAtLeastOneResult(query);
 	}
 		
 }