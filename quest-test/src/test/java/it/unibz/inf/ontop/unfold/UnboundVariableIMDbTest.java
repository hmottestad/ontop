package it.unibz.inf.ontop.unfold;

<<<<<<< HEAD

import it.unibz.inf.ontop.owlrefplatform.owlapi3.*;
import org.junit.Before;
import org.junit.Test;
import it.unibz.inf.ontop.owlrefplatform.core.QuestConstants;
import it.unibz.inf.ontop.owlrefplatform.core.QuestPreferences;
=======
import it.unibz.inf.ontop.io.ModelIOManager;
import it.unibz.inf.ontop.model.OBDADataFactory;
import it.unibz.inf.ontop.model.OBDAModel;
import it.unibz.inf.ontop.model.impl.OBDADataFactoryImpl;
import it.unibz.inf.ontop.owlrefplatform.core.QuestConstants;
import it.unibz.inf.ontop.owlrefplatform.core.QuestPreferences;
import it.unibz.inf.ontop.owlrefplatform.owlapi.*;
import org.junit.Before;
import org.junit.Test;
>>>>>>> 201f89f4
import org.semanticweb.owlapi.apibinding.OWLManager;
import org.semanticweb.owlapi.model.OWLOntology;
import org.semanticweb.owlapi.model.OWLOntologyManager;
import org.slf4j.Logger;
import org.slf4j.LoggerFactory;

import java.io.File;
<<<<<<< HEAD
import java.util.Properties;
=======
import java.sql.Connection;
>>>>>>> 201f89f4

import static org.junit.Assert.assertEquals;
import static org.junit.Assert.assertTrue;


/**
 * Test class to solve the bug that generates unbound variables in the mapping.
 * Use the postgres IMDB database and a simple obda file with the problematic mapping.
 *
 * Solved modifying the method enforce equalities in DatalogNormalizer
 * to consider the case of nested equivalences in mapping
 */
public class UnboundVariableIMDbTest {

	Logger log = LoggerFactory.getLogger(this.getClass());
	private OWLOntology ontology;

	final String owlFileName = "src/test/resources/ontologyIMDB.owl";
	final String obdaFileName = "src/test/resources/ontologyIMDBSimplify.obda";


	@Before
	public void setUp() throws Exception {
		// Loading the OWL file
		OWLOntologyManager manager = OWLManager.createOWLOntologyManager();
		ontology = manager.loadOntologyFromOntologyDocument((new File(owlFileName)));
		
	}

	private void runTests(QuestPreferences p) throws Exception {
<<<<<<< HEAD
		// Creating a new instance of the reasoner
		QuestOWLFactory factory = new QuestOWLFactory(new File(obdaFileName), p);

		QuestOWL reasoner = factory.createReasoner(ontology, new SimpleConfiguration());
=======

        QuestOWLFactory factory = new QuestOWLFactory();
        QuestOWLConfiguration config = QuestOWLConfiguration.builder().obdaModel(obdaModel).preferences(p).build();
        QuestOWL reasoner = factory.createReasoner(ontology, config);
>>>>>>> 201f89f4

		// Now we are ready for querying
		QuestOWLConnection conn = reasoner.getConnection();
		QuestOWLStatement st = conn.createStatement();

		String query1 = "PREFIX : <http://www.seriology.org/seriology#> SELECT DISTINCT ?p WHERE { ?p a :Series . } LIMIT 10";

	
		try {
			int results = executeQuerySPARQL(query1, st);
			assertEquals(10, results);
			
		} catch (Exception e) {

            assertTrue(false);
			log.error(e.getMessage());

		} finally {

		    st.close();
			conn.close();
			reasoner.dispose();
		}
	}
	
	public int executeQuerySPARQL(String query, QuestOWLStatement st) throws Exception {
		QuestOWLResultSet rs = st.executeTuple(query);
		int count = 0;
		while (rs.nextRow()) {

            count++;

			log.debug("result " + count + " "+ rs.getOWLObject("p"));

		}
		rs.close();

        return count;
	}
	


	@Test
	public void testIMDBSeries() throws Exception {

<<<<<<< HEAD
		Properties p = new Properties();
		p.setProperty(QuestPreferences.ABOX_MODE, QuestConstants.VIRTUAL);
		p.setProperty(QuestPreferences.OPTIMIZE_EQUIVALENCES, "true");
		p.setProperty(QuestPreferences.OPTIMIZE_TBOX_SIGMA, "true");
=======
		QuestPreferences p = new QuestPreferences();
		p.setCurrentValueOf(QuestPreferences.ABOX_MODE, QuestConstants.VIRTUAL);
		p.setCurrentValueOf(QuestPreferences.OPTIMIZE_EQUIVALENCES, "true");
>>>>>>> 201f89f4

		runTests(new QuestPreferences(p));
	}

}<|MERGE_RESOLUTION|>--- conflicted
+++ resolved
@@ -1,39 +1,6 @@
 package it.unibz.inf.ontop.unfold;
 
-<<<<<<< HEAD
-
-import it.unibz.inf.ontop.owlrefplatform.owlapi3.*;
-import org.junit.Before;
-import org.junit.Test;
-import it.unibz.inf.ontop.owlrefplatform.core.QuestConstants;
-import it.unibz.inf.ontop.owlrefplatform.core.QuestPreferences;
-=======
-import it.unibz.inf.ontop.io.ModelIOManager;
-import it.unibz.inf.ontop.model.OBDADataFactory;
-import it.unibz.inf.ontop.model.OBDAModel;
-import it.unibz.inf.ontop.model.impl.OBDADataFactoryImpl;
-import it.unibz.inf.ontop.owlrefplatform.core.QuestConstants;
-import it.unibz.inf.ontop.owlrefplatform.core.QuestPreferences;
-import it.unibz.inf.ontop.owlrefplatform.owlapi.*;
-import org.junit.Before;
-import org.junit.Test;
->>>>>>> 201f89f4
-import org.semanticweb.owlapi.apibinding.OWLManager;
-import org.semanticweb.owlapi.model.OWLOntology;
-import org.semanticweb.owlapi.model.OWLOntologyManager;
-import org.slf4j.Logger;
-import org.slf4j.LoggerFactory;
-
-import java.io.File;
-<<<<<<< HEAD
-import java.util.Properties;
-=======
-import java.sql.Connection;
->>>>>>> 201f89f4
-
-import static org.junit.Assert.assertEquals;
-import static org.junit.Assert.assertTrue;
-
+import it.unibz.inf.ontop.quest.AbstractVirtualModeTest;
 
 /**
  * Test class to solve the bug that generates unbound variables in the mapping.
@@ -42,92 +9,17 @@
  * Solved modifying the method enforce equalities in DatalogNormalizer
  * to consider the case of nested equivalences in mapping
  */
-public class UnboundVariableIMDbTest {
+public class UnboundVariableIMDbTest extends AbstractVirtualModeTest {
 
-	Logger log = LoggerFactory.getLogger(this.getClass());
-	private OWLOntology ontology;
+	static final String owlfile = "src/test/resources/ontologyIMDB.owl";
+	static final String obdafile = "src/test/resources/ontologyIMDBSimplify.obda";
 
-	final String owlFileName = "src/test/resources/ontologyIMDB.owl";
-	final String obdaFileName = "src/test/resources/ontologyIMDBSimplify.obda";
-
-
-	@Before
-	public void setUp() throws Exception {
-		// Loading the OWL file
-		OWLOntologyManager manager = OWLManager.createOWLOntologyManager();
-		ontology = manager.loadOntologyFromOntologyDocument((new File(owlFileName)));
-		
+	protected UnboundVariableIMDbTest() {
+		super(owlfile, obdafile);
 	}
 
-	private void runTests(QuestPreferences p) throws Exception {
-<<<<<<< HEAD
-		// Creating a new instance of the reasoner
-		QuestOWLFactory factory = new QuestOWLFactory(new File(obdaFileName), p);
-
-		QuestOWL reasoner = factory.createReasoner(ontology, new SimpleConfiguration());
-=======
-
-        QuestOWLFactory factory = new QuestOWLFactory();
-        QuestOWLConfiguration config = QuestOWLConfiguration.builder().obdaModel(obdaModel).preferences(p).build();
-        QuestOWL reasoner = factory.createReasoner(ontology, config);
->>>>>>> 201f89f4
-
-		// Now we are ready for querying
-		QuestOWLConnection conn = reasoner.getConnection();
-		QuestOWLStatement st = conn.createStatement();
-
-		String query1 = "PREFIX : <http://www.seriology.org/seriology#> SELECT DISTINCT ?p WHERE { ?p a :Series . } LIMIT 10";
-
-	
-		try {
-			int results = executeQuerySPARQL(query1, st);
-			assertEquals(10, results);
-			
-		} catch (Exception e) {
-
-            assertTrue(false);
-			log.error(e.getMessage());
-
-		} finally {
-
-		    st.close();
-			conn.close();
-			reasoner.dispose();
-		}
+	public void testIMDBSeries() throws Exception {
+		String query = "PREFIX : <http://www.seriology.org/seriology#> SELECT DISTINCT ?p WHERE { ?p a :Series . } LIMIT 10";
+		countResults(query, 10);
 	}
-	
-	public int executeQuerySPARQL(String query, QuestOWLStatement st) throws Exception {
-		QuestOWLResultSet rs = st.executeTuple(query);
-		int count = 0;
-		while (rs.nextRow()) {
-
-            count++;
-
-			log.debug("result " + count + " "+ rs.getOWLObject("p"));
-
-		}
-		rs.close();
-
-        return count;
-	}
-	
-
-
-	@Test
-	public void testIMDBSeries() throws Exception {
-
-<<<<<<< HEAD
-		Properties p = new Properties();
-		p.setProperty(QuestPreferences.ABOX_MODE, QuestConstants.VIRTUAL);
-		p.setProperty(QuestPreferences.OPTIMIZE_EQUIVALENCES, "true");
-		p.setProperty(QuestPreferences.OPTIMIZE_TBOX_SIGMA, "true");
-=======
-		QuestPreferences p = new QuestPreferences();
-		p.setCurrentValueOf(QuestPreferences.ABOX_MODE, QuestConstants.VIRTUAL);
-		p.setCurrentValueOf(QuestPreferences.OPTIMIZE_EQUIVALENCES, "true");
->>>>>>> 201f89f4
-
-		runTests(new QuestPreferences(p));
-	}
-
 }