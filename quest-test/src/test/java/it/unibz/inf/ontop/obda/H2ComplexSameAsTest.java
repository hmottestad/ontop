package it.unibz.inf.ontop.obda;

/*
 * #%L
 * ontop-test
 * %%
 * Copyright (C) 2009 - 2014 Free University of Bozen-Bolzano
 * %%
 * Licensed under the Apache License, Version 2.0 (the "License");
 * you may not use this file except in compliance with the License.
 * You may obtain a copy of the License at
 *
 *      http://www.apache.org/licenses/LICENSE-2.0
 *
 * Unless required by applicable law or agreed to in writing, software
 * distributed under the License is distributed on an "AS IS" BASIS,
 * WITHOUT WARRANTIES OR CONDITIONS OF ANY KIND, either express or implied.
 * See the License for the specific language governing permissions and
 * limitations under the License.
 * #L%
 */

import com.google.common.collect.ImmutableSet;
import it.unibz.inf.ontop.io.ModelIOManager;
import it.unibz.inf.ontop.model.OBDADataFactory;
import it.unibz.inf.ontop.model.OBDAModel;
import it.unibz.inf.ontop.model.impl.OBDADataFactoryImpl;
import it.unibz.inf.ontop.owlrefplatform.core.QuestConstants;
import it.unibz.inf.ontop.owlrefplatform.core.QuestPreferences;
import it.unibz.inf.ontop.owlrefplatform.owlapi.*;
import jdk.nashorn.internal.ir.annotations.Immutable;
import org.junit.After;
import org.junit.Before;
import org.junit.Test;
import org.semanticweb.owlapi.apibinding.OWLManager;
import org.semanticweb.owlapi.io.ToStringRenderer;
import org.semanticweb.owlapi.model.OWLObject;
import org.semanticweb.owlapi.model.OWLOntology;
import org.semanticweb.owlapi.model.OWLOntologyManager;
import org.slf4j.Logger;
import org.slf4j.LoggerFactory;

import java.io.File;
import java.sql.Connection;
import java.sql.DriverManager;
import java.sql.SQLException;
import java.util.ArrayList;
import java.util.Scanner;

import static org.junit.Assert.assertEquals;
import static org.junit.Assert.assertTrue;

/***
 * Test same as using h2 simple database on wellbores
 */
public class H2ComplexSameAsTest {

	private OBDADataFactory fac;
	private QuestOWLConnection conn;

	Logger log = LoggerFactory.getLogger(this.getClass());
	private OBDAModel obdaModel;
	private OWLOntology ontology;

	final String owlfile = "src/test/resources/sameAs/wellbores-complex.owl";
	final String obdafile = "src/test/resources/sameAs/wellbores-complex.obda";
	private QuestOWL reasoner;
	private Connection sqlConnection;

	@Before
	public void setUp() throws Exception {

			 sqlConnection= DriverManager.getConnection("jdbc:h2:mem:wellboresComplex","sa", "");
			    java.sql.Statement s = sqlConnection.createStatement();

//			    try {
			    	String text = new Scanner( new File("src/test/resources/sameAs/wellbore-complex-h2.sql") ).useDelimiter("\\A").next();
			    	s.execute(text);
//			    	Server.startWebServer(sqlConnection);

//			    } catch(SQLException sqle) {
//			        System.out.println("Exception in creating db from script");
//			    }

			    s.close();


		// Loading the OWL file
		OWLOntologyManager manager = OWLManager.createOWLOntologyManager();
		ontology = manager.loadOntologyFromOntologyDocument((new File(owlfile)));

		// Loading the OBDA data
		fac = OBDADataFactoryImpl.getInstance();
		obdaModel = fac.getOBDAModel();

		ModelIOManager ioManager = new ModelIOManager(obdaModel);
		ioManager.load(obdafile);

		QuestPreferences p = new QuestPreferences();
		p.setCurrentValueOf(QuestPreferences.ABOX_MODE, QuestConstants.VIRTUAL);
		p.setCurrentValueOf(QuestPreferences.OBTAIN_FULL_METADATA, QuestConstants.FALSE);

		// Creating a new instance of the reasoner
		QuestOWLFactory factory = new QuestOWLFactory();
		QuestOWLConfiguration config;

		config = QuestOWLConfiguration.builder().obdaModel(obdaModel).sameAsMappings(true).build();


		reasoner = (QuestOWL) factory.createReasoner(ontology, config);

		// Now we are ready for querying
		conn = reasoner.getConnection();


	}


	@After
	public void tearDown() throws Exception{
		conn.close();
		reasoner.dispose();
		if (!sqlConnection.isClosed()) {
			java.sql.Statement s = sqlConnection.createStatement();
			try {
				s.execute("DROP ALL OBJECTS DELETE FILES");
			} catch (SQLException sqle) {
				System.out.println("Table not found, not dropping");
			} finally {
				s.close();
				sqlConnection.close();
			}
		}
	}



	private ArrayList runTests(String query, boolean sameAs) throws Exception {

		// Creating a new instance of the reasoner
		QuestOWLFactory factory = new QuestOWLFactory();

		QuestOWLConfiguration config = QuestOWLConfiguration.builder().obdaModel(obdaModel).sameAsMappings(sameAs).build();

		reasoner = (QuestOWL) factory.createReasoner(ontology, config);

		// Now we are ready for querying
		conn = reasoner.getConnection();

		QuestOWLStatement st = conn.createStatement();
		ArrayList<String> retVal = new ArrayList<>();
		try {
			QuestOWLResultSet rs = st.executeTuple(query);
			while(rs.nextRow()) {
				for (String s : rs.getSignature()) {
					OWLObject binding = rs.getOWLObject(s);

					String rendering = ToStringRenderer.getInstance().getRendering(binding);
					retVal.add(rendering);
					log.debug((s + ":  " + rendering));

				}
			}

		} catch (Exception e) {
			throw e;
		} finally {
			try {

			} catch (Exception e) {
				st.close();
				assertTrue(false);
			}
			conn.close();
			reasoner.dispose();
		}
		return retVal;

	}



	@Test
    public void testSameAs1() throws Exception {
        String query =  "PREFIX : <http://ontop.inf.unibz.it/test/wellbore#> " +
                "SELECT DISTINCT ?x\n" +
                "WHERE {\n" +
                "   ?x  a :Wellbore . \n" +
                "}";

        final ImmutableSet<String> results = ImmutableSet.<String>copyOf(runTests(query, true));

        ImmutableSet<String> expectedResults =
                ImmutableSet.<String>builder()
                        .add("<http://ontop.inf.unibz.it/test/wellbore/Katian>")
                        .add("<http://ontop.inf.unibz.it/test/wellbore/Bill>")
                        .add("<http://ontop.inf.unibz.it/test/wellbore#uri1-1>")
                        .add("<http://ontop.inf.unibz.it/test/wellbore#uri1-2>")
                        .add("<http://ontop.inf.unibz.it/test/wellbore#uri2-1>")
                        .add("<http://ontop.inf.unibz.it/test/wellbore#uri2-2>")
                        .add("<http://ontop.inf.unibz.it/test/wellbore#uri2-3>")
                        .add("<http://ontop.inf.unibz.it/test/wellbore#uri3-1>")
                        .add("<http://ontop.inf.unibz.it/test/wellbore#uri3-2>")
                        .add("<http://ontop.inf.unibz.it/test/wellbore#uri3-3>")
                        .add("<http://ontop.inf.unibz.it/test/wellbore#uri3-4>")
                        .build();
        assertEquals(expectedResults.size(), results.size() );
		assertEquals(expectedResults, results);

    }

	@Test
	public void testNoSameAs1() throws Exception {
		String query =  "PREFIX : <http://ontop.inf.unibz.it/test/wellbore#> " +
                "SELECT DISTINCT ?x\n" +
				"WHERE {\n" +
				" {  ?x  a :Wellbore . \n" +
				"} UNION {?x owl:sameAs [ a :Wellbore ] }} ";

		ArrayList<String> results = runTests(query, false);
<<<<<<< HEAD
		assertEquals(18, results.size() );


=======
		assertEquals(11, results.size() );
>>>>>>> 12609a0a
	}

	@Test
	public void testSameAs2() throws Exception {
		String query =  "PREFIX : <http://ontop.inf.unibz.it/test/wellbore#> SELECT ?x \n" +
                "WHERE {\n" +
                "   ?x  a :Wellbore . \n" +
                "   ?x  :hasName ?y . \n" +
                "}";

		ArrayList<String> results = runTests(query, true);
		assertEquals(54, results.size() );

	}

    @Test
    public void testSameAs3() throws Exception {
        String query =  "PREFIX : <http://ontop.inf.unibz.it/test/wellbore#> \n" +
                "SELECT * WHERE { ?x a :Wellbore .\n" +
                " ?x :hasName ?y .\n" +
                " ?x :isActive ?z .}\n";

		ArrayList<String> results = runTests(query, true);
		assertEquals(294, results.size() );


	}

	@Test
	public void testSameAs3b() throws Exception {
		String query =  "PREFIX : <http://ontop.inf.unibz.it/test/wellbore#> \n" +
				"SELECT * WHERE { ?x a :Wellbore .\n" +
				" ?x :isActive ?z .}\n";

		ArrayList<String> results = runTests(query, true);
		assertEquals(80, results.size() );

	}

    @Test
    public void testSameAs4() throws Exception {
        String query =  "PREFIX : <http://ontop.inf.unibz.it/test/wellbore#> \n" +
                "SELECT * WHERE { ?x a :Wellbore .\n" +
                " ?x :isHappy ?z .}\n";

		ArrayList<String> results = runTests(query, true);
		assertEquals(46, results.size() );
    }

    @Test
    public void testSameAs5() throws Exception {
        String query =  "PREFIX : <http://ontop.inf.unibz.it/test/wellbore#> \n" +
                "SELECT DISTINCT  * WHERE { " +
                " ?x :hasOwner ?y .}\n";

		ArrayList<String> results = runTests(query, true);
		assertEquals(24, results.size() );
    }

	@Test
	public void testSameAs6() throws Exception {
		String query =  "PREFIX : <http://ontop.inf.unibz.it/test/wellbore#> \n" +
				"SELECT DISTINCT * WHERE { " +
				"?x  a :Wellbore ." +
				" ?x :hasOwner ?y .}\n";

		ArrayList<String> results = runTests(query, true);
<<<<<<< HEAD
		assertEquals(24, results.size() );

=======
		assertEquals(72, results.size() );
>>>>>>> 12609a0a
	}

}
<|MERGE_RESOLUTION|>--- conflicted
+++ resolved
@@ -9,9 +9,9 @@
  * Licensed under the Apache License, Version 2.0 (the "License");
  * you may not use this file except in compliance with the License.
  * You may obtain a copy of the License at
- *
+ * 
  *      http://www.apache.org/licenses/LICENSE-2.0
- *
+ * 
  * Unless required by applicable law or agreed to in writing, software
  * distributed under the License is distributed on an "AS IS" BASIS,
  * WITHOUT WARRANTIES OR CONDITIONS OF ANY KIND, either express or implied.
@@ -72,19 +72,19 @@
 
 			 sqlConnection= DriverManager.getConnection("jdbc:h2:mem:wellboresComplex","sa", "");
 			    java.sql.Statement s = sqlConnection.createStatement();
-
+			  
 //			    try {
 			    	String text = new Scanner( new File("src/test/resources/sameAs/wellbore-complex-h2.sql") ).useDelimiter("\\A").next();
 			    	s.execute(text);
 //			    	Server.startWebServer(sqlConnection);
-
+			    	 
 //			    } catch(SQLException sqle) {
 //			        System.out.println("Exception in creating db from script");
 //			    }
-
+			   
 			    s.close();
-
-
+		
+		
 		// Loading the OWL file
 		OWLOntologyManager manager = OWLManager.createOWLOntologyManager();
 		ontology = manager.loadOntologyFromOntologyDocument((new File(owlfile)));
@@ -92,10 +92,10 @@
 		// Loading the OBDA data
 		fac = OBDADataFactoryImpl.getInstance();
 		obdaModel = fac.getOBDAModel();
-
+		
 		ModelIOManager ioManager = new ModelIOManager(obdaModel);
 		ioManager.load(obdafile);
-
+	
 		QuestPreferences p = new QuestPreferences();
 		p.setCurrentValueOf(QuestPreferences.ABOX_MODE, QuestConstants.VIRTUAL);
 		p.setCurrentValueOf(QuestPreferences.OBTAIN_FULL_METADATA, QuestConstants.FALSE);
@@ -112,7 +112,7 @@
 		// Now we are ready for querying
 		conn = reasoner.getConnection();
 
-
+		
 	}
 
 
@@ -218,13 +218,7 @@
 				"} UNION {?x owl:sameAs [ a :Wellbore ] }} ";
 
 		ArrayList<String> results = runTests(query, false);
-<<<<<<< HEAD
-		assertEquals(18, results.size() );
-
-
-=======
 		assertEquals(11, results.size() );
->>>>>>> 12609a0a
 	}
 
 	@Test
@@ -272,6 +266,7 @@
 
 		ArrayList<String> results = runTests(query, true);
 		assertEquals(46, results.size() );
+
     }
 
     @Test
@@ -292,12 +287,15 @@
 				" ?x :hasOwner ?y .}\n";
 
 		ArrayList<String> results = runTests(query, true);
-<<<<<<< HEAD
 		assertEquals(24, results.size() );
-
-=======
-		assertEquals(72, results.size() );
->>>>>>> 12609a0a
-	}
-
-}
+	}
+
+
+
+
+
+
+
+
+
+    }
