--- conflicted
+++ resolved
@@ -20,42 +20,12 @@
  * #L%
  */
 
-<<<<<<< HEAD
 
-import it.unibz.inf.ontop.owlrefplatform.owlapi3.*;
-import org.junit.Before;
-import org.junit.Test;
-import it.unibz.inf.ontop.owlrefplatform.core.QuestConstants;
-import it.unibz.inf.ontop.owlrefplatform.core.QuestPreferences;
-=======
-import it.unibz.inf.ontop.io.ModelIOManager;
-import it.unibz.inf.ontop.model.OBDADataFactory;
-import it.unibz.inf.ontop.model.OBDAModel;
-import it.unibz.inf.ontop.model.impl.OBDADataFactoryImpl;
-import it.unibz.inf.ontop.owlrefplatform.core.QuestConstants;
-import it.unibz.inf.ontop.owlrefplatform.core.QuestPreferences;
-import it.unibz.inf.ontop.owlrefplatform.owlapi.*;
-import it.unibz.inf.ontop.parser.ProjectionVisitor;
-import it.unibz.inf.ontop.utils.Mapping2DatalogConverter;
-import org.junit.Before;
-import org.junit.Test;
->>>>>>> 201f89f4
-import org.semanticweb.owlapi.apibinding.OWLManager;
+import it.unibz.inf.ontop.owlrefplatform.owlapi.QuestOWLResultSet;
+import it.unibz.inf.ontop.owlrefplatform.owlapi.QuestOWLStatement;
+import it.unibz.inf.ontop.quest.AbstractVirtualModeTest;
+
 import org.semanticweb.owlapi.model.OWLObject;
-import org.semanticweb.owlapi.model.OWLOntology;
-import org.semanticweb.owlapi.model.OWLOntologyManager;
-import org.slf4j.Logger;
-import org.slf4j.LoggerFactory;
-
-import java.io.File;
-<<<<<<< HEAD
-import java.util.Properties;
-=======
-import java.sql.Connection;
->>>>>>> 201f89f4
-
-import static org.junit.Assert.assertEquals;
-import static org.junit.Assert.assertTrue;
 
 /**
  * Test
@@ -64,40 +34,17 @@
  * Refer to {@link Mapping2DatalogConverter} {@link ProjectionVisitor}
  */
 
-public class ConferenceConcatMySQLTest {
+public class ConferenceConcatMySQLTest extends AbstractVirtualModeTest {
 
-	Logger log = LoggerFactory.getLogger(this.getClass());
-	private OWLOntology ontology;
+    static final String owlFile = "src/test/resources/conference/ontology3.owl";
+    static final String obdaFile = "src/test/resources/conference/secondmapping-test.obda";
 
-    final String owlFile = "src/test/resources/conference/ontology3.owl";
-    final String obdaFile = "src/test/resources/conference/secondmapping-test.obda";
-
-	@Before
-	public void setUp() throws Exception {
-		// Loading the OWL file
-		OWLOntologyManager manager = OWLManager.createOWLOntologyManager();
-		ontology = manager.loadOntologyFromOntologyDocument((new File(owlFile)));
-		
+	protected ConferenceConcatMySQLTest() {
+		super(owlFile, obdaFile);
 	}
 
-<<<<<<< HEAD
-	private void runTests(Properties p, String query1) throws Exception {
+	private void runTests(String query1) throws Exception {
 
-		// Creating a new instance of the reasoner
-		QuestOWLFactory factory = new QuestOWLFactory(new File(obdaFile), new QuestPreferences(p));
-
-		QuestOWL reasoner = factory.createReasoner(ontology, new SimpleConfiguration());
-=======
-	private void runTests(QuestPreferences p, String query1) throws Exception {
-
-        // Creating a new instance of the reasoner
-        QuestOWLFactory factory = new QuestOWLFactory();
-        QuestOWLConfiguration config = QuestOWLConfiguration.builder().obdaModel(obdaModel).preferences(p).build();
-        QuestOWL reasoner = factory.createReasoner(ontology, config);
->>>>>>> 201f89f4
-
-		// Now we are ready for querying
-		QuestOWLConnection conn = reasoner.getConnection();
 		QuestOWLStatement st = conn.createStatement();
 
 
@@ -120,7 +67,7 @@
 	private void executeQueryAssertResults(String query, QuestOWLStatement st) throws Exception {
 		QuestOWLResultSet rs = st.executeTuple(query);
 
-		OWLObject answer, answer2=null;
+		OWLObject answer, answer2;
 		rs.nextRow();
 
 
@@ -139,27 +86,14 @@
 		assertEquals("<http://myproject.org/odbs#eventpaper1>", answer2.toString());
 	}
 
-
-	@Test
 	public void testConcat() throws Exception {
-
-<<<<<<< HEAD
-		Properties p = new Properties();
-		p.put(QuestPreferences.ABOX_MODE, QuestConstants.VIRTUAL);
-		p.put(QuestPreferences.OPTIMIZE_EQUIVALENCES, "true");
-		p.put(QuestPreferences.OPTIMIZE_TBOX_SIGMA, "true");
-=======
-		QuestPreferences p = new QuestPreferences();
-		p.setCurrentValueOf(QuestPreferences.ABOX_MODE, QuestConstants.VIRTUAL);
-		p.setCurrentValueOf(QuestPreferences.OPTIMIZE_EQUIVALENCES, "true");
->>>>>>> 201f89f4
 
         String query1 = "PREFIX : <http://myproject.org/odbs#> SELECT ?x ?y\n" +
                 "WHERE {\n" +
                 "   ?x :TcontainsE ?y\n" +
 				"}";
 
-		runTests(p, query1);
+		runTests(query1);
 	}
 
 
