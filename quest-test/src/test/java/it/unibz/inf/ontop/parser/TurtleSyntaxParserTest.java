--- conflicted
+++ resolved
@@ -21,15 +21,6 @@
  */
 
 import it.unibz.inf.ontop.io.PrefixManager;
-<<<<<<< HEAD
-import org.slf4j.Logger;
-import org.slf4j.LoggerFactory;
-
-import java.util.HashMap;
-import java.util.Map;
-
-public class TurtleSyntaxParserTest extends TestCase {
-=======
 import it.unibz.inf.ontop.io.SimplePrefixManager;
 import org.junit.Test;
 import org.slf4j.Logger;
@@ -47,7 +38,6 @@
  * */
 
 public class TurtleSyntaxParserTest {
->>>>>>> 201f89f4
 
 	final static Logger log = LoggerFactory.getLogger(TurtleSyntaxParserTest.class);
 
@@ -261,7 +251,8 @@
 	}
 	
 	private boolean parse(String input) {
-		TurtleOBDASyntaxParser parser = new TurtleOBDASyntaxParser(getPrefixes());
+		TurtleOBDASyntaxParser parser = new TurtleOBDASyntaxParser();
+		parser.setPrefixManager(getPrefixManager());
 
 		try {
 			parser.parse(input);
@@ -275,10 +266,10 @@
 		return true;
 	}
 	
-	private Map<String, String> getPrefixes() {
-        Map<String, String> prefixes = new HashMap<>();
-		prefixes.put(PrefixManager.DEFAULT_PREFIX, "http://obda.inf.unibz.it/testcase#");
-		prefixes.put("ex:", "http://www.example.org/");
-		return prefixes;
+	private PrefixManager getPrefixManager() {
+		PrefixManager pm = new SimplePrefixManager();
+		pm.addPrefix(PrefixManager.DEFAULT_PREFIX, "http://obda.inf.unibz.it/testcase#");
+		pm.addPrefix("ex:", "http://www.example.org/");
+		return pm;
 	}
 }