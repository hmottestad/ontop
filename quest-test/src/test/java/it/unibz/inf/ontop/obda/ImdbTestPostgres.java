package it.unibz.inf.ontop.obda;

/**
 * Test case for the IMDB database see wiki Example_MovieOntology
 * Created by Sarah on 30/07/14.
 */

import it.unibz.inf.ontop.io.ModelIOManager;
import it.unibz.inf.ontop.io.QueryIOManager;
import it.unibz.inf.ontop.owlrefplatform.core.QuestPreferences;
<<<<<<< HEAD
=======
import it.unibz.inf.ontop.owlrefplatform.owlapi.*;
>>>>>>> 201f89f4
import it.unibz.inf.ontop.querymanager.QueryController;
import it.unibz.inf.ontop.querymanager.QueryControllerGroup;
import it.unibz.inf.ontop.querymanager.QueryControllerQuery;
import org.junit.Before;
import org.junit.Test;
import org.semanticweb.owlapi.apibinding.OWLManager;
import org.semanticweb.owlapi.model.OWLOntology;
import org.semanticweb.owlapi.model.OWLOntologyManager;
import org.slf4j.Logger;
import org.slf4j.LoggerFactory;
import it.unibz.inf.ontop.owlrefplatform.owlapi3.QuestOWL;
import it.unibz.inf.ontop.owlrefplatform.owlapi3.QuestOWLConnection;
import it.unibz.inf.ontop.owlrefplatform.owlapi3.QuestOWLFactory;
import it.unibz.inf.ontop.owlrefplatform.owlapi3.QuestOWLResultSet;
import it.unibz.inf.ontop.owlrefplatform.owlapi3.QuestOWLStatement;

import java.io.File;

import static org.junit.Assert.assertEquals;
import static org.junit.Assert.assertFalse;

public class ImdbTestPostgres {

    private final Logger log = LoggerFactory.getLogger(this.getClass());
    private OWLOntology ontology;

    private final String owlFile = "src/test/resources/movieontology.owl";
    private final String obdaFile = "src/test/resources/movieontology.obda";

    @Before
    public void setUp() throws Exception {

        // Loading the OWL file
        OWLOntologyManager manager = OWLManager.createOWLOntologyManager();
        ontology = manager.loadOntologyFromOntologyDocument((new File(owlFile)));
    }

    private void runTests(QuestPreferences p) throws Exception {
<<<<<<< HEAD

        // Creating a new instance of the reasoner
        QuestOWLFactory factory = new QuestOWLFactory(new File(obdaFile), p);

        QuestOWL reasoner = (QuestOWL) factory.createReasoner(ontology, new SimpleConfiguration());
=======
        // Creating a new instance of the reasoner
        QuestOWLFactory factory = new QuestOWLFactory();
        QuestOWLConfiguration config = QuestOWLConfiguration.builder().obdaModel(obdaModel).preferences(p).build();
        QuestOWL reasoner = factory.createReasoner(ontology, config);
>>>>>>> 201f89f4

        // Now we are ready for querying
        QuestOWLConnection conn = reasoner.getConnection();
        QuestOWLStatement st = conn.createStatement();


        QueryController qc = new QueryController();
        QueryIOManager qman = new QueryIOManager(qc);
        qman.load("src/test/resources/movieontology.q");

        for (QueryControllerGroup group : qc.getGroups()) {
            for (QueryControllerQuery query : group.getQueries()) {

                log.debug("Executing query: {}", query.getID());
                log.debug("Query: \n{}", query.getQuery());

                long start = System.nanoTime();
                QuestOWLResultSet res = st.executeTuple(query.getQuery());
                long end = System.nanoTime();

                double time = (end - start) / 1000;

                int count = 0;
                while (res.nextRow()) {
                    count += 1;
                }
                log.debug("Total result: {}", count);
                assertFalse(count == 0);
                log.debug("Elapsed time: {} ms", time);
            }
        }


    }





    @Test
    public void testIMDBSeries() throws Exception {

        QuestPreferences p = new QuestPreferences();

        runTests(p);
    }


    @Test
    public void testOneQuery() throws Exception {

        QuestPreferences p = new QuestPreferences();

        String query = "PREFIX : <http://www.movieontology.org/2009/11/09/movieontology.owl#>\n" +
                "PREFIX mo: <http://www.movieontology.org/2009/10/01/movieontology.owl#>\n" +
                "PREFIX dbpedia: <http://dbpedia.org/ontology/>\n" +
                "PREFIX xsd: <http://www.w3.org/2001/XMLSchema#>\n" +
                "SELECT $x $title $company_name\n" +
                "WHERE { \n" +
                "   $m a mo:Movie; mo:title ?title; mo:hasActor ?x; mo:hasDirector ?x; mo:isProducedBy $y; mo:belongsToGenre $z .\n" +
                "   $x dbpedia:birthName $actor_name .\n" +
                "   $y :companyName $company_name; :hasCompanyLocation [ a mo:Eastern_Asia ] .\n" +
                "   $z a mo:Love .\n" +
                "}\n";


        String query2 = "PREFIX : <http://www.movieontology.org/2009/11/09/movieontology.owl#>\n" +
                "PREFIX mo: <http://www.movieontology.org/2009/10/01/movieontology.owl#>\n" +
                "PREFIX dbpedia: <http://dbpedia.org/ontology/>\n" +
                "PREFIX xsd: <http://www.w3.org/2001/XMLSchema#>\n" +
                "SELECT *\n" +
                "WHERE { \n" +
                "   $m a mo:Movie; mo:isProducedBy $y .\n" +
                "   $y :hasCompanyLocation [ a mo:Eastern_Asia ] .\n" +
                "}\n";

        assertEquals(15175, runTestQuery(p, query2));
    }

<<<<<<< HEAD
    private int runTestQuery(QuestPreferences preferences, String query) throws Exception {

        // Creating a new instance of the reasoner
        QuestOWLFactory factory = new QuestOWLFactory(new File(obdaFile), preferences);

        QuestOWL reasoner = factory.createReasoner(ontology, new SimpleConfiguration());
=======
    private int runTestQuery(QuestPreferences p, String query) throws Exception {

        // Creating a new instance of the reasoner
    	QuestOWLFactory factory = new QuestOWLFactory();
        QuestOWLConfiguration config = QuestOWLConfiguration.builder().obdaModel(obdaModel).preferences(p).build();
        QuestOWL reasoner = factory.createReasoner(ontology, config);
>>>>>>> 201f89f4

        // Now we are ready for querying
        QuestOWLConnection conn = reasoner.getConnection();
        QuestOWLStatement st = conn.createStatement();


                log.debug("Executing query: ");
                log.debug("Query: \n{}", query);

                long start = System.nanoTime();
                QuestOWLResultSet res = st.executeTuple(query);
                long end = System.nanoTime();

                double time = (end - start) / 1000;

                int count = 0;
                while (res.nextRow()) {
                    count += 1;
                }
                log.debug("Total result: {}", count);

                assertFalse(count == 0);

                log.debug("Elapsed time: {} ms", time);

        return count;



    }

    @Test
    public void testIndividuals() throws Exception {

        QuestPreferences p = new QuestPreferences();

        String query = "PREFIX mo: <http://www.movieontology.org/2009/10/01/movieontology.owl#>\n" +
                "SELECT DISTINCT $z \n" +
                "WHERE { \n" +
                "   $z a mo:Love .\n" +
                "}\n";


        assertEquals(29405, runTestQuery(p, query));
    }
}
<|MERGE_RESOLUTION|>--- conflicted
+++ resolved
@@ -1,119 +1,28 @@
 package it.unibz.inf.ontop.obda;
+
+import it.unibz.inf.ontop.quest.AbstractVirtualModeTest;
 
 /**
  * Test case for the IMDB database see wiki Example_MovieOntology
  * Created by Sarah on 30/07/14.
  */
 
-import it.unibz.inf.ontop.io.ModelIOManager;
-import it.unibz.inf.ontop.io.QueryIOManager;
-import it.unibz.inf.ontop.owlrefplatform.core.QuestPreferences;
-<<<<<<< HEAD
-=======
-import it.unibz.inf.ontop.owlrefplatform.owlapi.*;
->>>>>>> 201f89f4
-import it.unibz.inf.ontop.querymanager.QueryController;
-import it.unibz.inf.ontop.querymanager.QueryControllerGroup;
-import it.unibz.inf.ontop.querymanager.QueryControllerQuery;
-import org.junit.Before;
-import org.junit.Test;
-import org.semanticweb.owlapi.apibinding.OWLManager;
-import org.semanticweb.owlapi.model.OWLOntology;
-import org.semanticweb.owlapi.model.OWLOntologyManager;
-import org.slf4j.Logger;
-import org.slf4j.LoggerFactory;
-import it.unibz.inf.ontop.owlrefplatform.owlapi3.QuestOWL;
-import it.unibz.inf.ontop.owlrefplatform.owlapi3.QuestOWLConnection;
-import it.unibz.inf.ontop.owlrefplatform.owlapi3.QuestOWLFactory;
-import it.unibz.inf.ontop.owlrefplatform.owlapi3.QuestOWLResultSet;
-import it.unibz.inf.ontop.owlrefplatform.owlapi3.QuestOWLStatement;
 
-import java.io.File;
+public class ImdbTestPostgres extends AbstractVirtualModeTest {
 
-import static org.junit.Assert.assertEquals;
-import static org.junit.Assert.assertFalse;
+    private static final String owlFile = "src/test/resources/movieontology.owl";
+    private static final String obdaFile = "src/test/resources/movieontology.obda";
 
-public class ImdbTestPostgres {
-
-    private final Logger log = LoggerFactory.getLogger(this.getClass());
-    private OWLOntology ontology;
-
-    private final String owlFile = "src/test/resources/movieontology.owl";
-    private final String obdaFile = "src/test/resources/movieontology.obda";
-
-    @Before
-    public void setUp() throws Exception {
-
-        // Loading the OWL file
-        OWLOntologyManager manager = OWLManager.createOWLOntologyManager();
-        ontology = manager.loadOntologyFromOntologyDocument((new File(owlFile)));
-    }
-
-    private void runTests(QuestPreferences p) throws Exception {
-<<<<<<< HEAD
-
-        // Creating a new instance of the reasoner
-        QuestOWLFactory factory = new QuestOWLFactory(new File(obdaFile), p);
-
-        QuestOWL reasoner = (QuestOWL) factory.createReasoner(ontology, new SimpleConfiguration());
-=======
-        // Creating a new instance of the reasoner
-        QuestOWLFactory factory = new QuestOWLFactory();
-        QuestOWLConfiguration config = QuestOWLConfiguration.builder().obdaModel(obdaModel).preferences(p).build();
-        QuestOWL reasoner = factory.createReasoner(ontology, config);
->>>>>>> 201f89f4
-
-        // Now we are ready for querying
-        QuestOWLConnection conn = reasoner.getConnection();
-        QuestOWLStatement st = conn.createStatement();
-
-
-        QueryController qc = new QueryController();
-        QueryIOManager qman = new QueryIOManager(qc);
-        qman.load("src/test/resources/movieontology.q");
-
-        for (QueryControllerGroup group : qc.getGroups()) {
-            for (QueryControllerQuery query : group.getQueries()) {
-
-                log.debug("Executing query: {}", query.getID());
-                log.debug("Query: \n{}", query.getQuery());
-
-                long start = System.nanoTime();
-                QuestOWLResultSet res = st.executeTuple(query.getQuery());
-                long end = System.nanoTime();
-
-                double time = (end - start) / 1000;
-
-                int count = 0;
-                while (res.nextRow()) {
-                    count += 1;
-                }
-                log.debug("Total result: {}", count);
-                assertFalse(count == 0);
-                log.debug("Elapsed time: {} ms", time);
-            }
-        }
-
-
+    public ImdbTestPostgres() {
+        super(owlFile, obdaFile);
     }
 
 
-
-
-
-    @Test
     public void testIMDBSeries() throws Exception {
-
-        QuestPreferences p = new QuestPreferences();
-
-        runTests(p);
+        runQueries("src/test/resources/movieontology.q");
     }
 
-
-    @Test
     public void testOneQuery() throws Exception {
-
-        QuestPreferences p = new QuestPreferences();
 
         String query = "PREFIX : <http://www.movieontology.org/2009/11/09/movieontology.owl#>\n" +
                 "PREFIX mo: <http://www.movieontology.org/2009/10/01/movieontology.owl#>\n" +
@@ -138,67 +47,16 @@
                 "   $y :hasCompanyLocation [ a mo:Eastern_Asia ] .\n" +
                 "}\n";
 
-        assertEquals(15175, runTestQuery(p, query2));
+        countResults(query2, 15175);
     }
 
-<<<<<<< HEAD
-    private int runTestQuery(QuestPreferences preferences, String query) throws Exception {
-
-        // Creating a new instance of the reasoner
-        QuestOWLFactory factory = new QuestOWLFactory(new File(obdaFile), preferences);
-
-        QuestOWL reasoner = factory.createReasoner(ontology, new SimpleConfiguration());
-=======
-    private int runTestQuery(QuestPreferences p, String query) throws Exception {
-
-        // Creating a new instance of the reasoner
-    	QuestOWLFactory factory = new QuestOWLFactory();
-        QuestOWLConfiguration config = QuestOWLConfiguration.builder().obdaModel(obdaModel).preferences(p).build();
-        QuestOWL reasoner = factory.createReasoner(ontology, config);
->>>>>>> 201f89f4
-
-        // Now we are ready for querying
-        QuestOWLConnection conn = reasoner.getConnection();
-        QuestOWLStatement st = conn.createStatement();
-
-
-                log.debug("Executing query: ");
-                log.debug("Query: \n{}", query);
-
-                long start = System.nanoTime();
-                QuestOWLResultSet res = st.executeTuple(query);
-                long end = System.nanoTime();
-
-                double time = (end - start) / 1000;
-
-                int count = 0;
-                while (res.nextRow()) {
-                    count += 1;
-                }
-                log.debug("Total result: {}", count);
-
-                assertFalse(count == 0);
-
-                log.debug("Elapsed time: {} ms", time);
-
-        return count;
-
-
-
-    }
-
-    @Test
     public void testIndividuals() throws Exception {
-
-        QuestPreferences p = new QuestPreferences();
-
         String query = "PREFIX mo: <http://www.movieontology.org/2009/10/01/movieontology.owl#>\n" +
                 "SELECT DISTINCT $z \n" +
                 "WHERE { \n" +
                 "   $z a mo:Love .\n" +
                 "}\n";
 
-
-        assertEquals(29405, runTestQuery(p, query));
+        countResults(query, 29405);
     }
 }
