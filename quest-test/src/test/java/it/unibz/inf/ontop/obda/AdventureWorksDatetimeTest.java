package it.unibz.inf.ontop.obda;

/*
 * #%L
 * ontop-test
 * %%
 * Copyright (C) 2009 - 2014 Free University of Bozen-Bolzano
 * %%
 * Licensed under the Apache License, Version 2.0 (the "License");
 * you may not use this file except in compliance with the License.
 * You may obtain a copy of the License at
 * 
 *      http://www.apache.org/licenses/LICENSE-2.0
 * 
 * Unless required by applicable law or agreed to in writing, software
 * distributed under the License is distributed on an "AS IS" BASIS,
 * WITHOUT WARRANTIES OR CONDITIONS OF ANY KIND, either express or implied.
 * See the License for the specific language governing permissions and
 * limitations under the License.
 * #L%
 */

import it.unibz.inf.ontop.injection.OntopSQLOWLAPIConfiguration;
import it.unibz.inf.ontop.owlrefplatform.owlapi.*;
import org.junit.Before;
import org.junit.Test;
import org.semanticweb.owlapi.model.OWLObject;
import org.slf4j.Logger;
import org.slf4j.LoggerFactory;

import static org.junit.Assert.assertEquals;
import static org.junit.Assert.assertTrue;

/***
 * Tests that SQL Server returns the datetimes correctly
 */
public class AdventureWorksDatetimeTest {

	private OntopOWLConnection conn;

	Logger log = LoggerFactory.getLogger(this.getClass());

	final String owlFile = "src/test/resources/datatype/adventureWorks.owl";
	final String obdaFile = "src/test/resources/datatype/adventureWorks.obda";
	final String propertiesFile = "src/test/resources/datatype/adventureWorks.properties";

	@Before
	public void setUp() throws Exception {
		// Creating a new instance of the reasoner
		QuestOWLFactory factory = new QuestOWLFactory();

		OntopSQLOWLAPIConfiguration configuration = OntopSQLOWLAPIConfiguration.defaultBuilder()
				//.enableEquivalenceOptimization(true)
				.nativeOntopMappingFile(obdaFile)
				.ontologyFile(owlFile)
<<<<<<< HEAD
				.propertyFile(propertiesFile)
=======
				.enableTestMode()
>>>>>>> 01f16e2a
				.build();

		QuestOWL reasoner = factory.createReasoner(configuration);

	    // Now we are ready for querying
		conn = reasoner.getConnection();
	}



	

	
	private String runTests(String query) throws Exception {
		OntopOWLStatement st = conn.createStatement();
		String retval="";
		try {
			QuestOWLResultSet rs = st.executeTuple(query);
//			while(rs.nextRow()) {
				rs.nextRow();
				OWLObject ind1 = rs.getOWLObject("y");
				retval = ind1.toString();
//			}
		} catch (Exception e) {
			throw e;
		} finally {
			try {

			} catch (Exception e) {
				st.close();
				assertTrue(false);
			}
			conn.close();

		}
		return retval;
	}



    /**
	 * Test use of datetime with jtds driver
	 * @throws Exception
	 */
	@Test
	public void testDatetime() throws Exception {

		String query =  "PREFIX : <http://knova.ru/adventureWorks.owl#>\n" +
				"SELECT DISTINCT ?x ?y { ?x :SpecialOffer_ModifiedDate ?y }";
		String val = runTests(query);
		assertEquals("\"2005-05-02T00:00:00.0\"^^xsd:dateTime", val);
	}





}
<|MERGE_RESOLUTION|>--- conflicted
+++ resolved
@@ -53,11 +53,8 @@
 				//.enableEquivalenceOptimization(true)
 				.nativeOntopMappingFile(obdaFile)
 				.ontologyFile(owlFile)
-<<<<<<< HEAD
 				.propertyFile(propertiesFile)
-=======
 				.enableTestMode()
->>>>>>> 01f16e2a
 				.build();
 
 		QuestOWL reasoner = factory.createReasoner(configuration);
