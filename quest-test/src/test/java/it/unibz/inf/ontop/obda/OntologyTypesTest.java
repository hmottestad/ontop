--- conflicted
+++ resolved
@@ -20,35 +20,13 @@
  * #L%
  */
 
-<<<<<<< HEAD
-import static org.junit.Assert.assertEquals;
-import static org.junit.Assert.assertTrue;
-
-import java.io.File;
-import java.util.Properties;
-
-import it.unibz.inf.ontop.owlrefplatform.owlapi3.*;
-import org.junit.Before;
-import org.junit.Test;
 import it.unibz.inf.ontop.injection.OBDAProperties;
-import it.unibz.inf.ontop.mapping.MappingParser;
-import it.unibz.inf.ontop.model.OBDAException;
-import it.unibz.inf.ontop.owlrefplatform.core.QuestConstants;
-import it.unibz.inf.ontop.owlrefplatform.core.QuestPreferences;
-import it.unibz.inf.ontop.r2rml.R2RMLMappingParser;
-=======
-import it.unibz.inf.ontop.io.ModelIOManager;
-import it.unibz.inf.ontop.model.OBDADataFactory;
-import it.unibz.inf.ontop.model.OBDADataSource;
-import it.unibz.inf.ontop.model.OBDAModel;
-import it.unibz.inf.ontop.model.impl.OBDADataFactoryImpl;
 import it.unibz.inf.ontop.owlrefplatform.core.QuestConstants;
 import it.unibz.inf.ontop.owlrefplatform.core.QuestPreferences;
 import it.unibz.inf.ontop.owlrefplatform.owlapi.*;
-import it.unibz.inf.ontop.r2rml.R2RMLReader;
+import it.unibz.inf.ontop.owlrefplatform.core.R2RMLQuestPreferences;
 import org.junit.Before;
 import org.junit.Test;
->>>>>>> 201f89f4
 import org.semanticweb.owlapi.apibinding.OWLManager;
 import org.semanticweb.owlapi.model.OWLOntology;
 import org.semanticweb.owlapi.model.OWLOntologyManager;
@@ -56,7 +34,7 @@
 import org.slf4j.LoggerFactory;
 
 import java.io.File;
-import java.net.URI;
+import java.util.Properties;
 
 import static org.junit.Assert.assertEquals;
 import static org.junit.Assert.assertTrue;
@@ -71,11 +49,6 @@
 
 public class OntologyTypesTest {
 
-<<<<<<< HEAD
-=======
-	private OBDADataFactory fac;
-
->>>>>>> 201f89f4
 	Logger log = LoggerFactory.getLogger(this.getClass());
 	private OWLOntology ontology;
 
@@ -86,27 +59,21 @@
 
 	@Before
 	public void setUp() throws Exception {
-		
 		// Loading the OWL file
 		OWLOntologyManager manager = OWLManager.createOWLOntologyManager();
 		ontology = manager.loadOntologyFromOntologyDocument((new File(owlFile)));
 	}
 
-<<<<<<< HEAD
-	private void runTests(Properties p, String query, int numberResults, String mappingFile) throws Exception {
-
-		// Creating a new instance of the reasoner
-		QuestOWLFactory factory = new QuestOWLFactory(new File(mappingFile), new QuestPreferences(p));
-
-		QuestOWL reasoner = factory.createReasoner(ontology, new SimpleConfiguration());
-=======
-	private void runTests(QuestPreferences p, String query, int numberResults) throws Exception {
+	private void runTests(QuestPreferences prefs, String query, int numberResults,
+						  String mappingFile) throws Exception {
 
 		// Creating a new instance of the reasoner
 		QuestOWLFactory factory = new QuestOWLFactory();
-        QuestOWLConfiguration config = QuestOWLConfiguration.builder().obdaModel(obdaModel).preferences(p).build();
+        QuestOWLConfiguration config = QuestOWLConfiguration.builder()
+				.nativeOntopMappingFile(new File(mappingFile))
+				.preferences(prefs)
+				.build();
         QuestOWL reasoner = factory.createReasoner(ontology, config);
->>>>>>> 201f89f4
 
 		// Now we are ready for querying
 		QuestOWLConnection conn = reasoner.getConnection();
@@ -148,22 +115,7 @@
 
 	@Test
 	public void testOntologyType() throws Exception {
-<<<<<<< HEAD
-		Properties p = new Properties();
-		p.setProperty(QuestPreferences.ABOX_MODE, QuestConstants.VIRTUAL);
-		p.setProperty(QuestPreferences.OPTIMIZE_EQUIVALENCES, "true");
-		p.setProperty(QuestPreferences.OPTIMIZE_TBOX_SIGMA, "true");
-=======
-
-		// Loading the OBDA data
-		obdaModel = fac.getOBDAModel();
-		ModelIOManager ioManager = new ModelIOManager(obdaModel);
-		ioManager.load(obdaFile);
-				
 		QuestPreferences p = new QuestPreferences();
-		p.setCurrentValueOf(QuestPreferences.ABOX_MODE, QuestConstants.VIRTUAL);
-		p.setCurrentValueOf(QuestPreferences.OPTIMIZE_EQUIVALENCES, "true");
->>>>>>> 201f89f4
 		
 		//no value in the mapping
 		//xsd:long in the ontology, asking for the general case we will not have any result
@@ -227,61 +179,45 @@
         String password = "obdaps83";
         String driverclass = "oracle.jdbc.driver.OracleDriver";
 
-<<<<<<< HEAD
         Properties p = new Properties();
         p.setProperty(QuestPreferences.ABOX_MODE, QuestConstants.VIRTUAL);
         p.setProperty(QuestPreferences.OPTIMIZE_EQUIVALENCES, "true");
-        p.setProperty(QuestPreferences.OPTIMIZE_TBOX_SIGMA, "true");
-
-=======
-        QuestPreferences p = new QuestPreferences();
-        p.setCurrentValueOf(QuestPreferences.ABOX_MODE, QuestConstants.VIRTUAL);
-        p.setCurrentValueOf(QuestPreferences.OPTIMIZE_EQUIVALENCES, "true");
-
-        OBDADataFactory f = OBDADataFactoryImpl.getInstance();
-        // String sourceUrl = "http://example.org/customOBDA";
-        URI obdaURI = new File(r2rmlFile).toURI();
-        String sourceUrl = obdaURI.toString();
-        OBDADataSource dataSource = f.getJDBCDataSource(sourceUrl, jdbcurl,
-                username, password, driverclass);
-
-        log.info("Loading r2rml file");
-        // Creating a new instance of the reasoner
->>>>>>> 201f89f4
+
 
 		p.setProperty(OBDAProperties.DB_NAME, jdbcurl);
 		p.setProperty(OBDAProperties.DB_USER, username);
 		p.setProperty(OBDAProperties.DB_PASSWORD, password);
 		p.setProperty(OBDAProperties.JDBC_DRIVER, driverclass);
-		p.setProperty(MappingParser.class.getCanonicalName(), R2RMLMappingParser.class.getCanonicalName());
+
+		QuestPreferences prefs = new R2RMLQuestPreferences(p);
 
         //no value in the mapping
         //xsd:long in the ontology, asking for the general case we will not have any result
         String query1 = "PREFIX : <http://www.company.com/ARES#>" +
                 "select * {?x :number ?y. FILTER(datatype(?y) = xsd:integer)}";
 
-        runTests(p, query1, 0, r2rmlFile);
+        runTests(prefs, query1, 0, r2rmlFile);
 //
 //        //no value in the mapping
         //xsd:long in the ontology
         String query1b = "PREFIX : <http://www.company.com/ARES#>" +
                 "select * {?x :number ?y. FILTER(datatype(?y) = xsd:long)}";
 
-        runTests(p, query1b, 3, r2rmlFile);
+        runTests(prefs, query1b, 3, r2rmlFile);
 
         //no value in the mapping
         //xsd:string in the ontology
         String query2 = "PREFIX : <http://www.company.com/ARES#>" +
                 "select * {?x :assayName ?y. FILTER(datatype(?y) = xsd:string)}";
 
-        runTests(p, query2, 3, r2rmlFile);
+        runTests(prefs, query2, 3, r2rmlFile);
 
         //no value in the ontology
         //rdfs:Literal in the mapping
         String query3 = "PREFIX : <http://www.company.com/ARES#>" +
                 "select * {?x :hasDepartment ?y. FILTER(datatype(?y) = rdfs:Literal)}";
 
-        runTests(p, query3, 3, r2rmlFile);
+        runTests(prefs, query3, 3, r2rmlFile);
 
         //no value in the ontology
         //no value in the mapping
@@ -289,7 +225,7 @@
         String query4 = "PREFIX : <http://www.company.com/ARES#>" +
                 "select * {?x :AssayID ?y. FILTER(datatype(?y) = xsd:decimal)}";
 
-        runTests(p, query4, 3, r2rmlFile);
+        runTests(prefs, query4, 3, r2rmlFile);
 
         // no value in the ontology
         //value in the mapping is xsd:long
@@ -297,7 +233,7 @@
         String query5 = "PREFIX franz: <http://www.franz.com/>" +
                 "select * {?x  franz:solrDocid ?y. FILTER(datatype(?y) = xsd:long)}";
 
-        runTests(p, query5, 3, r2rmlFile);
+        runTests(prefs, query5, 3, r2rmlFile);
 
         // no value in the ontology
         //value in the mapping is xsd:positiveInteger
@@ -305,48 +241,32 @@
         String query6 = "PREFIX : <http://www.company.com/ARES#>" +
                 "select * {?x :hasSection ?y. FILTER(datatype(?y) = xsd:positiveInteger)}";
 
-        runTests(p, query6, 3, r2rmlFile);
+        runTests(prefs, query6, 3, r2rmlFile);
     }
 
-	@Test	
+	@Test
 	// Ontology datatype http://www.w3.org/2001/XMLSchema#integer for http://www.company.com/ARES#hasARESID
 	// does not correspond to datatype http://www.w3.org/2001/XMLSchema#string in mappings
 	public void failedMapping()  throws Exception  {
-<<<<<<< HEAD
-		Properties p = new Properties();
-		p.setProperty(QuestPreferences.ABOX_MODE, QuestConstants.VIRTUAL);
-		p.setProperty(QuestPreferences.OPTIMIZE_EQUIVALENCES, "true");
-		p.setProperty(QuestPreferences.OPTIMIZE_TBOX_SIGMA, "true");
-
-		try {
-			// Creating a new instance of the reasoner
-			QuestOWLFactory factory = new QuestOWLFactory(new File(obdaFile), new QuestPreferences(p));
-			factory.createReasoner(ontology, new SimpleConfiguration());
-=======
-		// Loading the OBDA data
-		obdaModel = fac.getOBDAModel();
-		ModelIOManager ioManager = new ModelIOManager(obdaModel);
-		ioManager.load(obdaErroredFile);
-		
 		QuestPreferences p = new QuestPreferences();
-		p.setCurrentValueOf(QuestPreferences.ABOX_MODE, QuestConstants.VIRTUAL);
-		p.setCurrentValueOf(QuestPreferences.OPTIMIZE_EQUIVALENCES, "true");
-		
+
 		try {
 			// Creating a new instance of the reasoner
 	        QuestOWLFactory factory = new QuestOWLFactory();
-	        QuestOWLConfiguration config = QuestOWLConfiguration.builder().obdaModel(obdaModel).preferences(p).build();
+	        QuestOWLConfiguration config = QuestOWLConfiguration.builder()
+					.nativeOntopMappingFile(new File(obdaErroredFile))
+					.preferences(p)
+					.build();
 	        QuestOWL reasoner = factory.createReasoner(ontology, config);
 
-			
+
 		} catch (Exception e) {
-           
-            
+
+
             assertEquals(e.getCause().getClass().getCanonicalName(), "it.unibz.inf.ontop.model.OBDAException" );
 
->>>>>>> 201f89f4
-
-		} 
+
+		}
 	}
 
 }