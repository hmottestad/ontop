package it.unibz.inf.ontop.obda;

/*
 * #%L
 * ontop-test
 * %%
 * Copyright (C) 2009 - 2014 Free University of Bozen-Bolzano
 * %%
 * Licensed under the Apache License, Version 2.0 (the "License");
 * you may not use this file except in compliance with the License.
 * You may obtain a copy of the License at
 * 
 *      http://www.apache.org/licenses/LICENSE-2.0
 * 
 * Unless required by applicable law or agreed to in writing, software
 * distributed under the License is distributed on an "AS IS" BASIS,
 * WITHOUT WARRANTIES OR CONDITIONS OF ANY KIND, either express or implied.
 * See the License for the specific language governing permissions and
 * limitations under the License.
 * #L%
 */

import it.unibz.inf.ontop.injection.OntopSQLOWLAPIConfiguration;
import it.unibz.inf.ontop.owlrefplatform.owlapi.*;
import org.junit.Test;
import org.semanticweb.owlapi.reasoner.IllegalConfigurationException;
import org.slf4j.Logger;
import org.slf4j.LoggerFactory;

import java.io.File;
import java.util.Properties;

import static org.junit.Assert.assertEquals;
import static org.junit.Assert.assertTrue;

/**
 * Test if the datatypes are assigned correctly.
 * Add datatype from the ontology, modifying extendTypeswithMetadata. First it adds value from ontology than it compares the ontology datatype with the mapping datatype, if the 2 value are not equal it throws an error.
 * If no information is present in the ontology or in the mappings it adds datatype from database.
 * NOTE: xsd:string and rdfs:Literal are different.
 * 
 */

public class OntologyTypesTest {

	Logger log = LoggerFactory.getLogger(this.getClass());

	final String owlFile = "src/test/resources/ontologyType/dataPropertiesOntologyType.owl";
	final String obdaFile = "src/test/resources/ontologyType/dataPropertiesOntologyType.obda";
	final String propertyFile = "src/test/resources/ontologyType/dataPropertiesOntologyType.properties";
    final String r2rmlFile = "src/test/resources/ontologyType/dataPropertiesPrettyType.ttl";
	final String obdaErroredFile = "src/test/resources/ontologyType/erroredOntologyType.obda";

	private void runTests(boolean isR2rml, String query, int numberResults,
						  String mappingFile) throws Exception {

		// Creating a new instance of the reasoner
		QuestOWLFactory factory = new QuestOWLFactory();
        OntopSQLOWLAPIConfiguration.Builder configBuilder = OntopSQLOWLAPIConfiguration.defaultBuilder()
				.propertyFile(propertyFile)
				.ontologyFile(owlFile)
				.enableTestMode();
		
		if (isR2rml)
			configBuilder.r2rmlMappingFile(mappingFile);
		else
			configBuilder.nativeOntopMappingFile(mappingFile);
		
        QuestOWL reasoner = factory.createReasoner(configBuilder.build());

		// Now we are ready for querying
		OntopOWLConnection conn = reasoner.getConnection();
		OntopOWLStatement st = conn.createStatement();

		
		try {
			executeQueryAssertResults(query, st, numberResults);
			
		} catch (Exception e) {
            st.close();
            e.printStackTrace();
            assertTrue(false);


		} finally {

			conn.close();
			reasoner.dispose();
		}
	}
	
	private void executeQueryAssertResults(String query, OntopOWLStatement st, int expectedRows) throws Exception {
		QuestOWLResultSet rs = st.executeTuple(query);
		int count = 0;
		while (rs.nextRow()) {
			count++;
			for (int i = 1; i <= rs.getColumnCount(); i++) {
				System.out.print(rs.getSignature().get(i-1));
				System.out.print("=" + rs.getOWLObject(i));
				System.out.print(" ");
			}
			System.out.println();
		}
		rs.close();
		assertEquals(expectedRows, count);
	}


	@Test
	public void testOntologyType() throws Exception {
		Properties p = new Properties();
		
		//no value in the mapping
		//xsd:long in the ontology, asking for the general case we will not have any result
		String query1 = "PREFIX : <http://www.company.com/ARES#>" +
				"select * {?x :number ?y. FILTER(datatype(?y) = xsd:integer)}";

		runTests(false, query1, 0, obdaFile);
//
//        //no value in the mapping
        //xsd:long in the ontology
        String query1b = "PREFIX : <http://www.company.com/ARES#>" +
                "select * {?x :number ?y. FILTER(datatype(?y) = xsd:long)}";

        runTests(false, query1b, 3, obdaFile);

		//no value in the mapping
		//xsd:string in the ontology
		String query2 = "PREFIX : <http://www.company.com/ARES#>" +
				"select * {?x :assayName ?y. FILTER(datatype(?y) = xsd:string)}";

		runTests(false, query2, 3, obdaFile);

		//no value in the ontology
		//rdfs:Literal in the mapping
		String query3 = "PREFIX : <http://www.company.com/ARES#>" +
				"select * {?x :hasDepartment ?y. FILTER(datatype(?y) = rdfs:Literal)}";

		runTests(false, query3, 3, obdaFile);

		//no value in the ontology
		//no value in the mapping
		//value in the oracle database is decimal
		String query4 = "PREFIX : <http://www.company.com/ARES#>" +
						"select * {?x :AssayID ?y. FILTER(datatype(?y) = xsd:decimal)}";

		runTests(false, query4, 3, obdaFile);

        // no value in the ontology
        //value in the mapping is xsd:long

        String query5 = "PREFIX franz: <http://www.franz.com/>" +
                "select * {?x  franz:solrDocid ?y. FILTER(datatype(?y) = xsd:long)}";

        runTests(false, query5, 3, obdaFile);

        // no value in the ontology
        //value in the mapping is xsd:positiveInteger

        String query6 = "PREFIX : <http://www.company.com/ARES#>" +
                "select * {?x :hasSection ?y. FILTER(datatype(?y) = xsd:positiveInteger)}";

        runTests(false, query6, 3, obdaFile);

		
	}

    @Test
    public void testOntologyTypeR2rml() throws Exception {

        //no value in the mapping
        //xsd:long in the ontology, asking for the general case we will not have any result
        String query1 = "PREFIX : <http://www.company.com/ARES#>" +
                "select * {?x :number ?y. FILTER(datatype(?y) = xsd:integer)}";

        runTests(true, query1, 0, r2rmlFile);
//
//        //no value in the mapping
        //xsd:long in the ontology
        String query1b = "PREFIX : <http://www.company.com/ARES#>" +
                "select * {?x :number ?y. FILTER(datatype(?y) = xsd:long)}";

        runTests(true, query1b, 3, r2rmlFile);

        //no value in the mapping
        //xsd:string in the ontology
        String query2 = "PREFIX : <http://www.company.com/ARES#>" +
                "select * {?x :assayName ?y. FILTER(datatype(?y) = xsd:string)}";

        runTests(true, query2, 3, r2rmlFile);

        //no value in the ontology
        //rdfs:Literal in the mapping
        String query3 = "PREFIX : <http://www.company.com/ARES#>" +
                "select * {?x :hasDepartment ?y. FILTER(datatype(?y) = rdfs:Literal)}";

        runTests(true, query3, 3, r2rmlFile);

        //no value in the ontology
        //no value in the mapping
        //value in the oracle database is decimal
        String query4 = "PREFIX : <http://www.company.com/ARES#>" +
                "select * {?x :AssayID ?y. FILTER(datatype(?y) = xsd:decimal)}";

        runTests(true,  query4, 3, r2rmlFile);

        // no value in the ontology
        //value in the mapping is xsd:long

        String query5 = "PREFIX franz: <http://www.franz.com/>" +
                "select * {?x  franz:solrDocid ?y. FILTER(datatype(?y) = xsd:long)}";

        runTests(true,  query5, 3, r2rmlFile);

        // no value in the ontology
        //value in the mapping is xsd:positiveInteger

        String query6 = "PREFIX : <http://www.company.com/ARES#>" +
                "select * {?x :hasSection ?y. FILTER(datatype(?y) = xsd:positiveInteger)}";

        runTests(true, query6, 3, r2rmlFile);
    }

	@Test
	// Ontology datatype http://www.w3.org/2001/XMLSchema#integer for http://www.company.com/ARES#hasARESID
	// does not correspond to datatype http://www.w3.org/2001/XMLSchema#string in mappings
	public void failedMapping()  throws Exception  {
		try {
			// Creating a new instance of the reasoner
	        QuestOWLFactory factory = new QuestOWLFactory();
	        OntopSQLOWLAPIConfiguration config = OntopSQLOWLAPIConfiguration.defaultBuilder()
					.nativeOntopMappingFile(new File(obdaErroredFile))
					.ontologyFile(owlFile)
<<<<<<< HEAD
					.propertyFile(propertyFile)
=======
					.enableTestMode()
>>>>>>> 01f16e2a
					.build();
	        QuestOWL reasoner = factory.createReasoner(config);


		} catch (Exception e) {


            assertTrue(e instanceof IllegalConfigurationException);
            log.debug(e.getMessage());


		}
	}

}<|MERGE_RESOLUTION|>--- conflicted
+++ resolved
@@ -231,11 +231,8 @@
 	        OntopSQLOWLAPIConfiguration config = OntopSQLOWLAPIConfiguration.defaultBuilder()
 					.nativeOntopMappingFile(new File(obdaErroredFile))
 					.ontologyFile(owlFile)
-<<<<<<< HEAD
 					.propertyFile(propertyFile)
-=======
 					.enableTestMode()
->>>>>>> 01f16e2a
 					.build();
 	        QuestOWL reasoner = factory.createReasoner(config);
 
