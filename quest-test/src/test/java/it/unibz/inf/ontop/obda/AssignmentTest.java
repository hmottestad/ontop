--- conflicted
+++ resolved
@@ -1,62 +1,23 @@
 package it.unibz.inf.ontop.obda;
 
-<<<<<<< HEAD
-import it.unibz.inf.ontop.owlrefplatform.owlapi3.*;
-import org.junit.Test;
-import it.unibz.inf.ontop.owlrefplatform.core.QuestPreferences;
-=======
+import it.unibz.inf.ontop.quest.AbstractVirtualModeTest;
 
-import it.unibz.inf.ontop.io.ModelIOManager;
-import it.unibz.inf.ontop.model.OBDADataFactory;
-import it.unibz.inf.ontop.model.OBDAModel;
-import it.unibz.inf.ontop.model.impl.OBDADataFactoryImpl;
-import it.unibz.inf.ontop.owlrefplatform.core.QuestPreferences;
-import it.unibz.inf.ontop.owlrefplatform.owlapi.*;
-import org.junit.Before;
-import org.junit.Test;
->>>>>>> 201f89f4
-import org.semanticweb.owlapi.apibinding.OWLManager;
-import org.semanticweb.owlapi.model.OWLOntology;
-import org.semanticweb.owlapi.model.OWLOntologyCreationException;
-import org.semanticweb.owlapi.model.OWLOntologyManager;
-import org.slf4j.Logger;
-import org.slf4j.LoggerFactory;
-
-import java.io.File;
-
-import static org.junit.Assert.assertEquals;
-import static org.junit.Assert.assertFalse;
 
 /**
  * Class to test if bind in SPARQL is working properly.
  * Some tests check everything is working in combination with CONCAT
-<<<<<<< HEAD
- *
-=======
- * {@link it.unibz.inf.ontop.owlrefplatform.core.translator.SparqlAlgebraToDatalogTranslator}
 
->>>>>>> 201f89f4
  */
-public class AssignmentTest {
+public class AssignmentTest extends AbstractVirtualModeTest {
 
-    private final static Logger log = LoggerFactory.getLogger(AssignmentTest.class);
-    private final OWLOntology ontology;
+    private static final String owlFile = "src/test/resources/bindTest/ontologyOdbs.owl";
+    private static final String obdaFile = "src/test/resources/bindTest/mappingsOdbs.obda";
 
-    private final String owlFile = "src/test/resources/bindTest/ontologyOdbs.owl";
-    private final String obdaFile = "src/test/resources/bindTest/mappingsOdbs.obda";
-
-    public AssignmentTest() throws OWLOntologyCreationException {
-        // Loading the OWL file
-        OWLOntologyManager manager = OWLManager.createOWLOntologyManager();
-        ontology = manager.loadOntologyFromOntologyDocument((new File(owlFile)));
+    protected AssignmentTest() {
+        super(owlFile, obdaFile);
     }
 
-    @Test
     public void testBindQuery() throws Exception {
-
-        QuestPreferences p = new QuestPreferences();
-
-//
         String queryBind = "PREFIX : <http://myproject.org/odbs#> \n" +
                 "\n" +
                 "SELECT DISTINCT ?f ?d " +
@@ -65,19 +26,10 @@
                 "BIND (\"123\" AS ?price) \n" +
                 "}";
 
+        countResults(queryBind, 500);
+    }
 
-
-        int results = runTestQuery(p, queryBind);
-        assertEquals(500, results);
-    }
-    @Test
     public void testBindAndConcatQuery() throws Exception {
-
-        QuestPreferences p = new QuestPreferences();
-
-//
-
-
         String queryConcat1 = "PREFIX : <http://myproject.org/odbs#> \n" +
                 "\n" +
                 "SELECT DISTINCT ?f ?d " +
@@ -103,36 +55,20 @@
 //                "FILTER (REGEX(?price, 6, \"i\"))   " +
 //                "}";
 
-
-
-        int results = runTestQuery(p, queryConcat2);
-        assertEquals(500, results);
+        countResults(queryConcat2, 500);
     }
 
-    @Test
     public void testSelectQuery() throws Exception {
-
-        QuestPreferences p = new QuestPreferences();
-
-
         String querySelect = "PREFIX : <http://myproject.org/odbs#> \n" +
 
                 "SELECT DISTINCT ?f ?d (\"123\" AS ?price)  \n" +
                 "WHERE {?f a :Film; :hasDirector ?d .  \n" +
                 "}";
 
-
-
-        int results = runTestQuery(p, querySelect);
-        assertEquals(500, results);
+        countResults(querySelect, 500);
     }
 
-    @Test
     public void testSelectWithConcatQuery() throws Exception {
-
-        QuestPreferences p = new QuestPreferences();
-
-
         String querySelConcat = "PREFIX : <http://myproject.org/odbs#> \n" +
 
                 "SELECT DISTINCT ?f ?d (CONCAT(\"123\", \"456\") AS ?price)  \n" +
@@ -141,16 +77,10 @@
 
 
 
-        int results = runTestQuery(p, querySelConcat);
-        assertEquals(500, results);
+        countResults(querySelConcat, 500);
     }
 
-    @Test
     public void testConcatWithIntegerQuery() throws Exception {
-
-        QuestPreferences p = new QuestPreferences();
-
-
         String querySelConcat = "PREFIX : <http://myproject.org/odbs#> \n" +
                 "PREFIX xsd: <http://www.w3.org/2001/XMLSchema#> \n" +
 
@@ -158,58 +88,7 @@
                 "WHERE {?f a :Film; :hasDirector ?d .  \n" +
                 "}";
 
-
-
-        int results = runTestQuery(p, querySelConcat);
-        assertEquals(500, results);
+        countResults(querySelConcat, 500);
     }
 
-    private int runTestQuery(QuestPreferences p, String query) throws Exception {
-
-        // Creating a new instance of the reasoner
-<<<<<<< HEAD
-        QuestOWLFactory factory = new QuestOWLFactory(new File(obdaFile), p);
-
-        QuestOWL reasoner = factory.createReasoner(ontology, new SimpleConfiguration());
-=======
-        QuestOWLFactory factory = new QuestOWLFactory();
-        QuestOWLConfiguration config = QuestOWLConfiguration.builder().obdaModel(obdaModel).preferences(p).build();
-        QuestOWL reasoner = factory.createReasoner(ontology, config);
->>>>>>> 201f89f4
-
-        // Now we are ready for querying
-        QuestOWLConnection conn = reasoner.getConnection();
-        QuestOWLStatement st = conn.createStatement();
-
-
-                log.debug("Executing query: ");
-                log.debug("Query: \n{}", query);
-
-                long start = System.nanoTime();
-                QuestOWLResultSet res = st.executeTuple(query);
-                long end = System.nanoTime();
-
-                double time = (end - start) / 1000;
-
-                int count = 0;
-                while (res.nextRow()) {
-                    count += 1;
-                    for (int i = 1; i <= res.getColumnCount(); i++) {
-                         log.debug(res.getSignature().get(i-1) + "=" + res.getOWLObject(i));
-
-                      }
-                }
-                log.debug("Total result: {}", count);
-
-                assertFalse(count == 0);
-
-                log.debug("Elapsed time: {} ms", time);
-
-        return count;
-
-
-
-    }
-
-
 }
