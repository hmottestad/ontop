--- conflicted
+++ resolved
@@ -4,13 +4,6 @@
 import it.unibz.inf.ontop.injection.QuestConfiguration;
 import it.unibz.inf.ontop.owlrefplatform.owlapi.*;
 import org.junit.Test;
-<<<<<<< HEAD
-import org.semanticweb.owlapi.io.ToStringRenderer;
-=======
-import org.semanticweb.owlapi.apibinding.OWLManager;
-import org.semanticweb.owlapi.model.OWLOntology;
-import org.semanticweb.owlapi.model.OWLOntologyManager;
->>>>>>> 8280fc10
 import org.slf4j.Logger;
 import org.slf4j.LoggerFactory;
 
@@ -40,13 +33,8 @@
 
 
 
-<<<<<<< HEAD
-        String results = runTestQuery(queryBind);
-        assertEquals("\"ημερομηνία_γέννησης\"@el", results);
-=======
-        int results = runTestQuery(p, queryBind);
+        int results = runTestQuery(queryBind);
         assertEquals(4, results);
->>>>>>> 8280fc10
     }
 
 
@@ -66,13 +54,8 @@
 
 
 
-<<<<<<< HEAD
-        String results = runTestQuery(queryBind);
-        assertEquals("<http://www.imdb.com/title/Bästisar>", results);
-=======
-        int results = runTestQuery(p, queryBind);
+        int results = runTestQuery(queryBind);
         assertEquals(444090, results);
->>>>>>> 8280fc10
     }
 
     @Test
@@ -91,13 +74,8 @@
 
 
 
-<<<<<<< HEAD
-        String results = runTestQuery(queryBind);
-        assertEquals("\"2006\"", results);
-=======
-        int results = runTestQuery(p, queryBind);
+        int results = runTestQuery(queryBind);
         assertEquals(443300, results);
->>>>>>> 8280fc10
     }
 
     @Test
@@ -116,13 +94,8 @@
 
 
 
-<<<<<<< HEAD
-        String results = runTestQuery(queryBind);
-        assertEquals("\"$446,237 (Worldwide)\"^^xsd:string", results);
-=======
-        int results = runTestQuery(p, queryBind);
+        int results = runTestQuery(queryBind);
         assertEquals(112576, results);
->>>>>>> 8280fc10
     }
 
 
@@ -142,13 +115,8 @@
 
 
 
-<<<<<<< HEAD
-        String results = runTestQuery(queryBind);
-        assertEquals("\"389486\"^^xsd:integer", results);
-=======
-        int results = runTestQuery(p, queryBind);
+        int results = runTestQuery(queryBind);
         assertEquals(876722, results);
->>>>>>> 8280fc10
     }
 
     @Test //no check is executed to verify that the value is a valid uri
@@ -167,13 +135,8 @@
 
 
 
-<<<<<<< HEAD
-        String results = runTestQuery(queryBind);
-        assertEquals("<1>", results);
-=======
-        int results = runTestQuery(p, queryBind);
+        int results = runTestQuery(queryBind);
         assertEquals(7530011, results);
->>>>>>> 8280fc10
     }
 
     @Test //no class in the ontology
@@ -191,13 +154,8 @@
 
 
 
-<<<<<<< HEAD
-        String results = runTestQuery(queryBind);
-        assertEquals("<http://www.imdb.com/name/1>", results);
-=======
-        int results = runTestQuery(p, queryBind);
+        int results = runTestQuery(queryBind);
         assertEquals(7530011, results);
->>>>>>> 8280fc10
     }
 
     @Test //no dataproperty in the ontology
@@ -215,14 +173,9 @@
 
 
 
-<<<<<<< HEAD
-        String results = runTestQuery(queryBind);
-        assertEquals("\"113564\"^^xsd:int", results);
-=======
-        int results = runTestQuery(p, queryBind);
+        int results = runTestQuery(queryBind);
         assertEquals(705859, results);
 
->>>>>>> 8280fc10
     }
 
     @Test //no objectproperty in the ontology
@@ -240,22 +193,13 @@
 
 
 
-<<<<<<< HEAD
-        String results = runTestQuery(queryBind);
-        assertEquals("<http://www.movieontology.org/2009/10/01/movieontology.owl#movie78543>", results);
-    }
-
-
-    private String runTestQuery(String query) throws Exception {
-=======
-        int results = runTestQuery(p, queryBind);
+        int results = runTestQuery(queryBind);
         assertEquals(444090, results);
 
     }
 
 
-    private int runTestQuery(QuestPreferences p, String query) throws Exception {
->>>>>>> 8280fc10
+    private int runTestQuery(String query) throws Exception {
 
         // Creating a new instance of the reasoner
         QuestOWLFactory factory = new QuestOWLFactory();
