package org.semanticweb.ontop.obda;

/*
 * #%L
 * ontop-test
 * %%
 * Copyright (C) 2009 - 2014 Free University of Bozen-Bolzano
 * %%
 * Licensed under the Apache License, Version 2.0 (the "License");
 * you may not use this file except in compliance with the License.
 * You may obtain a copy of the License at
 * 
 *      http://www.apache.org/licenses/LICENSE-2.0
 * 
 * Unless required by applicable law or agreed to in writing, software
 * distributed under the License is distributed on an "AS IS" BASIS,
 * WITHOUT WARRANTIES OR CONDITIONS OF ANY KIND, either express or implied.
 * See the License for the specific language governing permissions and
 * limitations under the License.
 * #L%
 */

<<<<<<< HEAD
import static org.junit.Assert.assertEquals;
import static org.junit.Assert.assertTrue;

import org.semanticweb.ontop.exception.DuplicateMappingException;
import org.semanticweb.ontop.exception.InvalidMappingException;
import org.semanticweb.ontop.injection.OBDAProperties;
import org.semanticweb.ontop.io.InvalidDataSourceException;
import org.semanticweb.ontop.mapping.MappingParser;
import org.semanticweb.ontop.model.Predicate;
=======
import org.semanticweb.ontop.io.ModelIOManager;
import org.semanticweb.ontop.model.*;
import org.semanticweb.ontop.model.impl.OBDADataFactoryImpl;
>>>>>>> 6bdac6d8
import org.semanticweb.ontop.ontology.DataPropertyExpression;
import org.semanticweb.ontop.ontology.OClass;
import org.semanticweb.ontop.ontology.ObjectPropertyExpression;
import org.semanticweb.ontop.ontology.Ontology;
import org.semanticweb.ontop.owlapi3.OWLAPI3TranslatorUtility;
import org.semanticweb.ontop.owlrefplatform.core.QuestConstants;
import org.semanticweb.ontop.owlrefplatform.core.QuestPreferences;
import org.semanticweb.ontop.owlrefplatform.owlapi3.QuestOWL;
import org.semanticweb.ontop.owlrefplatform.owlapi3.QuestOWLConnection;
import org.semanticweb.ontop.owlrefplatform.owlapi3.QuestOWLEmptyEntitiesChecker;
import org.semanticweb.ontop.owlrefplatform.owlapi3.QuestOWLFactory;
import org.semanticweb.ontop.owlrefplatform.owlapi3.QuestOWLResultSet;
import org.semanticweb.ontop.owlrefplatform.owlapi3.QuestOWLStatement;

import java.io.File;
import java.io.IOException;
import java.util.ArrayList;
import java.util.List;
import java.util.Properties;

import org.junit.After;
import org.junit.Before;
import org.junit.Test;
import org.semanticweb.ontop.r2rml.R2RMLMappingParser;
import org.semanticweb.owlapi.apibinding.OWLManager;
import org.semanticweb.owlapi.model.OWLException;
import org.semanticweb.owlapi.model.OWLOntology;
import org.semanticweb.owlapi.model.OWLOntologyManager;
import org.semanticweb.owlapi.reasoner.SimpleConfiguration;
import org.slf4j.Logger;
import org.slf4j.LoggerFactory;

/**
 * Class to test that the r2rml file with the mappings give the same results of the corresponding obda file.
 * We use the npd database.
 */
public class R2rmlCheckerTest {
	private QuestOWLConnection conn;

	Logger log = LoggerFactory.getLogger(this.getClass());
	private OWLOntology ontology;
	private Ontology onto;

	final String owlfile = "src/test/resources/r2rml/npd-v2-ql_a.owl";
    final String obdafile = "src/test/resources/r2rml/npd-v2-ql_a.obda";
	final String r2rmlfile = "src/test/resources/r2rml/npd-v2-ql_a.pretty.ttl";

	private List<Predicate> emptyConceptsObda = new ArrayList<Predicate>();
	private List<Predicate> emptyRolesObda = new ArrayList<Predicate>();
	private List<Predicate> emptyConceptsR2rml = new ArrayList<Predicate>();
	private List<Predicate> emptyRolesR2rml = new ArrayList<Predicate>();

	private QuestOWL reasonerOBDA;
	private QuestOWL reasonerR2rml;

	@Before
	public void setUp() throws Exception {
		// Loading the OWL file
		
		OWLOntologyManager manager = OWLManager.createOWLOntologyManager();
		ontology = manager
				.loadOntologyFromOntologyDocument((new File(owlfile)));

		onto = OWLAPI3TranslatorUtility.translate(ontology);

		Properties p = new Properties();
		p.setProperty(QuestPreferences.ABOX_MODE, QuestConstants.VIRTUAL);
		p.setProperty(QuestPreferences.OBTAIN_FULL_METADATA,
				QuestConstants.FALSE);
        p.setProperty(OBDAProperties.DB_NAME, "npd");
        p.setProperty(OBDAProperties.JDBC_URL, "jdbc:mysql://10.7.20.39/npd");
        p.setProperty(OBDAProperties.DB_USER, "fish");
        p.setProperty(OBDAProperties.DB_PASSWORD, "fish");
        p.setProperty(OBDAProperties.JDBC_DRIVER, "com.mysql.jdbc.Driver");

		loadOBDA(p);
		loadR2rml(p);
	}

	@After
	public void tearDown() throws Exception {
		try {

			if(reasonerOBDA!=null){
			reasonerOBDA.dispose();
			}
			if(reasonerR2rml!=null){
			reasonerR2rml.dispose();
			}

		} catch (Exception e) {
			log.debug(e.getMessage());
			assertTrue(false);
		}

	}
	
	@Test 
	public void testMappings() throws Exception {
		for (CQIE q : reasonerOBDA.getQuestInstance().getUnfolder().getRules()) {
			if (!reasonerR2rml.getQuestInstance().getUnfolder().getRules().contains(q)) 
				System.out.println("NOT IN R2RML: " + q);
		}
		for (CQIE q : reasonerR2rml.getQuestInstance().getUnfolder().getRules()) {
			if (!reasonerOBDA.getQuestInstance().getUnfolder().getRules().contains(q))
				System.out.println("NOT IN OBDA: " + q);
		}
	}

	/**
	 * Check the number of descriptions retrieved by the obda mapping and the
	 * r2rml mapping is the same
	 * 
	 * @throws Exception
	 */

	@Test
	public void testDescriptionsCheck() throws Exception {
		

		// Now we are ready for querying
		log.debug("Comparing concepts");
		for (OClass cl : onto.getVocabulary().getClasses()) {
			Predicate concept = cl.getPredicate();
					
			int conceptOBDA = runSPARQLConceptsQuery("<" + concept.getName()
					+ ">", reasonerOBDA.getConnection());
			int conceptR2rml = runSPARQLConceptsQuery("<" + concept.getName()
					+ ">", reasonerR2rml.getConnection());

			assertEquals(conceptOBDA, conceptR2rml);
		}

		log.debug("Comparing object properties");
        for (ObjectPropertyExpression prop : onto.getVocabulary().getObjectProperties()) {

            // We need to make sure we make no mappings for Auxiliary roles
            // introduced by the Ontology translation process.
            //if (!OntologyVocabularyImpl.isAuxiliaryProperty(prop)) {
                Predicate role = prop.getPredicate();

                log.debug("description " + role);
                int roleOBDA = runSPARQLRolesQuery("<" + role.getName() + ">",
                        reasonerOBDA.getConnection());
                int roleR2rml = runSPARQLRolesQuery("<" + role.getName() + ">",
                        reasonerR2rml.getConnection());

                assertEquals(roleOBDA, roleR2rml);
            //}
        }

        log.debug("Comparing data properties");
        for (DataPropertyExpression prop : onto.getVocabulary().getDataProperties()) {

            // We need to make sure we make no mappings for Auxiliary roles
            // introduced by the Ontology translation process.
            //if (!OntologyVocabularyImpl.isAuxiliaryProperty(prop)) {
                Predicate role = prop.getPredicate();


                log.debug("description " + role);
                int roleOBDA = runSPARQLRolesQuery("<" + role.getName() + ">",
                        reasonerOBDA.getConnection());
                int roleR2rml = runSPARQLRolesQuery("<" + role.getName() + ">",
                        reasonerR2rml.getConnection());

                assertEquals(roleOBDA, roleR2rml);
            //}
        }
	}

	/**
	 * Test numbers of empty concepts and roles of npd using the obda mapping
	 * 
	 * @throws Exception
	 */
//	@Test
	public void testOBDAEmpties() throws Exception {


		// Now we are ready for querying
		conn = reasonerOBDA.getConnection();

		QuestOWLEmptyEntitiesChecker empties = new QuestOWLEmptyEntitiesChecker(
				ontology, conn);
		emptyConceptsObda = empties.getEmptyConcepts();
		log.info(empties.toString());
		log.info("Empty concept/s: " + emptyConceptsObda);
		assertEquals(162, emptyConceptsObda.size());

		emptyRolesObda = empties.getEmptyRoles();
		log.info("Empty role/s: " + emptyRolesObda);
		assertEquals(46, emptyRolesObda.size());

	}

	/**
	 * Test numbers of empty concepts and roles of npd using the r2rml mapping
	 * 
	 * @throws Exception
	 */
//	@Test
	public void testR2rmlEmpties() throws Exception {

		// Now we are ready for querying
		conn = reasonerR2rml.getConnection();

		QuestOWLEmptyEntitiesChecker empties = new QuestOWLEmptyEntitiesChecker(
				ontology, conn);
		emptyConceptsR2rml = empties.getEmptyConcepts();
		log.info(empties.toString());
		log.info("Empty concept/s: " + emptyConceptsR2rml);
		assertEquals(162, emptyConceptsR2rml.size());

		emptyRolesR2rml = empties.getEmptyRoles();
		log.info("Empty role/s: " + emptyRolesR2rml);
		assertEquals(46, emptyRolesR2rml.size());
	}

	/**
	 * Compare numbers of result given by the obda file and the r2rml file over an npd query 
	 * 
	 * @throws Exception
	 */
//	@Test
	public void testComparesNpdQuery() throws Exception {
		
		// Now we are ready for querying obda
		// npd query 1
		int obdaResult = npdQuery(reasonerOBDA.getConnection());
		// reasoner.dispose();


		// Now we are ready for querying r2rml
		// npd query 1
		int r2rmlResult = npdQuery(reasonerR2rml.getConnection());
		
		assertEquals(obdaResult, r2rmlResult);

	}

	/**
	 * Compare the results of r2rml and obda files over one role
	 * Try <http://sws.ifi.uio.no/vocab/npd-v2#factMapURL> for the case of termtype set to IRI
	 * Try <http://sws.ifi.uio.no/vocab/npd-v2#dateSyncNPD> or <http://sws.ifi.uio.no/vocab/npd-v2#dateBaaLicenseeValidTo>  to test typed literal
	 * Try <http://sws.ifi.uio.no/vocab/npd-v2#sensorLength>, <http://sws.ifi.uio.no/vocab/npd-v2#wellboreHoleDiameter> or <http://sws.ifi.uio.no/vocab/npd-v2#isMultilateral> for a plain Literal
	 *
	 * @throws Exception
	 */
	@Test
	public void testOneRole() throws Exception {

		// Now we are ready for querying
		log.debug("Comparing roles");

			int roleOBDA = runSPARQLRolesQuery("<http://sws.ifi.uio.no/vocab/npd-v2#utmEW>",
					reasonerOBDA.getConnection());
			int roleR2rml = runSPARQLRolesQuery("<http://sws.ifi.uio.no/vocab/npd-v2#utmEW>",
					reasonerR2rml.getConnection());

			assertEquals(roleOBDA, roleR2rml);

		
	}
	
	/**
	 * Compare the results of r2rml and obda files over one role
	 * Added the filter to give as results only Literals
	 * 
	 *
	 * @throws Exception
	 */
	@Test
	public void testOneRoleFilterLiterals() throws Exception {

		// Now we are ready for querying
		log.debug("Comparing roles");

		int roleOBDA = runSPARQLRoleFilterQuery("<http://sws.ifi.uio.no/vocab/npd-v2#name>",reasonerOBDA.getConnection());
		int roleR2rml = runSPARQLRoleFilterQuery("<http://sws.ifi.uio.no/vocab/npd-v2#name>", reasonerR2rml.getConnection());

		assertEquals(roleOBDA, roleR2rml);

	}
	

	/**
	 * Execute Npd query 1 and give the number of results
	 * @return 
	 */
	private int npdQuery(QuestOWLConnection questOWLConnection) throws OWLException {
		String query = "PREFIX npdv: <http://sws.ifi.uio.no/vocab/npd-v2#> SELECT DISTINCT ?licenceURI WHERE { ?licenceURI a npdv:ProductionLicence ."
				+ "[ ] a npdv:ProductionLicenceLicensee ; "
				+ "npdv:dateLicenseeValidFrom ?date ;"
				+ "npdv:licenseeInterest ?interest ;"
				+ "npdv:licenseeForLicence ?licenceURI . "
				+ "FILTER(?date > '1979-12-31T00:00:00')	}";
		QuestOWLStatement st = questOWLConnection.createStatement();
		int n = 0;
		try {
			QuestOWLResultSet rs = st.executeTuple(query);
			while (rs.nextRow()) {
				n++;
			}
			log.debug("number of results of q1: " + n);

		} catch (Exception e) {
			throw e;
		} finally {
			try {

			} catch (Exception e) {
				st.close();
				assertTrue(false);
			}
			// conn.close();
			st.close();

		}
		return n;

	}

	/**
	 * create obda model from r2rml and prepare the reasoner
	 * 
	 * @param p
	 *            quest preferences for QuestOWL, dataSource for the model
	 */
	private void loadR2rml(Properties p)
            throws IOException, InvalidMappingException, DuplicateMappingException, InvalidDataSourceException {
		log.info("Loading r2rml file");

<<<<<<< HEAD
        // Make sure the R2RML parser will be used.
        p.put(MappingParser.class.getCanonicalName(), R2RMLMappingParser.class.getCanonicalName());
=======
		R2RMLReader reader = null;
		try {
			reader = new R2RMLReader(r2rmlfile);

>>>>>>> 6bdac6d8

		// Creating a new instance of the reasoner
		QuestOWLFactory factory = new QuestOWLFactory(new File(r2rmlfile), new QuestPreferences(p));

<<<<<<< HEAD
		reasonerR2rml = factory.createReasoner(ontology, new SimpleConfiguration());
=======
		reasonerR2rml = (QuestOWL) factory.createReasoner(ontology,
				new SimpleConfiguration());
		} catch (Exception e) {
			e.printStackTrace();
		}
>>>>>>> 6bdac6d8

	}

	/**
	 * Create obda model from obda file and prepare the reasoner
	 * 
	 * @param p
	 *            quest preferences for QuestOWL, dataSource for the model
	 */

	private void loadOBDA(Properties p) throws Exception {
		// Loading the OBDA data
		log.info("Loading obda file");

		// Creating a new instance of the reasoner
		QuestOWLFactory factory = new QuestOWLFactory(new File(obdafile), new QuestPreferences(p));

		reasonerOBDA = factory.createReasoner(ontology, new SimpleConfiguration());

	}

	private int runSPARQLConceptsQuery(String description,	QuestOWLConnection conn) throws Exception {
		String query = "SELECT ?x WHERE {?x a " + description + ".}";
		QuestOWLStatement st = conn.createStatement();
		int n = 0;
		try {
			QuestOWLResultSet rs = st.executeTuple(query);
			while (rs.nextRow()) {
				n++;
			}
			// log.info("description: " + n);
			return n;

		} catch (Exception e) {
			throw e;
		} finally {
			try {

			} catch (Exception e) {
				st.close();
				assertTrue(false);
			}
			st.close();
			// conn.close();

		}

	}

	private int runSPARQLRolesQuery(String description, QuestOWLConnection conn) throws Exception {
		String query = "SELECT * WHERE {?x " + description + " ?y.}";
		QuestOWLStatement st = conn.createStatement();
		int n = 0;
		try {
			QuestOWLResultSet rs = st.executeTuple(query);
			while (rs.nextRow()) {
//				log.debug("result : "  + rs.getOWLObject("x"));
//				log.debug("result : "  + rs.getOWLObject("y"));
//				log.debug("result : "  + rs.getOWLLiteral("y"));
				
				if(n==0){
					log.debug("result : "  + rs.getOWLObject("x"));
					log.debug("result : "  + rs.getOWLObject("y"));
				
				}
				n++;
			}
			
			return n;

		} catch (Exception e) {
			log.debug(e.toString());
			throw e;

		} finally {
			try {

			} catch (Exception e) {
				st.close();
				assertTrue(false);
			}
			// conn.close();
			st.close();

		}

	}
	
	private int runSPARQLRoleFilterQuery(String description, QuestOWLConnection connection) throws OWLException {
		String query = "SELECT * WHERE {?x " + description + " ?y. FILTER(isLiteral(?y))}";
		QuestOWLStatement st = connection.createStatement();
		int n = 0;
		try {
			QuestOWLResultSet rs = st.executeTuple(query);
			while (rs.nextRow()) {
				if(n==0){
					log.debug("result : "  + rs.getOWLObject("x"));
					log.debug("result : "  + rs.getOWLLiteral("y"));
				
				}
				n++;
			}
			
			return n;

		} catch (Exception e) {
			log.debug(e.toString());
			throw e;

		} finally {
			try {

			} catch (Exception e) {
				st.close();
				assertTrue(false);
			}
			// conn.close();
			st.close();

		}
	}

}<|MERGE_RESOLUTION|>--- conflicted
+++ resolved
@@ -20,7 +20,6 @@
  * #L%
  */
 
-<<<<<<< HEAD
 import static org.junit.Assert.assertEquals;
 import static org.junit.Assert.assertTrue;
 
@@ -29,12 +28,8 @@
 import org.semanticweb.ontop.injection.OBDAProperties;
 import org.semanticweb.ontop.io.InvalidDataSourceException;
 import org.semanticweb.ontop.mapping.MappingParser;
+import org.semanticweb.ontop.model.CQIE;
 import org.semanticweb.ontop.model.Predicate;
-=======
-import org.semanticweb.ontop.io.ModelIOManager;
-import org.semanticweb.ontop.model.*;
-import org.semanticweb.ontop.model.impl.OBDADataFactoryImpl;
->>>>>>> 6bdac6d8
 import org.semanticweb.ontop.ontology.DataPropertyExpression;
 import org.semanticweb.ontop.ontology.OClass;
 import org.semanticweb.ontop.ontology.ObjectPropertyExpression;
@@ -134,12 +129,12 @@
 	
 	@Test 
 	public void testMappings() throws Exception {
-		for (CQIE q : reasonerOBDA.getQuestInstance().getUnfolder().getRules()) {
-			if (!reasonerR2rml.getQuestInstance().getUnfolder().getRules().contains(q)) 
+		for (CQIE q : reasonerOBDA.getQuestInstance().getQuestUnfolder().getRules()) {
+			if (!reasonerR2rml.getQuestInstance().getQuestUnfolder().getRules().contains(q))
 				System.out.println("NOT IN R2RML: " + q);
 		}
-		for (CQIE q : reasonerR2rml.getQuestInstance().getUnfolder().getRules()) {
-			if (!reasonerOBDA.getQuestInstance().getUnfolder().getRules().contains(q))
+		for (CQIE q : reasonerR2rml.getQuestInstance().getQuestUnfolder().getRules()) {
+			if (!reasonerOBDA.getQuestInstance().getQuestUnfolder().getRules().contains(q))
 				System.out.println("NOT IN OBDA: " + q);
 		}
 	}
@@ -368,28 +363,13 @@
             throws IOException, InvalidMappingException, DuplicateMappingException, InvalidDataSourceException {
 		log.info("Loading r2rml file");
 
-<<<<<<< HEAD
         // Make sure the R2RML parser will be used.
         p.put(MappingParser.class.getCanonicalName(), R2RMLMappingParser.class.getCanonicalName());
-=======
-		R2RMLReader reader = null;
-		try {
-			reader = new R2RMLReader(r2rmlfile);
-
->>>>>>> 6bdac6d8
 
 		// Creating a new instance of the reasoner
 		QuestOWLFactory factory = new QuestOWLFactory(new File(r2rmlfile), new QuestPreferences(p));
 
-<<<<<<< HEAD
 		reasonerR2rml = factory.createReasoner(ontology, new SimpleConfiguration());
-=======
-		reasonerR2rml = (QuestOWL) factory.createReasoner(ontology,
-				new SimpleConfiguration());
-		} catch (Exception e) {
-			e.printStackTrace();
-		}
->>>>>>> 6bdac6d8
 
 	}
 
