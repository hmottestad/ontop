package org.semanticweb.ontop.sesame.repository.test;

/*
 * #%L
 * ontop-test
 * %%
 * Copyright (C) 2009 - 2014 Free University of Bozen-Bolzano
 * %%
 * Licensed under the Apache License, Version 2.0 (the "License");
 * you may not use this file except in compliance with the License.
 * You may obtain a copy of the License at
 * 
 *      http://www.apache.org/licenses/LICENSE-2.0
 * 
 * Unless required by applicable law or agreed to in writing, software
 * distributed under the License is distributed on an "AS IS" BASIS,
 * WITHOUT WARRANTIES OR CONDITIONS OF ANY KIND, either express or implied.
 * See the License for the specific language governing permissions and
 * limitations under the License.
 * #L%
 */

import org.semanticweb.ontop.exception.InvalidMappingException;
import org.semanticweb.ontop.model.OBDAModel;
import org.semanticweb.ontop.ontology.Ontology;
import org.semanticweb.ontop.owlapi3.OWLAPI3TranslatorUtility;
import org.semanticweb.ontop.owlapi3.QuestOWLIndividualAxiomIterator;
import org.semanticweb.ontop.owlrefplatform.owlapi3.OWLAPI3Materializer;
import org.semanticweb.ontop.sesame.SesameMaterializer;
import org.semanticweb.ontop.sesame.SesameStatementIterator;

import java.io.BufferedOutputStream;
import java.io.BufferedWriter;
import java.io.File;
import java.io.FileOutputStream;
import java.io.IOException;
import java.io.OutputStreamWriter;
import java.io.Writer;

import com.google.inject.Guice;
import com.google.inject.Injector;
import junit.framework.TestCase;

import org.openrdf.rio.RDFHandler;
import org.openrdf.rio.n3.N3Writer;
import org.openrdf.rio.rdfxml.RDFXMLWriter;
import org.openrdf.rio.turtle.TurtleWriter;
import org.semanticweb.ontop.exception.DuplicateMappingException;
import org.semanticweb.ontop.injection.NativeQueryLanguageComponentFactory;
import org.semanticweb.ontop.injection.OBDACoreModule;
import org.semanticweb.ontop.injection.OBDAProperties;
import org.semanticweb.ontop.io.InvalidDataSourceException;
import org.semanticweb.ontop.mapping.MappingParser;
import org.semanticweb.owlapi.apibinding.OWLManager;
import org.semanticweb.owlapi.io.OWLXMLOntologyFormat;
import org.semanticweb.owlapi.io.WriterDocumentTarget;
import org.semanticweb.owlapi.model.IRI;
import org.semanticweb.owlapi.model.OWLOntology;
import org.semanticweb.owlapi.model.OWLOntologyCreationException;
import org.semanticweb.owlapi.model.OWLOntologyManager;


public class SesameMaterializerCmdTest extends TestCase {

	private final OBDAModel model;
	private Ontology onto;
	private OWLOntology ontology = null;

<<<<<<< HEAD
    public SesameMaterializerCmdTest() throws IOException, InvalidMappingException, DuplicateMappingException, InvalidDataSourceException {
        Injector injector = Guice.createInjector(new OBDACoreModule(new OBDAProperties()));
        NativeQueryLanguageComponentFactory nativeQLFactory = injector.getInstance(
                NativeQueryLanguageComponentFactory.class);

        MappingParser mappingParser = nativeQLFactory.create(
                new File("src/test/resources/materializer/MaterializeTest.obda"));
        model = mappingParser.getOBDAModel();
    }
=======
	/**
	 * Necessary for materialize large RDF graphs without
	 * storing all the SQL results of one big query in memory.
	 */
	private static boolean DO_STREAM_RESULTS = true;
	
	@Override
	public void setUp() throws IOException, InvalidMappingException {
		// obda file
		File f = new File("src/test/resources/materializer/MaterializeTest.obda");
		//create model
		model = OBDADataFactoryImpl.getInstance().getOBDAModel();
		ModelIOManager modelIO = new ModelIOManager(model);
		modelIO.load(f);
	}
>>>>>>> 6bdac6d8
	
	public void setUpOnto() throws OWLOntologyCreationException {
		//create onto
		
		OWLOntologyManager manager = OWLManager.createOWLOntologyManager();
		File f = new File("src/test/resources/materializer/MaterializeTest.owl");
		// Loading the OWL ontology from the file as with normal OWLReasoners
		ontology = manager.loadOntologyFromOntologyDocument(f);
		onto =  OWLAPI3TranslatorUtility.translate(ontology);
	}
	
	public void testModelN3() throws Exception {
		// output
		File out = new File("src/test/resources/materializer/materializeN3.N3");
		String outfile = out.getAbsolutePath();
		System.out.println(outfile);
		SesameMaterializer materializer = new SesameMaterializer(model, DO_STREAM_RESULTS);
		SesameStatementIterator iterator = materializer.getIterator();
		Writer writer = new BufferedWriter(new OutputStreamWriter(new FileOutputStream(out), "UTF-8")); 
		RDFHandler handler = new N3Writer(writer);
		handler.startRDF();
		while(iterator.hasNext())
			handler.handleStatement(iterator.next());
		handler.endRDF();
		
		assertEquals(27, materializer.getTriplesCount());
		assertEquals(3, materializer.getVocabularySize());
		
		materializer.disconnect();
		if (out!=null)
			writer.close();
		
		if (out.exists())
			out.delete();
	}
	
	public void testModelTurtle() throws Exception {
		// output
		File out = new File("src/test/resources/materializer/materializeTurtle.ttl");
		String outfile = out.getAbsolutePath();
		System.out.println(outfile);

		// output
		SesameMaterializer materializer = new SesameMaterializer(model, DO_STREAM_RESULTS);
		SesameStatementIterator iterator = materializer.getIterator();
		Writer writer = new BufferedWriter(new OutputStreamWriter(
				new FileOutputStream(out), "UTF-8"));
		RDFHandler handler = new TurtleWriter(writer);
		handler.startRDF();
		while (iterator.hasNext())
			handler.handleStatement(iterator.next());
		handler.endRDF();

		assertEquals(27, materializer.getTriplesCount());
		assertEquals(3, materializer.getVocabularySize());

		materializer.disconnect();
		if (out != null)
			writer.close();
		if (out.exists())
			out.delete();
	}

	public void testModelRdfXml() throws Exception {
		// output
		File out = new File("src/test/resources/materializer/materializeRdf.owl");
		String outfile = out.getAbsolutePath();
		System.out.println(outfile);

		// output
		SesameMaterializer materializer = new SesameMaterializer(model, DO_STREAM_RESULTS);
		SesameStatementIterator iterator = materializer.getIterator();
		Writer writer = new BufferedWriter(new OutputStreamWriter(
				new FileOutputStream(out), "UTF-8"));
		RDFHandler handler = new RDFXMLWriter(writer);
		handler.startRDF();
		while (iterator.hasNext())
			handler.handleStatement(iterator.next());
		handler.endRDF();

		assertEquals(27, materializer.getTriplesCount());
		assertEquals(3, materializer.getVocabularySize());

		materializer.disconnect();
		if (out != null)
			writer.close();
		if (out.exists())
			out.delete();
	}
	
	public void testModelOntoN3() throws Exception {
		// output
		File out = new File("src/test/resources/materializer/materializeN3.N3");
		String outfile = out.getAbsolutePath();
		System.out.println(outfile);
		
		setUpOnto();
		SesameMaterializer materializer = new SesameMaterializer(model, onto, DO_STREAM_RESULTS);
		SesameStatementIterator iterator = materializer.getIterator();
		Writer writer = new BufferedWriter(new OutputStreamWriter(new FileOutputStream(out), "UTF-8")); 
		RDFHandler handler = new N3Writer(writer);
		handler.startRDF();
		while(iterator.hasNext())
			handler.handleStatement(iterator.next());
		handler.endRDF();
		
		assertEquals(51, materializer.getTriplesCount());
		assertEquals(5, materializer.getVocabularySize());
		
		materializer.disconnect();
		if (out!=null)
			writer.close();
		if (out.exists())
			out.delete();
	}
	
	public void testModelOntoTurtle() throws Exception {
		// output
		File out = new File("src/test/resources/materializer/materializeTurtle.ttl");
		String outfile = out.getAbsolutePath();
		System.out.println(outfile);

		setUpOnto();
		// output
		SesameMaterializer materializer = new SesameMaterializer(model, onto, DO_STREAM_RESULTS);
		SesameStatementIterator iterator = materializer.getIterator();
		Writer writer = new BufferedWriter(new OutputStreamWriter(
				new FileOutputStream(out), "UTF-8"));
		RDFHandler handler = new TurtleWriter(writer);
		handler.startRDF();
		while (iterator.hasNext())
			handler.handleStatement(iterator.next());
		handler.endRDF();

		assertEquals(51, materializer.getTriplesCount());
		assertEquals(5, materializer.getVocabularySize());

		materializer.disconnect();
		if (out != null)
			writer.close();
		if (out.exists())
			out.delete();
	}

	public void testModelOntoRdfXml() throws Exception {
		// output
		File out = new File("src/test/resources/materializer/materializeRdf.owl");
		String outfile = out.getAbsolutePath();
		System.out.println(outfile);

		setUpOnto();
		// output
		SesameMaterializer materializer = new SesameMaterializer(model, onto, DO_STREAM_RESULTS);
		SesameStatementIterator iterator = materializer.getIterator();
		Writer writer = new BufferedWriter(new OutputStreamWriter(
				new FileOutputStream(out), "UTF-8"));
		RDFHandler handler = new RDFXMLWriter(writer);
		handler.startRDF();
		while (iterator.hasNext())
			handler.handleStatement(iterator.next());
		handler.endRDF();

		assertEquals(51, materializer.getTriplesCount());
		assertEquals(5, materializer.getVocabularySize());

		materializer.disconnect();
		if (out != null)
			writer.close();
		if (out.exists())
			out.delete();
	}
	
	public void testOWLApiModel() throws Exception {
		File out = new File("src/test/resources/materializer/materializeOWL.owl");
		String outfile = out.getAbsolutePath();
		System.out.println(outfile);
		BufferedOutputStream output = new BufferedOutputStream(new FileOutputStream(out)); 
		BufferedWriter writer = new BufferedWriter(new OutputStreamWriter(output, "UTF-8"));
		try {
		
	
		
		OWLOntologyManager manager = OWLManager.createOWLOntologyManager();
		OWLOntology ontology = manager.createOntology(IRI.create(out));
		manager = ontology.getOWLOntologyManager();
		OWLAPI3Materializer materializer = new OWLAPI3Materializer(model, DO_STREAM_RESULTS);

		
		QuestOWLIndividualAxiomIterator iterator = materializer.getIterator();
		
		while(iterator.hasNext()) 
			manager.addAxiom(ontology, iterator.next());
		manager.saveOntology(ontology, new OWLXMLOntologyFormat(), new WriterDocumentTarget(writer));	
		
		assertEquals(27, materializer.getTriplesCount());
		assertEquals(3, materializer.getVocabularySize());
		
		materializer.disconnect();
		}catch (Exception e) {throw e; }
		finally {
		if (out!=null) {
			output.close();
		}
		if (out.exists()) {	
			out.delete();
		}
		}
	}
	
	public void testOWLApiModeOnto() throws Exception {
		File out = new File("src/test/resources/materializer/materializeOWL2.owl");
		String outfile = out.getAbsolutePath();
		System.out.println(outfile);
		
		setUpOnto();
		
		OWLOntologyManager manager = ontology.getOWLOntologyManager();
		OWLAPI3Materializer	materializer = new OWLAPI3Materializer(model, onto, DO_STREAM_RESULTS);
		BufferedOutputStream output = new BufferedOutputStream(new FileOutputStream(out)); 
		BufferedWriter writer = new BufferedWriter(new OutputStreamWriter(output, "UTF-8"));
		QuestOWLIndividualAxiomIterator iterator = materializer.getIterator();

		while(iterator.hasNext()) 
			manager.addAxiom(ontology, iterator.next());
		manager.saveOntology(ontology, new OWLXMLOntologyFormat(), new WriterDocumentTarget(writer));	
		
		assertEquals(51, materializer.getTriplesCount());
		assertEquals(5, materializer.getVocabularySize());
		
		materializer.disconnect();
		if (out!=null)
			output.close();
		if (out.exists())
			out.delete();
	}
}<|MERGE_RESOLUTION|>--- conflicted
+++ resolved
@@ -66,33 +66,21 @@
 	private Ontology onto;
 	private OWLOntology ontology = null;
 
-<<<<<<< HEAD
-    public SesameMaterializerCmdTest() throws IOException, InvalidMappingException, DuplicateMappingException, InvalidDataSourceException {
-        Injector injector = Guice.createInjector(new OBDACoreModule(new OBDAProperties()));
-        NativeQueryLanguageComponentFactory nativeQLFactory = injector.getInstance(
-                NativeQueryLanguageComponentFactory.class);
-
-        MappingParser mappingParser = nativeQLFactory.create(
-                new File("src/test/resources/materializer/MaterializeTest.obda"));
-        model = mappingParser.getOBDAModel();
-    }
-=======
 	/**
 	 * Necessary for materialize large RDF graphs without
 	 * storing all the SQL results of one big query in memory.
 	 */
 	private static boolean DO_STREAM_RESULTS = true;
-	
-	@Override
-	public void setUp() throws IOException, InvalidMappingException {
-		// obda file
-		File f = new File("src/test/resources/materializer/MaterializeTest.obda");
-		//create model
-		model = OBDADataFactoryImpl.getInstance().getOBDAModel();
-		ModelIOManager modelIO = new ModelIOManager(model);
-		modelIO.load(f);
-	}
->>>>>>> 6bdac6d8
+
+    public SesameMaterializerCmdTest() throws IOException, InvalidMappingException, DuplicateMappingException, InvalidDataSourceException {
+        Injector injector = Guice.createInjector(new OBDACoreModule(new OBDAProperties()));
+        NativeQueryLanguageComponentFactory nativeQLFactory = injector.getInstance(
+                NativeQueryLanguageComponentFactory.class);
+
+        MappingParser mappingParser = nativeQLFactory.create(
+                new File("src/test/resources/materializer/MaterializeTest.obda"));
+        model = mappingParser.getOBDAModel();
+    }
 	
 	public void setUpOnto() throws OWLOntologyCreationException {
 		//create onto
