package org.semanticweb.ontop.owlrefplatform.owlapi3;

/*
 * #%L
 * ontop-quest-owlapi3
 * %%
 * Copyright (C) 2009 - 2014 Free University of Bozen-Bolzano
 * %%
 * Licensed under the Apache License, Version 2.0 (the "License");
 * you may not use this file except in compliance with the License.
 * You may obtain a copy of the License at
 * 
 *      http://www.apache.org/licenses/LICENSE-2.0
 * 
 * Unless required by applicable law or agreed to in writing, software
 * distributed under the License is distributed on an "AS IS" BASIS,
 * WITHOUT WARRANTIES OR CONDITIONS OF ANY KIND, either express or implied.
 * See the License for the specific language governing permissions and
 * limitations under the License.
 * #L%
 */

//import it.unibz.krdb.config.tmappings.parser.TMappingsConfParser;
<<<<<<< HEAD
=======
import org.semanticweb.ontop.exception.InvalidMappingException;
import org.semanticweb.ontop.exception.InvalidPredicateDeclarationException;
import org.semanticweb.ontop.io.ModelIOManager;
>>>>>>> 6bdac6d8
import org.semanticweb.ontop.model.OBDADataFactory;
import org.semanticweb.ontop.model.OBDAException;
import org.semanticweb.ontop.model.OBDAModel;
import org.semanticweb.ontop.model.impl.OBDADataFactoryImpl;
import org.semanticweb.ontop.owlrefplatform.core.QuestConstants;
import org.semanticweb.ontop.owlrefplatform.core.QuestPreferences;
import org.semanticweb.ontop.owlrefplatform.owlapi3.QuestOWL;
import org.semanticweb.ontop.owlrefplatform.owlapi3.QuestOWLConnection;
import org.semanticweb.ontop.owlrefplatform.owlapi3.QuestOWLFactory;
import org.semanticweb.ontop.owlrefplatform.owlapi3.QuestOWLResultSet;
import org.semanticweb.ontop.owlrefplatform.owlapi3.QuestOWLStatement;
import org.semanticweb.ontop.sql.ImplicitDBConstraints;

import java.io.File;
import java.io.FileNotFoundException;
import java.io.IOException;
import java.io.PrintWriter;
import java.io.UnsupportedEncodingException;
import java.util.ArrayList;
import java.util.List;

import org.semanticweb.owlapi.apibinding.OWLManager;
import org.semanticweb.owlapi.model.OWLException;
import org.semanticweb.owlapi.model.OWLObject;
import org.semanticweb.owlapi.model.OWLOntology;
import org.semanticweb.owlapi.model.OWLOntologyCreationException;
import org.semanticweb.owlapi.model.OWLOntologyManager;
import org.semanticweb.owlapi.reasoner.SimpleConfiguration;




public class QuestOWLExample_OntowisTests {

    class Constants {
        static final int NUM_FILTERS = 3;
        static final int NUM_SQL_JOINS = 4;

        static final int NUM_RUNS = 2;
        static final int NUM_WARM_UPS = 4;
    }

	interface ParamConst{
		// Postgres
		public static final String POSTGRESInt = "src/main/resources/example/postgres-NoViews-joins-int.obda";
		public static final String POSTGRESStr = "src/main/resources/example/postgres-NoViews-joins-str.obda";
		public static final String POSTGRESIntView = "src/main/resources/example/postgres-Views-joins-int.obda";
		public static final String POSTGRESStrView = "src/main/resources/example/postgres-Views-joins-str.obda";
		
		// MySQL
		public static final String MYSQLInt = "src/main/resources/example/mysql-NoViews-joins-int.obda";
		public static final String MYSQLStr = "src/main/resources/example/mysql-NoViews-joins-str.obda";
		public static final String MYSQLIntView = "src/main/resources/example/mysql-Views-joins-int.obda";
		public static final String MYSQLStrView = "src/main/resources/example/mysql-Views-joins-str.obda";
		
		// DB2
		public static final String DB2Int = "src/main/resources/example/db2-NoViews-joins-int.obda";
		public static final String DB2IntView = "src/main/resources/example/db2-Views-joins-int.obda";
		
	}
	
	enum DBType {
		MYSQL, POSTGRES, SMALL_POSTGRES, DB2
	}
	
	public static class Settings{
		static String obdaFile;
		static DBType type;
		static boolean mKeys = false;
	}

	// private static final String QuestOWLExample_OntowisTests = null;
	final String obdaFile;
	final DBType dbType;
	boolean mKeys = false;

	final String owlfile = "src/main/resources/example/ontowis-5joins-int.owl";
	final String usrConstrinFile = "src/main/resources/example/funcCons.txt";


	// Internal Modifiable State
	QuestOWL reasoner ;

	public QuestOWLExample_OntowisTests(String obdaFile, DBType type, boolean mKeys){
		this.obdaFile = obdaFile;
		this.dbType = type;
		this.mKeys = mKeys;
	}

	// Exclude from T-Mappings
	//final String tMappingsConfFile = "src/main/resources/example/tMappingsConf.conf";

	public void runQuery(String obdaFile) throws Exception {

		//	queries[30]="PREFIX :	<http://www.example.org/>  SELECT ?x   WHERE {?x a  :4Tab1 .   } LIMIT 100000  ";

		QuestOWLConnection conn =  createStuff(mKeys);

		// Results
//		String[] resultsOne = new String[31];
//		String[] resultsTwo = new String[31];
//		String[] resultsThree = new String[31];

		// Create Queries to be run
		QueryFactory queryFactory = new QueryFactory(dbType);

		// Run the tests on the queries


        List<List<Long>> resultsOne_list = new ArrayList<>(); // There is a list for each run.
        List<List<Long>> resultsTwo_list = new ArrayList<>();
        List<List<Long>> resultsThree_list = new ArrayList<>();


        runQueries(conn, queryFactory.warmUpQueries);


        for(int i = 0; i < Constants.NUM_RUNS; i++) {
            List<Long> resultsOne = runQueries(conn, queryFactory.queriesOneSPARQL);
            resultsOne_list.add(resultsOne);

            List<Long> resultsTwo = runQueries(conn, queryFactory.queriesTwoSPARQL);
            resultsTwo_list.add(resultsTwo);

            List<Long> resultsThree = runQueries(conn, queryFactory.queriesThreeSPARQL);
            resultsThree_list.add(resultsThree);
        }
		closeEverything(conn);

        List<Long> avg_resultsOne = average(resultsOne_list);
        List<Long> avg_resultsTwo = average(resultsTwo_list);
        List<Long> avg_resultsThree = average(resultsThree_list);

		generateFile(avg_resultsOne, avg_resultsTwo, avg_resultsThree);

	}

    public List<Long> average(List<List<Long>> lists ){

        int numList = lists.size();

        int size = lists.get(0).size();

        List<Long> results = new ArrayList<>();

        for(int i = 0 ; i < size; i++){
            long sum = 0;
            for (List<Long> list : lists) {
                sum += list.get(i);
            }
            results.add(sum/numList);
        }
        return results;
    }

	/**
	 * @param resultsOne
	 * @param obdaFile 
	 * @throws UnsupportedEncodingException 
	 * @throws FileNotFoundException 
	 */
	private void generateFile( List<Long> resultsOne, List<Long> resultsTwo, List<Long> resultsThree) throws FileNotFoundException, UnsupportedEncodingException {
		/*
		 * Generate File !
		 */
		PrintWriter writer = new PrintWriter("src/main/resources/example/table.txt", "UTF-8");
		PrintWriter writerG = new PrintWriter("src/main/resources/example/graph.txt", "UTF-8");

		int sizeQueriesArray = Constants.NUM_FILTERS * Constants.NUM_SQL_JOINS;
		int nF = Constants.NUM_FILTERS;
		
		int j=0;
		
		while (j<sizeQueriesArray){
			writer.println(resultsOne.get(j) + " & " + resultsTwo.get(j) + " & " + resultsThree.get(j)); // table

			if (j<Constants.NUM_FILTERS){
                String gline = "(1," + resultsOne.get(j) + ")" + "(2," + resultsTwo.get(j) + ")"
                        + "(3," + resultsThree.get(j) + ")" + "(4," + resultsOne.get(j + nF*1) + ")"
                        + "(5," + resultsTwo.get(j + nF*1) + ")" + "(6," + resultsThree.get(j + nF*1) + ")"
                        + "(7," + resultsOne.get(j + nF*2) + ")" + "(8," + resultsTwo.get(j + nF*2) + ")"
                        + "(9," + resultsThree.get(j + nF*2) + ")" + "(10," + resultsOne.get(j + nF*3) + ")"
                        + "(11," + resultsTwo.get(j + nF*3) + ")" + "(12," + resultsThree.get(j + nF*3) + ")";
                writerG.println(gline);
			}
			j++;
		}
		writer.close();
		writerG.close();
	}

	/**
	 * @param conn
	 * @throws OWLException
	 */
	private void closeEverything(QuestOWLConnection conn) throws OWLException {
		/*
		 * Close connection and resources
		 */

		if (conn != null && !conn.isClosed()) {
			conn.close();
		}
		this.reasoner.dispose();
	}

	/**
	 * @throws OBDAException 
	 * @throws OWLOntologyCreationException 
	 * @throws InvalidMappingException 
	 * @throws InvalidPredicateDeclarationException 
	 * @throws IOException 
	 * @throws OWLException
	 */
	private QuestOWLConnection createStuff(boolean manualKeys) throws OBDAException, OWLOntologyCreationException, IOException, InvalidPredicateDeclarationException, InvalidMappingException {

		/*
		 * Load the ontology from an external .owl file.
		 */
		OWLOntologyManager manager = OWLManager.createOWLOntologyManager();
		OWLOntology ontology = manager.loadOntologyFromOntologyDocument(new File(owlfile));

		/*
<<<<<<< HEAD
		 * Prepare the configuration for the Quest instance. The example below shows the setup for
		 * "Virtual ABox" mode
		 */
		Properties p = new Properties();
		p.setProperty(QuestPreferences.ABOX_MODE, QuestConstants.VIRTUAL);
//		TEST preference.setCurrentValueOf(QuestPreferences.T_MAPPINGS, QuestConstants.FALSE); // Disable T_Mappings
		ImplicitDBConstraints constr = new ImplicitDBConstraints(usrConstrinFile);
		p.put(QuestPreferences.DB_CONSTRAINTS, constr);
		
		/*
		 * Create the instance of Quest OWL reasoner.
		 */
		QuestOWLFactory factory = new QuestOWLFactory(new File(obdafile), new QuestPreferences(p));

		
//		/*
//		 * T-Mappings Handling!!
//		 */
//		TMappingsConfParser tMapParser = new TMappingsConfParser(tMappingsConfFile);
//		factory.setExcludeFromTMappingsPredicates(tMapParser.parsePredicates());

		QuestOWL reasoner = factory.createReasoner(ontology, new SimpleConfiguration());
=======
		 * Load the OBDA model from an externa
		 * l .obda file
		 */
		OBDADataFactory fac = OBDADataFactoryImpl.getInstance();
		OBDAModel obdaModel = fac.getOBDAModel();
		ModelIOManager ioManager = new ModelIOManager(obdaModel);
		ioManager.load(obdaFile);
		
		/*
		 * Prepare the configuration for the Quest instance. The example below shows the setup for
		 * "Virtual ABox" mode
		 */
		QuestPreferences preference = new QuestPreferences();
		preference.setCurrentValueOf(QuestPreferences.ABOX_MODE, QuestConstants.VIRTUAL);
		//		TEST preference.setCurrentValueOf(QuestPreferences.T_MAPPINGS, QuestConstants.FALSE); // Disable T_Mappings

		/*
		 * Create the instance of Quest OWL reasoner.
		 */
		QuestOWLFactory factory = new QuestOWLFactory();
		factory.setOBDAController(obdaModel);
		factory.setPreferenceHolder(preference);

		/*
		 * USR CONSTRAINTS !!!!
		 */
>>>>>>> 6bdac6d8

		if (manualKeys){
			System.out.println();
			ImplicitDBConstraints constr = new ImplicitDBConstraints(usrConstrinFile);
			factory.setImplicitDBConstraints(constr);
		}
		/*
		 * T-Mappings Handling!!
		 */
		//TMappingsConfParser tMapParser = new TMappingsConfParser(tMappingsConfFile);
		//factory.setExcludeFromTMappingsPredicates(tMapParser.parsePredicates());

		QuestOWL reasoner = factory.createReasoner(ontology, new SimpleConfiguration());

		this.reasoner = reasoner;
		/*
		 * Prepare the data connection for querying.
		 */
		QuestOWLConnection conn = reasoner.getConnection();

		return conn;

	}


	private List<Long> runQueries(QuestOWLConnection conn, String[] queries) throws OWLException {
		
		//int nWarmUps = Constants.NUM_WARM_UPS;
		//int nRuns = Constants.NUM_RUNS;

        List<Long> results = new ArrayList<>();
		
		int j=0;
		while (j < queries.length){
			String sparqlQuery = queries[j];
			QuestOWLStatement st = conn.createStatement();
			try {

				long time = 0;
				int count = 0;
				
				//for (int i=0; i<nRuns; ++i){
					long t1 = System.currentTimeMillis();
					QuestOWLResultSet rs = st.executeTuple(sparqlQuery);
					int columnSize = rs.getColumnCount();
					count = 0;
					while (rs.nextRow()) {
						count ++;
						for (int idx = 1; idx <= columnSize; idx++) {
							@SuppressWarnings("unused")
							OWLObject binding = rs.getOWLObject(idx);
							//System.out.print(binding.toString() + ", ");
						}
						//System.out.print("\n");
					}
					long t2 = System.currentTimeMillis();
					//time = time + (t2-t1);
                    time =  (t2-t1);
					System.out.println("partial time:" + time);
					rs.close();
				//}

				/*
				 * Print the query summary
				 */
				QuestOWLStatement qst = (QuestOWLStatement) st;
				String sqlQuery = qst.getUnfolding(sparqlQuery);

				System.out.println();
				System.out.println("The input SPARQL query:");
				System.out.println("=======================");
				System.out.println(sparqlQuery);
				System.out.println();

				System.out.println("The output SQL query:");
				System.out.println("=====================");
				System.out.println(sqlQuery);

				System.out.println("Query Execution Time:");
				System.out.println("=====================");
				//System.out.println((time/nRuns) + "ms");

				//results[j] = (time/nRuns)+"" ;
                results.add(j, time);

				System.out.println("The number of results:");
				System.out.println("=====================");
				System.out.println(count);

			} finally {
				if (st != null && !st.isClosed()) {
					st.close();
				}
			}
			j++;
		}

        return results;
	}

	/**
	 * Main client program
	 */
	public static void main(String[] args) {

		//QuestOWLExample_OntowisTests.Settings s = new Settings();
		Settings.mKeys = false;

		switch(args[0]){
		case "--help":{
			System.out.println(
					"Options:\n\n"
							+ "--mKeysON (default=off. SPECIFY AS FIRST OPTION!!)"
							+ "\n\n"
							+ "--POSTGRESInt; --POSTGRESIntView; --POSTGRESStr; --POSTGRESStrView"
							+ "--MYSQLInt; --MYSQLIntView; --MYSQLStr; --MYSQLStrView;"
							+ "--DB2Int; --DB2IntView;"
							+ "\n\n"
							+ "The concepts for which T-mappings should"
							+ "be disabled are defined the file tMappingsConf.conf");
			System.exit(0);
			break;
		}	
		case "--mKeysON":{
			Settings.mKeys = true;	
			defaults(args[1]);
			break;
		}
		default:
			defaults(args[0]);
			break;
		}			
		try {
			System.out.println(Settings.obdaFile);

			QuestOWLExample_OntowisTests example = new QuestOWLExample_OntowisTests(Settings.obdaFile, Settings.type, Settings.mKeys);
			example.runQuery(Settings.obdaFile);
		} catch (Exception e) {
			e.printStackTrace();
		}
	}

	private static void defaults(String string) {

		switch(string){
		case "--MYSQLInt":{
			Settings.obdaFile = ParamConst.MYSQLInt;
			Settings.type = DBType.MYSQL;
			break;
		}
		case "--MYSQLIntView":{
			Settings.obdaFile = ParamConst.MYSQLIntView;
			Settings.type = DBType.MYSQL;
			break;
		}
		case "--MYSQLStr":{
			Settings.obdaFile = ParamConst.MYSQLStr;
			Settings.type = DBType.MYSQL;
			break;
		}
		case "--MYSQLStrView":{
			Settings.obdaFile = ParamConst.MYSQLStrView;
			Settings.type = DBType.MYSQL;
			break;
		}
		case "--POSTGRESInt":{
			Settings.obdaFile = ParamConst.POSTGRESInt;
			Settings.type = DBType.POSTGRES;
			break;
		}

		case "--POSTGRESStr":{
			Settings.obdaFile = ParamConst.POSTGRESStr;
			Settings.type = DBType.POSTGRES;
			break;
		}
		case "--POSTGRESIntView":{
			Settings.obdaFile = ParamConst.POSTGRESIntView;
			Settings.type = DBType.POSTGRES;
			break;
		}
		case "--POSTGRESStrView":{
			Settings.obdaFile = ParamConst.POSTGRESStrView;
			Settings.type = DBType.POSTGRES;
			break;
		}
		case "--POSTGRESSmallInt":{
			Settings.obdaFile = ParamConst.POSTGRESInt;
			Settings.type = DBType.SMALL_POSTGRES;
			break;
		}

		case "--POSTGRESSmallStr":{
			Settings.obdaFile = ParamConst.POSTGRESStr;
			Settings.type = DBType.SMALL_POSTGRES;
			break;
		}
		case "--POSTGRESSmallIntView":{
			Settings.obdaFile = ParamConst.POSTGRESIntView;
			Settings.type = DBType.SMALL_POSTGRES;
			break;
		}
		case "--POSTGRESSmallStrView":{
			Settings.obdaFile = ParamConst.POSTGRESStrView;
			Settings.type = DBType.SMALL_POSTGRES;
			break;
		}
		case "--DB2Int":{
			Settings.obdaFile = ParamConst.DB2Int;
			Settings.type = DBType.DB2;
			break;
		}
		case "--DB2IntView":{
			Settings.obdaFile = ParamConst.DB2IntView;
			Settings.type = DBType.DB2;
			break;
		}
		default :{
			System.out.println(
					"Options:\n\n"
							+ "--mKeysON (default=off. SPECIFY AS FIRST OPTION!!)"
							+ "\n\n"
							+ "--POSTGRESInt; --POSTGRESIntView; --POSTGRESStr; --POSTGRESStrView"
							+ "--MYSQLInt; --MYSQLIntView; --MYSQLStr; --MYSQLStrView;"
							+ "--DB2Int; --DB2IntView;"
							+ "\n\n"
							+ "The concepts for which T-mappings should"
							+ "be disabled are defined the file tMappingsConf.conf");
			System.exit(0);
			break;
		}
		}
	}
	static class QueryTemplates{
		
		private final static String SPARQL_END = "}";
		
		static String oneSparqlJoinQuery(int nSqlJoins, int filter){
			String result = oneSparqlJoinTemplate(nSqlJoins) + filter(filter) + SPARQL_END;
			return result;
		}
		
		static String twoSparqlJoinQuery(int nSqlJoins, int filter){
			String result = twoSparqlJoinTemplate(nSqlJoins) + filter(filter) + SPARQL_END;
			return result;
		}
		
		static String threeSparqlJoinQuery(int nSqlJoins, int filter){
			String result = threeSparqlJoinTemplate(nSqlJoins) + filter(filter) + SPARQL_END;
			return result;
		}
		
		static private String filter(int filter){
			return "Filter( ?y < "+filter+" )";
		}
		
		static private String oneSparqlJoinTemplate(int nSqlJoins) {
			String templ = 
					"PREFIX :	<http://www.example.org/> "
							+ "SELECT ?x ?y  "
							+ "WHERE {"
							+ "?x a  :"+nSqlJoins+"Tab1 . "
							+ "?x :Tab"+(nSqlJoins+1)+"unique2Tab"+(nSqlJoins+1)+" ?y . ";
			return templ;
		}
		static private String twoSparqlJoinTemplate(int nSqlJoins){
			String templ =
					oneSparqlJoinTemplate(nSqlJoins) +
					"?x :hasString"+(nSqlJoins+1)+"j ?y1 . "; // Additional Sparql join 1
			return templ;
		}
		static private String threeSparqlJoinTemplate(int nSqlJoins){
			String templ = twoSparqlJoinTemplate(nSqlJoins) +
					"?x :hasString2"+(nSqlJoins+1)+"j ?y2 . "; // Additional Sparql Join 2
			return templ;
		}
	};
	
	class QueryFactory {
		
		private final static int sizeQueriesArray = Constants.NUM_FILTERS * Constants.NUM_SQL_JOINS;
		
		String[] queriesOneSPARQL = new String[sizeQueriesArray];
		String[] queriesTwoSPARQL = new String[sizeQueriesArray];
		String[] queriesThreeSPARQL = new String[sizeQueriesArray];

        String[] warmUpQueries = new String[Constants.NUM_WARM_UPS];

		int[] filters = new int[Constants.NUM_FILTERS];
		
		QueryFactory(DBType type){
			fillFilters(type);
			fillQueryArrays();
		}
		
		private void fillQueryArrays (){

            fillWarmUpQueries();

			// 1 SPARQL Join
			fillOneSparqlJoin();
			
			// 2 SPARQL Joins
			fillTwoSparqlJoins();
			
			// 3 SPARQL Joins
			fillThreeSparqlJoins();
		}

        private void fillWarmUpQueries() {
        	for(int i = 0; i < Constants.NUM_WARM_UPS; i++){
        		int limit = (i * 1000) + 1;
                warmUpQueries[i] = String.format("SELECT ?x WHERE { " +
                        "?x a <http://www.example.org/%dTab1> } LIMIT "+limit, i);
            }
        }


        private void fillFilters(DBType type) {
			switch(type){
			case MYSQL:	
				filters[0] = 1; // 0.001
				filters[1] = 100; // 0.1%
				filters[2] = 1000; //1%
				break;
			case POSTGRES:
				filters[0] = 100;   // 0.0001%
				filters[1] = 10000;  // 0.01%
				filters[2] = 100000; // 0.1%
				break;
			case SMALL_POSTGRES:
				filters[0] = 1; // 0.001%
				filters[1] = 100; // 0.005%
				filters[2] = 1000; // 0.01%
				break;
			case DB2:
				filters[0] = 100;
				filters[1] = 10000;
				filters[2] = 100000;
				break;
			}
		}
		
		private void fillOneSparqlJoin(){
			for( int i = 0; i < sizeQueriesArray; ++i ){
				if( i < Constants.NUM_FILTERS)	queriesOneSPARQL[i] = QueryTemplates.oneSparqlJoinQuery(1, filters[i % Constants.NUM_FILTERS]); // 1 SQL Join
				else if ( i < Constants.NUM_FILTERS * 2 ) queriesOneSPARQL[i] = QueryTemplates.oneSparqlJoinQuery(2, filters[i % Constants.NUM_FILTERS]); // 2 SQL Joins
				else if ( i < Constants.NUM_FILTERS * 3 ) queriesOneSPARQL[i] = QueryTemplates.oneSparqlJoinQuery(3, filters[i % Constants.NUM_FILTERS]); // 3 SQL Joins
				else if ( i < Constants.NUM_FILTERS * 4 ) queriesOneSPARQL[i] = QueryTemplates.oneSparqlJoinQuery(4, filters[i % Constants.NUM_FILTERS]); // 4 SQL Joins
			}
		}
		
		private void fillTwoSparqlJoins(){
			for( int i = 0; i < sizeQueriesArray; ++i ){
				if( i < Constants.NUM_FILTERS)	queriesTwoSPARQL[i] = QueryTemplates.twoSparqlJoinQuery(1, filters[i % Constants.NUM_FILTERS]); // 1 SQL Join
				else if ( i < Constants.NUM_FILTERS * 2 ) queriesTwoSPARQL[i] = QueryTemplates.twoSparqlJoinQuery(2, filters[i % Constants.NUM_FILTERS]); // 2 SQL Joins
				else if ( i < Constants.NUM_FILTERS * 3 ) queriesTwoSPARQL[i] = QueryTemplates.twoSparqlJoinQuery(3, filters[i % Constants.NUM_FILTERS]); // 3 SQL Joins
				else if ( i < Constants.NUM_FILTERS * 4 ) queriesTwoSPARQL[i] = QueryTemplates.twoSparqlJoinQuery(4, filters[i % Constants.NUM_FILTERS]); // 4 SQL Joins
			}
		}
		
		private void fillThreeSparqlJoins(){
			for( int i = 0; i < sizeQueriesArray; ++i ){
				if( i < Constants.NUM_FILTERS)	queriesThreeSPARQL[i] = QueryTemplates.threeSparqlJoinQuery(1, filters[i % Constants.NUM_FILTERS]); // 1 SQL Join
				else if ( i < Constants.NUM_FILTERS * 2 ) queriesThreeSPARQL[i] = QueryTemplates.threeSparqlJoinQuery(2, filters[i % Constants.NUM_FILTERS]); // 2 SQL Joins
				else if ( i < Constants.NUM_FILTERS * 3 ) queriesThreeSPARQL[i] = QueryTemplates.threeSparqlJoinQuery(3, filters[i % Constants.NUM_FILTERS]); // 3 SQL Joins
				else if ( i < Constants.NUM_FILTERS * 4 ) queriesThreeSPARQL[i] = QueryTemplates.threeSparqlJoinQuery(4, filters[i % Constants.NUM_FILTERS]); // 4 SQL Joins
			}
		}	
	};
}<|MERGE_RESOLUTION|>--- conflicted
+++ resolved
@@ -21,12 +21,10 @@
  */
 
 //import it.unibz.krdb.config.tmappings.parser.TMappingsConfParser;
-<<<<<<< HEAD
-=======
+import org.semanticweb.ontop.exception.DuplicateMappingException;
 import org.semanticweb.ontop.exception.InvalidMappingException;
 import org.semanticweb.ontop.exception.InvalidPredicateDeclarationException;
-import org.semanticweb.ontop.io.ModelIOManager;
->>>>>>> 6bdac6d8
+import org.semanticweb.ontop.io.InvalidDataSourceException;
 import org.semanticweb.ontop.model.OBDADataFactory;
 import org.semanticweb.ontop.model.OBDAException;
 import org.semanticweb.ontop.model.OBDAModel;
@@ -47,6 +45,7 @@
 import java.io.UnsupportedEncodingException;
 import java.util.ArrayList;
 import java.util.List;
+import java.util.Properties;
 
 import org.semanticweb.owlapi.apibinding.OWLManager;
 import org.semanticweb.owlapi.model.OWLException;
@@ -241,7 +240,7 @@
 	 * @throws IOException 
 	 * @throws OWLException
 	 */
-	private QuestOWLConnection createStuff(boolean manualKeys) throws OBDAException, OWLOntologyCreationException, IOException, InvalidPredicateDeclarationException, InvalidMappingException {
+	private QuestOWLConnection createStuff(boolean manualKeys) throws OBDAException, OWLOntologyCreationException, IOException, InvalidPredicateDeclarationException, InvalidMappingException, DuplicateMappingException, InvalidDataSourceException {
 
 		/*
 		 * Load the ontology from an external .owl file.
@@ -250,20 +249,21 @@
 		OWLOntology ontology = manager.loadOntologyFromOntologyDocument(new File(owlfile));
 
 		/*
-<<<<<<< HEAD
 		 * Prepare the configuration for the Quest instance. The example below shows the setup for
 		 * "Virtual ABox" mode
 		 */
 		Properties p = new Properties();
 		p.setProperty(QuestPreferences.ABOX_MODE, QuestConstants.VIRTUAL);
 //		TEST preference.setCurrentValueOf(QuestPreferences.T_MAPPINGS, QuestConstants.FALSE); // Disable T_Mappings
-		ImplicitDBConstraints constr = new ImplicitDBConstraints(usrConstrinFile);
-		p.put(QuestPreferences.DB_CONSTRAINTS, constr);
+		if (manualKeys) {
+			ImplicitDBConstraints constr = new ImplicitDBConstraints(usrConstrinFile);
+			p.put(QuestPreferences.DB_CONSTRAINTS, constr);
+		}
 		
 		/*
 		 * Create the instance of Quest OWL reasoner.
 		 */
-		QuestOWLFactory factory = new QuestOWLFactory(new File(obdafile), new QuestPreferences(p));
+		QuestOWLFactory factory = new QuestOWLFactory(new File(obdaFile), new QuestPreferences(p));
 
 		
 //		/*
@@ -273,47 +273,12 @@
 //		factory.setExcludeFromTMappingsPredicates(tMapParser.parsePredicates());
 
 		QuestOWL reasoner = factory.createReasoner(ontology, new SimpleConfiguration());
-=======
-		 * Load the OBDA model from an externa
-		 * l .obda file
-		 */
-		OBDADataFactory fac = OBDADataFactoryImpl.getInstance();
-		OBDAModel obdaModel = fac.getOBDAModel();
-		ModelIOManager ioManager = new ModelIOManager(obdaModel);
-		ioManager.load(obdaFile);
-		
-		/*
-		 * Prepare the configuration for the Quest instance. The example below shows the setup for
-		 * "Virtual ABox" mode
-		 */
-		QuestPreferences preference = new QuestPreferences();
-		preference.setCurrentValueOf(QuestPreferences.ABOX_MODE, QuestConstants.VIRTUAL);
-		//		TEST preference.setCurrentValueOf(QuestPreferences.T_MAPPINGS, QuestConstants.FALSE); // Disable T_Mappings
-
-		/*
-		 * Create the instance of Quest OWL reasoner.
-		 */
-		QuestOWLFactory factory = new QuestOWLFactory();
-		factory.setOBDAController(obdaModel);
-		factory.setPreferenceHolder(preference);
-
-		/*
-		 * USR CONSTRAINTS !!!!
-		 */
->>>>>>> 6bdac6d8
-
-		if (manualKeys){
-			System.out.println();
-			ImplicitDBConstraints constr = new ImplicitDBConstraints(usrConstrinFile);
-			factory.setImplicitDBConstraints(constr);
-		}
+
 		/*
 		 * T-Mappings Handling!!
 		 */
 		//TMappingsConfParser tMapParser = new TMappingsConfParser(tMappingsConfFile);
 		//factory.setExcludeFromTMappingsPredicates(tMapParser.parsePredicates());
-
-		QuestOWL reasoner = factory.createReasoner(ontology, new SimpleConfiguration());
 
 		this.reasoner = reasoner;
 		/*
