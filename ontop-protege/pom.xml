--- conflicted
+++ resolved
@@ -271,18 +271,10 @@
             <groupId>com.github.jsqlparser</groupId>
             <artifactId>jsqlparser</artifactId>
         </dependency>
-<<<<<<< HEAD
-
-		<dependency>
-			<groupId>com.google.guava</groupId>
-			<artifactId>guava</artifactId>
-		</dependency>
-
-		<dependency>
-			<groupId>org.functionaljava</groupId>
-			<artifactId>functionaljava</artifactId>
-		</dependency>
-
+        <dependency>
+            <groupId>org.functionaljava</groupId>
+            <artifactId>functionaljava</artifactId>
+        </dependency>
 		<dependency>
 			<groupId>com.google.inject</groupId>
 			<artifactId>guice</artifactId>
@@ -291,29 +283,18 @@
 			<groupId>com.google.inject.extensions</groupId>
 			<artifactId>guice-assistedinject</artifactId>
 		</dependency>
-
 		<dependency>
 			<groupId>javax.inject</groupId>
 			<artifactId>javax.inject</artifactId>
 		</dependency>
-
 		<dependency>
 			<groupId>com.google.code.findbugs</groupId>
 			<artifactId>jsr305</artifactId>
 		</dependency>
-
 		<dependency>
 			<groupId>aopalliance</groupId>
 			<artifactId>aopalliance</artifactId>
 		</dependency>
-
-
-=======
-        <dependency>
-            <groupId>org.functionaljava</groupId>
-            <artifactId>functionaljava</artifactId>
-        </dependency>
->>>>>>> 0b8bfb19
     </dependencies>
 
     <build>
