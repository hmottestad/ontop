<project xmlns="http://maven.apache.org/POM/4.0.0" xmlns:xsi="http://www.w3.org/2001/XMLSchema-instance" xsi:schemaLocation="http://maven.apache.org/POM/4.0.0 http://maven.apache.org/xsd/maven-4.0.0.xsd">
    <modelVersion>4.0.0</modelVersion>
    <parent>
        <artifactId>ontop</artifactId>
        <groupId>it.unibz.inf.ontop</groupId>
<<<<<<< HEAD
        <version>3.0.0-SNAPSHOT</version>
=======
        <version>1.18.2-SNAPSHOT</version>
>>>>>>> 52be1e03
        <relativePath>..</relativePath>
    </parent>

    <artifactId>ontop-protege</artifactId>
    <name>ontop-protege</name>
    <url>http://ontop.inf.unibz.it/</url>
    <description>Ontop OBDA plugin for protégé</description>
    <organization>
        <name>KRDB Research Centre for Knowledge and Data, Free University of Bozen-Bolzano</name>
        <url>http://www.inf.unibz.it/krdb/</url>
    </organization>

    <properties>
        <protege.version>5.1.0</protege.version>
        <symbolic.name>it.unibz.inf.ontop.protege</symbolic.name>
        <commons-rdf.version>0.3.0-incubating</commons-rdf.version>
    </properties>

    <dependencies>

        <!-- dependencies available from Protege: begin -->
        <dependency>
            <groupId>org.slf4j</groupId>
            <artifactId>slf4j-api</artifactId>
            <scope>provided</scope>
        </dependency>

        <dependency>
            <groupId>ch.qos.logback</groupId>
            <artifactId>logback-classic</artifactId>
            <scope>provided</scope>
        </dependency>

        <dependency>
            <groupId>ch.qos.logback</groupId>
            <artifactId>logback-core</artifactId>
            <scope>provided</scope>
        </dependency>

        <dependency>
            <groupId>com.google.guava</groupId>
            <artifactId>guava</artifactId>
            <scope>provided</scope>
        </dependency>

        <dependency>
            <groupId>org.apache.felix</groupId>
            <artifactId>org.apache.felix.main</artifactId>
            <version>4.4.1</version>
            <scope>provided</scope>
        </dependency>

        <!-- dependencies available from Protege: end -->

        <!-- not sure if this is really needed -->
        <dependency>
            <groupId>com.google.errorprone</groupId>
            <artifactId>error_prone_annotations</artifactId>
            <version>2.0.15</version>
        </dependency>

        <dependency>
            <groupId>com.opencsv</groupId>
            <artifactId>opencsv</artifactId>
            <version>3.2</version>
        </dependency>

        <dependency>
            <groupId>org.apache.commons</groupId>
            <artifactId>commons-lang3</artifactId>
            <version>3.4</version>
        </dependency>

        <dependency>
            <groupId>org.eclipse.rdf4j</groupId>
            <artifactId>rdf4j-queryalgebra-evaluation</artifactId>
        </dependency>

        <dependency>
            <groupId>org.apache.httpcomponents</groupId>
            <artifactId>httpclient-osgi</artifactId>
            <version>4.5.2</version>
        </dependency>

        <dependency>
            <groupId>org.apache.httpcomponents</groupId>
            <artifactId>httpcore-osgi</artifactId>
            <version>4.4.4</version>
        </dependency>

        <dependency>
            <groupId>org.apache.httpcomponents</groupId>
            <artifactId>httpcore-nio</artifactId>
            <version>4.4.4</version>
        </dependency>

        <dependency>
            <groupId>junit</groupId>
            <artifactId>junit</artifactId>
            <scope>test</scope>
        </dependency>

        <!-- OBDA libraries -->

        <!-- These are dependencies to the OBDA related classes. -->

        <dependency>
            <groupId>${project.groupId}</groupId>
            <artifactId>ontop-model</artifactId>
            <version>${project.version}</version>
        </dependency>
        <dependency>
            <groupId>${project.groupId}</groupId>
            <artifactId>ontop-optimization</artifactId>
            <version>${project.version}</version>
        </dependency>
        <dependency>
            <groupId>${project.groupId}</groupId>
            <artifactId>ontop-obda-core</artifactId>
            <version>${project.version}</version>
        </dependency>
        <dependency>
            <groupId>${project.groupId}</groupId>
            <artifactId>ontop-sql-common</artifactId>
            <version>${project.version}</version>
        </dependency>
        <dependency>
            <groupId>${project.groupId}</groupId>
            <artifactId>ontop-mapping-core</artifactId>
            <version>${project.version}</version>
        </dependency>
        <dependency>
            <groupId>${project.groupId}</groupId>
            <artifactId>ontop-mapping-sql-core</artifactId>
            <version>${project.version}</version>
        </dependency>
        <dependency>
            <groupId>${project.groupId}</groupId>
            <artifactId>ontop-mapping-native</artifactId>
            <version>${project.version}</version>
        </dependency>
        <dependency>
            <groupId>${project.groupId}</groupId>
            <artifactId>ontop-obdalib-owlapi</artifactId>
            <version>${project.version}</version>
            <exclusions>
                <exclusion>
                    <groupId>net.sourceforge.owlapi</groupId>
                    <artifactId>owlapi-api</artifactId>
                </exclusion>
                <exclusion>
                    <groupId>net.sourceforge.owlapi</groupId>
                    <artifactId>owlapi-apibinding</artifactId>
                </exclusion>
            </exclusions>
        </dependency>
        <dependency>
            <groupId>${project.groupId}</groupId>
            <artifactId>ontop-obdalib-r2rml</artifactId>
            <version>${project.version}</version>
        </dependency>
        <dependency>
            <groupId>${project.groupId}</groupId>
            <artifactId>ontop-mapping-sql-all</artifactId>
            <version>${project.version}</version>
        </dependency>
        <dependency>
            <groupId>${project.groupId}</groupId>
            <artifactId>ontop-ontology-owlapi</artifactId>
            <version>${project.version}</version>
            <exclusions>
                <exclusion>
                    <groupId>net.sourceforge.owlapi</groupId>
                    <artifactId>owlapi-api</artifactId>
                </exclusion>
                <exclusion>
                    <groupId>net.sourceforge.owlapi</groupId>
                    <artifactId>owlapi-apibinding</artifactId>
                </exclusion>
            </exclusions>
        </dependency>
        <dependency>
            <groupId>${project.groupId}</groupId>
            <artifactId>ontop-query-answering-core</artifactId>
            <version>${project.version}</version>
        </dependency>
        <dependency>
            <groupId>${project.groupId}</groupId>
            <artifactId>ontop-query-answering-sql</artifactId>
            <version>${project.version}</version>
        </dependency>
        <dependency>
            <groupId>${project.groupId}</groupId>
            <artifactId>ontop-system-core</artifactId>
            <version>${project.version}</version>
        </dependency>
        <dependency>
            <groupId>${project.groupId}</groupId>
            <artifactId>ontop-system-sql</artifactId>
            <version>${project.version}</version>
        </dependency>
        <dependency>
            <groupId>${project.groupId}</groupId>
            <artifactId>ontop-system-sql-owlapi</artifactId>
            <version>${project.version}</version>
            <exclusions>
                <exclusion>
                    <groupId>net.sourceforge.owlapi</groupId>
                    <artifactId>owlapi-api</artifactId>
                </exclusion>
                <exclusion>
                    <groupId>net.sourceforge.owlapi</groupId>
                    <artifactId>owlapi-apibinding</artifactId>
                </exclusion>
            </exclusions>
        </dependency>
        <dependency>
            <groupId>${project.groupId}</groupId>
            <artifactId>ontop-quest-owlapi</artifactId>
            <version>${project.version}</version>
            <exclusions>
                <exclusion>
                    <groupId>net.sourceforge.owlapi</groupId>
                    <artifactId>owlapi-api</artifactId>
                </exclusion>
                <exclusion>
                    <groupId>net.sourceforge.owlapi</groupId>
                    <artifactId>owlapi-apibinding</artifactId>
                </exclusion>
            </exclusions>
        </dependency>
        <dependency>
            <groupId>${project.groupId}</groupId>
            <artifactId>ontop-quest-rdf4j</artifactId>
            <version>${project.version}</version>
            <exclusions>
                <exclusion>
                    <groupId>net.sourceforge.owlapi</groupId>
                    <artifactId>owlapi-api</artifactId>
                </exclusion>
                <exclusion>
                    <groupId>net.sourceforge.owlapi</groupId>
                    <artifactId>owlapi-apibinding</artifactId>
                </exclusion>
            </exclusions>
        </dependency>

        <dependency>
            <groupId>org.javabits.jgrapht</groupId>
            <artifactId>jgrapht-core</artifactId>
        </dependency>

        <dependency>
            <groupId>eu.optique-project</groupId>
            <artifactId>r2rml-api-core</artifactId>
        </dependency>
        <dependency>
            <groupId>eu.optique-project</groupId>
            <artifactId>r2rml-api-rdf4j-binding</artifactId>
        </dependency>

        <!-- Protege and OWLAPI bundle dependencies -->

        <dependency>
            <groupId>edu.stanford.protege</groupId>
            <artifactId>protege-editor-core</artifactId>
            <version>${protege.version}</version>
            <scope>provided</scope>
        </dependency>
        <dependency>
            <groupId>edu.stanford.protege</groupId>
            <artifactId>protege-editor-owl</artifactId>
            <version>${protege.version}</version>
            <scope>provided</scope>
        </dependency>

        <!-- transitive dependencies -->
        <dependency>
            <groupId>org.antlr</groupId>
            <artifactId>antlr</artifactId>
        </dependency>
        <dependency>
            <groupId>org.antlr</groupId>
            <artifactId>antlr-runtime</artifactId>
            <exclusions>
                <exclusion>
                    <groupId>antlr</groupId>
                    <artifactId>antlr</artifactId>
                </exclusion>
            </exclusions>
        </dependency>

        <dependency>
            <groupId>net.sf.opencsv</groupId>
            <artifactId>opencsv</artifactId>
            <version>2.0</version>
        </dependency>
        <dependency>
            <groupId>org.antlr</groupId>
            <artifactId>stringtemplate</artifactId>
            <version>4.0.2</version>
        </dependency>

        <dependency>
            <groupId>org.apache.tomcat</groupId>
            <artifactId>tomcat-jdbc</artifactId>
        </dependency>
        <dependency>
            <groupId>org.apache.tomcat</groupId>
            <artifactId>tomcat-juli</artifactId>
        </dependency>

        <dependency>
            <groupId>org.eclipse.rdf4j</groupId>
            <artifactId>rdf4j-model</artifactId>
        </dependency>
        <dependency>
            <groupId>org.eclipse.rdf4j</groupId>
            <artifactId>rdf4j-query</artifactId>
        </dependency>
        <dependency>
            <groupId>org.eclipse.rdf4j</groupId>
            <artifactId>rdf4j-queryalgebra-model</artifactId>
        </dependency>
        <dependency>
            <groupId>org.eclipse.rdf4j</groupId>
            <artifactId>rdf4j-queryparser-api</artifactId>
        </dependency>
        <dependency>
            <groupId>org.eclipse.rdf4j</groupId>
            <artifactId>rdf4j-queryparser-sparql</artifactId>
        </dependency>
        <dependency>
            <groupId>org.eclipse.rdf4j</groupId>
            <artifactId>rdf4j-queryresultio-api</artifactId>
        </dependency>
        <dependency>
            <groupId>org.eclipse.rdf4j</groupId>
            <artifactId>rdf4j-queryresultio-text</artifactId>
        </dependency>
        <dependency>
            <groupId>org.eclipse.rdf4j</groupId>
            <artifactId>rdf4j-repository-api</artifactId>
        </dependency>
        <dependency>
            <groupId>org.eclipse.rdf4j</groupId>
            <artifactId>rdf4j-rio-api</artifactId>
        </dependency>
        <dependency>
            <groupId>org.eclipse.rdf4j</groupId>
            <artifactId>rdf4j-rio-datatypes</artifactId>
        </dependency>
        <dependency>
            <groupId>org.eclipse.rdf4j</groupId>
            <artifactId>rdf4j-rio-languages</artifactId>
        </dependency>
        <dependency>
            <groupId>org.eclipse.rdf4j</groupId>
            <artifactId>rdf4j-rio-n3</artifactId>
        </dependency>
        <dependency>
            <groupId>org.eclipse.rdf4j</groupId>
            <artifactId>rdf4j-rio-ntriples</artifactId>
        </dependency>
        <dependency>
            <groupId>org.eclipse.rdf4j</groupId>
            <artifactId>rdf4j-rio-rdfxml</artifactId>
        </dependency>
        <dependency>
            <groupId>org.eclipse.rdf4j</groupId>
            <artifactId>rdf4j-rio-turtle</artifactId>
        </dependency>
        <dependency>
            <groupId>org.eclipse.rdf4j</groupId>
            <artifactId>rdf4j-util</artifactId>
        </dependency>
        <dependency>
            <groupId>com.github.jsqlparser</groupId>
            <artifactId>jsqlparser</artifactId>
        </dependency>
        <dependency>
            <groupId>org.functionaljava</groupId>
            <artifactId>functionaljava</artifactId>
        </dependency>
		<dependency>
			<groupId>com.google.inject</groupId>
			<artifactId>guice</artifactId>
		</dependency>
		<dependency>
			<groupId>com.google.inject.extensions</groupId>
			<artifactId>guice-assistedinject</artifactId>
		</dependency>
		<dependency>
			<groupId>javax.inject</groupId>
			<artifactId>javax.inject</artifactId>
		</dependency>
		<dependency>
			<groupId>com.google.code.findbugs</groupId>
			<artifactId>jsr305</artifactId>
		</dependency>
		<dependency>
			<groupId>aopalliance</groupId>
			<artifactId>aopalliance</artifactId>
		</dependency>

        <dependency>
            <groupId>org.apache.commons</groupId>
            <artifactId>commons-rdf-api</artifactId>
            <version>${commons-rdf.version}</version>
        </dependency>
        <dependency>
            <groupId>org.apache.commons</groupId>
            <artifactId>commons-rdf-rdf4j</artifactId>
            <version>${commons-rdf.version}</version>
        </dependency>
        <dependency>
            <groupId>org.apache.commons</groupId>
            <artifactId>commons-rdf-simple</artifactId>
            <version>${commons-rdf.version}</version>
        </dependency>
    </dependencies>

    <build>
        <finalName>${symbolic.name}-${project.version}</finalName>
        <plugins>
            <plugin>
                <artifactId>maven-compiler-plugin</artifactId>
                <configuration>
                    <source>1.8</source>
                    <target>1.8</target>
                </configuration>
            </plugin>
            <plugin>
                <groupId>org.apache.maven.plugins</groupId>
                <artifactId>maven-surefire-plugin</artifactId>
                <configuration>
                    <skipTests>true</skipTests>
                </configuration>
            </plugin>

            <plugin>
                <groupId>org.apache.felix</groupId>
                <artifactId>maven-bundle-plugin</artifactId>

                <extensions>true</extensions>
                <configuration>

                    <!-- The following is the set of instructions of how pack the bundle and how to create the
                         MANIFEST.MF for the bundle. The configuration does 3 things.

                        1. It makes sure that the "tight" dependencies are not packed as jars, but as .class files
                           (inline). It makes sure that all the runtime dependencies are packed as jars.

                        2. It makes sure all the protege plugin resources are packed (plugin.xml, tabs*.xml, etc).

                        3. It makes sure the META-INF/MANIFEST.MF for OSGi bundles is created with the correct imports,
                           exports and classpath.
                    -->

                    <instructions>
                        <Bundle-RequiredExecutionEnvironment>JavaSE-1.8</Bundle-RequiredExecutionEnvironment>
                        <!-- This makes sure any dependency in the obdalib <dependency> dependencies are packed
                        as .classes (uncompressed, no jars) and the rest is packed as .jars -->
                        <Embed-Dependency>
                            *;groupId=it.unibz.inf.ontop.*;inline=true,*;groupId=it.unibz.inf.ontop.protege.*;inline=true,*;groupId=!it.unibz.inf.ontop;scope=compile|runtime
                        </Embed-Dependency>

                        <!-- necessary for protege plugins -->
                        <Bundle-Category>protege</Bundle-Category>

                        <Bundle-ContactAddress>gh.xiao@gmail.com</Bundle-ContactAddress>
                        <Bundle-DocURL>${project.url}</Bundle-DocURL>
                        <Bundle-Name>Ontop OBDA Protégé plugin</Bundle-Name>
                        <Bundle-Description>${project.description}</Bundle-Description>
                        <Bundle-Vendor>${project.organization.name}</Bundle-Vendor>
                        <Implementation-Version>${project.version}</Implementation-Version>
                        <Update-Url>https://github.com/ontop/ontop/raw/master/ontop-protege/update.properties</Update-Url>

                        <Export-Package><!-- No need to export any package --></Export-Package>

                        <!--<Import-Package>!au.com.bytecode.opencsv*,!org.antlr.stringtemplate,*</Import-Package>-->

                        <Import-Package>!org.antlr.stringtemplate,!net.sf.ehcache,!net.spy.memcached,!org.apache.commons.logging,!org.eclipse.rdf4j.http.client,!org.eclipse.rdf4j.repository.sparql,!org.eclipse.rdf4j.repository.sparql.query,!org.eclipse.rdf4j.repository.sail,!org.eclipse.rdf4j.sail,!org.eclipse.rdf4j.sail.memory,!org.mapdb,!org.osgi.service.cm,!sun.misc,*</Import-Package>

                        <!-- The name of the plugin for OSGi dependencies. It has to be singleton
                            or protege wont load it -->
                        <Bundle-SymbolicName>${symbolic.name};singleton:=true</Bundle-SymbolicName>

                        <Bundle-Activator>org.protege.osgi.jdbc.JdbcBundleActivator</Bundle-Activator>
                    </instructions>
                </configuration>
            </plugin>
        </plugins>
        <resources>
            <resource>
                <directory>src/main/resources</directory>
                <filtering>true</filtering>
            </resource>
        </resources>
    </build>

</project><|MERGE_RESOLUTION|>--- conflicted
+++ resolved
@@ -3,11 +3,7 @@
     <parent>
         <artifactId>ontop</artifactId>
         <groupId>it.unibz.inf.ontop</groupId>
-<<<<<<< HEAD
         <version>3.0.0-SNAPSHOT</version>
-=======
-        <version>1.18.2-SNAPSHOT</version>
->>>>>>> 52be1e03
         <relativePath>..</relativePath>
     </parent>
 
@@ -21,7 +17,7 @@
     </organization>
 
     <properties>
-        <protege.version>5.1.0</protege.version>
+        <protege.version>5.2.0</protege.version>
         <symbolic.name>it.unibz.inf.ontop.protege</symbolic.name>
         <commons-rdf.version>0.3.0-incubating</commons-rdf.version>
     </properties>
