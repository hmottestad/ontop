<html>
<body>
<h1>Ontop</h1>

<p>Ontop is a framework for ontology based data access (OBDA). It supports SPARQL over
    virtual RDF graphs defined through declarative mappings to relational databases.</p>

<ul>
    <li>Current version: 1.18.0</li>
<<<<<<< HEAD
    <li>Release date: 23/05/2016</li>
=======
    <li>Release date: 26/05/2016</li>
>>>>>>> a93b95e6
    <li><a href="https://github.com/ontop/ontop/wiki/OntopReleases">Changelog</a></li>
</ul>

<h2>Links</h2>

<ul>
    <li>Official Website: <a href="http://ontop.inf.unibz.it/">http://ontop.inf.unibz.it/</a></li>
    <li>Download: <a href="http://sourceforge.net/projects/ontop4obda/files/">http://sourceforge.net/projects/ontop4obda/files/</a></li>
    <li>Document Wiki: <a href="https://github.com/ontop/ontop/wiki">https://github.com/ontop/ontop/wiki</a></li>
    <li>Google Group: <a href="https://groups.google.com/forum/#!forum/ontop4obda">https://groups.google.com/forum/#!forum/ontop4obda</a></li>
    <li>Source Code: <a href="https://github.com/ontop/ontop">https://github.com/ontop/ontop</a></li>
    <li>Facebook: <a href="https://www.facebook.com/obdaontop/">https://www.facebook.com/obdaontop/</a></li>
    <li>Twitter: <a href="https://twitter.com/ontop4obda">https://twitter.com/ontop4obda</a></li>
    <li>Issue Tracker: <a href="https://github.com/ontop/ontop/issues">https://github.com/ontop/ontop/issues</a></li>
</ul>

<h2>License</h2>

<p>The -ontop- framework is available under the Apache License, Version 2.0</p>

<pre><code>  Copyright (C) 2009 - 2016 Free University of Bozen-Bolzano

    Licensed under the Apache License, Version 2.0 (the &quot;License&quot;);
    you may not use this file except in compliance with the License.
    You may obtain a copy of the License at

    http://www.apache.org/licenses/LICENSE-2.0

    Unless required by applicable law or agreed to in writing, software
    distributed under the License is distributed on an &quot;AS IS&quot; BASIS,
    WITHOUT WARRANTIES OR CONDITIONS OF ANY KIND, either express or implied.
    See the License for the specific language governing permissions and
    limitations under the License.
</code></pre>
</body>
</html><|MERGE_RESOLUTION|>--- conflicted
+++ resolved
@@ -7,11 +7,7 @@
 
 <ul>
     <li>Current version: 1.18.0</li>
-<<<<<<< HEAD
-    <li>Release date: 23/05/2016</li>
-=======
     <li>Release date: 26/05/2016</li>
->>>>>>> a93b95e6
     <li><a href="https://github.com/ontop/ontop/wiki/OntopReleases">Changelog</a></li>
 </ul>
 
