--- conflicted
+++ resolved
@@ -2,7 +2,7 @@
 
 /*
  * #%L
- * ontop-protege4
+ * ontop-protege
  * %%
  * Copyright (C) 2009 - 2013 KRDB Research Centre. Free University of Bozen Bolzano.
  * %%
@@ -20,59 +20,13 @@
  * #L%
  */
 
-<<<<<<< HEAD
-
-
-import java.awt.event.ActionEvent;
-import java.awt.event.ActionListener;
-import java.awt.event.KeyEvent;
-import java.awt.event.KeyListener;
-import java.awt.event.MouseAdapter;
-import java.awt.event.MouseEvent;
-import java.awt.event.MouseListener;
-import java.net.URI;
-import java.sql.SQLException;
-import java.util.ArrayList;
-import java.util.List;
-
-import javax.swing.JDialog;
-import javax.swing.JMenuItem;
-import javax.swing.JOptionPane;
-import javax.swing.JPanel;
-import javax.swing.JTree;
-import javax.swing.ListModel;
-import javax.swing.ListSelectionModel;
-import javax.swing.event.ListDataEvent;
-import javax.swing.event.ListDataListener;
-
-import it.unibz.inf.ontop.protege.core.OBDAModelWrapper;
-import it.unibz.inf.ontop.protege.gui.IconLoader;
-import it.unibz.inf.ontop.protege.gui.treemodels.TreeModelFilter;
-import it.unibz.inf.ontop.protege.utils.MappingFilterParser;
-import org.antlr.runtime.ANTLRStringStream;
-import org.antlr.runtime.CommonTokenStream;
-=======
->>>>>>> 201f89f4
 import it.unibz.inf.ontop.exception.DuplicateMappingException;
-<<<<<<< HEAD:ontop-protege/src/main/java/it/unibz/inf/ontop/protege/panels/MappingManagerPanel.java
 import it.unibz.inf.ontop.injection.NativeQueryLanguageComponentFactory;
 import it.unibz.inf.ontop.io.TargetQueryVocabularyValidator;
+import it.unibz.inf.ontop.mapping.sql.SQLSourceQueryValidator;
 import it.unibz.inf.ontop.model.OBDADataSource;
 import it.unibz.inf.ontop.model.OBDAMappingAxiom;
-import it.unibz.inf.ontop.protege.dialogs.MappingValidationDialog;
-import it.unibz.inf.ontop.protege.gui.treemodels.FilteredModel;
-import it.unibz.inf.ontop.protege.gui.treemodels.SynchronizedMappingListModel;
-import it.unibz.inf.ontop.protege.utils.DatasourceSelectorListener;
-import it.unibz.inf.ontop.protege.utils.DialogUtils;
-import it.unibz.inf.ontop.protege.utils.MappingFilterLexer;
-import it.unibz.inf.ontop.protege.utils.OBDAMappingListRenderer;
-import it.unibz.inf.ontop.utils.IDGenerator;
-import it.unibz.inf.ontop.mapping.sql.SQLSourceQueryValidator;
-=======
-import it.unibz.inf.ontop.io.TargetQueryVocabularyValidator;
-import it.unibz.inf.ontop.model.OBDADataSource;
-import it.unibz.inf.ontop.model.OBDAMappingAxiom;
-import it.unibz.inf.ontop.model.OBDAModel;
+import it.unibz.inf.ontop.protege.core.OBDAModelWrapper;
 import it.unibz.inf.ontop.protege.dialogs.MappingValidationDialog;
 import it.unibz.inf.ontop.protege.gui.IconLoader;
 import it.unibz.inf.ontop.protege.gui.treemodels.FilteredModel;
@@ -80,13 +34,8 @@
 import it.unibz.inf.ontop.protege.gui.treemodels.TreeModelFilter;
 import it.unibz.inf.ontop.protege.utils.*;
 import it.unibz.inf.ontop.utils.IDGenerator;
-import it.unibz.inf.ontop.utils.SourceQueryValidator;
-<<<<<<< HEAD
->>>>>>> v3/package-names-changed:ontop-protege/src/main/java/it/unibz/inf/ontop/protege/panels/MappingManagerPanel.java
-=======
 import org.antlr.runtime.ANTLRStringStream;
 import org.antlr.runtime.CommonTokenStream;
->>>>>>> 201f89f4
 import org.slf4j.LoggerFactory;
 
 import javax.swing.*;
@@ -100,16 +49,10 @@
 
 public class MappingManagerPanel extends JPanel implements DatasourceSelectorListener {
 
-<<<<<<< HEAD
 	private static final long serialVersionUID = -486013653814714526L;
     private final NativeQueryLanguageComponentFactory nativeQLFactory;
-=======
-
-
-    private static final long serialVersionUID = -486013653814714526L;
->>>>>>> 201f89f4
-
-    private Thread validatorThread;
+
+	private Thread validatorThread;
 
 	private SQLSourceQueryValidator validator;
 
@@ -135,10 +78,10 @@
 	 * @param apic
 	 *            The API controller object.
          * @param validator
-         *            TargetQueryVocabularyValidator 
+         *            TargetQueryVocabularyValidator
 	 */
 	public MappingManagerPanel(OBDAModelWrapper apic, TargetQueryVocabularyValidator validator,
-                               NativeQueryLanguageComponentFactory nativeQLFactory) {
+							   NativeQueryLanguageComponentFactory nativeQLFactory) {
 
 		validatortrg = validator;
 		
@@ -229,13 +172,7 @@
 		}
 	}
 
-<<<<<<< HEAD
 	public void setOBDAModel(OBDAModelWrapper omodel) {
-=======
-   
-
-    private void setOBDAModel(OBDAModel omodel) {
->>>>>>> 201f89f4
 		
 		this.apic = omodel;
 		this.mapc = apic;
@@ -570,48 +507,6 @@
 		final MappingValidationDialog outputField = new MappingValidationDialog(mappingsTree);
 
 		outputField.setLocationRelativeTo(this);
-<<<<<<< HEAD
-		Runnable action = new Runnable() {
-			@Override
-			public void run() {
-				canceled = false;
-				final List path = mappingList.getSelectedValuesList();
-				if (path == null) {
-					JOptionPane.showMessageDialog(MappingManagerPanel.this, "Select at least one mapping");
-					return;
-				}
-				outputField.addText("Validating " + path.size() + " SQL queries.\n", outputField.NORMAL);
-				for (int i = 0; i < path.size(); i++) {
-					final int index = i;
-					OBDAMappingAxiom o = (OBDAMappingAxiom) path.get(index);
-					String id = o.getId();
-					outputField.addText("  id: '" + id + "'... ", outputField.NORMAL);
-					validator = new SQLSourceQueryValidator(selectedSource, o.getSourceQuery());
-					long timestart = System.nanoTime();
-
-					if (canceled) {
-						return;
-					}
-					if (validator.validate()) {
-						long timestop = System.nanoTime();
-						String output = " valid  \n";
-						outputField.addText("Time to query: " + ((timestop - timestart) / 1000) + " ns. Result: ", outputField.NORMAL);
-						outputField.addText(output, outputField.VALID);
-					} else {
-						long timestop = System.nanoTime();
-						String output = " invalid Reason: " + validator.getReason().getMessage() + " \n";
-						outputField.addText("Time to query: " + ((timestop - timestart) / 1000) + " ns. Result: ", outputField.NORMAL);
-						outputField.addText(output, outputField.CRITICAL_ERROR);
-					}
-
-					if (canceled) {
-						return;
-					}
-				}
-				outputField.setVisible(true);
-			}
-		};
-=======
 		Runnable action = () -> {
             canceled = false;
             final List path = mappingList.getSelectedValuesList();
@@ -624,7 +519,7 @@
                 OBDAMappingAxiom o = (OBDAMappingAxiom) path.get(i);
                 String id = o.getId();
                 outputField.addText("  id: '" + id + "'... ", outputField.NORMAL);
-                validator = new SourceQueryValidator(selectedSource, o.getSourceQuery());
+                validator = new SQLSourceQueryValidator(selectedSource, o.getSourceQuery());
                 long timestart = System.nanoTime();
 
                 if (canceled) {
@@ -648,7 +543,6 @@
             }
             outputField.setVisible(true);
         };
->>>>>>> 201f89f4
 		validatorThread = new Thread(action);
 		validatorThread.start();
 
