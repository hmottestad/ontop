package it.unibz.inf.ontop.protege.core;

/*
 * #%L
 * ontop-protege
 * %%
 * Copyright (C) 2009 - 2013 KRDB Research Centre. Free University of Bozen Bolzano.
 * %%
 * Licensed under the Apache License, Version 2.0 (the "License");
 * you may not use this file except in compliance with the License.
 * You may obtain a copy of the License at
 * 
 *      http://www.apache.org/licenses/LICENSE-2.0
 * 
 * Unless required by applicable law or agreed to in writing, software
 * distributed under the License is distributed on an "AS IS" BASIS,
 * WITHOUT WARRANTIES OR CONDITIONS OF ANY KIND, either express or implied.
 * See the License for the specific language governing permissions and
 * limitations under the License.
 * #L%
 */

<<<<<<< HEAD
import java.util.Iterator;
import java.util.List;
import java.util.Set;

<<<<<<< HEAD:ontop-protege/src/main/java/it/unibz/inf/ontop/protege/core/OBDAEditorKitSynchronizerPlugin.java
import com.google.inject.Guice;
import com.google.inject.Injector;
=======
=======
>>>>>>> 201f89f4
import it.unibz.inf.ontop.model.impl.OBDAModelImpl;
import it.unibz.inf.ontop.owlrefplatform.core.QuestConstants;
import it.unibz.inf.ontop.owlrefplatform.core.QuestPreferences;
import it.unibz.inf.ontop.utils.OBDAPreferences;
>>>>>>> v3/package-names-changed:ontop-protege/src/main/java/it/unibz/inf/ontop/protege/core/OBDAEditorKitSynchronizerPlugin.java
import org.protege.editor.core.editorkit.EditorKit;
import org.protege.editor.core.editorkit.plugin.EditorKitHook;
import org.protege.editor.core.prefs.Preferences;
import org.protege.editor.core.prefs.PreferencesManager;
import org.protege.editor.owl.OWLEditorKit;
<<<<<<< HEAD:ontop-protege/src/main/java/it/unibz/inf/ontop/protege/core/OBDAEditorKitSynchronizerPlugin.java
import it.unibz.inf.ontop.injection.NativeQueryLanguageComponentFactory;
import it.unibz.inf.ontop.injection.OBDACoreModule;
import it.unibz.inf.ontop.injection.OBDAFactoryWithException;
import it.unibz.inf.ontop.model.impl.OBDAModelImpl;
import it.unibz.inf.ontop.owlrefplatform.core.QuestConstants;
import it.unibz.inf.ontop.owlrefplatform.core.QuestPreferences;
import it.unibz.inf.ontop.owlrefplatform.injection.QuestComponentModule;
=======
>>>>>>> v3/package-names-changed:ontop-protege/src/main/java/it/unibz/inf/ontop/protege/core/OBDAEditorKitSynchronizerPlugin.java

import java.util.Iterator;
import java.util.List;
import java.util.Set;

/***
 * This class is responsible for initializing all base classes for the OBDA
 * plugin. In particular this class will register an instance of
 * OBDAPluginController and server preference holder objects into the current
 * EditorKit. These instances can be retrieved by other components (Tabs, Views,
 * Actions, etc) by doing EditorKit.get(key).
 * 
 * @author Mariano Rodriguez Muro
 * 
 */
public class OBDAEditorKitSynchronizerPlugin extends EditorKitHook {

	OBDAModelManager instance = null;
	OWLEditorKit kit = null;
//	OWLModelManager mmgr = null;
	DisposableOBDAPreferences obdaPref = null;
	DisposableQuestPreferences refplatPref = null;
	
	@Override
	protected void setup(EditorKit editorKit) {
        super.setup(editorKit);
    } 
	
	@Override
	public void initialise() throws Exception {

        /***
         * Preferences for the OBDA plugin (gui, etc)
         */
        obdaPref = new ProtegeOBDAPreferences();
        getEditorKit().put(ProtegeOBDAPreferences.class.getName(), obdaPref);

        /***
         * Preferences for Quest
         */
        refplatPref = new ProtegeReformulationPlatformPreferences();
        getEditorKit().put(QuestPreferences.class.getName(),refplatPref);
        loadPreferences();

        Injector injector = Guice.createInjector(new OBDACoreModule(refplatPref),
                new QuestComponentModule(refplatPref));

        NativeQueryLanguageComponentFactory nativeQLFactory = injector.getInstance(
                NativeQueryLanguageComponentFactory.class);

        OBDAFactoryWithException obdaFactoryWithException = injector.getInstance(
                OBDAFactoryWithException.class);
		
		/***
		 * Each editor kit has its own instance of the ProtegePluginController.
		 * Note, the OBDA model is inside this object (do
		 * .getOBDAModelManager())
		 */
		instance = new OBDAModelManager(this.getEditorKit(), nativeQLFactory,
                obdaFactoryWithException);
		getEditorKit().put(OBDAEditorKitSynchronizerPlugin.class.getName(), this);
		kit = (OWLEditorKit)getEditorKit();
//		mmgr = (OWLModelManager)kit.getModelManager();
//		mmgr.addListener(instance.getModelManagerListener());

		getEditorKit().put(OBDAModelManager.class.getName(), instance);
		/**
		 * TODO: Not sound!! remove it!!!
		 */
		getEditorKit().put(OBDAModelImpl.class.getName(), instance);

		// getEditorKit().getModelManager().put(APIController.class.getName(),
		// instance);
<<<<<<< HEAD
=======

		/***
		 * Preferences for the OBDA plugin (gui, etc)
		 */
		obdaPref = new DisposableOBDAPreferences();
		getEditorKit().put(OBDAPreferences.class.getName(), obdaPref);

		/***
		 * Preferences for Quest
		 */
		refplatPref = new DisposableQuestPreferences();
		getEditorKit().put(QuestPreferences.class.getName(),refplatPref);
		loadPreferences();
>>>>>>> 201f89f4
	}

	@Override
	public void dispose() throws Exception {
//		mmgr.removeListener(instance.getModelManagerListener());
		storePreferences();
		instance.dispose();
	}
	
	private void loadPreferences(){
		PreferencesManager man = PreferencesManager.getInstance();
		Preferences pref = man.getApplicationPreferences("OBDA Plugin");
		
		List<String> keys = obdaPref.getOBDAPreferenceKeys();
		Iterator<String> it = keys.iterator();
		while(it.hasNext()){
			String key = it.next();
			String  value = pref.getString(key, null);
			if(value != null){
				obdaPref.put(key, value);
			}
		}
		
		keys = refplatPref.getReformulationPlatformPreferencesKeys();
		it = keys.iterator();
		boolean isCalssic = false;
		while(it.hasNext()){
			String key = it.next();
			String value = pref.getString(key, null);
			if(value != null){
				// here we ensure that if the abox mode is classic the the data location can only be in memory
				if (key.equals(QuestPreferences.ABOX_MODE) && value.equals(QuestConstants.CLASSIC)) { 
//					refplatPref.put(ReformulationPlatformPreferences.DATA_LOCATION, QuestConstants.INMEMORY);
					refplatPref = refplatPref.newProperties(key, value);
					isCalssic = true;
				}else{
					refplatPref = refplatPref.newProperties(key, value);
				}
			}
		}
		// Publish the new refplatPref
		getEditorKit().put(QuestPreferences.class.getName(),refplatPref);
	}
	
	private void storePreferences(){
		
		PreferencesManager man = PreferencesManager.getInstance();
		Preferences pref = man.getApplicationPreferences("OBDA Plugin");
		Set<Object> keys = obdaPref.keySet();
		Iterator<Object> it = keys.iterator();
		while(it.hasNext()){
			Object key = it.next();
			Object value = obdaPref.get(key);
			pref.putString(key.toString(), value.toString());
		}
		
		keys = refplatPref.getKeys();
		it = keys.iterator();
		while(it.hasNext()){
			Object key = it.next();
			Object value = refplatPref.get(key);
			pref.putString(key.toString(), value.toString());
		}
	}
}<|MERGE_RESOLUTION|>--- conflicted
+++ resolved
@@ -20,28 +20,8 @@
  * #L%
  */
 
-<<<<<<< HEAD
-import java.util.Iterator;
-import java.util.List;
-import java.util.Set;
-
-<<<<<<< HEAD:ontop-protege/src/main/java/it/unibz/inf/ontop/protege/core/OBDAEditorKitSynchronizerPlugin.java
 import com.google.inject.Guice;
 import com.google.inject.Injector;
-=======
-=======
->>>>>>> 201f89f4
-import it.unibz.inf.ontop.model.impl.OBDAModelImpl;
-import it.unibz.inf.ontop.owlrefplatform.core.QuestConstants;
-import it.unibz.inf.ontop.owlrefplatform.core.QuestPreferences;
-import it.unibz.inf.ontop.utils.OBDAPreferences;
->>>>>>> v3/package-names-changed:ontop-protege/src/main/java/it/unibz/inf/ontop/protege/core/OBDAEditorKitSynchronizerPlugin.java
-import org.protege.editor.core.editorkit.EditorKit;
-import org.protege.editor.core.editorkit.plugin.EditorKitHook;
-import org.protege.editor.core.prefs.Preferences;
-import org.protege.editor.core.prefs.PreferencesManager;
-import org.protege.editor.owl.OWLEditorKit;
-<<<<<<< HEAD:ontop-protege/src/main/java/it/unibz/inf/ontop/protege/core/OBDAEditorKitSynchronizerPlugin.java
 import it.unibz.inf.ontop.injection.NativeQueryLanguageComponentFactory;
 import it.unibz.inf.ontop.injection.OBDACoreModule;
 import it.unibz.inf.ontop.injection.OBDAFactoryWithException;
@@ -49,8 +29,11 @@
 import it.unibz.inf.ontop.owlrefplatform.core.QuestConstants;
 import it.unibz.inf.ontop.owlrefplatform.core.QuestPreferences;
 import it.unibz.inf.ontop.owlrefplatform.injection.QuestComponentModule;
-=======
->>>>>>> v3/package-names-changed:ontop-protege/src/main/java/it/unibz/inf/ontop/protege/core/OBDAEditorKitSynchronizerPlugin.java
+import org.protege.editor.core.editorkit.EditorKit;
+import org.protege.editor.core.editorkit.plugin.EditorKitHook;
+import org.protege.editor.core.prefs.Preferences;
+import org.protege.editor.core.prefs.PreferencesManager;
+import org.protege.editor.owl.OWLEditorKit;
 
 import java.util.Iterator;
 import java.util.List;
@@ -85,13 +68,13 @@
         /***
          * Preferences for the OBDA plugin (gui, etc)
          */
-        obdaPref = new ProtegeOBDAPreferences();
-        getEditorKit().put(ProtegeOBDAPreferences.class.getName(), obdaPref);
+        obdaPref = new DisposableOBDAPreferences();
+        getEditorKit().put(DisposableOBDAPreferences.class.getName(), obdaPref);
 
         /***
          * Preferences for Quest
          */
-        refplatPref = new ProtegeReformulationPlatformPreferences();
+        refplatPref = new DisposableQuestPreferences();
         getEditorKit().put(QuestPreferences.class.getName(),refplatPref);
         loadPreferences();
 
@@ -124,22 +107,8 @@
 
 		// getEditorKit().getModelManager().put(APIController.class.getName(),
 		// instance);
-<<<<<<< HEAD
-=======
 
-		/***
-		 * Preferences for the OBDA plugin (gui, etc)
-		 */
-		obdaPref = new DisposableOBDAPreferences();
-		getEditorKit().put(OBDAPreferences.class.getName(), obdaPref);
-
-		/***
-		 * Preferences for Quest
-		 */
-		refplatPref = new DisposableQuestPreferences();
-		getEditorKit().put(QuestPreferences.class.getName(),refplatPref);
 		loadPreferences();
->>>>>>> 201f89f4
 	}
 
 	@Override
@@ -171,7 +140,7 @@
 			String value = pref.getString(key, null);
 			if(value != null){
 				// here we ensure that if the abox mode is classic the the data location can only be in memory
-				if (key.equals(QuestPreferences.ABOX_MODE) && value.equals(QuestConstants.CLASSIC)) { 
+				if (key.equals(QuestPreferences.ABOX_MODE) && value.equals(QuestConstants.CLASSIC)) {
 //					refplatPref.put(ReformulationPlatformPreferences.DATA_LOCATION, QuestConstants.INMEMORY);
 					refplatPref = refplatPref.newProperties(key, value);
 					isCalssic = true;
