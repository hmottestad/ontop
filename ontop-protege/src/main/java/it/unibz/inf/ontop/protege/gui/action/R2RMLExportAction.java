package it.unibz.inf.ontop.protege.gui.action;

/*
 * #%L
 * ontop-protege
 * %%
 * Copyright (C) 2009 - 2013 KRDB Research Centre. Free University of Bozen Bolzano.
 * %%
 * Licensed under the Apache License, Version 2.0 (the "License");
 * you may not use this file except in compliance with the License.
 * You may obtain a copy of the License at
 * 
 *      http://www.apache.org/licenses/LICENSE-2.0
 * 
 * Unless required by applicable law or agreed to in writing, software
 * distributed under the License is distributed on an "AS IS" BASIS,
 * WITHOUT WARRANTIES OR CONDITIONS OF ANY KIND, either express or implied.
 * See the License for the specific language governing permissions and
 * limitations under the License.
 * #L%
 */

import it.unibz.inf.ontop.model.impl.OBDAModelImpl;
import it.unibz.inf.ontop.protege.core.OBDAModelManager;
import it.unibz.inf.ontop.protege.core.OBDAModelWrapper;
import it.unibz.inf.ontop.r2rml.R2RMLWriter;
import org.protege.editor.core.ui.action.ProtegeAction;
import org.protege.editor.owl.OWLEditorKit;
import org.protege.editor.owl.model.OWLModelManager;
import org.protege.editor.owl.model.OWLWorkspace;
import org.semanticweb.owlapi.model.IRI;
import org.semanticweb.owlapi.model.OWLOntology;
import org.slf4j.Logger;
import org.slf4j.LoggerFactory;

import javax.swing.*;
import java.awt.event.ActionEvent;
import java.io.File;
import java.net.URI;

public class R2RMLExportAction extends ProtegeAction {

	private static final long serialVersionUID = -1211395039869926309L;

	private OWLEditorKit editorKit = null;
	private OBDAModelWrapper obdaModel = null;
	private OWLModelManager modelManager= null;
	
	private Logger log = LoggerFactory.getLogger(R2RMLExportAction.class);
	
	@Override
	public void initialise() throws Exception {
		editorKit = (OWLEditorKit)getEditorKit();		
		obdaModel = ((OBDAModelManager)editorKit.get(OBDAModelImpl.class.getName())).getActiveOBDAModelWrapper();
		modelManager = editorKit.getOWLModelManager();
	}

	@Override
	public void dispose() throws Exception {
		// Does nothing!
	}

        // Assumes initialise() has been run and has set modelManager to active OWLModelManager
	@Override
	public void actionPerformed(ActionEvent arg0) {

        try {
		final OWLWorkspace workspace = editorKit.getWorkspace();
            if (obdaModel.getSources().isEmpty())
            {
                JOptionPane.showMessageDialog(workspace, "The data source is missing. Create one in ontop Mappings. ");
            }
            else {
                URI sourceID = obdaModel.getSources().get(0).getSourceID();

		// Get the path of the file of the active OWL model
		OWLOntology activeOntology = modelManager.getActiveOntology();
                IRI documentIRI = modelManager.getOWLOntologyManager().getOntologyDocumentIRI(activeOntology);
		File ontologyDir = new File(documentIRI.toURI().getPath());
		
		final JFileChooser fc = new JFileChooser(ontologyDir);
                fc.setSelectedFile(new File(sourceID + "-mappings.ttl"));
                int approve = fc.showSaveDialog(workspace);

                if(approve == JFileChooser.APPROVE_OPTION) {
                    File file = fc.getSelectedFile();


<<<<<<< HEAD
				R2RMLWriter writer = new R2RMLWriter(obdaModel.getCurrentImmutableOBDAModel(), sourceID,
						modelManager.getActiveOntology());
                writer.write(file);
                    JOptionPane.showMessageDialog(workspace, "R2rml Export completed.");
=======
                    R2RMLWriter writer = new R2RMLWriter(obdaModel, sourceID, modelManager.getActiveOntology());
                    writer.write(file);
                    JOptionPane.showMessageDialog(workspace, "R2RML Export completed.");
>>>>>>> 3b8a942d
                }
            }
        } catch (Exception ex) {
            JOptionPane.showMessageDialog(null, "An error occurred. For more info, see the logs.");
            log.error("Error during R2RML export. \n");
            ex.printStackTrace();
        }

	}
}<|MERGE_RESOLUTION|>--- conflicted
+++ resolved
@@ -20,6 +20,8 @@
  * #L%
  */
 
+import it.unibz.inf.ontop.injection.QuestConfiguration;
+import it.unibz.inf.ontop.injection.QuestPreferences;
 import it.unibz.inf.ontop.model.impl.OBDAModelImpl;
 import it.unibz.inf.ontop.protege.core.OBDAModelManager;
 import it.unibz.inf.ontop.protege.core.OBDAModelWrapper;
@@ -77,7 +79,7 @@
 		OWLOntology activeOntology = modelManager.getActiveOntology();
                 IRI documentIRI = modelManager.getOWLOntologyManager().getOntologyDocumentIRI(activeOntology);
 		File ontologyDir = new File(documentIRI.toURI().getPath());
-		
+
 		final JFileChooser fc = new JFileChooser(ontologyDir);
                 fc.setSelectedFile(new File(sourceID + "-mappings.ttl"));
                 int approve = fc.showSaveDialog(workspace);
@@ -86,16 +88,13 @@
                     File file = fc.getSelectedFile();
 
 
-<<<<<<< HEAD
 				R2RMLWriter writer = new R2RMLWriter(obdaModel.getCurrentImmutableOBDAModel(), sourceID,
-						modelManager.getActiveOntology());
+						modelManager.getActiveOntology(),
+						// TODO: fix this
+						QuestConfiguration.defaultBuilder().build().getInjector()
+						);
                 writer.write(file);
-                    JOptionPane.showMessageDialog(workspace, "R2rml Export completed.");
-=======
-                    R2RMLWriter writer = new R2RMLWriter(obdaModel, sourceID, modelManager.getActiveOntology());
-                    writer.write(file);
                     JOptionPane.showMessageDialog(workspace, "R2RML Export completed.");
->>>>>>> 3b8a942d
                 }
             }
         } catch (Exception ex) {
