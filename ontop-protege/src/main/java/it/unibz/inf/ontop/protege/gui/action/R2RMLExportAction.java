package it.unibz.inf.ontop.protege.gui.action;

/*
 * #%L
 * ontop-protege4
 * %%
 * Copyright (C) 2009 - 2013 KRDB Research Centre. Free University of Bozen Bolzano.
 * %%
 * Licensed under the Apache License, Version 2.0 (the "License");
 * you may not use this file except in compliance with the License.
 * You may obtain a copy of the License at
 * 
 *      http://www.apache.org/licenses/LICENSE-2.0
 * 
 * Unless required by applicable law or agreed to in writing, software
 * distributed under the License is distributed on an "AS IS" BASIS,
 * WITHOUT WARRANTIES OR CONDITIONS OF ANY KIND, either express or implied.
 * See the License for the specific language governing permissions and
 * limitations under the License.
 * #L%
 */

<<<<<<< HEAD
import java.awt.event.ActionEvent;
import java.io.File;
import java.net.URI;

import javax.swing.JFileChooser;

<<<<<<< HEAD:ontop-protege/src/main/java/it/unibz/inf/ontop/protege/gui/action/R2RMLExportAction.java
import it.unibz.inf.ontop.protege.core.OBDAModelManager;
import it.unibz.inf.ontop.protege.core.OBDAModelWrapper;
=======
=======
>>>>>>> 201f89f4
import it.unibz.inf.ontop.model.OBDAModel;
import it.unibz.inf.ontop.model.impl.OBDAModelImpl;
import it.unibz.inf.ontop.protege.core.OBDAModelManager;
import it.unibz.inf.ontop.r2rml.R2RMLWriter;
>>>>>>> v3/package-names-changed:ontop-protege/src/main/java/it/unibz/inf/ontop/protege/gui/action/R2RMLExportAction.java
import org.protege.editor.core.ui.action.ProtegeAction;
import org.protege.editor.owl.OWLEditorKit;
import org.protege.editor.owl.model.OWLModelManager;
import org.protege.editor.owl.model.OWLWorkspace;
<<<<<<< HEAD:ontop-protege/src/main/java/it/unibz/inf/ontop/protege/gui/action/R2RMLExportAction.java
import it.unibz.inf.ontop.model.impl.OBDAModelImpl;
import it.unibz.inf.ontop.r2rml.R2RMLWriter;
import org.slf4j.Logger;
import org.slf4j.LoggerFactory;

import javax.swing.*;

=======
import org.slf4j.Logger;
import org.slf4j.LoggerFactory;

<<<<<<< HEAD
>>>>>>> v3/package-names-changed:ontop-protege/src/main/java/it/unibz/inf/ontop/protege/gui/action/R2RMLExportAction.java
=======
import javax.swing.*;
import java.awt.event.ActionEvent;
import java.io.File;
import java.net.URI;

>>>>>>> 201f89f4
public class R2RMLExportAction extends ProtegeAction {

	private static final long serialVersionUID = -1211395039869926309L;

	private OWLEditorKit editorKit = null;
	private OBDAModelWrapper obdaModel = null;
	private OWLModelManager modelManager= null;
	
	private Logger log = LoggerFactory.getLogger(R2RMLExportAction.class);
	
	@Override
	public void initialise() throws Exception {
		editorKit = (OWLEditorKit)getEditorKit();		
		obdaModel = ((OBDAModelManager)editorKit.get(OBDAModelImpl.class.getName())).getActiveOBDAModelWrapper();
		modelManager = editorKit.getOWLModelManager();
	}

	@Override
	public void dispose() throws Exception {
		// Does nothing!
	}

	@Override
	public void actionPerformed(ActionEvent arg0) {

        try {
		final OWLWorkspace workspace = editorKit.getWorkspace();
            if (obdaModel.getSources().isEmpty())
            {
                JOptionPane.showMessageDialog(workspace, "The data source is missing. Create one in ontop Mappings. ");
            }
            else {
                URI sourceID = obdaModel.getSources().get(0).getSourceID();

                final JFileChooser fc = new JFileChooser();
                fc.setSelectedFile(new File(sourceID + "-mappings.ttl"));
                int approve = fc.showSaveDialog(workspace);

                if(approve == JFileChooser.APPROVE_OPTION) {
                    File file = fc.getSelectedFile();


<<<<<<< HEAD
				R2RMLWriter writer = new R2RMLWriter(obdaModel.getCurrentImmutableOBDAModel(), sourceID,
						modelManager.getActiveOntology());
                writer.write(file);
=======
                    R2RMLWriter writer = new R2RMLWriter(obdaModel, sourceID, modelManager.getActiveOntology());
                    writer.write(file);
>>>>>>> 201f89f4
                    JOptionPane.showMessageDialog(workspace, "R2rml Export completed.");
                }
            }
        } catch (Exception ex) {
            JOptionPane.showMessageDialog(null, "An error occurred. For more info, see the logs.");
            log.error("Error during r2rml export. \n");
            ex.printStackTrace();
        }

	}
}<|MERGE_RESOLUTION|>--- conflicted
+++ resolved
@@ -2,7 +2,7 @@
 
 /*
  * #%L
- * ontop-protege4
+ * ontop-protege
  * %%
  * Copyright (C) 2009 - 2013 KRDB Research Centre. Free University of Bozen Bolzano.
  * %%
@@ -20,49 +20,22 @@
  * #L%
  */
 
-<<<<<<< HEAD
-import java.awt.event.ActionEvent;
-import java.io.File;
-import java.net.URI;
-
-import javax.swing.JFileChooser;
-
-<<<<<<< HEAD:ontop-protege/src/main/java/it/unibz/inf/ontop/protege/gui/action/R2RMLExportAction.java
+import it.unibz.inf.ontop.model.impl.OBDAModelImpl;
 import it.unibz.inf.ontop.protege.core.OBDAModelManager;
 import it.unibz.inf.ontop.protege.core.OBDAModelWrapper;
-=======
-=======
->>>>>>> 201f89f4
-import it.unibz.inf.ontop.model.OBDAModel;
-import it.unibz.inf.ontop.model.impl.OBDAModelImpl;
-import it.unibz.inf.ontop.protege.core.OBDAModelManager;
 import it.unibz.inf.ontop.r2rml.R2RMLWriter;
->>>>>>> v3/package-names-changed:ontop-protege/src/main/java/it/unibz/inf/ontop/protege/gui/action/R2RMLExportAction.java
 import org.protege.editor.core.ui.action.ProtegeAction;
 import org.protege.editor.owl.OWLEditorKit;
 import org.protege.editor.owl.model.OWLModelManager;
 import org.protege.editor.owl.model.OWLWorkspace;
-<<<<<<< HEAD:ontop-protege/src/main/java/it/unibz/inf/ontop/protege/gui/action/R2RMLExportAction.java
-import it.unibz.inf.ontop.model.impl.OBDAModelImpl;
-import it.unibz.inf.ontop.r2rml.R2RMLWriter;
 import org.slf4j.Logger;
 import org.slf4j.LoggerFactory;
 
-import javax.swing.*;
-
-=======
-import org.slf4j.Logger;
-import org.slf4j.LoggerFactory;
-
-<<<<<<< HEAD
->>>>>>> v3/package-names-changed:ontop-protege/src/main/java/it/unibz/inf/ontop/protege/gui/action/R2RMLExportAction.java
-=======
 import javax.swing.*;
 import java.awt.event.ActionEvent;
 import java.io.File;
 import java.net.URI;
 
->>>>>>> 201f89f4
 public class R2RMLExportAction extends ProtegeAction {
 
 	private static final long serialVersionUID = -1211395039869926309L;
@@ -105,14 +78,9 @@
                     File file = fc.getSelectedFile();
 
 
-<<<<<<< HEAD
 				R2RMLWriter writer = new R2RMLWriter(obdaModel.getCurrentImmutableOBDAModel(), sourceID,
 						modelManager.getActiveOntology());
                 writer.write(file);
-=======
-                    R2RMLWriter writer = new R2RMLWriter(obdaModel, sourceID, modelManager.getActiveOntology());
-                    writer.write(file);
->>>>>>> 201f89f4
                     JOptionPane.showMessageDialog(workspace, "R2rml Export completed.");
                 }
             }
