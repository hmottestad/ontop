--- conflicted
+++ resolved
@@ -20,7 +20,7 @@
  * #L%
  */
 
-import it.unibz.inf.ontop.utils.OBDAPreferences;
+import it.unibz.inf.ontop.protege.core.DisposableOBDAPreferences;
 
 import java.awt.Color;
 import java.awt.Font;
@@ -40,25 +40,16 @@
 import javax.swing.JPanel;
 import javax.swing.KeyStroke;
 
-<<<<<<< HEAD
-<<<<<<< HEAD:ontop-protege/src/main/java/it/unibz/inf/ontop/protege/panels/OBDAPreferencesPanel.java
-import it.unibz.inf.ontop.protege.core.ProtegeOBDAPreferences;
-=======
-import it.unibz.inf.ontop.utils.OBDAPreferences;
->>>>>>> v3/package-names-changed:ontop-protege/src/main/java/it/unibz/inf/ontop/protege/panels/OBDAPreferencesPanel.java
-
-=======
->>>>>>> 201f89f4
 public class OBDAPreferencesPanel extends javax.swing.JPanel {
 	
 	private static final long serialVersionUID = 1L;
-	private ProtegeOBDAPreferences pref = null;
+	private DisposableOBDAPreferences pref = null;
 	private HashMap<String, KeyStroke> shortCuts = new HashMap<String, KeyStroke>();
 	
 	/**
 	 * The constructor 
 	 */
-    public OBDAPreferencesPanel(ProtegeOBDAPreferences preference) {
+    public OBDAPreferencesPanel(DisposableOBDAPreferences preference) {
     	pref = preference;
         initComponents();
         addListener();
@@ -71,87 +62,37 @@
     }
     
     private void addListener(){    	
-<<<<<<< HEAD
-    	cmdClassColor.addActionListener(new ActionListener(){
-    		@Override
-			public void actionPerformed(ActionEvent arg0) {
-				ColorChooser cc = new ColorChooser(cmdClassColor, ProtegeOBDAPreferences.CLASS_COLOR);
-				cc.setVisible(true);
-			}
-    	});
-    	
-    	cmdDataPropertyColor.addActionListener(new ActionListener(){
-    		@Override
-			public void actionPerformed(ActionEvent arg0) {
-				ColorChooser cc = new ColorChooser(cmdDataPropertyColor, ProtegeOBDAPreferences.DATAPROPERTY_COLOR);
-				cc.setVisible(true);
-			}
-    	});
-    	
-    	cmdFunctorColor.addActionListener(new ActionListener(){
-    		@Override
-			public void actionPerformed(ActionEvent arg0) {
-				ColorChooser cc = new ColorChooser(cmdFunctorColor, ProtegeOBDAPreferences.FUCNTOR_COLOR);
-				cc.setVisible(true);
-			}
-    	});
-    	
-    	cmdObjectPropertyColor.addActionListener(new ActionListener(){
-    		@Override
-			public void actionPerformed(ActionEvent arg0) {
-				ColorChooser cc = new ColorChooser(cmdObjectPropertyColor, ProtegeOBDAPreferences.OBJECTPROPTERTY_COLOR);
-				cc.setVisible(true);
-			}
-    	});
-    	
-    	cmdParameterColor.addActionListener(new ActionListener(){
-    		@Override
-			public void actionPerformed(ActionEvent arg0) {
-				ColorChooser cc = new ColorChooser(cmdParameterColor, ProtegeOBDAPreferences.PARAMETER_COLOR);
-				cc.setVisible(true);
-			}
-    	});
-    	
-    	cmdVariableColor.addActionListener(new ActionListener(){
-    		@Override
-			public void actionPerformed(ActionEvent arg0) {
-				ColorChooser cc = new ColorChooser(cmdVariableColor, ProtegeOBDAPreferences.VARIABLE_COLOR);
-				cc.setVisible(true);
-			}
-    	});
-=======
     	cmdClassColor.addActionListener(arg0 -> {
-            ColorChooser cc = new ColorChooser(cmdClassColor, OBDAPreferences.CLASS_COLOR);
+            ColorChooser cc = new ColorChooser(cmdClassColor, DisposableOBDAPreferences.CLASS_COLOR);
             cc.setVisible(true);
         });
     	
     	cmdDataPropertyColor.addActionListener(arg0 -> {
-            ColorChooser cc = new ColorChooser(cmdDataPropertyColor, OBDAPreferences.DATAPROPERTY_COLOR);
+            ColorChooser cc = new ColorChooser(cmdDataPropertyColor, DisposableOBDAPreferences.DATAPROPERTY_COLOR);
             cc.setVisible(true);
         });
     	
     	cmdFunctorColor.addActionListener(arg0 -> {
-            ColorChooser cc = new ColorChooser(cmdFunctorColor, OBDAPreferences.FUCNTOR_COLOR);
+            ColorChooser cc = new ColorChooser(cmdFunctorColor, DisposableOBDAPreferences.FUCNTOR_COLOR);
             cc.setVisible(true);
         });
     	
     	cmdObjectPropertyColor.addActionListener(arg0 -> {
-            ColorChooser cc = new ColorChooser(cmdObjectPropertyColor, OBDAPreferences.OBJECTPROPTERTY_COLOR);
+            ColorChooser cc = new ColorChooser(cmdObjectPropertyColor, DisposableOBDAPreferences.OBJECTPROPTERTY_COLOR);
             cc.setVisible(true);
         });
     	
     	cmdParameterColor.addActionListener(arg0 -> {
-            ColorChooser cc = new ColorChooser(cmdParameterColor, OBDAPreferences.PARAMETER_COLOR);
+            ColorChooser cc = new ColorChooser(cmdParameterColor, DisposableOBDAPreferences.PARAMETER_COLOR);
             cc.setVisible(true);
         });
     	
     	cmdVariableColor.addActionListener(arg0 -> {
-            ColorChooser cc = new ColorChooser(cmdVariableColor, OBDAPreferences.VARIABLE_COLOR);
+            ColorChooser cc = new ColorChooser(cmdVariableColor, DisposableOBDAPreferences.VARIABLE_COLOR);
             cc.setVisible(true);
         });
->>>>>>> 201f89f4
-    	
-    	String aux = pref.get(ProtegeOBDAPreferences.ADD_MAPPING).toString();
+    	
+    	String aux = pref.getOBDAPreference(DisposableOBDAPreferences.ADD_MAPPING);
     	KeyStroke ks = KeyStroke.getKeyStroke(aux);
     	lblAddMappingKey.setText(KeyEvent.getKeyModifiersText(ks.getModifiers()) + " + "+ KeyEvent.getKeyText(ks.getKeyCode()));
     	lblAddMappingKey.addMouseListener(new MouseListener(){
@@ -190,12 +131,12 @@
 				}
 				KeyStroke stroke = KeyStroke.getKeyStroke(key, mod);
 				if (!isKeyStrokeAlreadyAssigned(stroke)){
-					shortCuts.put(ProtegeOBDAPreferences.ADD_MAPPING, stroke);
+					shortCuts.put(DisposableOBDAPreferences.ADD_MAPPING, stroke);
 				    lblAddMappingKey.setText(KeyEvent.getKeyModifiersText(stroke.getModifiers()) + " + "+ KeyEvent.getKeyText(stroke.getKeyCode()));
 					lblAddMappingKey.setToolTipText(stroke.toString());
-					pref.put(ProtegeOBDAPreferences.ADD_MAPPING, stroke.toString());
+					pref.put(DisposableOBDAPreferences.ADD_MAPPING, stroke.toString());
 				} else {
-					KeyStroke oldValue = shortCuts.get(ProtegeOBDAPreferences.ADD_MAPPING);
+					KeyStroke oldValue = shortCuts.get(DisposableOBDAPreferences.ADD_MAPPING);
 					if(oldValue != null){
 						lblAddMappingKey.setText(KeyEvent.getKeyModifiersText(oldValue.getModifiers()) + " + "+ KeyEvent.getKeyText(oldValue.getKeyCode()));
 					}
@@ -212,7 +153,7 @@
 			}
     	});
     	
-    	String aux2 = pref.get(ProtegeOBDAPreferences.EDIT_BODY).toString();
+    	String aux2 = pref.get(DisposableOBDAPreferences.EDIT_BODY).toString();
     	KeyStroke ks2 = KeyStroke.getKeyStroke(aux2);
     	lblEditMappingBodyKey.setText(KeyEvent.getKeyModifiersText(ks2.getModifiers()) + " + "+ KeyEvent.getKeyText(ks2.getKeyCode()));
     	lblEditMappingBodyKey.addMouseListener(new MouseListener(){
@@ -250,12 +191,12 @@
 				}
 				KeyStroke stroke = KeyStroke.getKeyStroke(key, mod);
 				if (!isKeyStrokeAlreadyAssigned(stroke)){
-					shortCuts.put(ProtegeOBDAPreferences.EDIT_BODY, stroke);
+					shortCuts.put(DisposableOBDAPreferences.EDIT_BODY, stroke);
 					lblEditMappingBodyKey.setText(KeyEvent.getKeyModifiersText(stroke.getModifiers()) + " + "+ KeyEvent.getKeyText(stroke.getKeyCode()));
 					lblEditMappingBodyKey.setToolTipText(stroke.toString());
-					pref.put(ProtegeOBDAPreferences.EDIT_BODY, stroke.toString());
+					pref.put(DisposableOBDAPreferences.EDIT_BODY, stroke.toString());
 				} else {
-					KeyStroke oldValue = shortCuts.get(ProtegeOBDAPreferences.EDIT_BODY);
+					KeyStroke oldValue = shortCuts.get(DisposableOBDAPreferences.EDIT_BODY);
 					if(oldValue != null){
 						lblEditMappingBodyKey.setText(KeyEvent.getKeyModifiersText(oldValue.getModifiers()) + " + "+ KeyEvent.getKeyText(oldValue.getKeyCode()));
 					}
@@ -272,7 +213,7 @@
     		}
     	});
     	
-    	String aux3 = pref.get(ProtegeOBDAPreferences.EDIT_HEAD).toString();
+    	String aux3 = pref.get(DisposableOBDAPreferences.EDIT_HEAD).toString();
     	KeyStroke ks3 = KeyStroke.getKeyStroke(aux3);
     	lblEditMappingHeadKey.setText(KeyEvent.getKeyModifiersText(ks3.getModifiers()) + " + "+ KeyEvent.getKeyText(ks3.getKeyCode()));
     	lblEditMappingHeadKey.addMouseListener(new MouseListener(){
@@ -310,12 +251,12 @@
 				}
 				KeyStroke stroke = KeyStroke.getKeyStroke(key, mod);
 				if (!isKeyStrokeAlreadyAssigned(stroke)){
-					shortCuts.put(ProtegeOBDAPreferences.EDIT_HEAD, stroke);
+					shortCuts.put(DisposableOBDAPreferences.EDIT_HEAD, stroke);
 					lblEditMappingHeadKey.setText(KeyEvent.getKeyModifiersText(stroke.getModifiers()) + " + "+ KeyEvent.getKeyText(stroke.getKeyCode()));
 					lblEditMappingHeadKey.setToolTipText(stroke.toString());
-					pref.put(ProtegeOBDAPreferences.EDIT_HEAD, stroke.toString());
+					pref.put(DisposableOBDAPreferences.EDIT_HEAD, stroke.toString());
 				} else {
-					KeyStroke oldValue = shortCuts.get(ProtegeOBDAPreferences.EDIT_HEAD);
+					KeyStroke oldValue = shortCuts.get(DisposableOBDAPreferences.EDIT_HEAD);
 					if(oldValue != null){
 						lblEditMappingHeadKey.setText(KeyEvent.getKeyModifiersText(oldValue.getModifiers()) + " + "+ KeyEvent.getKeyText(oldValue.getKeyCode()));
 					}
@@ -332,7 +273,7 @@
 			}
     	});
     	
-    	String aux4 = pref.get(ProtegeOBDAPreferences.EDIT_ID).toString();
+    	String aux4 = pref.get(DisposableOBDAPreferences.EDIT_ID).toString();
     	KeyStroke ks4 = KeyStroke.getKeyStroke(aux4);
     	lblMappingIdKey.setText(KeyEvent.getKeyModifiersText(ks4.getModifiers()) + " + "+ KeyEvent.getKeyText(ks4.getKeyCode()));
     	lblMappingIdKey.addMouseListener(new MouseListener(){
@@ -371,12 +312,12 @@
 				}
 				KeyStroke stroke = KeyStroke.getKeyStroke(key, mod);
 				if (!isKeyStrokeAlreadyAssigned(stroke)){
-					shortCuts.put(ProtegeOBDAPreferences.EDIT_ID, stroke);
+					shortCuts.put(DisposableOBDAPreferences.EDIT_ID, stroke);
 					lblMappingIdKey.setText(KeyEvent.getKeyModifiersText(stroke.getModifiers()) + " + "+ KeyEvent.getKeyText(stroke.getKeyCode()));
 					lblMappingIdKey.setToolTipText(stroke.toString());
-					pref.put(ProtegeOBDAPreferences.EDIT_ID, stroke.toString());
+					pref.put(DisposableOBDAPreferences.EDIT_ID, stroke.toString());
 				} else {
-					KeyStroke oldValue = shortCuts.get(ProtegeOBDAPreferences.EDIT_ID);
+					KeyStroke oldValue = shortCuts.get(DisposableOBDAPreferences.EDIT_ID);
 					if(oldValue != null){
 						lblMappingIdKey.setText(KeyEvent.getKeyModifiersText(oldValue.getModifiers()) + " + "+ KeyEvent.getKeyText(oldValue.getKeyCode()));
 					}
@@ -395,46 +336,42 @@
     }
     
     private void applyPreferences(){
-    	Color clazz = new Color(Integer.parseInt(pref.get(ProtegeOBDAPreferences.CLASS_COLOR).toString()));
+    	Color clazz = new Color(Integer.parseInt(pref.get(DisposableOBDAPreferences.CLASS_COLOR).toString()));
     	cmdClassColor.setBackground(clazz);
     	cmdClassColor.setOpaque(true);
     	cmdClassColor.setBorder(javax.swing.BorderFactory.createLineBorder(Color.LIGHT_GRAY, 3));
     	
-    	Color dp = new Color(Integer.parseInt(pref.get(ProtegeOBDAPreferences.DATAPROPERTY_COLOR).toString()));
+    	Color dp = new Color(Integer.parseInt(pref.get(DisposableOBDAPreferences.DATAPROPERTY_COLOR).toString()));
     	cmdDataPropertyColor.setBackground(dp);
     	cmdDataPropertyColor.setOpaque(true);
     	cmdDataPropertyColor.setBorder(javax.swing.BorderFactory.createLineBorder(Color.LIGHT_GRAY, 3));
     	
-    	Color op =new Color(Integer.parseInt(pref.get(ProtegeOBDAPreferences.OBJECTPROPTERTY_COLOR).toString()));
+    	Color op =new Color(Integer.parseInt(pref.get(DisposableOBDAPreferences.OBJECTPROPTERTY_COLOR).toString()));
     	cmdObjectPropertyColor.setBackground(op);
     	cmdObjectPropertyColor.setOpaque(true);
     	cmdObjectPropertyColor.setBorder(javax.swing.BorderFactory.createLineBorder(Color.LIGHT_GRAY, 3));
     	
-    	Color var = new Color(Integer.parseInt(pref.get(ProtegeOBDAPreferences.VARIABLE_COLOR).toString()));
+    	Color var = new Color(Integer.parseInt(pref.get(DisposableOBDAPreferences.VARIABLE_COLOR).toString()));
     	cmdVariableColor.setBackground(var);
     	cmdVariableColor.setOpaque(true);
     	cmdVariableColor.setBorder(javax.swing.BorderFactory.createLineBorder(Color.LIGHT_GRAY, 3));
     	
-    	Color par = new Color(Integer.parseInt(pref.get(ProtegeOBDAPreferences.PARAMETER_COLOR).toString()));
+    	Color par = new Color(Integer.parseInt(pref.get(DisposableOBDAPreferences.PARAMETER_COLOR).toString()));
     	cmdParameterColor.setBackground(par);
     	cmdParameterColor.setOpaque(true);
     	cmdParameterColor.setBorder(javax.swing.BorderFactory.createLineBorder(Color.LIGHT_GRAY, 3));
     	
-    	Color fun = new Color(Integer.parseInt(pref.get(ProtegeOBDAPreferences.FUCNTOR_COLOR).toString()));
+    	Color fun = new Color(Integer.parseInt(pref.get(DisposableOBDAPreferences.FUCNTOR_COLOR).toString()));
     	cmdFunctorColor.setBackground(fun);
     	cmdFunctorColor.setOpaque(true);
     	cmdFunctorColor.setBorder(javax.swing.BorderFactory.createLineBorder(Color.LIGHT_GRAY, 3));
     	
-    	String fontBody = pref.get(ProtegeOBDAPreferences.OBDAPREFS_FONTFAMILY).toString();
-    	int bodySize = Integer.parseInt(pref.get(ProtegeOBDAPreferences.OBDAPREFS_FONTSIZE).toString());
+    	String fontBody = pref.get(DisposableOBDAPreferences.OBDAPREFS_FONTFAMILY).toString();
+    	int bodySize = Integer.parseInt(pref.get(DisposableOBDAPreferences.OBDAPREFS_FONTSIZE).toString());
     	cmdFontFamily.setText(fontBody + ", " + bodySize);
     	cmdFontFamily.setToolTipText(fontBody + ", " + bodySize);
     	
-<<<<<<< HEAD
-    	jCheckBoxUseDefault.setSelected(new Boolean(pref.get(ProtegeOBDAPreferences.USE_DEAFAULT).toString()));
-=======
-    	jCheckBoxUseDefault.setSelected(Boolean.parseBoolean(pref.get(OBDAPreferences.USE_DEAFAULT).toString()));
->>>>>>> 201f89f4
+    	jCheckBoxUseDefault.setSelected(new Boolean(pref.get(DisposableOBDAPreferences.USE_DEAFAULT).toString()));
 		if (jCheckBoxUseDefault.isSelected()) {
 			cmdFontFamily.setEnabled(false);
 		} else {
@@ -891,16 +828,16 @@
     }// </editor-fold>//GEN-END:initComponents
 
     private void cmdFontFamilyActionPerformed(java.awt.event.ActionEvent evt) {//GEN-FIRST:event_cmdFontFamilyActionPerformed
-    	FontChooser2 fe = new FontChooser2(cmdFontFamily, ProtegeOBDAPreferences.OBDAPREFS_FONTFAMILY, ProtegeOBDAPreferences.OBDAPREFS_FONTSIZE, ProtegeOBDAPreferences.OBDAPREFS_ISBOLD);
+    	FontChooser2 fe = new FontChooser2(cmdFontFamily, DisposableOBDAPreferences.OBDAPREFS_FONTFAMILY, DisposableOBDAPreferences.OBDAPREFS_FONTSIZE, DisposableOBDAPreferences.OBDAPREFS_ISBOLD);
     }//GEN-LAST:event_cmdFontFamilyActionPerformed
 
     private void jCheckBoxUseDefaultActionPerformed(java.awt.event.ActionEvent evt) {//GEN-FIRST:event_jCheckBoxUseDefaultActionPerformed
         
     	if(jCheckBoxUseDefault.isSelected()){
-    		pref.put(ProtegeOBDAPreferences.USE_DEAFAULT, "true");
+    		pref.put(DisposableOBDAPreferences.USE_DEAFAULT, "true");
     		cmdFontFamily.setEnabled(false);
     	}else{
-    		pref.put(ProtegeOBDAPreferences.USE_DEAFAULT, "false");
+    		pref.put(DisposableOBDAPreferences.USE_DEAFAULT, "false");
     		cmdFontFamily.setEnabled(true);
     	}
     	
@@ -1165,9 +1102,9 @@
 
 			pnlDisplayPreferencesTab.setLayout(new java.awt.GridBagLayout());
 
-			String currentFont = pref.get(ProtegeOBDAPreferences.OBDAPREFS_FONTFAMILY).toString();
-			int currentSize = Integer.parseInt(pref.get(ProtegeOBDAPreferences.OBDAPREFS_FONTSIZE).toString());
-			Boolean isBold = new Boolean(pref.get(ProtegeOBDAPreferences.OBDAPREFS_ISBOLD).toString());
+			String currentFont = pref.get(DisposableOBDAPreferences.OBDAPREFS_FONTFAMILY).toString();
+			int currentSize = Integer.parseInt(pref.get(DisposableOBDAPreferences.OBDAPREFS_FONTSIZE).toString());
+			Boolean isBold = new Boolean(pref.get(DisposableOBDAPreferences.OBDAPREFS_ISBOLD).toString());
 			int i = getIndexOfFont(currentFont);
 			int j = getIndexOfSize(String.valueOf(currentSize));
 			fontNameChoice.setSelectedIndex(i);
@@ -1201,9 +1138,9 @@
 			resultName = (String) fontNameChoice.getSelectedValue();
 			String resultSizeName = (String) fontSizeChoice.getSelectedValue();
 			isBold = bold.isSelected();
-			pref.put(ProtegeOBDAPreferences.OBDAPREFS_FONTFAMILY, resultName);
-			pref.put(ProtegeOBDAPreferences.OBDAPREFS_FONTSIZE, resultSizeName);
-			pref.put(ProtegeOBDAPreferences.OBDAPREFS_ISBOLD, new Boolean(isBold).toString());
+			pref.put(DisposableOBDAPreferences.OBDAPREFS_FONTFAMILY, resultName);
+			pref.put(DisposableOBDAPreferences.OBDAPREFS_FONTSIZE, resultSizeName);
+			pref.put(DisposableOBDAPreferences.OBDAPREFS_ISBOLD, new Boolean(isBold).toString());
 			button.setText(resultName + ", " + resultSizeName);
 			button.setToolTipText(resultName + ", " + resultSizeName);
 		}
