--- conflicted
+++ resolved
@@ -50,26 +50,17 @@
 	private static final long serialVersionUID = -1211395039869926309L;
 
 	private OWLEditorKit editorKit = null;
-<<<<<<< HEAD
 	private OBDAModelWrapper obdaModelController = null;
-=======
-	private OBDAModel obdaModel = null;
-    	private OWLModelManager modelManager= null;
->>>>>>> 3b8a942d
+	private OWLModelManager modelManager;
 
 	private Logger log = LoggerFactory.getLogger(R2RMLImportAction.class);
 
 	@Override
 	public void initialise() throws Exception {
 		editorKit = (OWLEditorKit) getEditorKit();
-<<<<<<< HEAD
 		obdaModelController = ((OBDAModelManager) editorKit.get(OBDAModelImpl.class
 				.getName())).getActiveOBDAModelWrapper();
-=======
-		obdaModel = ((OBDAModelManager) editorKit.get(OBDAModelImpl.class
-				.getName())).getActiveOBDAModel();
-		modelManager = editorKit.getOWLModelManager();
->>>>>>> 3b8a942d
+		modelManager = editorKit.getOWLWorkspace().getOWLModelManager();
 	}
 
 	@Override
@@ -93,9 +84,9 @@
 				// Get the path of the file of the active OWL model
 				OWLOntology activeOntology = modelManager.getActiveOntology();
 				IRI documentIRI = modelManager.getOWLOntologyManager().getOntologyDocumentIRI(activeOntology);
-				File ontologyDir = new File(documentIRI.toURI().getPath());		
+				File ontologyDir = new File(documentIRI.toURI().getPath());
 				final JFileChooser fc = new JFileChooser(ontologyDir);
-		       
+
 				fc.showOpenDialog(workspace);
 				File file = null;
 				try {
@@ -132,11 +123,7 @@
 								obdaModelController.addMapping(sourceID, mapping, false);
 							}
 						}
-<<<<<<< HEAD
-						JOptionPane.showMessageDialog(workspace, "R2rml Import completed. ");
-=======
 						JOptionPane.showMessageDialog(workspace, "R2RML Import completed. " );
->>>>>>> 3b8a942d
 					} catch (DuplicateMappingException dm) {
 						JOptionPane.showMessageDialog(workspace, "Duplicate mapping id found. Please correct the Resource node name: " + dm.getLocalizedMessage());
 						throw new RuntimeException("Duplicate mapping found: " + dm.getMessage());
