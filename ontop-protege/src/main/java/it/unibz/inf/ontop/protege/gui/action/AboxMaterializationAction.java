--- conflicted
+++ resolved
@@ -20,77 +20,23 @@
  * #L%
  */
 
-<<<<<<< HEAD
-import java.awt.BorderLayout;
-import java.awt.Container;
-import java.awt.event.ActionEvent;
-import java.io.BufferedWriter;
-import java.io.File;
-import java.io.FileNotFoundException;
-import java.io.FileOutputStream;
-import java.io.OutputStream;
-import java.io.OutputStreamWriter;
-import java.util.Iterator;
-import java.util.Set;
-import java.util.concurrent.CountDownLatch;
-
-import javax.swing.ButtonGroup;
-import javax.swing.JComboBox;
-import javax.swing.JFileChooser;
-import javax.swing.JLabel;
-import javax.swing.JOptionPane;
-import javax.swing.JPanel;
-import javax.swing.JRadioButton;
-
-<<<<<<< HEAD:ontop-protege/src/main/java/it/unibz/inf/ontop/protege/gui/action/AboxMaterializationAction.java
-import it.unibz.inf.ontop.protege.core.OBDAModelManager;
-import it.unibz.inf.ontop.protege.core.OBDAModelWrapper;
-import it.unibz.inf.ontop.protege.utils.OBDAProgessMonitor;
-=======
-=======
 import com.google.common.collect.Sets;
->>>>>>> 201f89f4
 import it.unibz.inf.ontop.model.OBDAModel;
 import it.unibz.inf.ontop.model.impl.OBDAModelImpl;
 import it.unibz.inf.ontop.ontology.Ontology;
 import it.unibz.inf.ontop.owlapi.OWLAPITranslatorUtility;
 import it.unibz.inf.ontop.owlrefplatform.owlapi.OWLAPIMaterializer;
 import it.unibz.inf.ontop.protege.core.OBDAModelManager;
-<<<<<<< HEAD
-import it.unibz.inf.ontop.protege.utils.OBDAProgessMonitor;
-import it.unibz.inf.ontop.sesame.SesameMaterializer;
->>>>>>> v3/package-names-changed:ontop-protege/src/main/java/it/unibz/inf/ontop/protege/gui/action/AboxMaterializationAction.java
-import org.openrdf.model.Statement;
-import org.openrdf.rio.RDFWriter;
-import org.openrdf.rio.n3.N3Writer;
-import org.openrdf.rio.rdfxml.RDFXMLWriter;
-import org.openrdf.rio.turtle.TurtleWriter;
-=======
 import it.unibz.inf.ontop.protege.gui.IconLoader;
 import it.unibz.inf.ontop.protege.utils.OBDAProgressMonitor;
->>>>>>> 201f89f4
 import org.protege.editor.core.ui.action.ProtegeAction;
 import org.protege.editor.owl.OWLEditorKit;
 import org.protege.editor.owl.model.OWLModelManager;
 import org.protege.editor.owl.model.OWLWorkspace;
-<<<<<<< HEAD
-<<<<<<< HEAD:ontop-protege/src/main/java/it/unibz/inf/ontop/protege/gui/action/AboxMaterializationAction.java
-import it.unibz.inf.ontop.model.impl.OBDAModelImpl;
-import it.unibz.inf.ontop.ontology.Ontology;
-import it.unibz.inf.ontop.ontology.OntologyVocabulary;
-import it.unibz.inf.ontop.owlapi3.OWLAPI3TranslatorUtility;
-import it.unibz.inf.ontop.owlrefplatform.owlapi3.OWLAPI3Materializer;
-import it.unibz.inf.ontop.sesame.SesameMaterializer;
-=======
->>>>>>> v3/package-names-changed:ontop-protege/src/main/java/it/unibz/inf/ontop/protege/gui/action/AboxMaterializationAction.java
-import org.semanticweb.owlapi.io.OWLXMLOntologyFormat;
-import org.semanticweb.owlapi.io.RDFXMLOntologyFormat;
-=======
 import org.semanticweb.owlapi.formats.N3DocumentFormat;
 import org.semanticweb.owlapi.formats.OWLXMLDocumentFormat;
 import org.semanticweb.owlapi.formats.RDFXMLDocumentFormat;
 import org.semanticweb.owlapi.formats.TurtleDocumentFormat;
->>>>>>> 201f89f4
 import org.semanticweb.owlapi.io.WriterDocumentTarget;
 import org.semanticweb.owlapi.model.*;
 import org.slf4j.Logger;
@@ -123,13 +69,8 @@
 	private static final boolean DO_STREAM_RESULTS = true;
 
 	private OWLEditorKit editorKit = null;
-<<<<<<< HEAD
-	private OBDAModelWrapper obdaModel = null;
-	private OWLWorkspace workspace;	
-=======
 	private OBDAModel obdaModel = null;
 	private OWLWorkspace workspace;
->>>>>>> 201f89f4
 	private OWLModelManager modelManager;
 	private String lineSeparator;
 
@@ -140,12 +81,8 @@
 		editorKit = (OWLEditorKit)getEditorKit();
 		workspace = editorKit.getWorkspace();
 		modelManager = editorKit.getOWLModelManager();
-<<<<<<< HEAD
-		obdaModel = ((OBDAModelManager)editorKit.get(OBDAModelImpl.class.getName())).getActiveOBDAModelWrapper();
-=======
 		obdaModel = ((OBDAModelManager)editorKit.get(OBDAModelImpl.class.getName())).getActiveOBDAModel();
 		lineSeparator = System.getProperty("line.separator");
->>>>>>> 201f89f4
 	}
 
 	@Override
@@ -255,41 +192,6 @@
 				Ontology onto = OWLAPITranslatorUtility.translate(ontology);
 
 				final long startTime = System.currentTimeMillis();
-<<<<<<< HEAD
-				if (format != 3) {
-					// we are going to use SESAME MATERIALIZER
-				
-					SesameMaterializer materializer = new SesameMaterializer(
-							obdaModel.getCurrentImmutableOBDAModel(), onto, DO_STREAM_RESULTS);
-					Iterator<Statement> iterator = materializer.getIterator();
-					RDFWriter writer = null;
-
-					if (format == 0) // rdfxml
-					{
-						writer = new RDFXMLWriter(fileWriter);
-
-					} else if (format == 1) // n3
-					{
-						writer = new N3Writer(fileWriter);
-
-					} else if (format == 2) // ttl
-					{
-						writer = new TurtleWriter(fileWriter);
-					}
-					writer.startRDF();
-					while (iterator.hasNext())
-						writer.handleStatement(iterator.next());
-					writer.endRDF();
-					count = (int) materializer.getTriplesCount();
-					vocab = materializer.getVocabularySize();
-					materializer.disconnect();
-				}
-
-				else {
-					// owlxml, OWL materializer
-					OWLAPI3Materializer materializer = new OWLAPI3Materializer(
-							obdaModel.getCurrentImmutableOBDAModel(), onto, DO_STREAM_RESULTS);
-=======
 				OWLDocumentFormat ontoFormat;
 
 				switch (format) {
@@ -311,7 +213,6 @@
 
 				try (OWLAPIMaterializer materializer = new OWLAPIMaterializer(obdaModel, onto, DO_STREAM_RESULTS)) {
 
->>>>>>> 201f89f4
 					Iterator<OWLIndividualAxiom> iterator = materializer.getIterator();
 
 					Set<OWLAxiom> setAxioms = Sets.newHashSet(iterator);
@@ -355,15 +256,9 @@
 
 		if (response == JOptionPane.YES_OPTION) {
 			try {
-<<<<<<< HEAD
-			
-				OWLAPI3Materializer individuals = new OWLAPI3Materializer(obdaModel.getCurrentImmutableOBDAModel(), 
-						DO_STREAM_RESULTS);
-=======
 				Ontology onto = OWLAPITranslatorUtility.translate(ontology);
 
 				OWLAPIMaterializer individuals = new OWLAPIMaterializer(obdaModel, onto, DO_STREAM_RESULTS);
->>>>>>> 201f89f4
 				Container container = workspace.getRootPane().getParent();
 				final MaterializeAction action = new MaterializeAction(ontology, ontoManager, individuals, container);
 
