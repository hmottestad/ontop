<project xmlns="http://maven.apache.org/POM/4.0.0" xmlns:xsi="http://www.w3.org/2001/XMLSchema-instance"
         xsi:schemaLocation="http://maven.apache.org/POM/4.0.0 http://maven.apache.org/xsd/maven-4.0.0.xsd">
    <modelVersion>4.0.0</modelVersion>
    <parent>
        <artifactId>ontop-client</artifactId>
        <groupId>it.unibz.inf.ontop</groupId>
        <version>4.1.0-beta-1-SNAPSHOT</version>
        <relativePath>..</relativePath>
    </parent>

    <artifactId>ontop-protege</artifactId>
    <name>ontop-protege</name>
    <url>http://ontop.inf.unibz.it/</url>
    <description>Ontop OBDA plugin for protégé</description>
    <organization>
        <name>KRDB Research Centre for Knowledge and Data, Free University of Bozen-Bolzano</name>
        <url>http://www.inf.unibz.it/krdb/</url>
    </organization>

    <properties>
        <protege.version>5.5.0</protege.version>
        <symbolic.name>it.unibz.inf.ontop.protege</symbolic.name>
    </properties>

    <dependencies>

        <!-- dependencies available from Protege: begin -->
        <dependency>
            <groupId>org.slf4j</groupId>
            <artifactId>slf4j-api</artifactId>
            <scope>provided</scope>
        </dependency>

        <dependency>
            <groupId>ch.qos.logback</groupId>
            <artifactId>logback-classic</artifactId>
            <scope>provided</scope>
        </dependency>

        <dependency>
            <groupId>ch.qos.logback</groupId>
            <artifactId>logback-core</artifactId>
            <scope>provided</scope>
        </dependency>

        <!--        <dependency>-->
        <!--            <groupId>com.google.guava</groupId>-->
        <!--            <artifactId>guava</artifactId>-->
        <!--            <scope>provided</scope>-->
        <!--        </dependency>-->

        <dependency>
            <groupId>org.apache.felix</groupId>
            <artifactId>org.apache.felix.main</artifactId>
            <version>5.4.0</version>
            <scope>provided</scope>
        </dependency>

        <!-- dependencies available from Protege: end -->

<<<<<<< HEAD
=======
        <!-- not sure if this is really needed -->
        <!--        <dependency>-->
        <!--            <groupId>com.google.errorprone</groupId>-->
        <!--            <artifactId>error_prone_annotations</artifactId>-->
        <!--&lt;!&ndash;            <version>2.0.15</version>&ndash;&gt;-->
        <!--        </dependency>-->

>>>>>>> 9149041f
        <dependency>
            <groupId>com.opencsv</groupId>
            <artifactId>opencsv</artifactId>
            <version>4.6</version>
        </dependency>

        <dependency>
            <groupId>org.apache.commons</groupId>
            <artifactId>commons-lang3</artifactId>
<<<<<<< HEAD
=======
            <!--            <version>3.4</version>-->
>>>>>>> 9149041f
        </dependency>

        <dependency>
            <groupId>org.apache.commons</groupId>
            <artifactId>commons-collections4</artifactId>
            <version>4.2</version>
        </dependency>

        <dependency>
            <groupId>org.eclipse.rdf4j</groupId>
            <artifactId>rdf4j-queryalgebra-evaluation</artifactId>
        </dependency>

        <dependency>
            <groupId>org.apache.httpcomponents</groupId>
            <artifactId>httpclient-osgi</artifactId>
            <version>4.5.10</version>
        </dependency>

        <dependency>
            <groupId>org.apache.httpcomponents</groupId>
            <artifactId>httpcore-osgi</artifactId>
            <version>4.4.12</version>
        </dependency>

        <dependency>
            <groupId>org.apache.httpcomponents</groupId>
            <artifactId>httpcore-nio</artifactId>
            <version>4.4.12</version>
        </dependency>

        <dependency>
            <groupId>junit</groupId>
            <artifactId>junit</artifactId>
            <scope>test</scope>
        </dependency>

        <dependency>
            <groupId>io.mikael</groupId>
            <artifactId>urlbuilder</artifactId>
            <version>${urlbuilder.version}</version>
        </dependency>

        <!-- OBDA libraries -->

        <!-- These are dependencies to the OBDA related classes. -->

        <dependency>
            <groupId>${project.groupId}</groupId>
            <artifactId>ontop-model</artifactId>
            <version>${project.version}</version>
        </dependency>
        <dependency>
            <groupId>${project.groupId}</groupId>
            <artifactId>ontop-optimization</artifactId>
            <version>${project.version}</version>
        </dependency>
        <dependency>
            <groupId>${project.groupId}</groupId>
            <artifactId>ontop-obda-core</artifactId>
            <version>${project.version}</version>
        </dependency>
        <dependency>
            <groupId>${project.groupId}</groupId>
            <artifactId>ontop-rdb</artifactId>
            <version>${project.version}</version>
        </dependency>
        <dependency>
            <groupId>${project.groupId}</groupId>
            <artifactId>ontop-mapping-core</artifactId>
            <version>${project.version}</version>
        </dependency>
        <dependency>
            <groupId>${project.groupId}</groupId>
            <artifactId>ontop-mapping-sql-core</artifactId>
            <version>${project.version}</version>
        </dependency>
        <dependency>
            <groupId>${project.groupId}</groupId>
            <artifactId>ontop-mapping-native</artifactId>
            <version>${project.version}</version>
        </dependency>
        <dependency>
            <groupId>${project.groupId}</groupId>
            <artifactId>ontop-mapping-r2rml</artifactId>
            <version>${project.version}</version>
            <exclusions>
                <exclusion>
                    <groupId>net.sourceforge.owlapi</groupId>
                    <artifactId>owlapi-impl</artifactId>
                </exclusion>
                <exclusion>
                    <groupId>net.sourceforge.owlapi</groupId>
                    <artifactId>owlapi-api</artifactId>
                </exclusion>
            </exclusions>
        </dependency>
        <dependency>
            <groupId>${project.groupId}</groupId>
            <artifactId>ontop-mapping-sql-all</artifactId>
            <version>${project.version}</version>
            <exclusions>
                <exclusion>
                    <groupId>net.sourceforge.owlapi</groupId>
                    <artifactId>owlapi-impl</artifactId>
                </exclusion>
            </exclusions>
        </dependency>
        <dependency>
            <groupId>${project.groupId}</groupId>
            <artifactId>ontop-ontology-owlapi</artifactId>
            <version>${project.version}</version>
            <exclusions>
                <exclusion>
                    <groupId>net.sourceforge.owlapi</groupId>
                    <artifactId>owlapi-api</artifactId>
                </exclusion>
                <exclusion>
                    <groupId>net.sourceforge.owlapi</groupId>
                    <artifactId>owlapi-apibinding</artifactId>
                </exclusion>
            </exclusions>
        </dependency>
        <dependency>
            <groupId>${project.groupId}</groupId>
            <artifactId>ontop-mapping-owlapi</artifactId>
            <version>${project.version}</version>
            <exclusions>
                <exclusion>
                    <groupId>net.sourceforge.owlapi</groupId>
                    <artifactId>owlapi-api</artifactId>
                </exclusion>
                <exclusion>
                    <groupId>net.sourceforge.owlapi</groupId>
                    <artifactId>owlapi-apibinding</artifactId>
                </exclusion>
            </exclusions>
        </dependency>
        <dependency>
            <groupId>${project.groupId}</groupId>
            <artifactId>ontop-mapping-sql-owlapi</artifactId>
            <version>${project.version}</version>
            <exclusions>
                <exclusion>
                    <groupId>net.sourceforge.owlapi</groupId>
                    <artifactId>owlapi-api</artifactId>
                </exclusion>
                <exclusion>
                    <groupId>net.sourceforge.owlapi</groupId>
                    <artifactId>owlapi-apibinding</artifactId>
                </exclusion>
            </exclusions>
        </dependency>
        <dependency>
            <groupId>${project.groupId}</groupId>
            <artifactId>ontop-reformulation-core</artifactId>
            <version>${project.version}</version>
        </dependency>
        <dependency>
            <groupId>${project.groupId}</groupId>
            <artifactId>ontop-reformulation-sql</artifactId>
            <version>${project.version}</version>
        </dependency>
        <dependency>
            <groupId>${project.groupId}</groupId>
            <artifactId>ontop-system-core</artifactId>
            <version>${project.version}</version>
        </dependency>
        <dependency>
            <groupId>${project.groupId}</groupId>
            <artifactId>ontop-system-sql-core</artifactId>
            <version>${project.version}</version>
        </dependency>
        <dependency>
            <groupId>${project.groupId}</groupId>
            <artifactId>ontop-system-owlapi</artifactId>
            <version>${project.version}</version>
            <exclusions>
                <exclusion>
                    <groupId>net.sourceforge.owlapi</groupId>
                    <artifactId>owlapi-api</artifactId>
                </exclusion>
                <exclusion>
                    <groupId>net.sourceforge.owlapi</groupId>
                    <artifactId>owlapi-apibinding</artifactId>
                </exclusion>
            </exclusions>
        </dependency>
        <dependency>
            <groupId>${project.groupId}</groupId>
            <artifactId>ontop-system-sql-owlapi</artifactId>
            <version>${project.version}</version>
            <exclusions>
                <exclusion>
                    <groupId>net.sourceforge.owlapi</groupId>
                    <artifactId>owlapi-api</artifactId>
                </exclusion>
                <exclusion>
                    <groupId>net.sourceforge.owlapi</groupId>
                    <artifactId>owlapi-apibinding</artifactId>
                </exclusion>
            </exclusions>
        </dependency>
        <dependency>
            <groupId>${project.groupId}</groupId>
            <artifactId>ontop-owlapi</artifactId>
            <version>${project.version}</version>
            <exclusions>
                <exclusion>
                    <groupId>net.sourceforge.owlapi</groupId>
                    <artifactId>owlapi-api</artifactId>
                </exclusion>
                <exclusion>
                    <groupId>net.sourceforge.owlapi</groupId>
                    <artifactId>owlapi-apibinding</artifactId>
                </exclusion>
            </exclusions>
        </dependency>
        <dependency>
            <groupId>${project.groupId}</groupId>
            <artifactId>ontop-rdf4j</artifactId>
            <version>${project.version}</version>
        </dependency>

        <dependency>
            <groupId>org.javabits.jgrapht</groupId>
            <artifactId>jgrapht-core</artifactId>
        </dependency>

        <dependency>
            <groupId>eu.optique-project</groupId>
            <artifactId>r2rml-api-core</artifactId>
        </dependency>
        <dependency>
            <groupId>eu.optique-project</groupId>
            <artifactId>r2rml-api-rdf4j-binding</artifactId>
        </dependency>

        <dependency>
            <groupId>xerces</groupId>
            <artifactId>xercesImpl</artifactId>
            <version>2.12.0</version>
        </dependency>
        <dependency>
            <groupId>xml-apis</groupId>
            <artifactId>xml-apis</artifactId>
            <version>1.4.01</version>
        </dependency>
        <dependency>
            <groupId>com.fasterxml.jackson.core</groupId>
            <artifactId>jackson-core</artifactId>
        </dependency>
        <dependency>
            <groupId>com.fasterxml.jackson.core</groupId>
            <artifactId>jackson-databind</artifactId>
        </dependency>
        <dependency>
            <groupId>com.fasterxml.jackson.core</groupId>
            <artifactId>jackson-annotations</artifactId>
        </dependency>
        <dependency>
            <groupId>org.apache.thrift</groupId>
            <artifactId>libthrift</artifactId>
            <version>[0.12.0,)</version>
        </dependency>
        <!-- transtiive closure of commons-rdf-jena ends -->

        <!-- Protege and OWLAPI bundle dependencies -->

        <dependency>
            <groupId>edu.stanford.protege</groupId>
            <artifactId>protege-editor-core</artifactId>
            <version>${protege.version}</version>
            <scope>provided</scope>
            <exclusions>
                <exclusion>
                    <groupId>org.semarglproject</groupId>
                    <artifactId>semargl-rdfa</artifactId>
                </exclusion>
            </exclusions>
        </dependency>
        <dependency>
            <groupId>edu.stanford.protege</groupId>
            <artifactId>protege-editor-owl</artifactId>
            <version>${protege.version}</version>
            <scope>provided</scope>
        </dependency>

        <!-- transitive dependencies -->
        <!--<dependency>-->
        <!--<groupId>org.antlr</groupId>-->
        <!--<artifactId>antlr4</artifactId>-->
        <!--</dependency>-->
        <dependency>
            <groupId>org.antlr</groupId>
            <artifactId>antlr4-runtime</artifactId>
        </dependency>

        <!-- antlr4 transitive dependencies start -->
        <!--        <dependency>-->
        <!--            <groupId>org.antlr</groupId>-->
        <!--            <artifactId>antlr-runtime</artifactId>-->
        <!--&lt;!&ndash;            <version>3.5.2</version>&ndash;&gt;-->
        <!--        </dependency>-->

        <dependency>
            <groupId>org.abego.treelayout</groupId>
            <artifactId>org.abego.treelayout.core</artifactId>
            <version>1.0.3</version>
        </dependency>

        <dependency>
            <groupId>org.glassfish</groupId>
            <artifactId>javax.json</artifactId>
            <version>1.0.4</version>
        </dependency>

        <dependency>
            <groupId>com.ibm.icu</groupId>
            <artifactId>icu4j</artifactId>
            <version>58.2</version>
        </dependency>
        <!-- antlr4 transitive dependencies end-->

        <!--<dependency>-->
        <!--<groupId>net.sf.opencsv</groupId>-->
        <!--<artifactId>opencsv</artifactId>-->
        <!--<version>2.0</version>-->
        <!--</dependency>-->
        <!--        <dependency>-->
        <!--            <groupId>org.antlr</groupId>-->
        <!--            <artifactId>stringtemplate</artifactId>-->
        <!--&lt;!&ndash;            <version>4.0.2</version>&ndash;&gt;-->
        <!--        </dependency>-->

        <dependency>
            <groupId>org.apache.tomcat</groupId>
            <artifactId>tomcat-jdbc</artifactId>
        </dependency>
        <dependency>
            <groupId>org.apache.tomcat</groupId>
            <artifactId>tomcat-juli</artifactId>
        </dependency>
        <dependency>
            <groupId>com.zaxxer</groupId>
            <artifactId>HikariCP</artifactId>
        </dependency>
        <dependency>
            <groupId>org.eclipse.rdf4j</groupId>
            <artifactId>rdf4j-model</artifactId>
        </dependency>
        <dependency>
            <groupId>org.eclipse.rdf4j</groupId>
            <artifactId>rdf4j-query</artifactId>
        </dependency>
        <dependency>
            <groupId>org.eclipse.rdf4j</groupId>
            <artifactId>rdf4j-queryalgebra-model</artifactId>
        </dependency>
        <dependency>
            <groupId>org.eclipse.rdf4j</groupId>
            <artifactId>rdf4j-queryparser-api</artifactId>
        </dependency>
        <dependency>
            <groupId>org.eclipse.rdf4j</groupId>
            <artifactId>rdf4j-queryparser-sparql</artifactId>
        </dependency>
        <dependency>
            <groupId>org.eclipse.rdf4j</groupId>
            <artifactId>rdf4j-queryresultio-api</artifactId>
        </dependency>
        <dependency>
            <groupId>org.eclipse.rdf4j</groupId>
            <artifactId>rdf4j-queryresultio-text</artifactId>
        </dependency>
        <dependency>
            <groupId>org.eclipse.rdf4j</groupId>
            <artifactId>rdf4j-repository-api</artifactId>
        </dependency>
        <dependency>
            <groupId>org.eclipse.rdf4j</groupId>
            <artifactId>rdf4j-rio-api</artifactId>
        </dependency>
        <dependency>
            <groupId>org.eclipse.rdf4j</groupId>
            <artifactId>rdf4j-rio-datatypes</artifactId>
        </dependency>
        <dependency>
            <groupId>org.eclipse.rdf4j</groupId>
            <artifactId>rdf4j-rio-languages</artifactId>
        </dependency>
        <dependency>
            <groupId>org.eclipse.rdf4j</groupId>
            <artifactId>rdf4j-rio-ntriples</artifactId>
        </dependency>
        <dependency>
            <groupId>org.eclipse.rdf4j</groupId>
            <artifactId>rdf4j-rio-rdfxml</artifactId>
        </dependency>
        <dependency>
            <groupId>org.eclipse.rdf4j</groupId>
            <artifactId>rdf4j-rio-turtle</artifactId>
        </dependency>
        <dependency>
            <groupId>org.eclipse.rdf4j</groupId>
            <artifactId>rdf4j-sail-api</artifactId>
        </dependency>
        <dependency>
            <groupId>org.eclipse.rdf4j</groupId>
            <artifactId>rdf4j-util</artifactId>
        </dependency>
        <dependency>
            <groupId>org.eclipse.rdf4j</groupId>
            <artifactId>rdf4j-queryrender</artifactId>
        </dependency>
        <dependency>
            <groupId>org.eclipse.rdf4j</groupId>
            <artifactId>rdf4j-rio-trig</artifactId>
        </dependency>
        <dependency>
            <groupId>com.github.jsqlparser</groupId>
            <artifactId>jsqlparser</artifactId>
        </dependency>
        <dependency>
            <groupId>org.functionaljava</groupId>
            <artifactId>functionaljava</artifactId>
        </dependency>
        <dependency>
            <groupId>com.google.inject</groupId>
            <artifactId>guice</artifactId>
        </dependency>
        <dependency>
            <groupId>com.google.inject.extensions</groupId>
            <artifactId>guice-assistedinject</artifactId>
        </dependency>
        <dependency>
            <groupId>javax.inject</groupId>
            <artifactId>javax.inject</artifactId>
        </dependency>
        <dependency>
            <groupId>com.google.code.findbugs</groupId>
            <artifactId>jsr305</artifactId>
        </dependency>
<<<<<<< HEAD
<!--		<dependency>-->
<!--			<groupId>aopalliance</groupId>-->
<!--			<artifactId>aopalliance</artifactId>-->
<!--		</dependency>-->
=======
        <!--		<dependency>-->
        <!--			<groupId>aopalliance</groupId>-->
        <!--			<artifactId>aopalliance</artifactId>-->
        <!--		</dependency>-->
>>>>>>> 9149041f

        <dependency>
            <groupId>org.apache.commons</groupId>
            <artifactId>commons-rdf-api</artifactId>
            <version>${commons-rdf.version}</version>
        </dependency>
        <dependency>
            <groupId>org.apache.commons</groupId>
            <artifactId>commons-rdf-rdf4j</artifactId>
            <version>${commons-rdf.version}</version>
        </dependency>

        <dependency>
            <groupId>org.apache.commons</groupId>
            <artifactId>commons-rdf-simple</artifactId>
            <version>${commons-rdf.version}</version>
        </dependency>

        <dependency>
            <groupId>com.moandjiezana.toml</groupId>
            <artifactId>toml4j</artifactId>
        </dependency>

        <dependency>
            <groupId>com.google.code.gson</groupId>
            <artifactId>gson</artifactId>
        </dependency>

        <dependency>
            <groupId>org.eclipse.rdf4j</groupId>
            <artifactId>rdf4j-rio-nquads</artifactId>
        </dependency>
        <dependency>
            <groupId>com.google.guava</groupId>
            <artifactId>failureaccess</artifactId>
            <version>1.0.1</version>
        </dependency>

        <dependency>
            <groupId>org.locationtech.proj4j</groupId>
            <artifactId>proj4j</artifactId>
        </dependency>

        <dependency>
            <groupId>com.google.guava</groupId>
            <artifactId>guava</artifactId>
            <scope>provided</scope>
        </dependency>
    </dependencies>

    <build>
        <finalName>${symbolic.name}-${project.version}</finalName>
        <plugins>
            <plugin>
                <artifactId>maven-compiler-plugin</artifactId>
                <configuration>
                    <source>1.8</source>
                    <target>1.8</target>
                </configuration>
            </plugin>
            <plugin>
                <groupId>org.apache.maven.plugins</groupId>
                <artifactId>maven-surefire-plugin</artifactId>
                <configuration>
                    <skipTests>true</skipTests>
                </configuration>
            </plugin>

            <plugin>
                <groupId>org.apache.felix</groupId>
                <artifactId>maven-bundle-plugin</artifactId>

                <extensions>true</extensions>
                <configuration>

                    <!-- The following is the set of instructions of how pack the bundle and how to create the
                         MANIFEST.MF for the bundle. The configuration does 3 things.

                        1. It makes sure that the "tight" dependencies are not packed as jars, but as .class files
                           (inline). It makes sure that all the runtime dependencies are packed as jars.

                        2. It makes sure all the protege plugin resources are packed (plugin.xml, tabs*.xml, etc).

                        3. It makes sure the META-INF/MANIFEST.MF for OSGi bundles is created with the correct imports,
                           exports and classpath.
                    -->

                    <instructions>
                        <Bundle-RequiredExecutionEnvironment>JavaSE-1.8</Bundle-RequiredExecutionEnvironment>
                        <!-- This makes sure any dependency in the obdalib <dependency> dependencies are packed
                        as .classes (uncompressed, no jars) and the rest is packed as .jars -->
                        <Embed-Dependency>
                            *;groupId=it.unibz.inf.ontop.*;inline=true,*;groupId=it.unibz.inf.ontop.protege.*;inline=true,*;groupId=!it.unibz.inf.ontop;scope=compile|runtime
                        </Embed-Dependency>

                        <!-- necessary for protege plugins -->
                        <Bundle-Category>protege</Bundle-Category>

                        <Bundle-ContactAddress>gh.xiao@gmail.com</Bundle-ContactAddress>
                        <Bundle-DocURL>${project.url}</Bundle-DocURL>
                        <Bundle-Name>Ontop OBDA Protégé plugin</Bundle-Name>
                        <Bundle-Description>${project.description}</Bundle-Description>
                        <Bundle-Vendor>${project.organization.name}</Bundle-Vendor>
                        <Implementation-Version>${project.version}</Implementation-Version>
                        <Update-Url>https://github.com/ontop/ontop/raw/master/ontop-protege/update.properties
                        </Update-Url>

                        <Export-Package><!-- No need to export any package --></Export-Package>

                        <Import-Package>
                            !javax.xml.bind.annotation.adapters,!org.antlr.stringtemplate,!net.sf.ehcache,!net.spy.memcached,!org.apache.commons.logging,!org.eclipse.rdf4j.http.client,!org.eclipse.rdf4j.repository.sparql,!org.eclipse.rdf4j.repository.sparql.query,!org.eclipse.rdf4j.repository.sail,!org.eclipse.rdf4j.sail,!org.eclipse.rdf4j.sail.memory,!org.mapdb,!org.osgi.service.cm,!sun.misc,!javax.servlet,!javax.servlet.http,!org.apache.xml.*,!sun.io,!com.codahale.metrics.*,!io.prometheus.client,!javassist.*,!org.hibernate.*,!org.apache.commons.beanutils.*,!org.apache.commons.text,!org.eclipse.rdf4j.repository.sparql.federation,!com.github.andrewoma.dexx.collection,!org.checkerframework.checker.*,!com.github.luben.zstd,!org.brotli.dec,!org.tukaani.xz,!com.github.jsonldjava.*,!com.google.appengine.api,!com.google.apphosting.api,!com.google.common.util.concurrent.internal,!com.google.errorprone.annotations,!com.google.errorprone.annotations.concurrent,!com.google.inject.internal.asm.util,!io.micrometer.core.instrument,!org.antlr.v4.gui,!org.apache.jena.ext.com.google.appengine.api,!org.apache.jena.ext.com.google.appengine.api.utils,!org.apache.jena.ext.com.google.apphosting.api,!org.apache.jena.ext.com.google.errorprone.annotations,!org.apache.jena.ext.com.google.errorprone.annotations.concurrent,!org.apache.logging.log4j,!org.apache.logging.log4j.core,!org.apache.logging.log4j.core.config,!org.apache.logging.log4j.core.config.properties,!org.eclipse.rdf4j.rio.trigstar,*;-split-package:=merge-last
                        </Import-Package>

                        <!-- The name of the plugin for OSGi dependencies. It has to be singleton
                            or protege wont load it -->
                        <Bundle-SymbolicName>${symbolic.name};singleton:=true</Bundle-SymbolicName>

                        <Bundle-Activator>org.protege.osgi.jdbc.JdbcBundleActivator</Bundle-Activator>
                    </instructions>
                </configuration>
            </plugin>
        </plugins>
        <resources>
            <resource>
                <directory>src/main/resources</directory>
                <filtering>true</filtering>
            </resource>
        </resources>
    </build>

</project><|MERGE_RESOLUTION|>--- conflicted
+++ resolved
@@ -58,16 +58,6 @@
 
         <!-- dependencies available from Protege: end -->
 
-<<<<<<< HEAD
-=======
-        <!-- not sure if this is really needed -->
-        <!--        <dependency>-->
-        <!--            <groupId>com.google.errorprone</groupId>-->
-        <!--            <artifactId>error_prone_annotations</artifactId>-->
-        <!--&lt;!&ndash;            <version>2.0.15</version>&ndash;&gt;-->
-        <!--        </dependency>-->
-
->>>>>>> 9149041f
         <dependency>
             <groupId>com.opencsv</groupId>
             <artifactId>opencsv</artifactId>
@@ -77,10 +67,6 @@
         <dependency>
             <groupId>org.apache.commons</groupId>
             <artifactId>commons-lang3</artifactId>
-<<<<<<< HEAD
-=======
-            <!--            <version>3.4</version>-->
->>>>>>> 9149041f
         </dependency>
 
         <dependency>
@@ -524,17 +510,10 @@
             <groupId>com.google.code.findbugs</groupId>
             <artifactId>jsr305</artifactId>
         </dependency>
-<<<<<<< HEAD
 <!--		<dependency>-->
 <!--			<groupId>aopalliance</groupId>-->
 <!--			<artifactId>aopalliance</artifactId>-->
 <!--		</dependency>-->
-=======
-        <!--		<dependency>-->
-        <!--			<groupId>aopalliance</groupId>-->
-        <!--			<artifactId>aopalliance</artifactId>-->
-        <!--		</dependency>-->
->>>>>>> 9149041f
 
         <dependency>
             <groupId>org.apache.commons</groupId>
