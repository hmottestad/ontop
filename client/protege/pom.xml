--- conflicted
+++ resolved
@@ -17,11 +17,7 @@
     </organization>
 
     <properties>
-<<<<<<< HEAD
         <protege.version>5.5.0</protege.version>
-=======
-        <protege.version>5.5.0-beta-8</protege.version>
->>>>>>> 11c2f151
         <symbolic.name>it.unibz.inf.ontop.protege</symbolic.name>
     </properties>
 
@@ -624,7 +620,7 @@
 
                         <Export-Package><!-- No need to export any package --></Export-Package>
 
-                        <Import-Package>!org.antlr.stringtemplate,!net.sf.ehcache,!net.spy.memcached,!org.apache.commons.logging,!org.eclipse.rdf4j.http.client,!org.eclipse.rdf4j.repository.sparql,!org.eclipse.rdf4j.repository.sparql.query,!org.eclipse.rdf4j.repository.sail,!org.eclipse.rdf4j.sail,!org.eclipse.rdf4j.sail.memory,!org.mapdb,!org.osgi.service.cm,!sun.misc,!javax.servlet,!javax.servlet.http,!org.apache.xml.*,!sun.io,!com.codahale.metrics.*,!io.prometheus.client,!javassist.*,!org.hibernate.*,!org.apache.commons.beanutils.*,!org.apache.commons.text,!org.eclipse.rdf4j.repository.sparql.federation,!com.github.andrewoma.dexx.collection,!org.checkerframework.*,*</Import-Package>
+                        <Import-Package>!org.antlr.stringtemplate,!net.sf.ehcache,!net.spy.memcached,!org.apache.commons.logging,!org.eclipse.rdf4j.http.client,!org.eclipse.rdf4j.repository.sparql,!org.eclipse.rdf4j.repository.sparql.query,!org.eclipse.rdf4j.repository.sail,!org.eclipse.rdf4j.sail,!org.eclipse.rdf4j.sail.memory,!org.mapdb,!org.osgi.service.cm,!sun.misc,!javax.servlet,!javax.servlet.http,!org.apache.xml.*,!sun.io,!com.codahale.metrics.*,!io.prometheus.client,!javassist.*,!org.hibernate.*,!org.apache.commons.beanutils.*,!org.apache.commons.text,!org.eclipse.rdf4j.repository.sparql.federation,!com.github.andrewoma.dexx.collection,*</Import-Package>
 
                         <!-- The name of the plugin for OSGi dependencies. It has to be singleton
                             or protege wont load it -->
