<project xmlns="http://maven.apache.org/POM/4.0.0" xmlns:xsi="http://www.w3.org/2001/XMLSchema-instance" xsi:schemaLocation="http://maven.apache.org/POM/4.0.0 http://maven.apache.org/xsd/maven-4.0.0.xsd">
    <modelVersion>4.0.0</modelVersion>
    <parent>
        <artifactId>ontop-client</artifactId>
        <groupId>it.unibz.inf.ontop</groupId>
<<<<<<< HEAD
<<<<<<< HEAD
        <version>4.0.0-SNAPSHOT</version>
=======
        <version>3.0.1-SNAPSHOT</version>
>>>>>>> version3
=======
        <version>4.0.0-SNAPSHOT</version>
>>>>>>> 08dadbfa
        <relativePath>..</relativePath>
    </parent>

    <artifactId>ontop-protege</artifactId>
    <name>ontop-protege</name>
    <url>http://ontop.inf.unibz.it/</url>
    <description>Ontop OBDA plugin for protégé</description>
    <organization>
        <name>KRDB Research Centre for Knowledge and Data, Free University of Bozen-Bolzano</name>
        <url>http://www.inf.unibz.it/krdb/</url>
    </organization>

    <properties>
        <protege.version>5.5.0</protege.version>
        <symbolic.name>it.unibz.inf.ontop.protege</symbolic.name>
    </properties>

    <dependencies>

        <!-- dependencies available from Protege: begin -->
        <dependency>
            <groupId>org.slf4j</groupId>
            <artifactId>slf4j-api</artifactId>
            <scope>provided</scope>
        </dependency>

        <dependency>
            <groupId>ch.qos.logback</groupId>
            <artifactId>logback-classic</artifactId>
            <scope>provided</scope>
        </dependency>

        <dependency>
            <groupId>ch.qos.logback</groupId>
            <artifactId>logback-core</artifactId>
            <scope>provided</scope>
        </dependency>

        <dependency>
            <groupId>com.google.guava</groupId>
            <artifactId>guava</artifactId>
            <scope>provided</scope>
        </dependency>

        <dependency>
            <groupId>org.apache.felix</groupId>
            <artifactId>org.apache.felix.main</artifactId>
            <version>4.4.1</version>
            <scope>provided</scope>
        </dependency>

        <!-- dependencies available from Protege: end -->

        <!-- not sure if this is really needed -->
        <dependency>
            <groupId>com.google.errorprone</groupId>
            <artifactId>error_prone_annotations</artifactId>
            <version>2.0.15</version>
        </dependency>

        <dependency>
            <groupId>com.opencsv</groupId>
            <artifactId>opencsv</artifactId>
            <version>4.4</version>
        </dependency>

        <dependency>
            <groupId>org.apache.commons</groupId>
            <artifactId>commons-lang3</artifactId>
            <version>3.4</version>
        </dependency>

        <dependency>
            <groupId>org.apache.commons</groupId>
            <artifactId>commons-collections4</artifactId>
            <version>4.2</version>
        </dependency>

        <dependency>
            <groupId>org.eclipse.rdf4j</groupId>
            <artifactId>rdf4j-queryalgebra-evaluation</artifactId>
        </dependency>

        <dependency>
            <groupId>org.apache.httpcomponents</groupId>
            <artifactId>httpclient-osgi</artifactId>
            <version>4.5.2</version>
        </dependency>

        <dependency>
            <groupId>org.apache.httpcomponents</groupId>
            <artifactId>httpcore-osgi</artifactId>
            <version>4.4.4</version>
        </dependency>

        <dependency>
            <groupId>org.apache.httpcomponents</groupId>
            <artifactId>httpcore-nio</artifactId>
            <version>4.4.4</version>
        </dependency>

        <dependency>
            <groupId>junit</groupId>
            <artifactId>junit</artifactId>
            <scope>test</scope>
        </dependency>

        <dependency>
            <groupId>io.mikael</groupId>
            <artifactId>urlbuilder</artifactId>
            <version>${urlbuilder.version}</version>
        </dependency>

        <!-- OBDA libraries -->

        <!-- These are dependencies to the OBDA related classes. -->

        <dependency>
            <groupId>${project.groupId}</groupId>
            <artifactId>ontop-model</artifactId>
            <version>${project.version}</version>
        </dependency>
        <dependency>
            <groupId>${project.groupId}</groupId>
            <artifactId>ontop-optimization</artifactId>
            <version>${project.version}</version>
        </dependency>
        <dependency>
            <groupId>${project.groupId}</groupId>
            <artifactId>ontop-obda-core</artifactId>
            <version>${project.version}</version>
        </dependency>
        <dependency>
            <groupId>${project.groupId}</groupId>
            <artifactId>ontop-rdb</artifactId>
            <version>${project.version}</version>
        </dependency>
        <dependency>
            <groupId>${project.groupId}</groupId>
            <artifactId>ontop-mapping-core</artifactId>
            <version>${project.version}</version>
        </dependency>
        <dependency>
            <groupId>${project.groupId}</groupId>
            <artifactId>ontop-mapping-sql-core</artifactId>
            <version>${project.version}</version>
        </dependency>
        <dependency>
            <groupId>${project.groupId}</groupId>
            <artifactId>ontop-mapping-native</artifactId>
            <version>${project.version}</version>
        </dependency>
        <dependency>
            <groupId>${project.groupId}</groupId>
            <artifactId>ontop-mapping-r2rml</artifactId>
            <version>${project.version}</version>
        </dependency>
        <dependency>
            <groupId>${project.groupId}</groupId>
            <artifactId>ontop-mapping-sql-all</artifactId>
            <version>${project.version}</version>
        </dependency>
        <dependency>
            <groupId>${project.groupId}</groupId>
            <artifactId>ontop-ontology-owlapi</artifactId>
            <version>${project.version}</version>
            <exclusions>
                <exclusion>
                    <groupId>net.sourceforge.owlapi</groupId>
                    <artifactId>owlapi-api</artifactId>
                </exclusion>
                <exclusion>
                    <groupId>net.sourceforge.owlapi</groupId>
                    <artifactId>owlapi-apibinding</artifactId>
                </exclusion>
            </exclusions>
        </dependency>
        <dependency>
            <groupId>${project.groupId}</groupId>
            <artifactId>ontop-mapping-owlapi</artifactId>
            <version>${project.version}</version>
            <exclusions>
                <exclusion>
                    <groupId>net.sourceforge.owlapi</groupId>
                    <artifactId>owlapi-api</artifactId>
                </exclusion>
                <exclusion>
                    <groupId>net.sourceforge.owlapi</groupId>
                    <artifactId>owlapi-apibinding</artifactId>
                </exclusion>
            </exclusions>
        </dependency>
        <dependency>
            <groupId>${project.groupId}</groupId>
            <artifactId>ontop-mapping-sql-owlapi</artifactId>
            <version>${project.version}</version>
            <exclusions>
                <exclusion>
                    <groupId>net.sourceforge.owlapi</groupId>
                    <artifactId>owlapi-api</artifactId>
                </exclusion>
                <exclusion>
                    <groupId>net.sourceforge.owlapi</groupId>
                    <artifactId>owlapi-apibinding</artifactId>
                </exclusion>
            </exclusions>
        </dependency>
        <dependency>
            <groupId>${project.groupId}</groupId>
            <artifactId>ontop-reformulation-core</artifactId>
            <version>${project.version}</version>
        </dependency>
        <dependency>
            <groupId>${project.groupId}</groupId>
            <artifactId>ontop-reformulation-sql</artifactId>
            <version>${project.version}</version>
        </dependency>
        <dependency>
            <groupId>${project.groupId}</groupId>
            <artifactId>ontop-system-core</artifactId>
            <version>${project.version}</version>
        </dependency>
        <dependency>
            <groupId>${project.groupId}</groupId>
            <artifactId>ontop-system-sql-core</artifactId>
            <version>${project.version}</version>
        </dependency>
        <dependency>
            <groupId>${project.groupId}</groupId>
            <artifactId>ontop-system-owlapi</artifactId>
            <version>${project.version}</version>
            <exclusions>
                <exclusion>
                    <groupId>net.sourceforge.owlapi</groupId>
                    <artifactId>owlapi-api</artifactId>
                </exclusion>
                <exclusion>
                    <groupId>net.sourceforge.owlapi</groupId>
                    <artifactId>owlapi-apibinding</artifactId>
                </exclusion>
            </exclusions>
        </dependency>
        <dependency>
            <groupId>${project.groupId}</groupId>
            <artifactId>ontop-system-sql-owlapi</artifactId>
            <version>${project.version}</version>
            <exclusions>
                <exclusion>
                    <groupId>net.sourceforge.owlapi</groupId>
                    <artifactId>owlapi-api</artifactId>
                </exclusion>
                <exclusion>
                    <groupId>net.sourceforge.owlapi</groupId>
                    <artifactId>owlapi-apibinding</artifactId>
                </exclusion>
            </exclusions>
        </dependency>
        <dependency>
            <groupId>${project.groupId}</groupId>
            <artifactId>ontop-owlapi</artifactId>
            <version>${project.version}</version>
            <exclusions>
                <exclusion>
                    <groupId>net.sourceforge.owlapi</groupId>
                    <artifactId>owlapi-api</artifactId>
                </exclusion>
                <exclusion>
                    <groupId>net.sourceforge.owlapi</groupId>
                    <artifactId>owlapi-apibinding</artifactId>
                </exclusion>
            </exclusions>
        </dependency>
        <dependency>
            <groupId>${project.groupId}</groupId>
            <artifactId>ontop-rdf4j</artifactId>
            <version>${project.version}</version>
        </dependency>

        <dependency>
            <groupId>org.javabits.jgrapht</groupId>
            <artifactId>jgrapht-core</artifactId>
        </dependency>

        <dependency>
            <groupId>eu.optique-project</groupId>
            <artifactId>r2rml-api-core</artifactId>
        </dependency>
        <dependency>
            <groupId>eu.optique-project</groupId>
            <artifactId>r2rml-api-rdf4j-binding</artifactId>
        </dependency>
        <dependency>
            <groupId>eu.optique-project</groupId>
            <artifactId>r2rml-api-jena-binding</artifactId>
        </dependency>

        <dependency>
            <groupId>org.apache.commons</groupId>
            <artifactId>commons-rdf-jena</artifactId>
            <version>${commons-rdf.version}</version>
        </dependency>

        <!-- transtiive closure of commons-rdf-jena starts -->

        <dependency>
            <groupId>org.apache.jena</groupId>
            <artifactId>jena-core</artifactId>
            <version>${jena.version}</version>
        </dependency>
        <dependency>
            <groupId>org.apache.jena</groupId>
            <artifactId>jena-iri</artifactId>
            <version>${jena.version}</version>
        </dependency>
        <dependency>
            <groupId>org.apache.jena</groupId>
            <artifactId>jena-base</artifactId>
            <version>${jena.version}</version>
        </dependency>
        <dependency>
            <groupId>org.apache.jena</groupId>
            <artifactId>jena-shaded-guava</artifactId>
            <version>${jena.version}</version>
        </dependency>
        <dependency>
            <groupId>org.apache.jena</groupId>
            <artifactId>jena-arq</artifactId>
            <version>${jena.version}</version>
        </dependency>
        <dependency>
            <groupId>org.apache.commons</groupId>
            <artifactId>commons-compress</artifactId>
        </dependency>
        <dependency>
            <groupId>org.apache.commons</groupId>
            <artifactId>commons-csv</artifactId>
        </dependency>

        <!--<dependency>-->
            <!--<groupId>com.github.andrewoma.dexx</groupId>-->
            <!--<artifactId>collection</artifactId>-->
            <!--<version>0.6</version>-->
        <!--</dependency>-->

        <dependency>
            <groupId>xerces</groupId>
            <artifactId>xercesImpl</artifactId>
            <version>2.11.0</version>
        </dependency>
        <dependency>
            <groupId>xml-apis</groupId>
            <artifactId>xml-apis</artifactId>
            <version>1.4.01</version>
        </dependency>
        <dependency>
            <groupId>com.fasterxml.jackson.core</groupId>
            <artifactId>jackson-core</artifactId>
        </dependency>
        <dependency>
            <groupId>com.fasterxml.jackson.core</groupId>
            <artifactId>jackson-databind</artifactId>
        </dependency>
        <dependency>
            <groupId>com.fasterxml.jackson.core</groupId>
            <artifactId>jackson-annotations</artifactId>
        </dependency>
        <dependency>
            <groupId>org.apache.thrift</groupId>
            <artifactId>libthrift</artifactId>
            <version>[0.12.0,)</version>
        </dependency>
        <dependency>
            <groupId>com.github.jsonld-java</groupId>
            <artifactId>jsonld-java</artifactId>
        </dependency>
        <!-- transtiive closure of commons-rdf-jena ends -->

        <!-- Protege and OWLAPI bundle dependencies -->

        <dependency>
            <groupId>edu.stanford.protege</groupId>
            <artifactId>protege-editor-core</artifactId>
            <version>${protege.version}</version>
            <scope>provided</scope>
        </dependency>
        <dependency>
            <groupId>edu.stanford.protege</groupId>
            <artifactId>protege-editor-owl</artifactId>
            <version>${protege.version}</version>
            <scope>provided</scope>
        </dependency>

        <!-- transitive dependencies -->
        <!--<dependency>-->
        <!--<groupId>org.antlr</groupId>-->
        <!--<artifactId>antlr4</artifactId>-->
        <!--</dependency>-->
        <dependency>
            <groupId>org.antlr</groupId>
            <artifactId>antlr4-runtime</artifactId>
        </dependency>

        <!-- antlr4 transitive dependencies start -->
        <dependency>
            <groupId>org.antlr</groupId>
            <artifactId>antlr-runtime</artifactId>
            <version>3.5.2</version>
        </dependency>

        <dependency>
            <groupId>org.abego.treelayout</groupId>
            <artifactId>org.abego.treelayout.core</artifactId>
            <version>1.0.3</version>
        </dependency>

        <dependency>
            <groupId>org.glassfish</groupId>
            <artifactId>javax.json</artifactId>
            <version>1.0.4</version>
        </dependency>

        <dependency>
            <groupId>com.ibm.icu</groupId>
            <artifactId>icu4j</artifactId>
            <version>58.2</version>
        </dependency>
        <!-- antlr4 transitive dependencies end-->

        <!--<dependency>-->
            <!--<groupId>net.sf.opencsv</groupId>-->
            <!--<artifactId>opencsv</artifactId>-->
            <!--<version>2.0</version>-->
        <!--</dependency>-->
        <dependency>
            <groupId>org.antlr</groupId>
            <artifactId>stringtemplate</artifactId>
            <version>4.0.2</version>
        </dependency>

        <dependency>
            <groupId>org.apache.tomcat</groupId>
            <artifactId>tomcat-jdbc</artifactId>
        </dependency>
        <dependency>
            <groupId>org.apache.tomcat</groupId>
            <artifactId>tomcat-juli</artifactId>
        </dependency>
        <dependency>
            <groupId>com.zaxxer</groupId>
            <artifactId>HikariCP</artifactId>
        </dependency>
        <dependency>
            <groupId>org.eclipse.rdf4j</groupId>
            <artifactId>rdf4j-model</artifactId>
        </dependency>
        <dependency>
            <groupId>org.eclipse.rdf4j</groupId>
            <artifactId>rdf4j-query</artifactId>
        </dependency>
        <dependency>
            <groupId>org.eclipse.rdf4j</groupId>
            <artifactId>rdf4j-queryalgebra-model</artifactId>
        </dependency>
        <dependency>
            <groupId>org.eclipse.rdf4j</groupId>
            <artifactId>rdf4j-queryparser-api</artifactId>
        </dependency>
        <dependency>
            <groupId>org.eclipse.rdf4j</groupId>
            <artifactId>rdf4j-queryparser-sparql</artifactId>
        </dependency>
        <dependency>
            <groupId>org.eclipse.rdf4j</groupId>
            <artifactId>rdf4j-queryresultio-api</artifactId>
        </dependency>
        <dependency>
            <groupId>org.eclipse.rdf4j</groupId>
            <artifactId>rdf4j-queryresultio-text</artifactId>
        </dependency>
        <dependency>
            <groupId>org.eclipse.rdf4j</groupId>
            <artifactId>rdf4j-repository-api</artifactId>
        </dependency>
        <dependency>
            <groupId>org.eclipse.rdf4j</groupId>
            <artifactId>rdf4j-rio-api</artifactId>
        </dependency>
        <dependency>
            <groupId>org.eclipse.rdf4j</groupId>
            <artifactId>rdf4j-rio-datatypes</artifactId>
        </dependency>
        <dependency>
            <groupId>org.eclipse.rdf4j</groupId>
            <artifactId>rdf4j-rio-languages</artifactId>
        </dependency>
        <dependency>
            <groupId>org.eclipse.rdf4j</groupId>
            <artifactId>rdf4j-rio-ntriples</artifactId>
        </dependency>
        <dependency>
            <groupId>org.eclipse.rdf4j</groupId>
            <artifactId>rdf4j-rio-rdfxml</artifactId>
        </dependency>
        <dependency>
            <groupId>org.eclipse.rdf4j</groupId>
            <artifactId>rdf4j-rio-turtle</artifactId>
        </dependency>
        <dependency>
            <groupId>org.eclipse.rdf4j</groupId>
            <artifactId>rdf4j-sail-api</artifactId>
        </dependency>
        <dependency>
            <groupId>org.eclipse.rdf4j</groupId>
            <artifactId>rdf4j-util</artifactId>
        </dependency>
        <dependency>
            <groupId>org.eclipse.rdf4j</groupId>
            <artifactId>rdf4j-queryrender</artifactId>
        </dependency>
        <dependency>
            <groupId>com.github.jsqlparser</groupId>
            <artifactId>jsqlparser</artifactId>
        </dependency>
        <dependency>
            <groupId>org.functionaljava</groupId>
            <artifactId>functionaljava</artifactId>
        </dependency>
		<dependency>
			<groupId>com.google.inject</groupId>
			<artifactId>guice</artifactId>
		</dependency>
		<dependency>
			<groupId>com.google.inject.extensions</groupId>
			<artifactId>guice-assistedinject</artifactId>
		</dependency>
		<dependency>
			<groupId>javax.inject</groupId>
			<artifactId>javax.inject</artifactId>
		</dependency>
		<dependency>
			<groupId>com.google.code.findbugs</groupId>
			<artifactId>jsr305</artifactId>
		</dependency>
		<dependency>
			<groupId>aopalliance</groupId>
			<artifactId>aopalliance</artifactId>
		</dependency>

        <dependency>
            <groupId>org.apache.commons</groupId>
            <artifactId>commons-rdf-api</artifactId>
            <version>${commons-rdf.version}</version>
        </dependency>
        <dependency>
            <groupId>org.apache.commons</groupId>
            <artifactId>commons-rdf-rdf4j</artifactId>
            <version>${commons-rdf.version}</version>
        </dependency>
        <dependency>
            <groupId>org.apache.commons</groupId>
            <artifactId>commons-rdf-simple</artifactId>
            <version>${commons-rdf.version}</version>
        </dependency>
    </dependencies>

    <build>
        <finalName>${symbolic.name}-${project.version}</finalName>
        <plugins>
            <plugin>
                <artifactId>maven-compiler-plugin</artifactId>
                <configuration>
                    <source>1.8</source>
                    <target>1.8</target>
                </configuration>
            </plugin>
            <plugin>
                <groupId>org.apache.maven.plugins</groupId>
                <artifactId>maven-surefire-plugin</artifactId>
                <configuration>
                    <skipTests>true</skipTests>
                </configuration>
            </plugin>

            <plugin>
                <groupId>org.apache.felix</groupId>
                <artifactId>maven-bundle-plugin</artifactId>

                <extensions>true</extensions>
                <configuration>

                    <!-- The following is the set of instructions of how pack the bundle and how to create the
                         MANIFEST.MF for the bundle. The configuration does 3 things.

                        1. It makes sure that the "tight" dependencies are not packed as jars, but as .class files
                           (inline). It makes sure that all the runtime dependencies are packed as jars.

                        2. It makes sure all the protege plugin resources are packed (plugin.xml, tabs*.xml, etc).

                        3. It makes sure the META-INF/MANIFEST.MF for OSGi bundles is created with the correct imports,
                           exports and classpath.
                    -->

                    <instructions>
                        <Bundle-RequiredExecutionEnvironment>JavaSE-1.8</Bundle-RequiredExecutionEnvironment>
                        <!-- This makes sure any dependency in the obdalib <dependency> dependencies are packed
                        as .classes (uncompressed, no jars) and the rest is packed as .jars -->
                        <Embed-Dependency>
                            *;groupId=it.unibz.inf.ontop.*;inline=true,*;groupId=it.unibz.inf.ontop.protege.*;inline=true,*;groupId=!it.unibz.inf.ontop;scope=compile|runtime
                        </Embed-Dependency>

                        <!-- necessary for protege plugins -->
                        <Bundle-Category>protege</Bundle-Category>

                        <Bundle-ContactAddress>gh.xiao@gmail.com</Bundle-ContactAddress>
                        <Bundle-DocURL>${project.url}</Bundle-DocURL>
                        <Bundle-Name>Ontop OBDA Protégé plugin</Bundle-Name>
                        <Bundle-Description>${project.description}</Bundle-Description>
                        <Bundle-Vendor>${project.organization.name}</Bundle-Vendor>
                        <Implementation-Version>${project.version}</Implementation-Version>
                        <Update-Url>https://github.com/ontop/ontop/raw/master/ontop-protege/update.properties</Update-Url>

                        <Export-Package><!-- No need to export any package --></Export-Package>

                        <Import-Package>!org.antlr.stringtemplate,!net.sf.ehcache,!net.spy.memcached,!org.apache.commons.logging,!org.eclipse.rdf4j.http.client,!org.eclipse.rdf4j.repository.sparql,!org.eclipse.rdf4j.repository.sparql.query,!org.eclipse.rdf4j.repository.sail,!org.eclipse.rdf4j.sail,!org.eclipse.rdf4j.sail.memory,!org.mapdb,!org.osgi.service.cm,!sun.misc,!javax.servlet,!javax.servlet.http,!org.apache.xml.*,!sun.io,!com.codahale.metrics.*,!io.prometheus.client,!javassist.*,!org.hibernate.*,!org.apache.commons.beanutils.*,!org.apache.commons.text,!org.eclipse.rdf4j.repository.sparql.federation,!com.github.andrewoma.dexx.collection,!org.checkerframework.checker.*,!com.github.luben.zstd,!org.brotli.dec,!org.tukaani.xz,*</Import-Package>

                        <!-- The name of the plugin for OSGi dependencies. It has to be singleton
                            or protege wont load it -->
                        <Bundle-SymbolicName>${symbolic.name};singleton:=true</Bundle-SymbolicName>

                        <Bundle-Activator>org.protege.osgi.jdbc.JdbcBundleActivator</Bundle-Activator>
                    </instructions>
                </configuration>
            </plugin>
        </plugins>
        <resources>
            <resource>
                <directory>src/main/resources</directory>
                <filtering>true</filtering>
            </resource>
        </resources>
    </build>

</project><|MERGE_RESOLUTION|>--- conflicted
+++ resolved
@@ -3,15 +3,7 @@
     <parent>
         <artifactId>ontop-client</artifactId>
         <groupId>it.unibz.inf.ontop</groupId>
-<<<<<<< HEAD
-<<<<<<< HEAD
         <version>4.0.0-SNAPSHOT</version>
-=======
-        <version>3.0.1-SNAPSHOT</version>
->>>>>>> version3
-=======
-        <version>4.0.0-SNAPSHOT</version>
->>>>>>> 08dadbfa
         <relativePath>..</relativePath>
     </parent>
 
