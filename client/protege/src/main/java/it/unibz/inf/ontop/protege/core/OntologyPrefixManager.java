--- conflicted
+++ resolved
@@ -16,7 +16,7 @@
  * you may not use this file except in compliance with the License.
  * You may obtain a copy of the License at
  * 
- *	  http://www.apache.org/licenses/LICENSE-2.0
+ *      http://www.apache.org/licenses/LICENSE-2.0
  * 
  * Unless required by applicable law or agreed to in writing, software
  * distributed under the License is distributed on an "AS IS" BASIS,
@@ -26,16 +26,10 @@
  * #L%
  */
 
-<<<<<<< HEAD
-import com.google.common.collect.ImmutableList;
-import com.google.common.collect.ImmutableMap;
-
-=======
 import it.unibz.inf.ontop.shaded.com.google.common.collect.ImmutableList;
 import it.unibz.inf.ontop.shaded.com.google.common.collect.ImmutableMap;
 import it.unibz.inf.ontop.spec.mapping.PrefixManager;
 import it.unibz.inf.ontop.spec.mapping.impl.AbstractPrefixManager;
->>>>>>> d40a7c8a
 import org.protege.editor.owl.model.entity.EntityCreationPreferences;
 import org.protege.editor.owl.ui.prefix.PrefixUtilities;
 import org.semanticweb.owlapi.formats.PrefixDocumentFormat;
