--- conflicted
+++ resolved
@@ -84,11 +84,7 @@
 	@Override
 	public List<String> getOrderedNamespaces() {
 		ArrayList<String> namespaceList = new ArrayList<>(getPrefixMap().values());
-<<<<<<< HEAD
-		namespaceList.sort(Collections.reverseOrder());
-=======
 		Collections.sort(namespaceList, Collections.reverseOrder());
->>>>>>> 4996a507
 		return namespaceList;
 	}
 
