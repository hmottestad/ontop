--- conflicted
+++ resolved
@@ -312,11 +312,7 @@
             else {
                 SQLPPTriplesMap newTriplesMap = new OntopNativeSQLPPTriplesMap(formerTriplesMap.getId(),
                         formerTriplesMap.getSourceQuery(),
-<<<<<<< HEAD
-                        formerTriplesMap.getTargetString().get(), // we are sure at this point, it is present
-=======
                         formerTriplesMap.getOptionalTargetString().get(), // we are sure at this point, it is present
->>>>>>> 08dadbfa
                         newTargetAtoms);
 
                 return newTriplesMap;
