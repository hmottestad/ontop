package it.unibz.inf.ontop.protege.core;

import com.google.common.collect.ImmutableList;
import com.google.common.collect.Maps;
import it.unibz.inf.ontop.datalog.DatalogFactory;
import it.unibz.inf.ontop.dbschema.JdbcTypeMapper;
import it.unibz.inf.ontop.exception.DuplicateMappingException;
import it.unibz.inf.ontop.exception.InvalidMappingException;
import it.unibz.inf.ontop.exception.MappingIOException;
import it.unibz.inf.ontop.injection.OntopMappingSQLAllConfiguration;
import it.unibz.inf.ontop.injection.SQLPPMappingFactory;
import it.unibz.inf.ontop.injection.SpecificationFactory;
import it.unibz.inf.ontop.model.atom.*;
import it.unibz.inf.ontop.model.term.ImmutableFunctionalTerm;
import it.unibz.inf.ontop.model.term.ImmutableTerm;
import it.unibz.inf.ontop.model.term.TermFactory;
import it.unibz.inf.ontop.model.term.Variable;
import it.unibz.inf.ontop.model.type.TypeFactory;
import it.unibz.inf.ontop.protege.core.impl.OBDADataSourceFactoryImpl;
import it.unibz.inf.ontop.spec.mapping.OBDASQLQuery;
import it.unibz.inf.ontop.spec.mapping.parser.SQLMappingParser;
import it.unibz.inf.ontop.spec.mapping.pp.SQLPPMapping;
import it.unibz.inf.ontop.spec.mapping.pp.SQLPPTriplesMap;
import it.unibz.inf.ontop.spec.mapping.pp.impl.OntopNativeSQLPPTriplesMap;
import it.unibz.inf.ontop.substitution.ImmutableSubstitution;
import it.unibz.inf.ontop.substitution.SubstitutionFactory;
import it.unibz.inf.ontop.utils.ImmutableCollectors;
import it.unibz.inf.ontop.utils.UriTemplateMatcher;
import org.apache.commons.rdf.api.IRI;
import org.apache.commons.rdf.api.RDF;
import org.semanticweb.owlapi.formats.PrefixDocumentFormat;

import java.io.IOException;
import java.io.Reader;
import java.net.URI;
import java.util.*;
import java.util.concurrent.atomic.AtomicInteger;
import java.util.stream.Collector;
import java.util.stream.Collectors;

/**
 *
 *
 * For the moment, this class always use the same factories
 * built according to INITIAL Quest preferences.
 * Late modified preferences are not taken into account.
 *
 *
 *
 *
 * An OBDA model contains mapping information.
 *
 * An OBDA model is a container for the database and mapping declarations needed to define a
 * Virtual ABox or Virtual RDF graph. That is, this is a manager for a
 * collection of JDBC databases (when SQL is the native query language) and their corresponding mappings.
 * It is used as input to any Quest instance (either OWLAPI or Sesame).
 *
 * <p>
 * OBDAModels are also used indirectly by the Protege plugin and many other
 * utilities including the mapping materializer (e.g. to generate ABox assertions or
 * RDF triples from a .obda file and a database).
 *
 * <p>
 *
 */
public class OBDAModel {

    private final SQLPPMappingFactory ppMappingFactory;
    private final SpecificationFactory specificationFactory;
    private Map<String, SQLPPTriplesMap> triplesMapMap;
    // Mutable
    private final OBDADataSource source;
    // Mutable and replaced after reset
    private MutablePrefixManager prefixManager;
    private final PrefixDocumentFormat owlPrefixManager;
    // Mutable and replaced after reset
    private MutableOntologyVocabulary currentMutableVocabulary;


    private final List<OBDAModelListener> sourceListeners;
    private final List<OBDAMappingListener> mappingListeners;

    private static final OBDADataSourceFactory DS_FACTORY = OBDADataSourceFactoryImpl.getInstance();
    private final AtomFactory atomFactory;
    private final TermFactory termFactory;
    private final TargetAtomFactory targetAtomFactory;
    private final SubstitutionFactory substitutionFactory;
    private final TypeFactory typeFactory;
    private final DatalogFactory datalogFactory;
<<<<<<< HEAD
=======
    private final JdbcTypeMapper jdbcTypeMapper;
    private final RDF rdfFactory;
>>>>>>> 358fc06a

    public OBDAModel(SpecificationFactory specificationFactory,
                     SQLPPMappingFactory ppMappingFactory,
                     PrefixDocumentFormat owlPrefixManager,
                     AtomFactory atomFactory, TermFactory termFactory,
                     TypeFactory typeFactory, DatalogFactory datalogFactory,
<<<<<<< HEAD
                     TargetAtomFactory targetAtomFactory, SubstitutionFactory substitutionFactory) {
=======
                     TargetAtomFactory targetAtomFactory, SubstitutionFactory substitutionFactory,
                     JdbcTypeMapper jdbcTypeMapper, RDF rdfFactory) {
>>>>>>> 358fc06a
        this.specificationFactory = specificationFactory;
        this.ppMappingFactory = ppMappingFactory;
        this.atomFactory = atomFactory;
        this.prefixManager = new MutablePrefixManager(owlPrefixManager);
        this.owlPrefixManager = owlPrefixManager;
        this.termFactory = termFactory;
        this.typeFactory = typeFactory;
        this.datalogFactory = datalogFactory;
        this.targetAtomFactory = targetAtomFactory;
        this.substitutionFactory = substitutionFactory;
<<<<<<< HEAD
=======
        this.jdbcTypeMapper = jdbcTypeMapper;
        this.rdfFactory = rdfFactory;
>>>>>>> 358fc06a
        this.triplesMapMap = new LinkedHashMap<>();

        this.sourceListeners = new ArrayList<>();
        this.mappingListeners = new ArrayList<>();
        source = initDataSource();
        currentMutableVocabulary = new MutableOntologyVocabularyImpl();
    }

    private static OBDADataSource initDataSource() {
        return DS_FACTORY.getJDBCDataSource("","","","");
    }

    public SQLPPMapping generatePPMapping() {
        ImmutableList<SQLPPTriplesMap> triplesMaps = ImmutableList.copyOf(triplesMapMap.values());

        try {
            UriTemplateMatcher uriTemplateMatcher = UriTemplateMatcher.create(
                    triplesMaps.stream()
                            .flatMap(ax -> ax.getTargetAtoms().stream())
                            .flatMap(targetAtom -> targetAtom.getSubstitution().getImmutableMap().values().stream())
                            .filter(t -> t instanceof ImmutableFunctionalTerm)
                            .map(t -> (ImmutableFunctionalTerm) t),
                    termFactory, typeFactory);

            return ppMappingFactory.createSQLPreProcessedMapping(triplesMaps,
                    // TODO: give an immutable prefix manager!!
                    specificationFactory.createMetadata(prefixManager,
                            uriTemplateMatcher));
            /**
             * No mapping so should never happen
             */
        } catch(DuplicateMappingException e) {
            throw new RuntimeException("A DuplicateMappingException has been thrown while no mapping has been given." +
                    "What is going on? Message: " + e.getMessage());
        }
    }


    public void parseMapping(Reader mappingReader, Properties properties) throws DuplicateMappingException,
            InvalidMappingException, IOException, MappingIOException {


        OntopMappingSQLAllConfiguration configuration = OntopMappingSQLAllConfiguration.defaultBuilder()
                .nativeOntopMappingReader(mappingReader)
                .properties(properties)
                .build();

        SQLMappingParser mappingParser = configuration.getInjector().getInstance(SQLMappingParser.class);

        SQLPPMapping ppMapping = mappingParser.parse(mappingReader);
        prefixManager.addPrefixes(ppMapping.getMetadata().getPrefixManager().getPrefixMap());
        // New map
        triplesMapMap = ppMapping.getTripleMaps().stream()
                .collect(collectTriplesMaps(
                        SQLPPTriplesMap::getId,
                        m -> m));
    }

    public MutablePrefixManager getMutablePrefixManager() {
        return prefixManager;
    }

    public ImmutableList<SQLPPTriplesMap> getMapping(URI sourceUri) {
        if (sourceUri.equals(getSourceId()))
            return ImmutableList.copyOf(triplesMapMap.values());
        else
            return ImmutableList.of();
    }

    public ImmutableList<OBDADataSource> getSources() {
        return ImmutableList.of(source);
    }

    public SQLPPTriplesMap getTriplesMap(String mappingId) {
        return triplesMapMap.get(mappingId);
    }

    public void addPrefix(String prefix, String uri) {
        /**
         * The OBDA is still referencing this object
         */
        prefixManager.addPrefix(prefix, uri);
    }


    public int changePredicateIri(IRI removedPredicateIri, IRI newPredicatIri) {
        AtomicInteger counter = new AtomicInteger();

        triplesMapMap = triplesMapMap.entrySet().stream()
                .collect(collectTriplesMaps(
                        Map.Entry::getKey,
                        e -> changePredicateIri(e.getValue(), removedPredicateIri, newPredicatIri, counter)));

        return counter.get();
    }

    private SQLPPTriplesMap changePredicateIri(SQLPPTriplesMap formerTriplesMap,
                                               IRI removedIRI, IRI newIRI,
                                               AtomicInteger counter) {
        int formerCount = counter.get();

        ImmutableList<TargetAtom> newTargetAtoms = formerTriplesMap.getTargetAtoms().stream()
                .map(a -> {
                    if (a.getPredicateIRI()
                            .filter(i -> i.equals(removedIRI))
                            .isPresent()) {

                        DistinctVariableOnlyDataAtom projectionAtom = a.getProjectionAtom();
                        RDFAtomPredicate predicate = (RDFAtomPredicate)projectionAtom.getPredicate();

                        boolean isClass = predicate.getClassIRI(a.getSubstitutedTerms())
                                .isPresent();

                        Variable predicateVariable = isClass
                                ? predicate.getObject(projectionAtom.getArguments())
                                : predicate.getProperty(projectionAtom.getArguments());

                        ImmutableSubstitution<ImmutableTerm> newSubstitution = substitutionFactory.getSubstitution(
                                a.getSubstitution().getImmutableMap().entrySet().stream()
                                        .map(e -> e.getKey().equals(predicateVariable)
                                                ? Maps.immutableEntry(predicateVariable,
                                                // We build a ground term for the IRI
                                                (ImmutableTerm) termFactory.getIRIMutableFunctionalTerm(newIRI))
                                                : e)
                                        .collect(ImmutableCollectors.toMap()));

                        counter.incrementAndGet();
                        return  targetAtomFactory.getTargetAtom(projectionAtom, newSubstitution);
                    }
                    return a;
                })
                .collect(ImmutableCollectors.toList());

        if (counter.get() > formerCount) {
            SQLPPTriplesMap newTriplesMap = new OntopNativeSQLPPTriplesMap(formerTriplesMap.getId(),
                    formerTriplesMap.getSourceQuery(), newTargetAtoms);

            fireMappingUpdated();
            return newTriplesMap;
        }
        else
            return formerTriplesMap;

    }

    private void fireMappingUpdated() {
        for (OBDAMappingListener listener : mappingListeners) {
            listener.mappingUpdated();
        }
    }

    public void deletePredicateIRI(IRI removedPredicateIRI) {

        triplesMapMap = triplesMapMap.values().stream()
                .filter(m -> mustBePreserved(m, removedPredicateIRI, new AtomicInteger()))
                .map(m -> updateMapping(m, removedPredicateIRI, new AtomicInteger()))
               // .map(m -> deletePredicateIRI(m, removedPredicate, counter))
                //.filter(Optional::isPresent)
                //.map(Optional::get)
                .collect(collectTriplesMaps(
                        SQLPPTriplesMap::getId,
                        m -> m));

        fireMappingUpdated();

    }

    private boolean mustBePreserved(SQLPPTriplesMap formerTriplesMap, IRI removedPredicateIRI,
                                    AtomicInteger counter) {
        int initialCount = counter.get();

        ImmutableList<TargetAtom> newTargetAtoms = getNewTargetAtoms(formerTriplesMap, removedPredicateIRI, counter);

        if (counter.get() > initialCount) {
            if (newTargetAtoms.isEmpty()) {
                return false;
            }
            else {
                return true;
            }
        }
        else
            return true;
    }

    private ImmutableList<TargetAtom> getNewTargetAtoms(SQLPPTriplesMap formerTriplesMap, IRI removedPredicateIRI, AtomicInteger counter) {
        return formerTriplesMap.getTargetAtoms().stream()
                .filter(a -> {
                    if (a.getPredicateIRI()
                            .filter(i -> i.equals(removedPredicateIRI))
                            .isPresent()) {
                        counter.incrementAndGet();
                        return false;
                    }
                    return true;
                })
                .collect(ImmutableCollectors.toList());
    }


    private SQLPPTriplesMap updateMapping(SQLPPTriplesMap formerTriplesMap, IRI removedPredicateIRI,
                                                      AtomicInteger counter) {
        int initialCount = counter.get();

        ImmutableList<TargetAtom> newTargetAtoms = getNewTargetAtoms(formerTriplesMap, removedPredicateIRI, counter);

        if (counter.get() > initialCount) {
            if (newTargetAtoms.isEmpty()) {

                throw new IllegalStateException("Mapping should be deleted");
            }
            else {
                SQLPPTriplesMap newTriplesMap = new OntopNativeSQLPPTriplesMap(formerTriplesMap.getId(),
                        formerTriplesMap.getSourceQuery(),
                        newTargetAtoms);

                return newTriplesMap;
            }
        }
        else
            return formerTriplesMap;
    }

    private URI getSourceId() {
        return source.getSourceID();
    }

    public void addSourceListener(OBDAModelListener listener) {
        if (sourceListeners.contains(listener)) {
            return;
        }
        sourceListeners.add(listener);
    }

    public void addMappingsListener(OBDAMappingListener mlistener) {
        if (mappingListeners.contains(mlistener))
            return;
        mappingListeners.add(mlistener);
    }

    /**
     * TODO: make it private
     */
    public void fireSourceParametersUpdated() {
        for (OBDAModelListener listener : sourceListeners) {
            listener.datasourceParametersUpdated();
        }
    }

    /**
     *
     */
    public void reset(PrefixDocumentFormat owlPrefixMapper) {
        triplesMapMap.clear();
        prefixManager = new MutablePrefixManager(owlPrefixMapper);
        currentMutableVocabulary = new MutableOntologyVocabularyImpl();
    }


    @Deprecated
    public void addTriplesMap(URI sourceID, SQLPPTriplesMap triplesMap, boolean disableFiringMappingInsertedEvent)
            throws DuplicateMappingException {
        String mapId = triplesMap.getId();

        if (triplesMapMap.containsKey(mapId))
            throw new DuplicateMappingException("ID " + mapId);
        triplesMapMap.put(mapId, triplesMap);

        if (!disableFiringMappingInsertedEvent)
            fireMappingInserted(sourceID);
    }

    public void addTriplesMap(SQLPPTriplesMap triplesMap, boolean disableFiringMappingInsertedEvent)
            throws DuplicateMappingException {
        String mapId = triplesMap.getId();

        if (triplesMapMap.containsKey(mapId))
            throw new DuplicateMappingException("ID " + mapId);
        triplesMapMap.put(mapId, triplesMap);

        if (!disableFiringMappingInsertedEvent)
            fireMappingInserted(source.getSourceID());
    }


    public void removeTriplesMap(URI dataSourceURI, String mappingId) {
        if (triplesMapMap.remove(mappingId) != null)
            fireMappingDeleted(dataSourceURI, mappingId);
    }

    public void updateMappingsSourceQuery(String triplesMapId, OBDASQLQuery sourceQuery) {
        SQLPPTriplesMap formerTriplesMap = getTriplesMap(triplesMapId);

        if (formerTriplesMap != null) {
            SQLPPTriplesMap newTriplesMap = new OntopNativeSQLPPTriplesMap(triplesMapId, sourceQuery,
                    formerTriplesMap.getTargetAtoms());
            triplesMapMap.put(triplesMapId, newTriplesMap);
            fireMappingUpdated();
        }
    }

    public void updateTargetQueryMapping(String id, ImmutableList<TargetAtom> targetQuery) {
        SQLPPTriplesMap formerTriplesMap = getTriplesMap(id);

        if (formerTriplesMap != null) {
            SQLPPTriplesMap newTriplesMap = new OntopNativeSQLPPTriplesMap(id, formerTriplesMap.getSourceQuery(),
                    targetQuery);
            triplesMapMap.put(id, newTriplesMap);
            fireMappingUpdated();
        }
    }

    public void updateMappingId(String formerMappingId, String newMappingId) throws DuplicateMappingException {
        //if the id are the same no need to update the mapping
        if(!formerMappingId.equals(newMappingId)) {
            SQLPPTriplesMap formerTriplesMap = getTriplesMap(formerMappingId);

            if (formerTriplesMap != null) {
                SQLPPTriplesMap newTriplesMap = new OntopNativeSQLPPTriplesMap(newMappingId, formerTriplesMap.getSourceQuery(),
                        formerTriplesMap.getTargetAtoms());
                addTriplesMap(newTriplesMap, false);
                triplesMapMap.remove(formerMappingId);
                fireMappingUpdated();
            }
        }
    }

    public int indexOf(URI currentSource, String mappingId) {
        ImmutableList<SQLPPTriplesMap> sourceMappings = ImmutableList.copyOf(triplesMapMap.values());
        if (sourceMappings == null) {
            return -1;
        }

        for(int i=0; i < sourceMappings.size(); i++) {
            if (sourceMappings.get(i).getId().equals(mappingId))
                return i;
        }
        return -1;
    }

    /**
     * Announces to the listeners that a mapping was deleted.
     */
    private void fireMappingDeleted(URI srcuri, String mapping_id) {
        for (OBDAMappingListener listener : mappingListeners) {
            listener.mappingDeleted(srcuri);
        }
    }
    /**
     * Announces to the listeners that a mapping was inserted.
     */
    private void fireMappingInserted(URI srcuri) {
        for (OBDAMappingListener listener : mappingListeners) {
            listener.mappingInserted(srcuri);
        }
    }

    public OBDADataSource getDatasource() {
        return source;
    }

    public MutableOntologyVocabulary getCurrentVocabulary() { return currentMutableVocabulary; }

    private static <I> Collector<I, ?, LinkedHashMap<String, SQLPPTriplesMap>> collectTriplesMaps(
            java.util.function.Function<I, String> keyFunction,
            java.util.function.Function<I, SQLPPTriplesMap> mapFunction) {
        return Collectors.toMap(
                keyFunction,
                mapFunction,
                (u, v) -> {
                    throw new IllegalStateException(String.format("Duplicate key %s", u));
                },
                LinkedHashMap::new);
    }

    public AtomFactory getAtomFactory() {
        return atomFactory;
    }

    public TermFactory getTermFactory() {
        return termFactory;
    }

    public TypeFactory getTypeFactory() {
        return typeFactory;
    }

    public DatalogFactory getDatalogFactory() {
        return datalogFactory;
    }

    public TargetAtomFactory getTargetAtomFactory() {
        return targetAtomFactory;
    }

    public RDF getRdfFactory() {
        return rdfFactory;
    }
}<|MERGE_RESOLUTION|>--- conflicted
+++ resolved
@@ -87,23 +87,15 @@
     private final SubstitutionFactory substitutionFactory;
     private final TypeFactory typeFactory;
     private final DatalogFactory datalogFactory;
-<<<<<<< HEAD
-=======
-    private final JdbcTypeMapper jdbcTypeMapper;
     private final RDF rdfFactory;
->>>>>>> 358fc06a
 
     public OBDAModel(SpecificationFactory specificationFactory,
                      SQLPPMappingFactory ppMappingFactory,
                      PrefixDocumentFormat owlPrefixManager,
                      AtomFactory atomFactory, TermFactory termFactory,
                      TypeFactory typeFactory, DatalogFactory datalogFactory,
-<<<<<<< HEAD
-                     TargetAtomFactory targetAtomFactory, SubstitutionFactory substitutionFactory) {
-=======
                      TargetAtomFactory targetAtomFactory, SubstitutionFactory substitutionFactory,
-                     JdbcTypeMapper jdbcTypeMapper, RDF rdfFactory) {
->>>>>>> 358fc06a
+                     RDF rdfFactory) {
         this.specificationFactory = specificationFactory;
         this.ppMappingFactory = ppMappingFactory;
         this.atomFactory = atomFactory;
@@ -114,11 +106,7 @@
         this.datalogFactory = datalogFactory;
         this.targetAtomFactory = targetAtomFactory;
         this.substitutionFactory = substitutionFactory;
-<<<<<<< HEAD
-=======
-        this.jdbcTypeMapper = jdbcTypeMapper;
         this.rdfFactory = rdfFactory;
->>>>>>> 358fc06a
         this.triplesMapMap = new LinkedHashMap<>();
 
         this.sourceListeners = new ArrayList<>();
