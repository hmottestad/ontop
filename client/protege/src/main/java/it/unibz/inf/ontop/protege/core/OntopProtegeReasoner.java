package it.unibz.inf.ontop.protege.core;

import it.unibz.inf.ontop.exception.OntopConnectionException;
import it.unibz.inf.ontop.owlapi.OntopOWLFactory;
import it.unibz.inf.ontop.owlapi.OntopOWLReasoner;
import it.unibz.inf.ontop.owlapi.connection.OWLConnection;
import it.unibz.inf.ontop.owlapi.connection.OntopOWLConnection;
import it.unibz.inf.ontop.owlapi.connection.OntopOWLStatement;
import it.unibz.inf.ontop.owlapi.validation.QuestOWLEmptyEntitiesChecker;
<<<<<<< HEAD
import it.unibz.inf.ontop.spec.ontology.Ontology;
import it.unibz.inf.ontop.spec.ontology.owlapi.OWLAPITranslatorUtility;
=======
import it.unibz.inf.ontop.spec.ontology.impl.ClassifiedTBoxImpl;
>>>>>>> 0f4a0fd6
import org.semanticweb.owlapi.model.*;
import org.semanticweb.owlapi.reasoner.*;
import org.semanticweb.owlapi.reasoner.impl.OWLReasonerBase;
import org.semanticweb.owlapi.util.Version;

import javax.annotation.Nonnull;
import java.util.Set;

/**
 * Wrapper around OntopOWLReasoner to use inside Protege
 */
public class OntopProtegeReasoner extends OWLReasonerBase implements AutoCloseable {

    private OntopOWLReasoner reasoner;
    private final OntopOWLFactory factory = OntopOWLFactory.defaultFactory();
    private final OntopConfigurationManager configurationManager;
    private OntopOWLConnection owlConnection;
    private final OWLAPITranslatorUtility owlapiTranslatorUtility;


    protected OntopProtegeReasoner(OWLOntology rootOntology, OntopProtegeOWLConfiguration configuration) throws IllegalConfigurationException {
        super(rootOntology, configuration, BufferingMode.BUFFERING);

        reasoner = factory.createReasoner(rootOntology, configuration);
        this.configurationManager = configuration.getOntopConfigurationManager();
        owlConnection = reasoner.getConnection();
        owlapiTranslatorUtility = configuration.getOWLAPITranslatorUtility();
    }

    public OntopOWLStatement getStatement() throws OWLException {
        if (owlConnection == null)
            owlConnection = reasoner.getConnection();

        return owlConnection.createStatement();
    }


    @Nonnull
    @Override
    public String getReasonerName() {
        return reasoner.getReasonerName();
    }

    @Nonnull
    @Override
    public Version getReasonerVersion() {
        return reasoner.getReasonerVersion();
    }

    @Override
    public void flush() {
        super.flush();
        try {
            reasoner = factory.createReasoner(configurationManager.buildOntopSQLOWLAPIConfiguration(getRootOntology()));
        } catch (OWLOntologyCreationException e) {
            e.printStackTrace();
        }


    }


    @Override
    public void interrupt() {
        reasoner.interrupt();
    }

    @Override
    public void precomputeInferences(@Nonnull InferenceType... inferenceTypes) {
        reasoner.precomputeInferences(inferenceTypes);
    }

    @Override
    public boolean isPrecomputed(@Nonnull InferenceType inferenceType) {
        return reasoner.isPrecomputed(inferenceType);
    }

    @Nonnull
    @Override
    public Set<InferenceType> getPrecomputableInferenceTypes() {
        return reasoner.getPrecomputableInferenceTypes();
    }

    @Override
    protected void handleChanges(@Nonnull Set<OWLAxiom> addAxioms, @Nonnull Set<OWLAxiom> removeAxioms) {
        reasoner.flush();
    }


    //to avoid connection to the database everytime this method is called,
    // we test consistency using the method isQuestConsistent

    @Override
    public boolean isConsistent() {
        return true;

    }


    public boolean isQuestConsistent() throws ReasonerInterruptedException, TimeOutException {
        return reasoner.isConsistent();
    }

    //info to return which axiom was inconsistent during the check in isQuestConsistent
    public Object getInconsistentAxiom() {
        return reasoner.getInconsistentAxiom();
    }

    @Override
    public boolean isSatisfiable(@Nonnull OWLClassExpression classExpression) {
        return reasoner.isSatisfiable(classExpression);
    }

    @Nonnull
    @Override
    public Node<OWLClass> getUnsatisfiableClasses() {
        return reasoner.getUnsatisfiableClasses();
    }

    @Override
    public boolean isEntailed(@Nonnull OWLAxiom axiom) {
        return reasoner.isEntailed(axiom);
    }

    @Override
    public boolean isEntailed(@Nonnull Set<? extends OWLAxiom> axioms) {
        return reasoner.isEntailed(axioms);
    }

    @Override
    public boolean isEntailmentCheckingSupported(@Nonnull AxiomType<?> axiomType) {
        return reasoner.isEntailmentCheckingSupported(axiomType);
    }

    @Nonnull
    @Override
    public Node<OWLClass> getTopClassNode() {
        return reasoner.getTopClassNode();
    }

    @Nonnull
    @Override
    public Node<OWLClass> getBottomClassNode() {
        return reasoner.getBottomClassNode();
    }

    @Nonnull
    @Override
    public NodeSet<OWLClass> getSubClasses(@Nonnull OWLClassExpression ce, boolean direct) {
        return reasoner.getSubClasses(ce, direct);
    }

    @Nonnull
    @Override
    public NodeSet<OWLClass> getSuperClasses(@Nonnull OWLClassExpression ce, boolean direct) {
        return reasoner.getSuperClasses(ce,direct);
    }

    @Nonnull
    @Override
    public Node<OWLClass> getEquivalentClasses(@Nonnull OWLClassExpression ce) {
        return reasoner.getEquivalentClasses(ce);
    }

    @Nonnull
    @Override
    public NodeSet<OWLClass> getDisjointClasses(@Nonnull OWLClassExpression ce) {
        return reasoner.getDisjointClasses(ce);
    }

    @Nonnull
    @Override
    public Node<OWLObjectPropertyExpression> getTopObjectPropertyNode() {
        return reasoner.getTopObjectPropertyNode();
    }

    @Nonnull
    @Override
    public Node<OWLObjectPropertyExpression> getBottomObjectPropertyNode() {
        return reasoner.getBottomObjectPropertyNode();
    }

    @Nonnull
    @Override
    public NodeSet<OWLObjectPropertyExpression> getSubObjectProperties(@Nonnull OWLObjectPropertyExpression pe, boolean direct) {
        return reasoner.getSubObjectProperties(pe,direct);
    }

    @Nonnull
    @Override
    public NodeSet<OWLObjectPropertyExpression> getSuperObjectProperties(@Nonnull OWLObjectPropertyExpression pe, boolean direct) {
        return reasoner.getSuperObjectProperties(pe, direct);
    }

    @Nonnull
    @Override
    public Node<OWLObjectPropertyExpression> getEquivalentObjectProperties(@Nonnull OWLObjectPropertyExpression pe) {
        return reasoner.getEquivalentObjectProperties(pe);
    }

    @Nonnull
    @Override
    public NodeSet<OWLObjectPropertyExpression> getDisjointObjectProperties(@Nonnull OWLObjectPropertyExpression pe) {
        return reasoner.getDisjointObjectProperties(pe);
    }

    @Nonnull
    @Override
    public Node<OWLObjectPropertyExpression> getInverseObjectProperties(@Nonnull OWLObjectPropertyExpression pe) {
        return reasoner.getInverseObjectProperties(pe);
    }

    @Nonnull
    @Override
    public NodeSet<OWLClass> getObjectPropertyDomains(@Nonnull OWLObjectPropertyExpression pe, boolean direct) {
        return reasoner.getObjectPropertyDomains(pe, direct);
    }

    @Nonnull
    @Override
    public NodeSet<OWLClass> getObjectPropertyRanges(@Nonnull OWLObjectPropertyExpression pe, boolean direct) {
        return reasoner.getObjectPropertyRanges(pe, direct);
    }

    @Nonnull
    @Override
    public Node<OWLDataProperty> getTopDataPropertyNode() {
        return reasoner.getTopDataPropertyNode();
    }

    @Nonnull
    @Override
    public Node<OWLDataProperty> getBottomDataPropertyNode() {
        return reasoner.getBottomDataPropertyNode();
    }

    @Nonnull
    @Override
    public NodeSet<OWLDataProperty> getSubDataProperties(@Nonnull OWLDataProperty pe, boolean direct) {
        return reasoner.getSubDataProperties(pe, direct);
    }

    @Nonnull
    @Override
    public NodeSet<OWLDataProperty> getSuperDataProperties(@Nonnull OWLDataProperty pe, boolean direct) {
        return reasoner.getSuperDataProperties(pe,direct);
    }

    @Nonnull
    @Override
    public Node<OWLDataProperty> getEquivalentDataProperties(@Nonnull OWLDataProperty pe) {
        return reasoner.getEquivalentDataProperties(pe);
    }

    @Nonnull
    @Override
    public NodeSet<OWLDataProperty> getDisjointDataProperties(@Nonnull OWLDataPropertyExpression pe) {
        return reasoner.getDisjointDataProperties(pe);
    }

    @Nonnull
    @Override
    public NodeSet<OWLClass> getDataPropertyDomains(@Nonnull OWLDataProperty pe, boolean direct) {
        return reasoner.getDataPropertyDomains(pe, direct);
    }

    @Nonnull
    @Override
    public NodeSet<OWLClass> getTypes(@Nonnull OWLNamedIndividual ind, boolean direct) {
        return reasoner.getTypes(ind,direct);
    }

    @Nonnull
    @Override
    public NodeSet<OWLNamedIndividual> getInstances(@Nonnull OWLClassExpression ce, boolean direct) {
        return reasoner.getInstances(ce,direct);
    }

    @Nonnull
    @Override
    public NodeSet<OWLNamedIndividual> getObjectPropertyValues(@Nonnull OWLNamedIndividual ind, @Nonnull OWLObjectPropertyExpression pe) {
        return reasoner.getObjectPropertyValues(ind,pe);
    }

    @Nonnull
    @Override
    public Set<OWLLiteral> getDataPropertyValues(@Nonnull OWLNamedIndividual ind, @Nonnull OWLDataProperty pe) {
        return reasoner.getDataPropertyValues(ind,pe);
    }

    @Nonnull
    @Override
    public Node<OWLNamedIndividual> getSameIndividuals(@Nonnull OWLNamedIndividual ind) {
        return reasoner.getSameIndividuals(ind);
    }

    @Nonnull
    @Override
    public NodeSet<OWLNamedIndividual> getDifferentIndividuals(@Nonnull OWLNamedIndividual ind) {
        return reasoner.getDifferentIndividuals(ind);
    }

    @Override
    public void close() throws Exception {
        owlConnection.close();
        reasoner.close();
    }

    /**
     * Methods to get the empty concepts and roles in the ontology using the given mappings.
     * It generates SPARQL queries to check for entities.
     * @return QuestOWLEmptyEntitiesChecker class to get empty concepts and roles
     * @throws Exception
     */
    public QuestOWLEmptyEntitiesChecker getEmptyEntitiesChecker() throws Exception {
        Ontology ontology = owlapiTranslatorUtility.translateImportsClosure(getRootOntology());
        return new QuestOWLEmptyEntitiesChecker(ontology, owlConnection);
    }

    /**
     * Replaces the owl connection with a new one
     * Called when the user cancels a query. Easier to get a new connection, than waiting for the cancel
     * @return The old connection: The caller must close this connection
     */
    public OWLConnection replaceConnection() throws OntopConnectionException {
        OWLConnection oldconn = this.owlConnection;
        owlConnection = reasoner.getConnection();
        return oldconn;
    }
}<|MERGE_RESOLUTION|>--- conflicted
+++ resolved
@@ -7,12 +7,10 @@
 import it.unibz.inf.ontop.owlapi.connection.OntopOWLConnection;
 import it.unibz.inf.ontop.owlapi.connection.OntopOWLStatement;
 import it.unibz.inf.ontop.owlapi.validation.QuestOWLEmptyEntitiesChecker;
-<<<<<<< HEAD
+import it.unibz.inf.ontop.spec.ontology.ClassifiedTBox;
 import it.unibz.inf.ontop.spec.ontology.Ontology;
-import it.unibz.inf.ontop.spec.ontology.owlapi.OWLAPITranslatorUtility;
-=======
 import it.unibz.inf.ontop.spec.ontology.impl.ClassifiedTBoxImpl;
->>>>>>> 0f4a0fd6
+import it.unibz.inf.ontop.spec.ontology.owlapi.OWLAPITranslatorOWL2QL;
 import org.semanticweb.owlapi.model.*;
 import org.semanticweb.owlapi.reasoner.*;
 import org.semanticweb.owlapi.reasoner.impl.OWLReasonerBase;
@@ -30,16 +28,16 @@
     private final OntopOWLFactory factory = OntopOWLFactory.defaultFactory();
     private final OntopConfigurationManager configurationManager;
     private OntopOWLConnection owlConnection;
-    private final OWLAPITranslatorUtility owlapiTranslatorUtility;
+    private final OWLAPITranslatorOWL2QL owlapiTranslator;
 
 
     protected OntopProtegeReasoner(OWLOntology rootOntology, OntopProtegeOWLConfiguration configuration) throws IllegalConfigurationException {
         super(rootOntology, configuration, BufferingMode.BUFFERING);
+        this.owlapiTranslator = configuration.getOWLAPITranslator();
 
         reasoner = factory.createReasoner(rootOntology, configuration);
         this.configurationManager = configuration.getOntopConfigurationManager();
         owlConnection = reasoner.getConnection();
-        owlapiTranslatorUtility = configuration.getOWLAPITranslatorUtility();
     }
 
     public OntopOWLStatement getStatement() throws OWLException {
@@ -328,8 +326,12 @@
      * @throws Exception
      */
     public QuestOWLEmptyEntitiesChecker getEmptyEntitiesChecker() throws Exception {
-        Ontology ontology = owlapiTranslatorUtility.translateImportsClosure(getRootOntology());
-        return new QuestOWLEmptyEntitiesChecker(ontology, owlConnection);
+        OWLOntology rootOntology = getRootOntology();
+        Ontology mergeOntology = owlapiTranslator.translateAndClassify(
+                rootOntology.getOWLOntologyManager().getImportsClosure(rootOntology));
+        ClassifiedTBox tBox = mergeOntology.tbox();
+
+        return new QuestOWLEmptyEntitiesChecker(tBox, owlConnection);
     }
 
     /**
