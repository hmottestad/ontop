--- conflicted
+++ resolved
@@ -2,11 +2,7 @@
     <parent>
         <groupId>it.unibz.inf.ontop</groupId>
         <artifactId>ontop-rdf4j-webapps</artifactId>
-<<<<<<< HEAD
-        <version>3.0.1</version>
-=======
         <version>4.0.0</version>
->>>>>>> 4996a507
         <relativePath>..</relativePath>
     </parent>
     <modelVersion>4.0.0</modelVersion>
