--- conflicted
+++ resolved
@@ -2,11 +2,7 @@
     <parent>
         <groupId>it.unibz.inf.ontop</groupId>
         <artifactId>ontop-rdf4j-webapps</artifactId>
-<<<<<<< HEAD
         <version>4.1.0-beta-1-SNAPSHOT</version>
-=======
-        <version>4.0.1-SNAPSHOT</version>
->>>>>>> 901e6de9
         <relativePath>..</relativePath>
     </parent>
     <modelVersion>4.0.0</modelVersion>
