<project xmlns="http://maven.apache.org/POM/4.0.0" xmlns:xsi="http://www.w3.org/2001/XMLSchema-instance" xsi:schemaLocation="http://maven.apache.org/POM/4.0.0 http://maven.apache.org/xsd/maven-4.0.0.xsd">
    <modelVersion>4.0.0</modelVersion>
    <parent>
        <artifactId>ontop-rdf4j-webapps</artifactId>
        <groupId>it.unibz.inf.ontop</groupId>
<<<<<<< HEAD
        <version>3.0.1</version>
=======
        <version>4.0.0</version>
>>>>>>> 4996a507
    </parent>
    <artifactId>ontop-rdf4j-config-sql</artifactId>
    <name>ontop-rdf4j-sql</name>
    <description>This is the SQL dependent rdf4j API implementation based on Ontop</description>

    <dependencies>
        <dependency>
            <groupId>ch.qos.logback</groupId>
            <artifactId>logback-classic</artifactId>
            <scope>test</scope>
        </dependency>
        <dependency>
            <groupId>ch.qos.logback</groupId>
            <artifactId>logback-core</artifactId>
            <scope>test</scope>
        </dependency>
        <dependency>
            <groupId>junit</groupId>
            <artifactId>junit</artifactId>
            <scope>test</scope>
        </dependency>
        <dependency>
            <artifactId>ontop-rdf4j</artifactId>
            <groupId>${project.groupId}</groupId>
            <version>${project.version}</version>
        </dependency>
        <dependency>
            <artifactId>ontop-system-sql-owlapi</artifactId>
            <groupId>${project.groupId}</groupId>
            <version>${project.version}</version>
        </dependency>

        <dependency>
            <groupId>net.sourceforge.owlapi</groupId>
            <artifactId>owlapi-apibinding</artifactId>
        </dependency>
        <!-- These will download some of the sources -->
        <dependency>
            <groupId>org.eclipse.rdf4j</groupId>
            <artifactId>rdf4j-repository-api</artifactId>
        </dependency>
        <dependency>
            <groupId>org.eclipse.rdf4j</groupId>
            <artifactId>rdf4j-queryresultio-api</artifactId>
        </dependency>

        <dependency>
            <groupId>org.eclipse.rdf4j</groupId>
            <artifactId>rdf4j-queryparser-api</artifactId>
        </dependency>
        <dependency>
            <groupId>org.eclipse.rdf4j</groupId>
            <artifactId>rdf4j-queryparser-sparql</artifactId>
        </dependency>

        <dependency>
            <groupId>org.eclipse.rdf4j</groupId>
            <artifactId>rdf4j-repository-manager</artifactId>
            <scope>test</scope>
        </dependency>

        <dependency>
            <groupId>org.eclipse.rdf4j</groupId>
            <artifactId>rdf4j-queryalgebra-evaluation</artifactId>
        </dependency>

        <dependency>
            <groupId>org.eclipse.rdf4j</groupId>
            <artifactId>rdf4j-queryresultio-text</artifactId>
        </dependency>
        <dependency>
            <groupId>org.eclipse.rdf4j</groupId>
            <artifactId>rdf4j-rio-api</artifactId>
        </dependency>
        <dependency>
            <groupId>org.eclipse.rdf4j</groupId>
            <artifactId>rdf4j-rio-turtle</artifactId>
        </dependency>
        <dependency>
            <groupId>org.eclipse.rdf4j</groupId>
            <artifactId>rdf4j-rio-rdfxml</artifactId>
        </dependency>
        <dependency>
            <groupId>org.eclipse.rdf4j</groupId>
            <artifactId>rdf4j-rio-ntriples</artifactId>
        </dependency>

        <dependency>
            <groupId>mysql</groupId>
            <artifactId>mysql-connector-java</artifactId>
            <scope>test</scope>
        </dependency>

        <!-- Optique R2RML API -->
        <dependency>
            <groupId>eu.optique-project</groupId>
            <artifactId>r2rml-api-core</artifactId>
        </dependency>

        <dependency>
            <groupId>eu.optique-project</groupId>
            <artifactId>r2rml-api-rdf4j-binding</artifactId>
        </dependency>

    </dependencies>

</project><|MERGE_RESOLUTION|>--- conflicted
+++ resolved
@@ -3,11 +3,7 @@
     <parent>
         <artifactId>ontop-rdf4j-webapps</artifactId>
         <groupId>it.unibz.inf.ontop</groupId>
-<<<<<<< HEAD
-        <version>3.0.1</version>
-=======
         <version>4.0.0</version>
->>>>>>> 4996a507
     </parent>
     <artifactId>ontop-rdf4j-config-sql</artifactId>
     <name>ontop-rdf4j-sql</name>
