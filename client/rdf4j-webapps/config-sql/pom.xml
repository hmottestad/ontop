<project xmlns="http://maven.apache.org/POM/4.0.0" xmlns:xsi="http://www.w3.org/2001/XMLSchema-instance" xsi:schemaLocation="http://maven.apache.org/POM/4.0.0 http://maven.apache.org/xsd/maven-4.0.0.xsd">
    <modelVersion>4.0.0</modelVersion>
    <parent>
        <artifactId>ontop-rdf4j-webapps</artifactId>
        <groupId>it.unibz.inf.ontop</groupId>
<<<<<<< HEAD
        <version>3.0.0-beta-3</version>
=======
        <version>3.0.0-beta-3-SNAPSHOT</version>
>>>>>>> 3819f476
    </parent>
    <artifactId>ontop-rdf4j-config-sql</artifactId>
    <name>ontop-rdf4j-sql</name>
    <description>This is the SQL dependent rdf4j API implementation based on Ontop</description>

    <dependencies>
        <dependency>
            <groupId>ch.qos.logback</groupId>
            <artifactId>logback-classic</artifactId>
            <scope>test</scope>
        </dependency>
        <dependency>
            <groupId>ch.qos.logback</groupId>
            <artifactId>logback-core</artifactId>
            <scope>test</scope>
        </dependency>
        <dependency>
            <groupId>junit</groupId>
            <artifactId>junit</artifactId>
            <scope>test</scope>
        </dependency>
        <dependency>
            <artifactId>ontop-rdf4j</artifactId>
            <groupId>${project.groupId}</groupId>
            <version>${project.version}</version>
        </dependency>
        <dependency>
            <artifactId>ontop-system-sql-owlapi</artifactId>
            <groupId>${project.groupId}</groupId>
            <version>${project.version}</version>
        </dependency>

        <dependency>
            <groupId>net.sourceforge.owlapi</groupId>
            <artifactId>owlapi-apibinding</artifactId>
        </dependency>
        <!-- These will download some of the sources -->
        <dependency>
            <groupId>org.eclipse.rdf4j</groupId>
            <artifactId>rdf4j-repository-api</artifactId>
        </dependency>
        <dependency>
            <groupId>org.eclipse.rdf4j</groupId>
            <artifactId>rdf4j-queryresultio-api</artifactId>
        </dependency>

        <dependency>
            <groupId>org.eclipse.rdf4j</groupId>
            <artifactId>rdf4j-queryparser-api</artifactId>
        </dependency>
        <dependency>
            <groupId>org.eclipse.rdf4j</groupId>
            <artifactId>rdf4j-queryparser-sparql</artifactId>
        </dependency>

        <dependency>
            <groupId>org.eclipse.rdf4j</groupId>
            <artifactId>rdf4j-repository-manager</artifactId>
            <scope>test</scope>
        </dependency>

        <dependency>
            <groupId>org.eclipse.rdf4j</groupId>
            <artifactId>rdf4j-queryalgebra-evaluation</artifactId>
        </dependency>

        <dependency>
            <groupId>org.eclipse.rdf4j</groupId>
            <artifactId>rdf4j-queryresultio-text</artifactId>
        </dependency>
        <dependency>
            <groupId>org.eclipse.rdf4j</groupId>
            <artifactId>rdf4j-rio-api</artifactId>
        </dependency>
        <dependency>
            <groupId>org.eclipse.rdf4j</groupId>
            <artifactId>rdf4j-rio-turtle</artifactId>
        </dependency>
        <dependency>
            <groupId>org.eclipse.rdf4j</groupId>
            <artifactId>rdf4j-rio-rdfxml</artifactId>
        </dependency>
        <dependency>
            <groupId>org.eclipse.rdf4j</groupId>
            <artifactId>rdf4j-rio-n3</artifactId>
        </dependency>
        <dependency>
            <groupId>org.eclipse.rdf4j</groupId>
            <artifactId>rdf4j-rio-ntriples</artifactId>
        </dependency>

        <dependency>
            <groupId>mysql</groupId>
            <artifactId>mysql-connector-java</artifactId>
            <scope>test</scope>
        </dependency>

        <!-- Optique R2RML API -->
        <dependency>
            <groupId>eu.optique-project</groupId>
            <artifactId>r2rml-api-core</artifactId>
        </dependency>

        <dependency>
            <groupId>eu.optique-project</groupId>
            <artifactId>r2rml-api-rdf4j-binding</artifactId>
        </dependency>

    </dependencies>

</project><|MERGE_RESOLUTION|>--- conflicted
+++ resolved
@@ -3,11 +3,7 @@
     <parent>
         <artifactId>ontop-rdf4j-webapps</artifactId>
         <groupId>it.unibz.inf.ontop</groupId>
-<<<<<<< HEAD
-        <version>3.0.0-beta-3</version>
-=======
         <version>3.0.0-beta-3-SNAPSHOT</version>
->>>>>>> 3819f476
     </parent>
     <artifactId>ontop-rdf4j-config-sql</artifactId>
     <name>ontop-rdf4j-sql</name>
