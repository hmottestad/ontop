--- conflicted
+++ resolved
@@ -5,11 +5,7 @@
     <parent>
         <artifactId>ontop-client</artifactId>
         <groupId>it.unibz.inf.ontop</groupId>
-<<<<<<< HEAD
-        <version>3.0.1</version>
-=======
         <version>4.0.0</version>
->>>>>>> 4996a507
         <relativePath>..</relativePath>
     </parent>
 
