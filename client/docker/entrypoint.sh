--- conflicted
+++ resolved
@@ -118,16 +118,12 @@
 fi
 
 if [ "${ONTOP_VIEW_FILE+x}" ]; then
-<<<<<<< HEAD
-  set -- "$@" "--ontop-views=${ONTOP_VIEW_FILE}"
-=======
   echo "WARNING: environment variable ONTOP_VIEW_FILE is deprecated. Please use ONTOP_LENSES_FILE instead"
   ONTOP_LENSES_FILE=${ONTOP_VIEW_FILE}
 fi
 
 if [ "${ONTOP_LENSES_FILE+x}" ]; then
-  args_array+=("--lenses=${ONTOP_LENSES_FILE}")
->>>>>>> 4ab78ab7
+  set -- "$@" "--lenses=${ONTOP_LENSES_FILE}"
 fi
 
 if [ "${ONTOP_SPARQL_RULES_FILE+x}" ]; then
