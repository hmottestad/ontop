--- conflicted
+++ resolved
@@ -6,39 +6,7 @@
 One can either use `ontop/ontop-endpoint` directly, or create a dedicated image based on this image.
 
 ## Environment variables
-<<<<<<< HEAD
 Here is a list of environment variables. Most of them directly correspond to arguments of the CLI `ontop-endpoint`command. Please refer to [its documentation page for more details about these arguments](https://ontop-vkg.org/guide/cli.html#ontop-endpoint). All optional settings have reasonable defaults. Boolean flags can be enabled by setting the corresponding variable to any value (even empty) different from `false`. Invalid settings are reported via `WARNING` (non-fatal) or `ERROR` (fatal) messages.
-=======
-Here is a list of environment variables. Most of them directly correspond to arguments of the CLI `ontop-endpoint`command. Please refer to [its documentation page for more details about these arguments](https://ontop-vkg.org/guide/cli.html#ontop-endpoint).
-
-- `ONTOP_MAPPING_FILE` (required). Corresponds to the argument `--mapping`.
-- `ONTOP_PROPERTIES_FILE` (optional). Corresponds to the argument `--properties`.
-- `ONTOP_ONTOLOGY_FILE` (optional). Corresponds to the argument `--ontology`.
-- `ONTOP_DB_PASSWORD` (optional). Corresponds to the argument `--db-password`. Added in 4.1.0.
-- `ONTOP_DB_PASSWORD_FILE` (optional). Loads the DB password from a separate file (e.g. a Docker secret) and assigns it to the argument `--db-password`. Introduced in 4.1.0.
-- `ONTOP_DB_USER` (optional). Corresponds to the argument `--db-user`. Added in 4.1.0.
-- `ONTOP_DB_USER_FILE` (optional). Loads the DB user from a separate file (e.g. a Docker secret) and assigns it to the argument `--db-user`. Introduced in 4.1.0.
-- `ONTOP_DB_URL` (optional). Corresponds to the argument `--db-url`. Added in 4.1.0.
-- `ONTOP_DB_URL_FILE` (optional). Loads the DB url from a separate file (e.g. a Docker secret) and assigns it to the argument `--db-url`. Introduced in 4.1.0.
-- `ONTOP_DB_DRIVER` (optional). Corresponds to the argument `--db-driver`. Added in 4.2.0.
-- `ONTOP_XML_CATALOG_FILE` (optional). Corresponds to the argument `--xml-catalog`.
-- `ONTOP_CONSTRAINT_FILE` (optional). Corresponds to the argument `--constraint`.
-- `ONTOP_DB_METADATA_FILE` (optional). Corresponds to the argument `--db-metadata`. Added in 4.1.0.
-- `ONTOP_VIEW_FILE` (optional). Corresponds to the argument `--ontop-views`. Added in 4.1.0.
-- `ONTOP_SPARQL_RULES_FILE` (optional). Corresponds to the argument `--sparql-rules`. Added in 5.0.0.
-- `ONTOP_CORS_ALLOWED_ORIGINS` (optional). Corresponds to the argument `--cors-allowed-origins`.
-- `ONTOP_PORTAL_FILE` (optional). Corresponds to the argument `--portal`.
-- `ONTOP_DISABLE_PORTAL_PAGE` (optional). Corresponds to the argument `--disable-portal-page`. Added in 4.2.0.
-- `ONTOP_DEV_MODE` (optional). Corresponds to the argument `--dev`.
-- `ONTOP_LAZY_INIT` (optional). Corresponds to the argument `--lazy`.
-- `ONTOP_PREDEFINED_CONFIG` (optional). Corresponds to the argument `--predefined-config`.
-- `ONTOP_PREDEFINED_QUERIES` (optional). Corresponds to the argument `--predefined-queries`.
-- `ONTOP_CONTEXTS` (optional). Corresponds to the argument `--contexts`.
-- `ONTOP_DEBUG` (optional). Uses debug for logback.
-- `ONTOP_JAVA_ARGS` (optional). Allows to set arbitrary Java arguments. Added in 4.1.0.
-- `ONTOP_FILE_ENCODING` (optional). File encoding. By default, set to "UTF-8". Added in 4.1.0.
-- `ONTOP_ENABLE_DOWNLOAD_ONTOLOGY` (optional). Corresponds to the argument`--enable-download-ontology`. Added in 4.2.0.
->>>>>>> bf8bae66
 
 ### Core Configuration
 
@@ -56,6 +24,7 @@
 - **`ONTOP_DB_METADATA_FILE`** *(file path, optional)* - Specifies a user-supplied DB metadata file. Corresponds to the argument `--db-metadata`. Added in 4.1.0.
 - **`ONTOP_CONSTRAINT_FILE`** *(file path, optional)* - Specifies a user-supplied DB constraint file. Corresponds to the argument `--constraint`.
 - **`ONTOP_VIEW_FILE`** *(file path, optional)* - Specifies a user-supplied view file. Corresponds to the argument `--ontop-views`. Added in 4.1.0.
+- **`ONTOP_SPARQL_RULES_FILE`** (file path, optional) - Specifies a user-supplied SPARQL rules file. Corresponds to the argument `--sparql-rules`. Added in 5.0.0.
 - **`ONTOP_CORS_ALLOWED_ORIGINS`** *(string, optional)* - Specifies the value of the `Access-Control-Allow-Origin` [response header](https://en.wikipedia.org/wiki/Cross-origin_resource_sharing#Response_headers). Corresponds to the argument `--cors-allowed-origins`.
 
   *Note: suggest configuring DB settings via environment variable (possibly using their `_FILE` variants) to avoid storing or exposing sensitive data such as DB passwords.*
