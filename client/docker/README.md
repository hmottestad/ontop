# Ontop-endpoint

## Introduction

The image `ontop/ontop-endpoint` is the standard solution for setting up Ontop SPARQL endpoint. 
One can either use `ontop/ontop-endpoint` directly, or create a dedicated image based on this image.

## Environment variables
Here is a list of environment variables that directly correspond to arguments of the CLI `ontop-endpoint`command. Please refer to [its documentation page for more details about these arguments](https://ontop-vkg.org/guide/cli.html#ontop-endpoint).

- `ONTOP_MAPPING_FILE` (required). Corresponds to the argument `--mapping`.
-  `ONTOP_PROPERTIES_FILE` (required). Corresponds to the argument `--properties`.
-   `ONTOP_ONTOLOGY_FILE` (optional). Corresponds to the argument `--ontology`.
- `ONTOP_XML_CATALOG_FILE` (optional). Corresponds to the argument `--xml-catalog`.
- `ONTOP_CONSTRAINT_FILE` (optional). Corresponds to the argument `--constraint`.
- `ONTOP_CORS_ALLOWED_ORIGINS` (optional). Corresponds to the argument `--cors-allowed-origins`.
- `ONTOP_PORTAL_FILE` (optional). Corresponds to the argument `--portal`.
- `ONTOP_DEV_MODE` (optional). Corresponds to the argument `--dev`.
-  `ONTOP_LAZY_INIT` (optional). Corresponds to the argument `--lazy`.


## Tutorial

A complete tutorial is provided on the Ontop Website: https://ontop-vkg.org/tutorial/endpoint/endpoint-docker.html

<<<<<<< HEAD

#### Linux/Mac
```console
docker run --rm -it \
-v $PWD/input:/opt/ontop/input \
-v $PWD/jdbc:/opt/ontop/jdbc \
-e ONTOP_ONTOLOGY_FILE=/opt/ontop/input/university-complete.ttl \
-e ONTOP_MAPPING_FILE=/opt/ontop/input/university-complete.obda \
-e ONTOP_PROPERTIES_FILE=/opt/ontop/input/university-complete.docker.properties \
-p 8080:8080 ontop/ontop-endpoint
```

#### Windows
```console
docker run --rm -it ^
-v %CD%/input:/opt/ontop/input ^
-v %CD%/jdbc:/opt/ontop/jdbc ^
-e ONTOP_ONTOLOGY_FILE=/opt/ontop/input/university-complete.ttl ^
-e ONTOP_MAPPING_FILE=/opt/ontop/input/university-complete.obda ^
-e ONTOP_PROPERTIES_FILE=/opt/ontop/input/university-complete.docker.properties ^
-p 8080:8080 ontop/ontop-endpoint
```


### Create a dedicated image 

In case you need to deploy a self-contained image, you can write a complete `Dockerfile`:

```dockerfile
FROM ontop/ontop-endpoint
WORKDIR /opt/ontop
COPY input/university-complete.ttl input/university-complete.obda input/university-complete.docker.properties input/ 
COPY jdbc/h2-1.4.196.jar jdbc/
EXPOSE 8080
ENTRYPOINT ./entrypoint.sh
```

Then, run the commands to build and run the Docker image:

```console
$ docker build -t my-ontop-endpoint .
$ docker run -it --rm --name my-running-ontop-endpoint -p 8080:8080 my-ontop-endpoint
```
=======
>>>>>>> 4996a507
<|MERGE_RESOLUTION|>--- conflicted
+++ resolved
@@ -23,49 +23,3 @@
 
 A complete tutorial is provided on the Ontop Website: https://ontop-vkg.org/tutorial/endpoint/endpoint-docker.html
 
-<<<<<<< HEAD
-
-#### Linux/Mac
-```console
-docker run --rm -it \
--v $PWD/input:/opt/ontop/input \
--v $PWD/jdbc:/opt/ontop/jdbc \
--e ONTOP_ONTOLOGY_FILE=/opt/ontop/input/university-complete.ttl \
--e ONTOP_MAPPING_FILE=/opt/ontop/input/university-complete.obda \
--e ONTOP_PROPERTIES_FILE=/opt/ontop/input/university-complete.docker.properties \
--p 8080:8080 ontop/ontop-endpoint
-```
-
-#### Windows
-```console
-docker run --rm -it ^
--v %CD%/input:/opt/ontop/input ^
--v %CD%/jdbc:/opt/ontop/jdbc ^
--e ONTOP_ONTOLOGY_FILE=/opt/ontop/input/university-complete.ttl ^
--e ONTOP_MAPPING_FILE=/opt/ontop/input/university-complete.obda ^
--e ONTOP_PROPERTIES_FILE=/opt/ontop/input/university-complete.docker.properties ^
--p 8080:8080 ontop/ontop-endpoint
-```
-
-
-### Create a dedicated image 
-
-In case you need to deploy a self-contained image, you can write a complete `Dockerfile`:
-
-```dockerfile
-FROM ontop/ontop-endpoint
-WORKDIR /opt/ontop
-COPY input/university-complete.ttl input/university-complete.obda input/university-complete.docker.properties input/ 
-COPY jdbc/h2-1.4.196.jar jdbc/
-EXPOSE 8080
-ENTRYPOINT ./entrypoint.sh
-```
-
-Then, run the commands to build and run the Docker image:
-
-```console
-$ docker build -t my-ontop-endpoint .
-$ docker run -it --rm --name my-running-ontop-endpoint -p 8080:8080 my-ontop-endpoint
-```
-=======
->>>>>>> 4996a507
