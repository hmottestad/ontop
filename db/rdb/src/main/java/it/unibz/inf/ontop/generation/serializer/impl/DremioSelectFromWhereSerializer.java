--- conflicted
+++ resolved
@@ -45,8 +45,6 @@
                         return String.format("LIMIT %d OFFSET %d", limit, offset);
                     }
 
-<<<<<<< HEAD
-=======
                     //Due to a limitation of dremio, we need to cast integer constants in VALUES terms to integers, as they would be types as int64 otherwise.
                     @Override
                     protected String serializeValuesEntry(Constant constant, ImmutableMap<Variable, QualifiedAttributeID> childColumnIDs) {
@@ -57,7 +55,6 @@
                         return serialization;
                     }
 
->>>>>>> ea48687d
                     //                    @Override
 //                    protected String serializeProjection(ImmutableSortedSet<Variable> projectedVariables,
 //                                                         ImmutableMap<Variable, QuotedID> variableAliases,
