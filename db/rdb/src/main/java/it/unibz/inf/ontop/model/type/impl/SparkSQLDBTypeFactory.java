package it.unibz.inf.ontop.model.type.impl;

import com.google.common.collect.ImmutableList;
import com.google.common.collect.ImmutableMap;
import com.google.inject.assistedinject.Assisted;
import com.google.inject.assistedinject.AssistedInject;
import it.unibz.inf.ontop.model.type.*;
import it.unibz.inf.ontop.model.vocabulary.XSD;

import java.util.List;
import java.util.ArrayList;
import java.util.Map;
import java.util.Optional;

import static it.unibz.inf.ontop.model.type.DBTermType.Category.*;

public class SparkSQLDBTypeFactory extends DefaultSQLDBTypeFactory {

    /**
     * SPARK-SQL 3.0.1 datatypes description : https://spark.apache.org/docs/latest/sql-ref-datatypes.html
     *
     * SQL to XML mappings : https://www.w3.org/2001/sw/rdb2rdf/wiki/Mapping_SQL_datatypes_to_XML_Schema_datatypes
     */

    protected static final String BYTE_STR = "BYTE";
    protected static final String SHORT_STR = "SHORT";
    protected static final String LONG_STR = "LONG";
    protected static final String STRING_STR = "STRING";
<<<<<<< HEAD
    public static final String DECIMAL_38_10_STR = "DECIMAL(38, 10)";
=======
    private static final String DECIMAL_38_10_STR = "DECIMAL(38, 10)";
    private static final String ARRAY_STR = "ARRAY<T>";
>>>>>>> e65e0a44

    @AssistedInject
    protected SparkSQLDBTypeFactory(@Assisted TermType rootTermType, @Assisted TypeFactory typeFactory) {
        super(createSparkSQLTypeMap(rootTermType, typeFactory), createSparkSQLCodeMap(),
                createGenericAbstractTypeMap(rootTermType, typeFactory));
    }

    private static Map<String, DBTermType> createSparkSQLTypeMap(TermType rootTermType, TypeFactory typeFactory) {

        TermTypeAncestry rootAncestry = rootTermType.getAncestry();

        // Redefine the datatypes for numerical values
        RDFDatatype xsdByte = typeFactory.getDatatype(XSD.BYTE);
        RDFDatatype xsdShort = typeFactory.getDatatype(XSD.SHORT);
        RDFDatatype xsdInt = typeFactory.getDatatype(XSD.INT);
        RDFDatatype xsdLong = typeFactory.getDatatype(XSD.LONG);
        RDFDatatype xsdFloat = typeFactory.getDatatype(XSD.FLOAT);
        RDFDatatype xsdDecimal = typeFactory.getDatatype(XSD.DECIMAL);

        DBTermType byteType = new NumberDBTermType(BYTE_STR, rootAncestry, xsdByte, INTEGER);
        DBTermType shortType = new NumberDBTermType(SHORT_STR, rootAncestry, xsdShort, INTEGER);
        DBTermType intType = new NumberDBTermType(INT_STR, rootAncestry, xsdInt, INTEGER);
        DBTermType longType = new NumberDBTermType(LONG_STR, rootAncestry, xsdLong, INTEGER);
        DBTermType decimal3810Type = new NumberDBTermType(DECIMAL_38_10_STR, rootAncestry, xsdDecimal, DECIMAL);
        DBTermType floatType = new NumberDBTermType(FLOAT_STR, rootAncestry, xsdFloat, FLOAT_DOUBLE);
        DBTermType stringType = new StringDBTermType(STRING_STR, rootAncestry, typeFactory.getXsdStringDatatype());

        Map<String, DBTermType> map = createDefaultSQLTypeMap(rootTermType, typeFactory);
        map.put(STRING_STR, stringType);
        map.put(BYTE_STR,byteType);
        map.put(TINYINT_STR,byteType);
        map.put(SHORT_STR,shortType);
        map.put(SMALLINT_STR,shortType);
        map.put(INT_STR,intType);
        map.put(INTEGER_STR,intType);
        map.put(LONG_STR,longType);
        map.put(BIGINT_STR,longType);
        map.put(FLOAT_STR,floatType);
        map.put(REAL_STR,floatType);
        map.put(DECIMAL_38_10_STR, decimal3810Type);
        return map;
    }

    private static ImmutableMap<DefaultTypeCode, String> createSparkSQLCodeMap() {
        Map<DefaultTypeCode, String> map = createDefaultSQLCodeMap();
        map.put(DefaultTypeCode.STRING, STRING_STR);
        map.put(DefaultTypeCode.HEXBINARY,BINARY_STR);
        map.put(DefaultTypeCode.DECIMAL, DECIMAL_38_10_STR);
        map.put(DefaultTypeCode.ARRAY, ARRAY_STR);
        return ImmutableMap.copyOf(map);
    }

    private static ImmutableList<GenericDBTermType> createGenericAbstractTypeMap(TermType rootTermType, TypeFactory typeFactory) {
        TermTypeAncestry rootAncestry = rootTermType.getAncestry();

        GenericDBTermType abstractArrayType = new ArrayDBTermType(ARRAY_STR, rootAncestry, s -> {
            if(s.equals("ARRAY"))
                return Optional.of(typeFactory.getDBTypeFactory().getDBStringType());
            if(!s.startsWith("ARRAY<") || !s.endsWith(">")) {
                return Optional.empty();
            }
            String contents = s.substring(6, s.length() - 1);

            int depth = 0;
            for(int i = 0; i < contents.length(); i++) {
                if(contents.charAt(i) == '<')
                    depth += 1;
                else if(contents.charAt(i) == '>')
                    depth -= 1;
                else if(contents.charAt(i) == ',' && depth == 0)
                    return Optional.empty();
            }
            if(depth != 0)
                return Optional.empty();

            return Optional.of(typeFactory.getDBTypeFactory().getDBTermType(contents));
        });

        List<GenericDBTermType> list = new ArrayList<>();
        list.add(abstractArrayType);
        return ImmutableList.copyOf(list);
    }

    @Override
    public String getDBTrueLexicalValue() {
        return "true";
    }

    @Override
    public String getDBFalseLexicalValue() { return "false"; }

    @Override
    public boolean supportsArrayType() {
        return true;
    }
}<|MERGE_RESOLUTION|>--- conflicted
+++ resolved
@@ -26,12 +26,8 @@
     protected static final String SHORT_STR = "SHORT";
     protected static final String LONG_STR = "LONG";
     protected static final String STRING_STR = "STRING";
-<<<<<<< HEAD
     public static final String DECIMAL_38_10_STR = "DECIMAL(38, 10)";
-=======
-    private static final String DECIMAL_38_10_STR = "DECIMAL(38, 10)";
     private static final String ARRAY_STR = "ARRAY<T>";
->>>>>>> e65e0a44
 
     @AssistedInject
     protected SparkSQLDBTypeFactory(@Assisted TermType rootTermType, @Assisted TypeFactory typeFactory) {
@@ -123,8 +119,4 @@
     @Override
     public String getDBFalseLexicalValue() { return "false"; }
 
-    @Override
-    public boolean supportsArrayType() {
-        return true;
-    }
 }