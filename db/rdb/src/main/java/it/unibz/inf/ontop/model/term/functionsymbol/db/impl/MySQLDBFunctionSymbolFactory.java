--- conflicted
+++ resolved
@@ -331,16 +331,6 @@
     protected String serializeCheckAndConvertDouble(ImmutableList<? extends ImmutableTerm> terms,
                                                     Function<ImmutableTerm, String> termConverter, TermFactory termFactory) {
         String term = termConverter.apply(terms.get(0));
-<<<<<<< HEAD
-        if (isMySQLVersion8OrAbove()) {
-            return String.format("CASE WHEN %1$s NOT REGEXP " + numericPattern +
-                            " THEN NULL ELSE CAST(%1$s + 0.0 AS DOUBLE) END",
-                    term); }
-        else {
-            return String.format("CASE WHEN %1$s NOT REGEXP BINARY " + numericPattern +
-                            " THEN NULL ELSE %1$s + 0.0 END",
-                    term); }
-=======
         if (isMySQLVersion5OrBelow()) {
             return String.format("CASE WHEN %1$s NOT REGEXP " + numericPattern +
                     " THEN NULL ELSE %1$s + 0.0 END", term);
@@ -348,7 +338,6 @@
             return String.format("CASE WHEN %1$s NOT REGEXP " + numericPattern +
                     " THEN NULL ELSE CAST(%1$s AS DOUBLE) END", term);
         }
->>>>>>> 73105aac
     }
 
     @Override
