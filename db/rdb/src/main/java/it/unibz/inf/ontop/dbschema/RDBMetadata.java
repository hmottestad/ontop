--- conflicted
+++ resolved
@@ -23,12 +23,6 @@
 
 import it.unibz.inf.ontop.model.type.DBTypeFactory;
 
-<<<<<<< HEAD
-=======
-import java.sql.Timestamp;
-import java.util.*;
->>>>>>> e440ff1f
-
 public class RDBMetadata extends BasicDBMetadata {
 
 	protected final DBTypeFactory dbTypeFactory;
@@ -47,44 +41,4 @@
 	}
 
 	public DBTypeFactory getDBTypeFactory() { return dbTypeFactory; }
-
-<<<<<<< HEAD
-=======
-	public ParserViewDefinition createParserView(String sql, ImmutableList<QuotedID> attributes) {
-		if (!isStillMutable()) {
-			throw new IllegalStateException("Too late! Parser views must be created before freezing the DBMetadata");
-		}
-		RelationID id = getQuotedIDFactory().createRelationID(null, String.format("view_%s", parserViewCounter++));
-
-		ParserViewDefinition view = new ParserViewDefinition(id, attributes, sql, typeFactory.getDBTypeFactory());
-		// UGLY!!
-		add(view, relations);
-		return view;
-	}
-
-	@Deprecated
-	@Override
-	public RDBMetadata clone() {
-		return new RDBMetadata(getDriverName(), getDriverVersion(), getDbmsProductName(), getDbmsVersion(), getQuotedIDFactory(),
-				new HashMap<>(getTables()), new HashMap<>(relations), new LinkedList<>(getDatabaseRelations()),
-				parserViewCounter, typeFactory);
-	}
-
-	@JsonIgnore
-    public DBTypeFactory getDBTypeFactory() {
-		return typeFactory.getDBTypeFactory();
-    }
-
-    @JsonProperty("metadata")
-	Map<String, String> getMedadataForJsonExport(){
-		return ImmutableMap.<String,String>builder()
-				.put("extractionTime", new Timestamp(System.currentTimeMillis()).toInstant().toString())
-				.put("dbmsProductName", this.getDbmsProductName())
-				.put("dbmsVersion", this.getDbmsVersion())
-				.put("driverName", this.getDriverName())
-				.put("driverVersion", this.getDriverVersion())
-				.put("quotationString", this.getDBParameters().getQuotedIDFactory().getIDQuotationString())
-				.build();
-	}
->>>>>>> e440ff1f
 }