--- conflicted
+++ resolved
@@ -8,11 +8,8 @@
 
 import java.util.Map;
 
-<<<<<<< HEAD
 import static it.unibz.inf.ontop.model.type.impl.NonStringNonNumberNonBooleanNonDatetimeDBTermType.StrictEqSupport.NOTHING;
-=======
-import static it.unibz.inf.ontop.model.type.impl.NonStringNonNumberNonBooleanNonDatetimeDBTermType.StrictEqSupport.*;
->>>>>>> d7e3b0c2
+import static it.unibz.inf.ontop.model.type.impl.NonStringNonNumberNonBooleanNonDatetimeDBTermType.StrictEqSupport.SAME_TYPE_NO_CONSTANT;
 
 public class PostgreSQLDBTypeFactory extends DefaultSQLDBTypeFactory {
 
@@ -32,13 +29,10 @@
     public static final String TIMETZ_STR = "TIMETZ";
     public static final String BOOL_STR = "BOOL";
     public static final String UUID_STR = "UUID";
-<<<<<<< HEAD
     public static final String JSON_STR = "JSON";
     public static final String JSONB_STR = "JSONB";
     public static final String ARRAY_STR = "ARRAY";
-=======
     public static final String BYTEA_STR = "BYTEA";
->>>>>>> d7e3b0c2
 
     protected static final String GEOMETRY_STR = "GEOMETRY";
     protected static final String GEOGRAPHY_STR = "GEOGRAPHY";
