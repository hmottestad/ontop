--- conflicted
+++ resolved
@@ -215,78 +215,6 @@
     }
 
     /**
-<<<<<<< HEAD
-     * XSD CAST functions
-     */
-    @Override
-    protected String serializeCheckAndConvertDouble(ImmutableList<? extends ImmutableTerm> terms,
-                                                    Function<ImmutableTerm, String> termConverter, TermFactory termFactory) {
-        String term = termConverter.apply(terms.get(0));
-        return String.format("CASE WHEN %1$s NOT RLIKE " + numericPattern +
-                        " THEN NULL ELSE CAST(%1$s AS DOUBLE) END",
-                term);
-    }
-
-    @Override
-    protected String serializeCheckAndConvertFloat(ImmutableList<? extends ImmutableTerm> terms,
-                                                   Function<ImmutableTerm, String> termConverter, TermFactory termFactory) {
-        String term = termConverter.apply(terms.get(0));
-        return String.format("CASE WHEN %1$s NOT RLIKE " + numericPattern + " THEN NULL " +
-                        "WHEN (CAST(%1$s AS FLOAT) NOT BETWEEN -3.40E38 AND -1.18E-38 AND " +
-                        "CAST(%1$s AS FLOAT) NOT BETWEEN 1.18E-38 AND 3.40E38 AND CAST(%1$s AS FLOAT) != 0) THEN NULL " +
-                        "ELSE CAST(%1$s AS FLOAT) END",
-                term);
-    }
-
-    @Override
-    protected String serializeCheckAndConvertDecimal(ImmutableList<? extends ImmutableTerm> terms,
-                                                     Function<ImmutableTerm, String> termConverter, TermFactory termFactory) {
-        String term = termConverter.apply(terms.get(0));
-        return String.format("CASE WHEN %1$s NOT RLIKE " + numericNonFPPattern + " THEN NULL " +
-                        "ELSE CAST(%1$s AS "+ DECIMAL_38_10_STR +") END",
-                term);
-    }
-
-    @Override
-    protected String serializeCheckAndConvertDateFromString(ImmutableList<? extends ImmutableTerm> terms,
-                                                            Function<ImmutableTerm, String> termConverter, TermFactory termFactory) {
-        String datePattern1 = "'^[0-9]{1,2}/[0-9]{1,2}/[0-9]{4}$'";
-        String datePattern2 = "'^[0-9]{4}/[0-9]{1,2}/[0-9]{1,2}$'";
-        String datePattern3 = "'^[0-9]{1,2}-[0-9]{1,2}-[0-9]{4}$'";
-        String datePattern4 = "'^[0-9]{4}-[0-9]{1,2}-[0-9]{1,2}$'";
-        String term = termConverter.apply(terms.get(0));
-        return String.format("CASE WHEN (%1$s NOT RLIKE " + datePattern1 + " AND " +
-                        "%1$s NOT RLIKE " + datePattern2 +" AND " +
-                        "%1$s NOT RLIKE " + datePattern3 +" AND " +
-                        "%1$s NOT RLIKE " + datePattern4 +" ) " +
-                        " THEN NULL ELSE CAST(%1$s AS DATE) END",
-                term);
-    }
-
-    @Override
-    protected String serializeCheckAndConvertIntegerFromBoolean(ImmutableList<? extends ImmutableTerm> terms,
-                                                                Function<ImmutableTerm, String> termConverter, TermFactory termFactory) {
-        String term = termConverter.apply(terms.get(0));
-        return String.format("CASE WHEN %1$s='1' THEN 1 " +
-                        "WHEN UPPER(%1$s) LIKE 'TRUE' THEN 1 " +
-                        "WHEN %1$s='0' THEN 0 " +
-                        "WHEN UPPER(%1$s) LIKE 'FALSE' THEN 0 " +
-                        "ELSE NULL " +
-                        "END",
-                term);
-    }
-
-    @Override
-    protected String serializeCheckAndConvertBoolean(ImmutableList<? extends ImmutableTerm> terms,
-                                                     Function<ImmutableTerm, String> termConverter, TermFactory termFactory) {
-        String term = termConverter.apply(terms.get(0));
-        return String.format("(CASE WHEN CAST(%1$s AS "+ DECIMAL_38_10_STR +") = 0 THEN 'false' " +
-                        "WHEN %1$s = '' THEN 'false' " +
-                        "WHEN %1$s = 'NaN' THEN 'false' " +
-                        "ELSE 'true' " +
-                        "END)",
-                term);
-=======
      The JSON_TYPEOF function is not supported by SPARK. For now, we use a work-around instead, where we check if the
      JSON_ARRAY_LENGTH function can be called on the element.
      This is not perfectly robust, though. E.g. the string "[1, 2, 3]" would be interpreted as an array.
@@ -302,7 +230,79 @@
                         "(JSON_ARRAY_LENGTH(%s) IS NOT NULL)",
                         termConverter.apply(terms.get(0))
                 ));
->>>>>>> e65e0a44
+    }
+
+    /**
+     * XSD CAST functions
+     */
+    @Override
+    protected String serializeCheckAndConvertDouble(ImmutableList<? extends ImmutableTerm> terms,
+                                                    Function<ImmutableTerm, String> termConverter, TermFactory termFactory) {
+        String term = termConverter.apply(terms.get(0));
+        return String.format("CASE WHEN %1$s NOT RLIKE " + numericPattern +
+                        " THEN NULL ELSE CAST(%1$s AS DOUBLE) END",
+                term);
+    }
+
+    @Override
+    protected String serializeCheckAndConvertFloat(ImmutableList<? extends ImmutableTerm> terms,
+                                                   Function<ImmutableTerm, String> termConverter, TermFactory termFactory) {
+        String term = termConverter.apply(terms.get(0));
+        return String.format("CASE WHEN %1$s NOT RLIKE " + numericPattern + " THEN NULL " +
+                        "WHEN (CAST(%1$s AS FLOAT) NOT BETWEEN -3.40E38 AND -1.18E-38 AND " +
+                        "CAST(%1$s AS FLOAT) NOT BETWEEN 1.18E-38 AND 3.40E38 AND CAST(%1$s AS FLOAT) != 0) THEN NULL " +
+                        "ELSE CAST(%1$s AS FLOAT) END",
+                term);
+    }
+
+    @Override
+    protected String serializeCheckAndConvertDecimal(ImmutableList<? extends ImmutableTerm> terms,
+                                                     Function<ImmutableTerm, String> termConverter, TermFactory termFactory) {
+        String term = termConverter.apply(terms.get(0));
+        return String.format("CASE WHEN %1$s NOT RLIKE " + numericNonFPPattern + " THEN NULL " +
+                        "ELSE CAST(%1$s AS "+ DECIMAL_38_10_STR +") END",
+                term);
+    }
+
+    @Override
+    protected String serializeCheckAndConvertDateFromString(ImmutableList<? extends ImmutableTerm> terms,
+                                                            Function<ImmutableTerm, String> termConverter, TermFactory termFactory) {
+        String datePattern1 = "'^[0-9]{1,2}/[0-9]{1,2}/[0-9]{4}$'";
+        String datePattern2 = "'^[0-9]{4}/[0-9]{1,2}/[0-9]{1,2}$'";
+        String datePattern3 = "'^[0-9]{1,2}-[0-9]{1,2}-[0-9]{4}$'";
+        String datePattern4 = "'^[0-9]{4}-[0-9]{1,2}-[0-9]{1,2}$'";
+        String term = termConverter.apply(terms.get(0));
+        return String.format("CASE WHEN (%1$s NOT RLIKE " + datePattern1 + " AND " +
+                        "%1$s NOT RLIKE " + datePattern2 +" AND " +
+                        "%1$s NOT RLIKE " + datePattern3 +" AND " +
+                        "%1$s NOT RLIKE " + datePattern4 +" ) " +
+                        " THEN NULL ELSE CAST(%1$s AS DATE) END",
+                term);
+    }
+
+    @Override
+    protected String serializeCheckAndConvertIntegerFromBoolean(ImmutableList<? extends ImmutableTerm> terms,
+                                                                Function<ImmutableTerm, String> termConverter, TermFactory termFactory) {
+        String term = termConverter.apply(terms.get(0));
+        return String.format("CASE WHEN %1$s='1' THEN 1 " +
+                        "WHEN UPPER(%1$s) LIKE 'TRUE' THEN 1 " +
+                        "WHEN %1$s='0' THEN 0 " +
+                        "WHEN UPPER(%1$s) LIKE 'FALSE' THEN 0 " +
+                        "ELSE NULL " +
+                        "END",
+                term);
+    }
+
+    @Override
+    protected String serializeCheckAndConvertBoolean(ImmutableList<? extends ImmutableTerm> terms,
+                                                     Function<ImmutableTerm, String> termConverter, TermFactory termFactory) {
+        String term = termConverter.apply(terms.get(0));
+        return String.format("(CASE WHEN CAST(%1$s AS "+ DECIMAL_38_10_STR +") = 0 THEN 'false' " +
+                        "WHEN %1$s = '' THEN 'false' " +
+                        "WHEN %1$s = 'NaN' THEN 'false' " +
+                        "ELSE 'true' " +
+                        "END)",
+                term);
     }
 }
 
