--- conflicted
+++ resolved
@@ -138,13 +138,7 @@
                 return "1 AS uselessVariable";
 
             return projectedVariables.stream()
-<<<<<<< HEAD
                     .map(v -> sqlTermSerializer.serialize(substitution.applyToVariable(v), columnIDs)
-=======
-                    .map(v -> sqlTermSerializer.serialize(
-                            Optional.<ImmutableTerm>ofNullable(substitution.get(v)).orElse(v),
-                            columnIDs)
->>>>>>> aad1038c
                             + " AS " + variableAliases.get(v).getSQLRendering())
                     .collect(Collectors.joining(", "));
         }
