package it.unibz.inf.ontop.model.term.functionsymbol.db.impl;

import com.google.common.collect.*;
import com.google.inject.Inject;
import it.unibz.inf.ontop.model.term.ImmutableTerm;
import it.unibz.inf.ontop.model.term.TermFactory;
import it.unibz.inf.ontop.model.term.functionsymbol.db.*;
import it.unibz.inf.ontop.model.type.DBTermType;
import it.unibz.inf.ontop.model.type.DBTypeFactory;
import it.unibz.inf.ontop.model.type.TypeFactory;

import java.util.function.Function;

public class DenodoDBFunctionSymbolFactory extends AbstractSQLDBFunctionSymbolFactory {

    private static final String NOT_YET_SUPPORTED_MSG = "Not yet supported for Denodo";

    @Inject
    protected DenodoDBFunctionSymbolFactory(TypeFactory typeFactory) {
        super(createDenodoRegularFunctionTable(typeFactory), typeFactory);
    }

    protected static ImmutableTable<String, Integer, DBFunctionSymbol> createDenodoRegularFunctionTable(
            TypeFactory typeFactory) {

        DBTypeFactory dbTypeFactory = typeFactory.getDBTypeFactory();
        DBTermType abstractRootDBType = dbTypeFactory.getAbstractRootDBType();

        Table<String, Integer, DBFunctionSymbol> table = HashBasedTable.create(
                createDefaultRegularFunctionTable(typeFactory));

        DBFunctionSymbol strlenFunctionSymbol = new DefaultSQLSimpleTypedDBFunctionSymbol("LEN", 1, dbTypeFactory.getDBLargeIntegerType(),
                false, abstractRootDBType);
        table.put(CHAR_LENGTH_STR, 1, strlenFunctionSymbol);

        DBFunctionSymbol nowFunctionSymbol = new WithoutParenthesesSimpleTypedDBFunctionSymbolImpl(
                CURRENT_TIMESTAMP_STR,
                dbTypeFactory.getDBDateTimestampType(), abstractRootDBType);
        table.put(CURRENT_TIMESTAMP_STR, 0, nowFunctionSymbol);

        return ImmutableTable.copyOf(table);
    }

    @Override
    public DBFunctionSymbol getDBRight() {
        return new SimpleTypedDBFunctionSymbolImpl(RIGHT_STR, 2, dbStringType, false,
                abstractRootDBType,
                (terms, converter, factory) -> serializeDBRight(terms, converter));
    }

    @Override
    public DBBooleanFunctionSymbol getDBStartsWith() {
        return new DenodoDBStrStartsWithFunctionSymbol(abstractRootDBType, dbBooleanType);
    }

    private String serializeDBRight(ImmutableList<? extends ImmutableTerm> terms, Function<ImmutableTerm, String> termConverter) {
        String str = termConverter.apply(terms.get(0));
        String length = termConverter.apply(terms.get(1));
        return String.format("SUBSTR(%s,LEN(%s)-%s+1)", str, str, length);
    }

    private String serializeDBStartsWith(ImmutableList<? extends ImmutableTerm> terms, Function<ImmutableTerm, String> termConverter) {
        String str = termConverter.apply(terms.get(0));
        String sbstr = termConverter.apply(terms.get(1));
        return String.format("SUBSTR(%s,1,LEN(%s)) = %s)", str, sbstr, sbstr);
    }

    /**
     * The documentation of Denodo does not correspond to the implementation.
     * In particular:
     * SUBSTR(<string> 1, 2)
     * returns the first character of <string>, whereas:
     * SUBSTR(<string> 0, 2)
     * returns the two first character of <string>.
     * Instead, the documentation says that the third parameter ("2" here) should be the length of the returned value.
     * It also says that indices start at 1 for SUBSTR and for POSITION.
     * So:
     * SUBSTR(<string> 1, POSITION(<substring> IN <string>))
     * should be the correct translation.
     * But it returns one more (trailing) character than it should.
     * And if instead we use:
     * SUBSTR(<string> 1, POSITION(<substring> IN <string>) - 1)
     * then Denodo throws the exception:
     * 'ERROR: negative substring length not allowed'
     * <p>
     * There is also another function:
     * SUBSTRING (<string>, <start>, <end>)
     * whose indices start at 0, and whose third parameter is the end index of the returned substring (excluded).
     * So according to the documentation, the following should do the trick:
     * SUBSTRING(<string>, 0, POSITION(<substring> IN <string>) - 1)
     * But again, Denodo throws the exception:
     * 'ERROR: negative substring length not allowed'
     * <p>
     * Instead, we get the desired output with:
     * SUBSTR(<string> 0, POSITION(<substring> IN <string>))
     * which does not make much sense.
     */
    @Override
    protected String serializeStrBefore(ImmutableList<? extends ImmutableTerm> terms, Function<ImmutableTerm, String> termConverter, TermFactory termFactory) {
        String str = termConverter.apply(terms.get(0));
        String before = termConverter.apply(terms.get(1));
        return String.format(
                "SUBSTR(%s, 0, POSITION(%s IN %s))",
                str, before, str);
    }

    /**
     * See serializeStrBefore() for the inconsistencies of the SUBSTRING functions
     */
    @Override
    protected String serializeStrAfter(ImmutableList<? extends ImmutableTerm> terms, Function<ImmutableTerm, String> termConverter, TermFactory termFactory) {
        String str = termConverter.apply(terms.get(0));
        String sbstr = termConverter.apply(terms.get(1));
        return String.format("SUBSTR(" +
                        "%s," +
                        "POSITION(%s IN %s) + LEN(%s)," +
                        "LEN(%s)  * CAST(SIGN(POSITION(%s IN %s)) AS INTEGER))",
                str, sbstr, str, sbstr, str, sbstr, str);
    }

    @Override
    protected String serializeMD5(ImmutableList<? extends ImmutableTerm> terms, Function<ImmutableTerm, String> termConverter, TermFactory termFactory) {
        return String.format("HASH(%s)", termConverter.apply(terms.get(0)));
    }

    @Override
    protected String serializeSHA1(ImmutableList<? extends ImmutableTerm> terms, Function<ImmutableTerm, String> termConverter, TermFactory termFactory) {
        throw new UnsupportedOperationException("SHA1: " + NOT_YET_SUPPORTED_MSG);
    }

    @Override
    protected String serializeSHA256(ImmutableList<? extends ImmutableTerm> terms, Function<ImmutableTerm, String> termConverter, TermFactory termFactory) {
        throw new UnsupportedOperationException("SHA256: " + NOT_YET_SUPPORTED_MSG);
    }

    @Override
    protected String serializeSHA384(ImmutableList<? extends ImmutableTerm> terms, Function<ImmutableTerm, String> termConverter, TermFactory termFactory) {
        throw new UnsupportedOperationException("SHA384: " + NOT_YET_SUPPORTED_MSG);
    }

    @Override
    protected String serializeSHA512(ImmutableList<? extends ImmutableTerm> terms, Function<ImmutableTerm, String> termConverter, TermFactory termFactory) {
        throw new UnsupportedOperationException("SHA512: " + NOT_YET_SUPPORTED_MSG);
    }

    @Override
    protected String serializeTz(ImmutableList<? extends ImmutableTerm> terms, Function<ImmutableTerm, String> termConverter, TermFactory termFactory) {
        throw new UnsupportedOperationException("TZ: " + NOT_YET_SUPPORTED_MSG);
    }

    @Override
    protected DBConcatFunctionSymbol createNullRejectingDBConcat(int arity) {
        return createDBConcatOperator(arity);
    }

    @Override
    protected DBConcatFunctionSymbol createDBConcatOperator(int arity) {
        return new NullRejectingDBConcatFunctionSymbol(CONCAT_OP_STR, arity, dbStringType, abstractRootDBType, true);
    }

    @Override
    protected DBConcatFunctionSymbol createRegularDBConcat(int arity) {
        return new NullRejectingDBConcatFunctionSymbol("CONCAT", arity, dbStringType, abstractRootDBType, false);
    }

    @Override
    protected String getUUIDNameInDialect() {
        throw new UnsupportedOperationException("UUID: " + NOT_YET_SUPPORTED_MSG);
    }

    @Override
    public DBFunctionSymbol getDBSubString2() {
        return getRegularDBFunctionSymbol(SUBSTR_STR, 2);
    }

    @Override
    public DBFunctionSymbol getDBSubString3() {
        return getRegularDBFunctionSymbol(SUBSTR_STR, 3);
    }

    @Override
    protected String serializeDateTimeNorm(ImmutableList<? extends ImmutableTerm> terms, Function<ImmutableTerm, String> termConverter, TermFactory termFactory) {
      return   String.format("REPLACE(FORMATDATE('yyyy-MM-dd HH:mm:ss.SSSSSSXXX', %s), ' ', 'T')", termConverter.apply(terms.get(0)));
    }

    @Override
    protected String serializeContains(ImmutableList<? extends ImmutableTerm> terms, Function<ImmutableTerm, String> termConverter, TermFactory termFactory) {
        return String.format("(POSITION(%s IN %s) > 0)",
                termConverter.apply(terms.get(1)),
                termConverter.apply(terms.get(0)));
    }

    @Override
    protected DBIsTrueFunctionSymbol createDBIsTrue(DBTermType dbBooleanType) {
        return new LowerCaseDBIsTrueFunctionSymbolImpl(dbBooleanType);
    }

    @Override
    protected DBBooleanFunctionSymbol createDBBooleanCase(int arity, boolean doOrderingMatter) {
        return new WrappedDBBooleanCaseFunctionSymbolImpl(arity, dbBooleanType, abstractRootDBType, doOrderingMatter);
    }

    /**
     * Supported in the WHERE clause.
     * Fails in the SELECT clause (e.g. fails for unit test AbstractBindTestWithFunctions.testREGEX())
     */
    @Override
    public DBBooleanFunctionSymbol getDBRegexpMatches2() {
        return new DBBooleanFunctionSymbolWithSerializerImpl(
                REGEXP_LIKE_STR + "2",
                ImmutableList.of(dbStringType, dbStringType),
                dbBooleanType,
                false,
                (terms, converter, factory) ->
                        String.format(
                                "%s REGEXP_LIKE %s",
                                converter.apply(terms.get(0)),
                                converter.apply(terms.get(1))
                        ));
    }

    @Override
    public DBBooleanFunctionSymbol getDBRegexpMatches3() {
        throw new UnsupportedOperationException(REGEXP_LIKE_STR + "3: " + NOT_YET_SUPPORTED_MSG);
    }

    @Override
    public DBFunctionSymbol getDBRegexpReplace3() {
        return new DefaultSQLSimpleTypedDBFunctionSymbol("REGEXP", 3, dbStringType,
                false, abstractRootDBType);
    }

    @Override
    public DBFunctionSymbol getDBRegexpReplace4() {
        throw new UnsupportedOperationException(REGEXP_REPLACE_STR + "4: " + NOT_YET_SUPPORTED_MSG);
    }

    /**
     * Time extension - duration arithmetic
     */

    @Override
    protected String serializeWeeksBetween(ImmutableList<? extends ImmutableTerm> terms,
                                           Function<ImmutableTerm, String> termConverter, TermFactory termFactory) {
        return String.format("TRUNC((GETTIMEINMILLIS(CAST(%s AS TIMESTAMP)) - GETTIMEINMILLIS(CAST(%s AS TIMESTAMP)))/604800000)",
                termConverter.apply(terms.get(0)),
                termConverter.apply(terms.get(1)));
    }

    @Override
    protected String serializeDaysBetween(ImmutableList<? extends ImmutableTerm> terms,
                                          Function<ImmutableTerm, String> termConverter, TermFactory termFactory) {
        return String.format("TRUNC((GETTIMEINMILLIS(CAST(%s AS TIMESTAMP)) - GETTIMEINMILLIS(CAST(%s AS TIMESTAMP)))/86400000)",
                termConverter.apply(terms.get(0)),
                termConverter.apply(terms.get(1)));
    }

    @Override
    protected String serializeHoursBetween(ImmutableList<? extends ImmutableTerm> terms,
                                           Function<ImmutableTerm, String> termConverter, TermFactory termFactory) {
        return String.format("TRUNC((GETTIMEINMILLIS(CAST(%s AS TIMESTAMP)) - GETTIMEINMILLIS(CAST(%s AS TIMESTAMP)))/3600000)",
                termConverter.apply(terms.get(0)),
                termConverter.apply(terms.get(1)));
    }

    @Override
    protected String serializeMinutesBetween(ImmutableList<? extends ImmutableTerm> terms,
                                             Function<ImmutableTerm, String> termConverter, TermFactory termFactory) {
        return String.format("TRUNC((GETTIMEINMILLIS(CAST(%s AS TIMESTAMP)) - GETTIMEINMILLIS(CAST(%s AS TIMESTAMP)))/60000)",
                termConverter.apply(terms.get(0)),
                termConverter.apply(terms.get(1)));
    }

    @Override
    protected String serializeSecondsBetween(ImmutableList<? extends ImmutableTerm> terms,
                                             Function<ImmutableTerm, String> termConverter, TermFactory termFactory) {
        return String.format("TRUNC((GETTIMEINMILLIS(CAST(%s AS TIMESTAMP)) - GETTIMEINMILLIS(CAST(%s AS TIMESTAMP)))/1000)",
                termConverter.apply(terms.get(0)),
                termConverter.apply(terms.get(1)));
    }

    @Override
    protected String serializeMillisBetween(ImmutableList<? extends ImmutableTerm> terms,
                                            Function<ImmutableTerm, String> termConverter, TermFactory termFactory) {
        return String.format("TRUNC(GETTIMEINMILLIS(CAST(%s AS TIMESTAMP)) - GETTIMEINMILLIS(CAST(%s AS TIMESTAMP)))",
                termConverter.apply(terms.get(0)),
                termConverter.apply(terms.get(1)));
    }

    //Denodo does not support 'distinct' GroupConcat
    @Override
    protected DBFunctionSymbol createDBGroupConcat(DBTermType dbStringType, boolean isDistinct) {
        return new NullIgnoringDBGroupConcatFunctionSymbol(dbStringType, isDistinct,
                (terms, termConverter, termFactory) -> String.format(
                        "GROUP_CONCAT(true, %s, '', %s)",
                        termConverter.apply(terms.get(1)),
                        termConverter.apply(terms.get(0))
                ));
    }

    @Override
    protected DBFunctionSymbol createDBRowNumber() {
        return new DBFunctionSymbolWithSerializerImpl("ROWNUM", ImmutableList.of(), dbIntegerType, true,
                (t, c, f) -> serializeDBRowNumber(c, f));
    }

    @Override
    protected String serializeDBRowNumber(Function<ImmutableTerm, String> converter, TermFactory termFactory) {
        return "ROWNUM()";
    }

    /**
     * XSD CAST functions
     */
    @Override
    protected String serializeCheckAndConvertFloat(ImmutableList<? extends ImmutableTerm> terms,
                                                   Function<ImmutableTerm, String> termConverter, TermFactory termFactory) {
        String term = termConverter.apply(terms.get(0));
        return String.format("CASE WHEN NOT %1$s REGEXP_ILIKE " + numericPattern + " THEN NULL " +
                        "WHEN (CAST(%1$s AS FLOAT) NOT BETWEEN -3.40E38 AND -1.18E-38 AND " +
                        "CAST(%1$s AS FLOAT) NOT BETWEEN 1.18E-38 AND 3.40E38 AND CAST(%1$s AS FLOAT) != 0) THEN NULL " +
                        "ELSE CAST(%1$s AS FLOAT) END",
                term);
    }

    @Override
    protected String serializeCheckAndConvertDouble(ImmutableList<? extends ImmutableTerm> terms,
                                                    Function<ImmutableTerm, String> termConverter, TermFactory termFactory) {
        String term = termConverter.apply(terms.get(0));
        return String.format("CASE WHEN NOT %1$s REGEXP_ILIKE " + numericPattern +
                        " THEN NULL ELSE CAST(%1$s AS DOUBLE PRECISION) END",
                term);
    }

    @Override
    protected String serializeCheckAndConvertDecimal(ImmutableList<? extends ImmutableTerm> terms,
                                                     Function<ImmutableTerm, String> termConverter, TermFactory termFactory) {
        String term = termConverter.apply(terms.get(0));
        return String.format("CASE WHEN %1$s REGEXP_ILIKE " + numericNonFPPattern + " THEN " +
                        "CAST(%1$s AS DECIMAL) " +
                        "ELSE NULL " +
                        "END",
                term);
    }

    @Override
    protected String serializeCheckAndConvertInteger(ImmutableList<? extends ImmutableTerm> terms,
                                                     Function<ImmutableTerm, String> termConverter, TermFactory termFactory) {
        String term = termConverter.apply(terms.get(0));
        return String.format("CASE WHEN %1$s REGEXP_ILIKE "+ numericPattern +" THEN " +
                        "CAST(FLOOR(ABS(CAST(%1$s AS DECIMAL))) * SIGN(CAST(%1$s AS DECIMAL)) AS INTEGER) " +
                        "ELSE NULL " +
                        "END",
                term);
    }

    @Override
    protected String serializeCheckAndConvertDateFromString(ImmutableList<? extends ImmutableTerm> terms,
                                                            Function<ImmutableTerm, String> termConverter, TermFactory termFactory) {
        String term = termConverter.apply(terms.get(0));
        return String.format("CASE WHEN (NOT %1$s REGEXP_ILIKE " + datePattern1 + " AND " +
                        "NOT %1$s REGEXP_ILIKE " + datePattern2 +" AND " +
                        "NOT %1$s REGEXP_ILIKE " + datePattern3 +" AND " +
                        "NOT %1$s REGEXP_ILIKE " + datePattern4 +" ) " +
                        " THEN NULL ELSE CAST(%1$s AS DATE) END",
                term);
    }

    @Override
<<<<<<< HEAD
    protected String serializeDecade(ImmutableList<? extends ImmutableTerm> terms, Function<ImmutableTerm, String> termConverter, TermFactory termFactory) {
        return String.format("FLOOR(EXTRACT(YEAR FROM %s) / 10.00000)", termConverter.apply(terms.get(0)));
    }

    @Override
    protected String serializeCentury(ImmutableList<? extends ImmutableTerm> terms, Function<ImmutableTerm, String> termConverter, TermFactory termFactory) {
        return String.format("CEIL(EXTRACT(YEAR FROM %s) / 100.00000)", termConverter.apply(terms.get(0)));
    }

    @Override
    protected String serializeMillennium(ImmutableList<? extends ImmutableTerm> terms, Function<ImmutableTerm, String> termConverter, TermFactory termFactory) {
        return String.format("CEIL(EXTRACT(YEAR FROM %s) / 1000.00000)", termConverter.apply(terms.get(0)));
    }

    @Override
    protected String serializeMilliseconds(ImmutableList<? extends ImmutableTerm> terms, Function<ImmutableTerm, String> termConverter, TermFactory termFactory) {
        return String.format("(EXTRACT(SECOND FROM %s) * 1000 + EXTRACT(MILLISECOND FROM %s))", termConverter.apply(terms.get(0)), termConverter.apply(terms.get(0)));
    }

    @Override
    protected String serializeMicroseconds(ImmutableList<? extends ImmutableTerm> terms, Function<ImmutableTerm, String> termConverter, TermFactory termFactory) {
        return String.format("FLOOR(EXTRACT(SECOND FROM %s) * 1000000 + EXTRACT(MILLISECOND FROM %s) * 1000)", termConverter.apply(terms.get(0)), termConverter.apply(terms.get(0)));
    }

    @Override
    protected String serializeDateTrunc(ImmutableList<? extends ImmutableTerm> terms,
                                        Function<ImmutableTerm, String> termConverter, TermFactory termFactory) {
        String template = String.format(" WHEN %s LIKE '%%s' THEN TRUNC(%s, %%s)", termConverter.apply(terms.get(1)), termConverter.apply(terms.get(0)));
        ImmutableMap.Builder<String, String> possiblePartsBuilder = new ImmutableMap.Builder<>();
        possiblePartsBuilder.put("century", "'CC'");
        possiblePartsBuilder.put("year", "'YEAR'");
        possiblePartsBuilder.put("quarter", "'Q'");
        possiblePartsBuilder.put("month", "'MONTH'");
        possiblePartsBuilder.put("day", "'DAY'");
        possiblePartsBuilder.put("week", "'IW'");
        possiblePartsBuilder.put("hour", "'HH24'");
        possiblePartsBuilder.put("minute", "'MI'");
        ImmutableMap<String, String> possibleParts = possiblePartsBuilder.build();
        StringBuilder serializationBuilder = new StringBuilder("CASE");
        possibleParts.entrySet().stream()
                .forEach(entry -> serializationBuilder.append(String.format(template, entry.getKey(), entry.getValue())));
        serializationBuilder.append(" ELSE NULL END");
        return serializationBuilder.toString();
    }

    @Override
    public DBFunctionSymbol getDBDateTrunc(String datePart) {
        if(ImmutableSet.of("microseconds", "milliseconds", "microsecond", "millisecond", "decade", "second", "millennium").contains(datePart.toLowerCase())) {
            throw new IllegalArgumentException(String.format("Denodo does not support DATE_TRUNC on %s.", datePart));
        }
        return super.getDBDateTrunc(datePart);
=======
    protected DBFunctionSymbol createDBSample(DBTermType termType) {
        return new DBSampleFunctionSymbolImpl(termType, "FIRST");
>>>>>>> 34aeb80d
    }
}<|MERGE_RESOLUTION|>--- conflicted
+++ resolved
@@ -367,61 +367,7 @@
     }
 
     @Override
-<<<<<<< HEAD
-    protected String serializeDecade(ImmutableList<? extends ImmutableTerm> terms, Function<ImmutableTerm, String> termConverter, TermFactory termFactory) {
-        return String.format("FLOOR(EXTRACT(YEAR FROM %s) / 10.00000)", termConverter.apply(terms.get(0)));
-    }
-
-    @Override
-    protected String serializeCentury(ImmutableList<? extends ImmutableTerm> terms, Function<ImmutableTerm, String> termConverter, TermFactory termFactory) {
-        return String.format("CEIL(EXTRACT(YEAR FROM %s) / 100.00000)", termConverter.apply(terms.get(0)));
-    }
-
-    @Override
-    protected String serializeMillennium(ImmutableList<? extends ImmutableTerm> terms, Function<ImmutableTerm, String> termConverter, TermFactory termFactory) {
-        return String.format("CEIL(EXTRACT(YEAR FROM %s) / 1000.00000)", termConverter.apply(terms.get(0)));
-    }
-
-    @Override
-    protected String serializeMilliseconds(ImmutableList<? extends ImmutableTerm> terms, Function<ImmutableTerm, String> termConverter, TermFactory termFactory) {
-        return String.format("(EXTRACT(SECOND FROM %s) * 1000 + EXTRACT(MILLISECOND FROM %s))", termConverter.apply(terms.get(0)), termConverter.apply(terms.get(0)));
-    }
-
-    @Override
-    protected String serializeMicroseconds(ImmutableList<? extends ImmutableTerm> terms, Function<ImmutableTerm, String> termConverter, TermFactory termFactory) {
-        return String.format("FLOOR(EXTRACT(SECOND FROM %s) * 1000000 + EXTRACT(MILLISECOND FROM %s) * 1000)", termConverter.apply(terms.get(0)), termConverter.apply(terms.get(0)));
-    }
-
-    @Override
-    protected String serializeDateTrunc(ImmutableList<? extends ImmutableTerm> terms,
-                                        Function<ImmutableTerm, String> termConverter, TermFactory termFactory) {
-        String template = String.format(" WHEN %s LIKE '%%s' THEN TRUNC(%s, %%s)", termConverter.apply(terms.get(1)), termConverter.apply(terms.get(0)));
-        ImmutableMap.Builder<String, String> possiblePartsBuilder = new ImmutableMap.Builder<>();
-        possiblePartsBuilder.put("century", "'CC'");
-        possiblePartsBuilder.put("year", "'YEAR'");
-        possiblePartsBuilder.put("quarter", "'Q'");
-        possiblePartsBuilder.put("month", "'MONTH'");
-        possiblePartsBuilder.put("day", "'DAY'");
-        possiblePartsBuilder.put("week", "'IW'");
-        possiblePartsBuilder.put("hour", "'HH24'");
-        possiblePartsBuilder.put("minute", "'MI'");
-        ImmutableMap<String, String> possibleParts = possiblePartsBuilder.build();
-        StringBuilder serializationBuilder = new StringBuilder("CASE");
-        possibleParts.entrySet().stream()
-                .forEach(entry -> serializationBuilder.append(String.format(template, entry.getKey(), entry.getValue())));
-        serializationBuilder.append(" ELSE NULL END");
-        return serializationBuilder.toString();
-    }
-
-    @Override
-    public DBFunctionSymbol getDBDateTrunc(String datePart) {
-        if(ImmutableSet.of("microseconds", "milliseconds", "microsecond", "millisecond", "decade", "second", "millennium").contains(datePart.toLowerCase())) {
-            throw new IllegalArgumentException(String.format("Denodo does not support DATE_TRUNC on %s.", datePart));
-        }
-        return super.getDBDateTrunc(datePart);
-=======
     protected DBFunctionSymbol createDBSample(DBTermType termType) {
         return new DBSampleFunctionSymbolImpl(termType, "FIRST");
->>>>>>> 34aeb80d
     }
 }