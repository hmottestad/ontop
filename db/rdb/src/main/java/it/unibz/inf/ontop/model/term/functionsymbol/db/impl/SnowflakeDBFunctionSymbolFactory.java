package it.unibz.inf.ontop.model.term.functionsymbol.db.impl;

import com.google.common.collect.*;
import com.google.inject.Inject;
import it.unibz.inf.ontop.model.term.ImmutableTerm;
import it.unibz.inf.ontop.model.term.TermFactory;
import it.unibz.inf.ontop.model.term.functionsymbol.db.*;
import it.unibz.inf.ontop.model.type.DBTermType;
import it.unibz.inf.ontop.model.type.DBTypeFactory;
import it.unibz.inf.ontop.model.type.TypeFactory;
import it.unibz.inf.ontop.model.vocabulary.SPARQL;

import java.util.function.Function;

import static it.unibz.inf.ontop.model.type.impl.SnowflakeDBTypeFactory.*;

public class SnowflakeDBFunctionSymbolFactory extends AbstractSQLDBFunctionSymbolFactory {

    private static final String UUID_STRING_STR = "UUID_STRING";
    private static final String RANDOM_STR = "RANDOM";

    @Inject
    protected SnowflakeDBFunctionSymbolFactory(TypeFactory typeFactory) {
        super(createSnowflakeRegularFunctionTable(typeFactory), typeFactory);
    }

    protected static ImmutableTable<String, Integer, DBFunctionSymbol> createSnowflakeRegularFunctionTable(
            TypeFactory typeFactory) {
        DBTypeFactory dbTypeFactory = typeFactory.getDBTypeFactory();
        DBTermType abstractRootDBType = dbTypeFactory.getAbstractRootDBType();

        Table<String, Integer, DBFunctionSymbol> table = HashBasedTable.create(
                createDefaultRegularFunctionTable(typeFactory));


        return ImmutableTable.copyOf(table);
    }

    @Override
    protected ImmutableMap<DBTermType, DBTypeConversionFunctionSymbol> createNormalizationMap() {
        ImmutableMap.Builder<DBTermType, DBTypeConversionFunctionSymbol> builder = ImmutableMap.builder();
        builder.putAll(super.createNormalizationMap());


        DBTypeFactory dbTypeFactory = typeFactory.getDBTypeFactory();

        // NB: TIMESTAMP_TZ_STR is the default, already done.
        for (String timestampTypeString : ImmutableList.of(TIMESTAMP_LOCAL_TZ_STR, TIMESTAMP_NO_TZ_STR)) {
            DBTermType timestampType = dbTypeFactory.getDBTermType(timestampTypeString);

            DBTypeConversionFunctionSymbol datetimeNormFunctionSymbol = createDateTimeNormFunctionSymbol(timestampType);
            builder.put(timestampType, datetimeNormFunctionSymbol);
        }

        return builder.build();
    }

    @Override
    protected String serializeContains(ImmutableList<? extends ImmutableTerm> terms, Function<ImmutableTerm, String> termConverter, TermFactory termFactory) {
        return String.format("CONTAINS(%s,%s)",
                termConverter.apply(terms.get(0)),
                termConverter.apply(terms.get(1)));
    }

    @Override
    protected String serializeStrBefore(ImmutableList<? extends ImmutableTerm> terms, Function<ImmutableTerm, String> termConverter, TermFactory termFactory) {
        String str = termConverter.apply(terms.get(0));
        String before = termConverter.apply(terms.get(1));

        return String.format("NVL(SUBSTR(%s,0,POSITION(%s IN %s)-1),'')", str, before, str);
    }

    @Override
    protected String serializeStrAfter(ImmutableList<? extends ImmutableTerm> terms, Function<ImmutableTerm, String> termConverter, TermFactory termFactory) {
        String str = termConverter.apply(terms.get(0));
        String after = termConverter.apply(terms.get(1));
        return String.format("SUBSTRING(%s,POSITION(%s IN %s) + LENGTH(%s), CAST( SIGN(POSITION(%s IN %s)) * LENGTH(%s) AS INTEGER))",
                str, after, str , after , after, str, str);
    }

    @Override
    protected String serializeMD5(ImmutableList<? extends ImmutableTerm> terms, Function<ImmutableTerm, String> termConverter, TermFactory termFactory) {
        return String.format("MD5(%s)", termConverter.apply(terms.get(0)));
    }

    @Override
    protected String serializeSHA1(ImmutableList<? extends ImmutableTerm> terms, Function<ImmutableTerm, String> termConverter, TermFactory termFactory) {
        return String.format("SHA1(%s)", termConverter.apply(terms.get(0)));
    }

    @Override
    protected String serializeSHA256(ImmutableList<? extends ImmutableTerm> terms, Function<ImmutableTerm, String> termConverter, TermFactory termFactory) {
        return String.format("SHA2(%s, 256)", termConverter.apply(terms.get(0)));
    }

    @Override
    protected String serializeSHA384(ImmutableList<? extends ImmutableTerm> terms, Function<ImmutableTerm, String> termConverter, TermFactory termFactory) {
        return String.format("SHA2(%s, 384)", termConverter.apply(terms.get(0)));
    }

    @Override
    protected String serializeSHA512(ImmutableList<? extends ImmutableTerm> terms, Function<ImmutableTerm, String> termConverter, TermFactory termFactory) {
        return String.format("SHA2(%s, 512)", termConverter.apply(terms.get(0)));
    }

    @Override
    protected String serializeTz(ImmutableList<? extends ImmutableTerm> terms, Function<ImmutableTerm, String> termConverter, TermFactory termFactory) {
        String str = termConverter.apply(terms.get(0));
        return String.format("(LPAD(EXTRACT(TIMEZONE_HOUR FROM %s)::text,2,'0') || ':' || LPAD(EXTRACT(TIMEZONE_MINUTE FROM %s)::text,2,'0'))", str, str);
    }

    @Override
    protected DBConcatFunctionSymbol createNullRejectingDBConcat(int arity) {
        return createDBConcatOperator(arity);
    }

    @Override
    protected DBConcatFunctionSymbol createDBConcatOperator(int arity) {
        return new NullRejectingDBConcatFunctionSymbol(CONCAT_OP_STR, arity, dbStringType, abstractRootDBType,
                Serializers.getOperatorSerializer(CONCAT_OP_STR));
    }

    @Override
    protected DBConcatFunctionSymbol createRegularDBConcat(int arity) {
        return createNullRejectingDBConcat(arity);
    }

    @Override
    protected String serializeDateTimeNorm(ImmutableList<? extends ImmutableTerm> terms, Function<ImmutableTerm, String> termConverter, TermFactory termFactory) {
        return String.format("TO_CHAR(%s, 'YYYY-MM-DDTHH24:MI:SS.FF3TZHTZM')", termConverter.apply(terms.get(0)));
    }

    @Override
    public DBFunctionSymbol getDBCharLength() {
        return getRegularDBFunctionSymbol(LENGTH_STR, 1);
    }

    @Override
    protected String getRandNameInDialect() {
        return RANDOM_STR;
    }

    @Override
    protected String getUUIDNameInDialect() {
        return UUID_STRING_STR;
    }

    @Override
    protected String serializeDBRowNumber(Function<ImmutableTerm, String> converter, TermFactory termFactory) {
        return "ROW_NUMBER() OVER (ORDER BY 1)";
    }

    @Override
    protected DBFunctionSymbol createEncodeURLorIRI(boolean preserveInternationalChars) {
        return new MySQLEncodeURLorIRIFunctionSymbolImpl(dbStringType, preserveInternationalChars);
    }

    /**
     * XSD CAST functions
     */
    // NOTE: Not possible to specify NaN or 0/0
    @Override
    protected String serializeCheckAndConvertBoolean(ImmutableList<? extends ImmutableTerm> terms,
                                                     Function<ImmutableTerm, String> termConverter, TermFactory termFactory) {
        return String.format("(CASE WHEN %s IS NULL THEN NULL " +
                        "WHEN CAST(%s AS " + NUMBER_38_10_STR + ") = 0 THEN '0' " +
                        "WHEN %s = '' THEN '0' " +
                        "ELSE '1' " +
                        "END)",
                termConverter.apply(terms.get(0)),
                termConverter.apply(terms.get(0)),
                termConverter.apply(terms.get(0)));
    }

    @Override
    protected String serializeCheckAndConvertBooleanFromString(ImmutableList<? extends ImmutableTerm> terms,
                                                               Function<ImmutableTerm, String> termConverter, TermFactory termFactory) {
        return String.format("CASE WHEN %s='1' THEN 1 " +
                        "WHEN UPPER(%s) LIKE 'TRUE' THEN 1 " +
                        "WHEN %s='0' THEN 0 " +
                        "WHEN UPPER(%s) LIKE 'FALSE' THEN 0 " +
                        "ELSE NULL " +
                        "END",
                termConverter.apply(terms.get(0)),
                termConverter.apply(terms.get(0)),
                termConverter.apply(terms.get(0)),
                termConverter.apply(terms.get(0)));
    }

    @Override
    protected String serializeCheckAndConvertDouble(ImmutableList<? extends ImmutableTerm> terms,
                                                    Function<ImmutableTerm, String> termConverter, TermFactory termFactory) {
        return String.format("TRY_CAST(%s AS DOUBLE PRECISION)", termConverter.apply(terms.get(0)));
    }

    @Override
    protected String serializeCheckAndConvertFloat(ImmutableList<? extends ImmutableTerm> terms,
                                                   Function<ImmutableTerm, String> termConverter, TermFactory termFactory) {
        return String.format("TRY_CAST(%s AS FLOAT)", termConverter.apply(terms.get(0)));
    }

    @Override
    protected String serializeCheckAndConvertFloatFromNonFPNumeric(ImmutableList<? extends ImmutableTerm> terms,
                                                                   Function<ImmutableTerm, String> termConverter, TermFactory termFactory) {
        return serializeCheckAndConvertFloat(terms, termConverter, termFactory);
    }

    @Override
    protected String serializeCheckAndConvertDecimal(ImmutableList<? extends ImmutableTerm> terms,
                                                     Function<ImmutableTerm, String> termConverter, TermFactory termFactory) {
        return String.format("TRY_CAST(%s AS " + NUMBER_38_10_STR + ")", termConverter.apply(terms.get(0)));
    }

    @Override
    protected String serializeCheckAndConvertFloatFromBoolean(ImmutableList<? extends ImmutableTerm> terms,
                                                              Function<ImmutableTerm, String> termConverter, TermFactory termFactory) {
        String term = termConverter.apply(terms.get(0));
        return String.format("CASE WHEN %1$s='1' THEN 1.0 " +
                        "WHEN UPPER(%1$s) LIKE 'TRUE' THEN 1.0 " +
                        "WHEN %1$s='0' THEN 0.0 " +
                        "WHEN UPPER(%1$s) LIKE 'FALSE' THEN 0.0 " +
                        "ELSE NULL " +
                        "END",
                term);
    }

    @Override
    protected String serializeCheckAndConvertDecimalFromBoolean(ImmutableList<? extends ImmutableTerm> terms,
                                                                Function<ImmutableTerm, String> termConverter, TermFactory termFactory) {
        String term = termConverter.apply(terms.get(0));
        return String.format("CASE WHEN %1$s='1' THEN 1.0 " +
                        "WHEN UPPER(%1$s) LIKE 'TRUE' THEN 1.0 " +
                        "WHEN %1$s='0' THEN 0.0 " +
                        "WHEN UPPER(%1$s) LIKE 'FALSE' THEN 0.0 " +
                        "ELSE NULL " +
                        "END",
                term);
    }

    @Override
    protected String serializeCheckAndConvertInteger(ImmutableList<? extends ImmutableTerm> terms,
                                                     Function<ImmutableTerm, String> termConverter, TermFactory termFactory) {
        String term = termConverter.apply(terms.get(0));
        return String.format("CAST(FLOOR(ABS(TRY_CAST(%1$s AS " + NUMBER_38_10_STR + "))) * SIGN(TRY_CAST(%1$s AS DECIMAL)) AS INTEGER)",
                term);
    }

    @Override
    protected String serializeCheckAndConvertIntegerFromBoolean(ImmutableList<? extends ImmutableTerm> terms,
                                                                Function<ImmutableTerm, String> termConverter, TermFactory termFactory) {
        String term = termConverter.apply(terms.get(0));
        return String.format("CASE WHEN %1$s='1' THEN 1 " +
                        "WHEN UPPER(%1$s) LIKE 'TRUE' THEN 1 " +
                        "WHEN %1$s='0' THEN 0 " +
                        "WHEN UPPER(%1$s) LIKE 'FALSE' THEN 0 " +
                        "ELSE NULL " +
                        "END",
                term);
    }

    @Override
    protected String serializeCheckAndConvertStringFromDecimal(ImmutableList<? extends ImmutableTerm> terms,
                                                               Function<ImmutableTerm, String> termConverter, TermFactory termFactory) {
        String term = termConverter.apply(terms.get(0));
        return String.format("(CASE WHEN %1$s %% 1 = 0 THEN FLOOR(ABS(%1$s)) * SIGN(TRY_CAST (%1$s AS DECIMAL)) " +
                        "ELSE %1$s " +
                        "END)",
                term);
    }

    @Override
    protected String serializeCheckAndConvertDateTimeFromDate(ImmutableList<? extends ImmutableTerm> terms,
                                                              Function<ImmutableTerm, String> termConverter, TermFactory termFactory) {
        return String.format("TRY_CAST(%s AS DATETIME)", termConverter.apply(terms.get(0)));
    }

    @Override
    protected String serializeCheckAndConvertDateFromDateTime(ImmutableList<? extends ImmutableTerm> terms,
                                                              Function<ImmutableTerm, String> termConverter, TermFactory termFactory) {
        return String.format("TRY_CAST(%s AS DATE)", termConverter.apply(terms.get(0)));
    }

    @Override
    protected String serializeCheckAndConvertDateFromString(ImmutableList<? extends ImmutableTerm> terms,
                                                            Function<ImmutableTerm, String> termConverter, TermFactory termFactory) {
        return this.serializeCheckAndConvertDateFromDateTime(terms, termConverter, termFactory);
    }

    @Override
    protected DBFunctionSymbol createDBSample(DBTermType termType) {
        return new DBSampleFunctionSymbolImpl(termType, "ANY_VALUE");
    }

<<<<<<< HEAD
    @Override
    protected String serializeDecade(ImmutableList<? extends ImmutableTerm> terms, Function<ImmutableTerm, String> termConverter, TermFactory termFactory) {
        return String.format("FLOOR(EXTRACT(YEAR FROM %s) / 10.00000)", termConverter.apply(terms.get(0)));
    }

    @Override
    protected String serializeCentury(ImmutableList<? extends ImmutableTerm> terms, Function<ImmutableTerm, String> termConverter, TermFactory termFactory) {
        return String.format("CEIL(EXTRACT(YEAR FROM %s) / 100.00000)", termConverter.apply(terms.get(0)));
    }

    @Override
    protected String serializeMillennium(ImmutableList<? extends ImmutableTerm> terms, Function<ImmutableTerm, String> termConverter, TermFactory termFactory) {
        return String.format("CEIL(EXTRACT(YEAR FROM %s) / 1000.00000)", termConverter.apply(terms.get(0)));
    }

    @Override
    protected String serializeMilliseconds(ImmutableList<? extends ImmutableTerm> terms, Function<ImmutableTerm, String> termConverter, TermFactory termFactory) {
        return String.format("EXTRACT(SECOND FROM %s) * 1000", termConverter.apply(terms.get(0)), termConverter.apply(terms.get(0)));
    }

    @Override
    protected String serializeMicroseconds(ImmutableList<? extends ImmutableTerm> terms, Function<ImmutableTerm, String> termConverter, TermFactory termFactory) {
        return String.format("EXTRACT(SECOND FROM %s) * 1000000", termConverter.apply(terms.get(0)), termConverter.apply(terms.get(0)));
    }

    @Override
    public DBFunctionSymbol getDBDateTrunc(String datePart) {
        if(ImmutableSet.of("microseconds", "milliseconds", "decade", "century", "millennium").contains(datePart.toLowerCase())) {
            throw new IllegalArgumentException(String.format("Snowflake does not support DATE_TRUNC on %s.", datePart));
        }
        return super.getDBDateTrunc(datePart);
=======

    @Override
    protected DBTermType inferOutputTypeMathOperator(String dbMathOperatorName, DBTermType arg1Type, DBTermType arg2Type) {
        if (dbMathOperatorName.equals(SPARQL.NUMERIC_DIVIDE))
            return dbDecimalType;

        return super.inferOutputTypeMathOperator(dbMathOperatorName, arg1Type, arg2Type);
>>>>>>> dba93d44
    }
}<|MERGE_RESOLUTION|>--- conflicted
+++ resolved
@@ -291,7 +291,15 @@
         return new DBSampleFunctionSymbolImpl(termType, "ANY_VALUE");
     }
 
-<<<<<<< HEAD
+
+    @Override
+    protected DBTermType inferOutputTypeMathOperator(String dbMathOperatorName, DBTermType arg1Type, DBTermType arg2Type) {
+        if (dbMathOperatorName.equals(SPARQL.NUMERIC_DIVIDE))
+            return dbDecimalType;
+
+        return super.inferOutputTypeMathOperator(dbMathOperatorName, arg1Type, arg2Type);
+    }
+
     @Override
     protected String serializeDecade(ImmutableList<? extends ImmutableTerm> terms, Function<ImmutableTerm, String> termConverter, TermFactory termFactory) {
         return String.format("FLOOR(EXTRACT(YEAR FROM %s) / 10.00000)", termConverter.apply(terms.get(0)));
@@ -323,14 +331,5 @@
             throw new IllegalArgumentException(String.format("Snowflake does not support DATE_TRUNC on %s.", datePart));
         }
         return super.getDBDateTrunc(datePart);
-=======
-
-    @Override
-    protected DBTermType inferOutputTypeMathOperator(String dbMathOperatorName, DBTermType arg1Type, DBTermType arg2Type) {
-        if (dbMathOperatorName.equals(SPARQL.NUMERIC_DIVIDE))
-            return dbDecimalType;
-
-        return super.inferOutputTypeMathOperator(dbMathOperatorName, arg1Type, arg2Type);
->>>>>>> dba93d44
     }
 }