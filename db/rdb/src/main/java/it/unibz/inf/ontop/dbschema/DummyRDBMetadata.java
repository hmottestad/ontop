package it.unibz.inf.ontop.dbschema;

import com.google.inject.Inject;
import it.unibz.inf.ontop.model.type.TypeFactory;

/**
 * For test purposes
 */
public class DummyRDBMetadata extends RDBMetadata {

    @Inject
<<<<<<< HEAD
    private DummyRDBMetadata(AtomFactory atomFactory, TermFactory termFactory, TypeFactory typeFactory,
                             DatalogFactory datalogFactory) {

        super("dummy class", null, null, "",
                new QuotedIDFactoryStandardSQL("\""), atomFactory,
                termFactory, typeFactory, datalogFactory);
=======
    private DummyRDBMetadata(TypeFactory typeFactory, JdbcTypeMapper jdbcTypeMapper) {

        super("dummy class", null, null, "",
                new QuotedIDFactoryStandardSQL("\""), jdbcTypeMapper,
                typeFactory);
>>>>>>> 358fc06a
    }
}<|MERGE_RESOLUTION|>--- conflicted
+++ resolved
@@ -9,19 +9,9 @@
 public class DummyRDBMetadata extends RDBMetadata {
 
     @Inject
-<<<<<<< HEAD
-    private DummyRDBMetadata(AtomFactory atomFactory, TermFactory termFactory, TypeFactory typeFactory,
-                             DatalogFactory datalogFactory) {
+    private DummyRDBMetadata(TypeFactory typeFactory) {
 
         super("dummy class", null, null, "",
-                new QuotedIDFactoryStandardSQL("\""), atomFactory,
-                termFactory, typeFactory, datalogFactory);
-=======
-    private DummyRDBMetadata(TypeFactory typeFactory, JdbcTypeMapper jdbcTypeMapper) {
-
-        super("dummy class", null, null, "",
-                new QuotedIDFactoryStandardSQL("\""), jdbcTypeMapper,
-                typeFactory);
->>>>>>> 358fc06a
+                new QuotedIDFactoryStandardSQL("\""), typeFactory);
     }
 }