--- conflicted
+++ resolved
@@ -114,14 +114,8 @@
 	 */
 
 	public static RDBMetadata createMetadata(Connection conn,
-<<<<<<< HEAD
 											 TypeFactory typeFactory) throws SQLException  {
-		
-=======
-											 TypeFactory typeFactory,
-											 JdbcTypeMapper jdbcTypeMapper) throws SQLException  {
-
->>>>>>> 225ba882
+
 		final DatabaseMetaData md = conn.getMetaData();
 		String productName = md.getDatabaseProductName();
 		if (printouts) {
@@ -172,15 +166,9 @@
 		}
 
 		RDBMetadata metadata = new RDBMetadata(md.getDriverName(), md.getDriverVersion(),
-<<<<<<< HEAD
 							productName, md.getDatabaseProductVersion(), idfac, typeFactory);
 		
 		return metadata;	
-=======
-							productName, md.getDatabaseProductVersion(), idfac, jdbcTypeMapper, typeFactory);
-
-		return metadata;
->>>>>>> 225ba882
 	}
 
 	/**
@@ -272,13 +260,9 @@
 					String typeName = rs.getString("TYPE_NAME");
 					int dataType = dt.getCorrectedDatatype(rs.getInt("DATA_TYPE"), typeName);
 
-<<<<<<< HEAD
 					DBTermType termType = metadata.getDBTypeFactory().getDBTermType(dataType, typeName);
 
 					currentRelation.addAttribute(attributeId, typeName, termType, isNullable);
-=======
-					currentRelation.addAttribute(attributeId, dataType, typeName, isNullable);
->>>>>>> 225ba882
 				}
 			}
 		}
