package it.unibz.inf.ontop.generation.normalization.impl;

import com.google.common.collect.*;
import it.unibz.inf.ontop.generation.normalization.DialectExtraNormalizer;
import it.unibz.inf.ontop.exception.MinorOntopInternalBugException;
import it.unibz.inf.ontop.exception.OntopInternalBugException;
import it.unibz.inf.ontop.injection.CoreSingletons;
import it.unibz.inf.ontop.injection.IntermediateQueryFactory;
import it.unibz.inf.ontop.iq.IQTree;
import it.unibz.inf.ontop.iq.UnaryIQTree;
import it.unibz.inf.ontop.iq.node.*;
import it.unibz.inf.ontop.iq.transform.impl.DefaultRecursiveIQTreeExtendedTransformer;
import it.unibz.inf.ontop.model.term.ImmutableFunctionalTerm;
import it.unibz.inf.ontop.model.term.ImmutableTerm;
import it.unibz.inf.ontop.model.term.NonGroundTerm;
import it.unibz.inf.ontop.model.term.Variable;
import it.unibz.inf.ontop.model.term.functionsymbol.db.NonDeterministicDBFunctionSymbol;
import it.unibz.inf.ontop.substitution.ImmutableSubstitution;
import it.unibz.inf.ontop.substitution.SubstitutionFactory;
import it.unibz.inf.ontop.utils.ImmutableCollectors;
import it.unibz.inf.ontop.utils.VariableGenerator;

import java.util.Map;
import java.util.Optional;

public class ProjectOrderByTermsNormalizer extends DefaultRecursiveIQTreeExtendedTransformer<VariableGenerator> implements DialectExtraNormalizer {

    private final boolean onlyInPresenceOfDistinct;
    private final SubstitutionFactory substitutionFactory;

    protected ProjectOrderByTermsNormalizer(boolean onlyInPresenceOfDistinct, CoreSingletons coreSingletons) {
        super(coreSingletons);
        this.onlyInPresenceOfDistinct = onlyInPresenceOfDistinct;
        this.substitutionFactory = coreSingletons.getSubstitutionFactory();
    }

    @Override
    public IQTree transform(IQTree tree, VariableGenerator variableGenerator) {
        return tree.acceptTransformer(this, variableGenerator);
    }

    @Override
    public IQTree transformConstruction(IQTree tree, ConstructionNode rootNode, IQTree child, VariableGenerator variableGenerator) {
        return transformConstructionSliceDistinctOrOrderByTree(tree, variableGenerator);
    }

    @Override
    public IQTree transformDistinct(IQTree tree, DistinctNode rootNode, IQTree child, VariableGenerator variableGenerator) {
        return transformConstructionSliceDistinctOrOrderByTree(tree, variableGenerator);
    }

    @Override
    public IQTree transformSlice(IQTree tree, SliceNode sliceNode, IQTree child, VariableGenerator variableGenerator) {
        return transformConstructionSliceDistinctOrOrderByTree(tree, variableGenerator);
    }

    @Override
    public IQTree transformOrderBy(IQTree tree, OrderByNode rootNode, IQTree child, VariableGenerator variableGenerator) {
        return transformConstructionSliceDistinctOrOrderByTree(tree, variableGenerator);
    }

    protected IQTree transformConstructionSliceDistinctOrOrderByTree(IQTree tree, VariableGenerator variableGenerator) {
        IQTree newTree = applyTransformerToDescendantTree(tree, variableGenerator);

        Decomposition decomposition = Decomposition.decomposeTree(newTree);

        return decomposition.orderByNode
                .filter(o -> decomposition.distinctNode.isPresent() || (!onlyInPresenceOfDistinct))
                .map(o -> new Analysis(decomposition.distinctNode.isPresent(), decomposition.constructionNode, o.getComparators()))
                .map(a -> normalize(newTree, a, variableGenerator))
                .orElse(newTree);
    }

    /**
     * Applies the transformer to a descendant tree, and rebuilds the parent tree.
     *
     * The root node of the parent tree must be a ConstructionNode, a SliceNode, a DistinctNode or an OrderByNode
     */
    private IQTree applyTransformerToDescendantTree(IQTree tree, VariableGenerator variableGenerator) {
        Decomposition decomposition = Decomposition.decomposeTree(tree);

        //Recursive
        IQTree newDescendantTree = transform(decomposition.descendantTree, variableGenerator);

        return decomposition.descendantTree.equals(newDescendantTree)
            ? tree
            : decomposition.rebuildWithNewDescendantTree(newDescendantTree, iqFactory);
    }

    private IQTree normalize(IQTree tree, Analysis analysis, VariableGenerator variableGenerator) {

        ImmutableSet<Variable> projectedVariables = tree.getVariables();

<<<<<<< HEAD
        ImmutableSet<ImmutableTerm> alreadyDefinedTerms = Sets.union(
                        projectedVariables,
                        analysis.getSubstitution().getRangeSet())
                .immutableCopy();
=======
        ImmutableSet<? extends ImmutableTerm> alreadyDefinedTerms = analysis.constructionNode.isPresent()
                ? Stream.concat(
                        projectedVariables.stream(),
                        analysis.constructionNode.get().getSubstitution().getImmutableMap().values().stream())
                    .collect(ImmutableCollectors.toSet())
                : projectedVariables;
>>>>>>> aad1038c

        ImmutableMap<Variable, NonGroundTerm> newBindings = analysis.sortConditions.stream()
                .map(OrderByNode.OrderComparator::getTerm)
                .filter(t -> !alreadyDefinedTerms.contains(t))
                .distinct() // keep only the first occurrence of the sorting term
                .map(t -> Maps.immutableEntry(
                        (t instanceof Variable)
                                ? (Variable) t
                                : variableGenerator.generateNewVariable(),
                        t))
                .collect(ImmutableCollectors.toMap());

        if (newBindings.isEmpty())
            return tree;

        // decides whether the new bindings can be added
        if (analysis.hasDistinct && newBindings.values().stream()
                .anyMatch(t -> mayImpactDistinct(t, alreadyDefinedTerms))) {
            throw new DistinctOrderByDialectLimitationException();
        }

        ImmutableSet<Variable> newProjectedVariables = Sets.union(projectedVariables, newBindings.keySet()).immutableCopy();

        ImmutableSubstitution<ImmutableTerm> newSubstitution = substitutionFactory.union(
                        substitutionFactory.getSubstitutionRemoveIdentityEntries(newBindings.entrySet(), Map.Entry::getKey, Map.Entry::getValue),
                        analysis.getSubstitution());

        ConstructionNode newConstructionNode = iqFactory.createConstructionNode(newProjectedVariables, newSubstitution);

        return analysis.constructionNode
                .map(n -> updateTopConstructionNode(tree, newConstructionNode))
                .orElseGet(() -> insertConstructionNode(tree, newConstructionNode));
    }

    /**
     * TODO: explain
     */
    protected boolean mayImpactDistinct(ImmutableTerm term, ImmutableSet<ImmutableTerm> alreadyProjectedTerms) {
        if (term instanceof ImmutableFunctionalTerm) {
            ImmutableFunctionalTerm functionalTerm = (ImmutableFunctionalTerm) term;
            if (functionalTerm.getFunctionSymbol() instanceof NonDeterministicDBFunctionSymbol)
                return true;
            else if (alreadyProjectedTerms.contains(term))
                return false;
            else
                return functionalTerm.getTerms().stream()
                        // Recursive
                        .anyMatch(t -> mayImpactDistinct(t, alreadyProjectedTerms));
        }
        else if (term instanceof Variable) {
            return !alreadyProjectedTerms.contains(term);
        }
        // Constant
        else
            return false;
    }

    /**
     * Recursive
     */
    private IQTree updateTopConstructionNode(IQTree tree, ConstructionNode newConstructionNode) {
        QueryNode rootNode = tree.getRootNode();
        if (rootNode instanceof ConstructionNode)
            return iqFactory.createUnaryIQTree(newConstructionNode,
                    ((UnaryIQTree)tree).getChild());
        else if (rootNode instanceof UnaryOperatorNode)
            return iqFactory.createUnaryIQTree(
                    (UnaryOperatorNode) rootNode,
                    // Recursive
                    updateTopConstructionNode(((UnaryIQTree)tree).getChild(), newConstructionNode));
        else
            throw new MinorOntopInternalBugException("Was expected to reach a ConstructionNode before a non-unary node");
    }

    /**
     * Recursive
     */
    private IQTree insertConstructionNode(IQTree tree, ConstructionNode newConstructionNode) {
        QueryNode rootNode = tree.getRootNode();
        if ((rootNode instanceof DistinctNode)
                || (rootNode instanceof SliceNode))
            return iqFactory.createUnaryIQTree(
                    (UnaryOperatorNode) rootNode,
                    // Recursive
                    insertConstructionNode(((UnaryIQTree)tree).getChild(), newConstructionNode));
        else
            return iqFactory.createUnaryIQTree(newConstructionNode, tree);
    }


    @SuppressWarnings("OptionalUsedAsFieldOrParameterType")
<<<<<<< HEAD
    private final class Analysis {
        private final boolean hasDistinct;
        private final Optional<ConstructionNode> constructionNode;
        private final ImmutableList<OrderByNode.OrderComparator> sortConditions;
=======
    private static class Analysis {
        final boolean hasDistinct;
        final Optional<ConstructionNode> constructionNode;
        final ImmutableList<OrderByNode.OrderComparator> sortConditions;
>>>>>>> aad1038c

        private Analysis(boolean hasDistinct, Optional<ConstructionNode> constructionNode,
                         ImmutableList<OrderByNode.OrderComparator> sortConditions) {
            this.hasDistinct = hasDistinct;
            this.constructionNode = constructionNode;
            this.sortConditions = sortConditions;
        }

        ImmutableSubstitution<ImmutableTerm> getSubstitution() {
            return constructionNode.map(ConstructionNode::getSubstitution).orElseGet(substitutionFactory::getSubstitution);
        }
    }

    /**
     * Supposed to be an "internal bug" has the restriction should have been detected before, at the SPARQL level
     * (detection to be implemented)
     */
    private static class DistinctOrderByDialectLimitationException extends OntopInternalBugException {

        protected DistinctOrderByDialectLimitationException() {
            super("The dialect requires ORDER BY conditions to be projected but a DISTINCT prevents some of them");
        }
    }

    /**
     * As the ancestors, we may get the following nodes: OrderByNode, ConstructionNode, DistinctNode, SliceNode.
     * NB: this order is bottom-up.
     * Some nodes may be missing but the order must be respected. There are no multiple instances of the same kind of node.
     */
    @SuppressWarnings("OptionalUsedAsFieldOrParameterType")
    private static class Decomposition {
        final Optional<SliceNode> sliceNode;
        final Optional<DistinctNode> distinctNode;
        final Optional<ConstructionNode> constructionNode;
        final Optional<OrderByNode> orderByNode;

        final IQTree descendantTree;

        private Decomposition(Optional<SliceNode> sliceNode,
                              Optional<DistinctNode> distinctNode,
                              Optional<ConstructionNode> constructionNode,
                              Optional<OrderByNode> orderByNode,
                              IQTree descendantTree) {
            this.sliceNode = sliceNode;
            this.distinctNode = distinctNode;
            this.constructionNode = constructionNode;
            this.orderByNode = orderByNode;
            this.descendantTree = descendantTree;
        }

        IQTree rebuildWithNewDescendantTree(IQTree newDescendantTree, IntermediateQueryFactory iqFactory) {
            return Stream.of(orderByNode, constructionNode, distinctNode, sliceNode)
                    .flatMap(Optional::stream)
                    .reduce(newDescendantTree,
                            (t, n) -> iqFactory.createUnaryIQTree(n, t),
                            (t1, t2) -> { throw new MinorOntopInternalBugException("Must not be run in parallel"); });
        }

        static Decomposition decomposeTree(IQTree tree) {

            QueryNode rootNode = tree.getRootNode();
            Optional<SliceNode> sliceNode = Optional.of(rootNode)
                    .filter(n -> n instanceof SliceNode)
                    .map(n -> (SliceNode) n);

            IQTree firstNonSliceTree = sliceNode
                    .map(n -> ((UnaryIQTree) tree).getChild())
                    .orElse(tree);

            Optional<DistinctNode> distinctNode = Optional.of(firstNonSliceTree)
                    .map(IQTree::getRootNode)
                    .filter(n -> n instanceof DistinctNode)
                    .map(n -> (DistinctNode) n);

            IQTree firstNonSliceDistinctTree = distinctNode
                    .map(n -> ((UnaryIQTree) firstNonSliceTree).getChild())
                    .orElse(firstNonSliceTree);

            Optional<ConstructionNode> constructionNode = Optional.of(firstNonSliceDistinctTree)
                    .map(IQTree::getRootNode)
                    .filter(n -> n instanceof ConstructionNode)
                    .map(n -> (ConstructionNode) n);

            IQTree firstNonSliceDistinctConstructionTree = constructionNode
                    .map(n -> ((UnaryIQTree) firstNonSliceDistinctTree).getChild())
                    .orElse(firstNonSliceDistinctTree);

            Optional<OrderByNode> orderByNode = Optional.of(firstNonSliceDistinctConstructionTree)
                    .map(IQTree::getRootNode)
                    .filter(n -> n instanceof OrderByNode)
                    .map(n -> (OrderByNode) n);

            IQTree descendantTree = orderByNode
                    .map(n -> ((UnaryIQTree) firstNonSliceDistinctConstructionTree).getChild())
                    .orElse(firstNonSliceDistinctConstructionTree);

            return new Decomposition(sliceNode, distinctNode, constructionNode, orderByNode, descendantTree);
        }
    }
}<|MERGE_RESOLUTION|>--- conflicted
+++ resolved
@@ -22,6 +22,7 @@
 
 import java.util.Map;
 import java.util.Optional;
+import java.util.stream.Stream;
 
 public class ProjectOrderByTermsNormalizer extends DefaultRecursiveIQTreeExtendedTransformer<VariableGenerator> implements DialectExtraNormalizer {
 
@@ -91,19 +92,10 @@
 
         ImmutableSet<Variable> projectedVariables = tree.getVariables();
 
-<<<<<<< HEAD
         ImmutableSet<ImmutableTerm> alreadyDefinedTerms = Sets.union(
                         projectedVariables,
                         analysis.getSubstitution().getRangeSet())
                 .immutableCopy();
-=======
-        ImmutableSet<? extends ImmutableTerm> alreadyDefinedTerms = analysis.constructionNode.isPresent()
-                ? Stream.concat(
-                        projectedVariables.stream(),
-                        analysis.constructionNode.get().getSubstitution().getImmutableMap().values().stream())
-                    .collect(ImmutableCollectors.toSet())
-                : projectedVariables;
->>>>>>> aad1038c
 
         ImmutableMap<Variable, NonGroundTerm> newBindings = analysis.sortConditions.stream()
                 .map(OrderByNode.OrderComparator::getTerm)
@@ -195,17 +187,10 @@
 
 
     @SuppressWarnings("OptionalUsedAsFieldOrParameterType")
-<<<<<<< HEAD
     private final class Analysis {
-        private final boolean hasDistinct;
-        private final Optional<ConstructionNode> constructionNode;
-        private final ImmutableList<OrderByNode.OrderComparator> sortConditions;
-=======
-    private static class Analysis {
         final boolean hasDistinct;
         final Optional<ConstructionNode> constructionNode;
         final ImmutableList<OrderByNode.OrderComparator> sortConditions;
->>>>>>> aad1038c
 
         private Analysis(boolean hasDistinct, Optional<ConstructionNode> constructionNode,
                          ImmutableList<OrderByNode.OrderComparator> sortConditions) {
