package it.unibz.inf.ontop.generation.normalization.impl;

import com.google.common.collect.ImmutableList;
import com.google.common.collect.ImmutableSet;
import com.google.common.collect.Maps;
import it.unibz.inf.ontop.generation.normalization.DialectExtraNormalizer;
import it.unibz.inf.ontop.exception.MinorOntopInternalBugException;
import it.unibz.inf.ontop.exception.OntopInternalBugException;
import it.unibz.inf.ontop.injection.CoreSingletons;
import it.unibz.inf.ontop.iq.IQTree;
import it.unibz.inf.ontop.iq.UnaryIQTree;
import it.unibz.inf.ontop.iq.node.*;
import it.unibz.inf.ontop.iq.transform.impl.DefaultRecursiveIQTreeExtendedTransformer;
import it.unibz.inf.ontop.model.term.ImmutableFunctionalTerm;
import it.unibz.inf.ontop.model.term.ImmutableTerm;
import it.unibz.inf.ontop.model.term.NonGroundTerm;
import it.unibz.inf.ontop.model.term.Variable;
import it.unibz.inf.ontop.model.term.functionsymbol.db.NonDeterministicDBFunctionSymbol;
import it.unibz.inf.ontop.substitution.ImmutableSubstitution;
import it.unibz.inf.ontop.substitution.SubstitutionFactory;
import it.unibz.inf.ontop.utils.ImmutableCollectors;
import it.unibz.inf.ontop.utils.VariableGenerator;

import java.util.Map;
import java.util.Optional;
import java.util.stream.Stream;

public class ProjectOrderByTermsNormalizer extends DefaultRecursiveIQTreeExtendedTransformer<VariableGenerator> implements DialectExtraNormalizer {

    private final boolean onlyInPresenceOfDistinct;
    private final SubstitutionFactory substitutionFactory;

    protected ProjectOrderByTermsNormalizer(boolean onlyInPresenceOfDistinct, CoreSingletons coreSingletons) {
        super(coreSingletons);
        this.onlyInPresenceOfDistinct = onlyInPresenceOfDistinct;
        this.substitutionFactory = coreSingletons.getSubstitutionFactory();
    }

    @Override
    public IQTree transform(IQTree tree, VariableGenerator variableGenerator) {
        return tree.acceptTransformer(this, variableGenerator);
    }

    @Override
    public IQTree transformConstruction(IQTree tree, ConstructionNode rootNode, IQTree child, VariableGenerator variableGenerator) {
        return transformConstructionSliceDistinctOrOrderByTree(tree, variableGenerator);
    }

    @Override
    public IQTree transformDistinct(IQTree tree, DistinctNode rootNode, IQTree child, VariableGenerator variableGenerator) {
        return transformConstructionSliceDistinctOrOrderByTree(tree, variableGenerator);
    }

    @Override
    public IQTree transformSlice(IQTree tree, SliceNode sliceNode, IQTree child, VariableGenerator variableGenerator) {
        return transformConstructionSliceDistinctOrOrderByTree(tree, variableGenerator);
    }

    @Override
    public IQTree transformOrderBy(IQTree tree, OrderByNode rootNode, IQTree child, VariableGenerator variableGenerator) {
        return transformConstructionSliceDistinctOrOrderByTree(tree, variableGenerator);
    }

    protected IQTree transformConstructionSliceDistinctOrOrderByTree(IQTree tree, VariableGenerator variableGenerator) {
        IQTree newTree = applyTransformerToDescendantTree(tree, variableGenerator);

        return analyze(newTree)
                .map(a -> normalize(newTree, a, variableGenerator))
                .orElse(newTree);
    }

    /**
     * Applies the transformer to a descendant tree, and rebuilds the parent tree.
     *
     * The root node of the parent tree must be a ConstructionNode, a SliceNode, a DistinctNode or an OrderByNode
     */
    private IQTree applyTransformerToDescendantTree(IQTree tree, VariableGenerator variableGenerator) {
        Decomposition decomposition = decomposeTree(tree);

        //Recursive
        IQTree newDescendant = transform(decomposition.descendantTree, variableGenerator);

        if (decomposition.descendantTree.equals(newDescendant))
            return tree;
        else
            return decomposition.ancestors.stream()
                    .reduce(newDescendant,
                            (t, n) -> iqFactory.createUnaryIQTree(n, t),
                            (t1,t2) -> {
                        throw new MinorOntopInternalBugException("Must not be run in parallel");
                            });
    }

    private Decomposition decomposeTree(IQTree tree) {
        ImmutableList.Builder<UnaryOperatorNode> inversedAncestorBuilder = ImmutableList.builder();

        QueryNode rootNode = tree.getRootNode();
        Optional<SliceNode> sliceNode = Optional.of(rootNode)
                .filter(n -> n instanceof SliceNode)
                .map(n -> (SliceNode) n);

        sliceNode.ifPresent(inversedAncestorBuilder::add);

        IQTree firstNonSliceTree = sliceNode
                .map(n -> ((UnaryIQTree) tree).getChild())
                .orElse(tree);

        Optional<DistinctNode> distinctNode = Optional.of(firstNonSliceTree)
                .map(IQTree::getRootNode)
                .filter(n -> n instanceof DistinctNode)
                .map(n -> (DistinctNode) n);

        distinctNode.ifPresent(inversedAncestorBuilder::add);

        IQTree firstNonSliceDistinctTree = distinctNode
                .map(n -> ((UnaryIQTree) firstNonSliceTree).getChild())
                .orElse(firstNonSliceTree);

        Optional<ConstructionNode> constructionNode = Optional.of(firstNonSliceDistinctTree)
                .map(IQTree::getRootNode)
                .filter(n -> n instanceof ConstructionNode)
                .map(n -> (ConstructionNode) n);

        constructionNode.ifPresent(inversedAncestorBuilder::add);

        IQTree firstNonSliceDistinctConstructionTree = constructionNode
                .map(n -> ((UnaryIQTree) firstNonSliceDistinctTree).getChild())
                .orElse(firstNonSliceDistinctTree);

        Optional<OrderByNode> orderByNode = Optional.of(firstNonSliceDistinctConstructionTree)
                .map(IQTree::getRootNode)
                .filter(n -> n instanceof OrderByNode)
                .map(n -> (OrderByNode) n);

        orderByNode.ifPresent(inversedAncestorBuilder::add);

        IQTree descendantTree = orderByNode
                .map(n -> ((UnaryIQTree) firstNonSliceDistinctConstructionTree).getChild())
                .orElse(firstNonSliceDistinctConstructionTree);

        return new Decomposition(inversedAncestorBuilder.build().reverse(), descendantTree);
    }

    private Optional<Analysis> analyze(IQTree tree) {
        Decomposition decomposition = decomposeTree(tree);

        if (decomposition.ancestors.isEmpty())
            return Optional.empty();

        Optional<DistinctNode> distinctNode = decomposition.ancestors.stream()
                .filter(n -> n instanceof DistinctNode)
                .map(n -> (DistinctNode) n)
                .findFirst();

        Optional<ConstructionNode> constructionNode = decomposition.ancestors.stream()
                .filter(n -> n instanceof ConstructionNode)
                .map(n -> (ConstructionNode) n)
                .findFirst();

        Optional<OrderByNode> orderByNode = decomposition.ancestors.stream()
                .filter(n -> n instanceof OrderByNode)
                .map(n -> (OrderByNode) n)
                .findFirst();

        return orderByNode
                .filter(o -> distinctNode.isPresent() || (!onlyInPresenceOfDistinct))
                .map(o -> new Analysis(distinctNode.isPresent(), constructionNode, o.getComparators()));
    }

    private IQTree normalize(IQTree tree, Analysis analysis, VariableGenerator variableGenerator) {

        ImmutableSet<Variable> projectedVariables = tree.getVariables();

        ImmutableSet<? extends ImmutableTerm> alreadyDefinedTerms = analysis.constructionNode.isPresent()
                ? Stream.concat(
                        projectedVariables.stream(),
<<<<<<< HEAD
                        c.getSubstitution().getRange().stream())
                        .collect(ImmutableCollectors.toSet()))
                .orElseGet(() -> (ImmutableSet<ImmutableTerm>)(ImmutableSet<?>) tree.getVariables());
=======
                        analysis.constructionNode.get().getSubstitution().getImmutableMap().values().stream())
                        .collect(ImmutableCollectors.toSet())
                : projectedVariables;
>>>>>>> 146f65c5

        ImmutableSet<Map.Entry<Variable, NonGroundTerm>> newBindings = analysis.sortConditions.stream()
                .map(OrderByNode.OrderComparator::getTerm)
                .filter(t -> !alreadyDefinedTerms.contains(t))
                .map(t -> Maps.immutableEntry(
                        (t instanceof Variable)
                                ? (Variable) t
                                : variableGenerator.generateNewVariable(),
                        t))
                .collect(ImmutableCollectors.toSet());

        if (newBindings.isEmpty())
            return tree;

        if (!isSupported(projectedVariables, analysis, newBindings)) {
            throw new DistinctOrderByDialectLimitationException();
        }

        ImmutableSet<Variable> newProjectedVariables = Stream.concat(
                projectedVariables.stream(),
                newBindings.stream()
                        .map(Map.Entry::getKey))
                .collect(ImmutableCollectors.toSet());

        ImmutableSubstitution<ImmutableTerm> newSubstitution = substitutionFactory.getSubstitution(
                Stream.concat(
                        newBindings.stream()
                                .filter(e -> !e.getKey().equals(e.getValue())),
                        analysis.constructionNode
                                .map(c -> c.getSubstitution().getImmutableMap().entrySet().stream())
                                .orElseGet(Stream::empty))
                .collect(ImmutableCollectors.toMap(Map.Entry::getKey, Map.Entry::getValue)));

        ConstructionNode newConstructionNode = iqFactory.createConstructionNode(newProjectedVariables, newSubstitution);

        return analysis.constructionNode
                .map(n -> updateTopConstructionNode(tree, newConstructionNode))
                .orElseGet(() -> insertConstructionNode(tree, newConstructionNode));
    }

    /**
     * Decides whether or not new bindings can be added
     *
     */
    protected boolean isSupported(ImmutableSet<Variable> projectedVariables, Analysis analysis,
                                ImmutableSet<Map.Entry<Variable, NonGroundTerm>> newBindings) {
        if (!analysis.hasDistinct)
            return true;

        ImmutableSet<ImmutableTerm> alreadyProjectedTerms = Stream.concat(
                projectedVariables.stream(),
                analysis.constructionNode
                        .map(c -> c.getSubstitution().getRange().stream())
                        .orElseGet(Stream::empty))
                .collect(ImmutableCollectors.toSet());

        return newBindings.stream()
                .map(Map.Entry::getValue)
                .noneMatch(t -> mayImpactDistinct(t, alreadyProjectedTerms));
    }

    /**
     * TODO: explain
     */
    protected boolean mayImpactDistinct(ImmutableTerm term, ImmutableSet<ImmutableTerm> alreadyProjectedTerms) {
        if (term instanceof ImmutableFunctionalTerm) {
            ImmutableFunctionalTerm functionalTerm = (ImmutableFunctionalTerm) term;
            if (functionalTerm.getFunctionSymbol() instanceof NonDeterministicDBFunctionSymbol)
                return true;
            else if (alreadyProjectedTerms.contains(term))
                return false;
            else
                return functionalTerm.getTerms().stream()
                        // Recursive
                        .anyMatch(t -> mayImpactDistinct(t, alreadyProjectedTerms));
        }
        else if (term instanceof Variable) {
            return !(alreadyProjectedTerms.contains(term));
        }
        // Constant
        else
            return false;
    }

    /**
     * Recursive
     */
    private IQTree updateTopConstructionNode(IQTree tree, ConstructionNode newConstructionNode) {
        QueryNode rootNode = tree.getRootNode();
        if (rootNode instanceof ConstructionNode)
            return iqFactory.createUnaryIQTree(newConstructionNode,
                    ((UnaryIQTree)tree).getChild());
        else if (rootNode instanceof UnaryOperatorNode)
            return iqFactory.createUnaryIQTree(
                    (UnaryOperatorNode) rootNode,
                    // Recursive
                    updateTopConstructionNode(((UnaryIQTree)tree).getChild(), newConstructionNode));
        else
            throw new MinorOntopInternalBugException("Was expected to reach a ConstructionNode before a non-unary node");
    }

    /**
     * Recursive
     */
    private IQTree insertConstructionNode(IQTree tree, ConstructionNode newConstructionNode) {
        QueryNode rootNode = tree.getRootNode();
        if ((rootNode instanceof DistinctNode)
                || (rootNode instanceof SliceNode))
            return iqFactory.createUnaryIQTree(
                    (UnaryOperatorNode) rootNode,
                    // Recursive
                    insertConstructionNode(((UnaryIQTree)tree).getChild(), newConstructionNode));
        else
            return iqFactory.createUnaryIQTree(newConstructionNode, tree);
    }


    @SuppressWarnings("OptionalUsedAsFieldOrParameterType")
    private static class Analysis {
        private final boolean hasDistinct;
        private final Optional<ConstructionNode> constructionNode;
        private final ImmutableList<OrderByNode.OrderComparator> sortConditions;

        private Analysis(boolean hasDistinct, Optional<ConstructionNode> constructionNode,
                         ImmutableList<OrderByNode.OrderComparator> sortConditions) {
            this.hasDistinct = hasDistinct;
            this.constructionNode = constructionNode;
            this.sortConditions = sortConditions;
        }
    }

    /**
     * Supposed to be an "internal bug" has the restriction should have been detected before, at the SPARQL level
     * (detection to be implemented)
     */
    private static class DistinctOrderByDialectLimitationException extends OntopInternalBugException {

        protected DistinctOrderByDialectLimitationException() {
            super("The dialect requires ORDER BY conditions to be projected but a DISTINCT prevents some of them");
        }
    }

    /**
     * As the ancestors, we may get the following nodes: OrderByNode, ConstructionNode, DistinctNode, SliceNode.
     *
     * NB: this order is bottom-up.
     *
     * Some nodes may be missing but the order must be respected. There is no multiple instances of the same kind of node.
     */
    private static class Decomposition {
        // Starts with the parent, then the grand-parent, etc.
        public final ImmutableList<UnaryOperatorNode> ancestors;

        public final IQTree descendantTree;

        private Decomposition(ImmutableList<UnaryOperatorNode> ancestors, IQTree descendantTree) {
            this.ancestors = ancestors;
            this.descendantTree = descendantTree;
        }
    }


}<|MERGE_RESOLUTION|>--- conflicted
+++ resolved
@@ -174,15 +174,9 @@
         ImmutableSet<? extends ImmutableTerm> alreadyDefinedTerms = analysis.constructionNode.isPresent()
                 ? Stream.concat(
                         projectedVariables.stream(),
-<<<<<<< HEAD
-                        c.getSubstitution().getRange().stream())
-                        .collect(ImmutableCollectors.toSet()))
-                .orElseGet(() -> (ImmutableSet<ImmutableTerm>)(ImmutableSet<?>) tree.getVariables());
-=======
                         analysis.constructionNode.get().getSubstitution().getImmutableMap().values().stream())
                         .collect(ImmutableCollectors.toSet())
                 : projectedVariables;
->>>>>>> 146f65c5
 
         ImmutableSet<Map.Entry<Variable, NonGroundTerm>> newBindings = analysis.sortConditions.stream()
                 .map(OrderByNode.OrderComparator::getTerm)
