--- conflicted
+++ resolved
@@ -43,17 +43,11 @@
         return ImmutableTable.copyOf(table);
     }
 
-<<<<<<< HEAD
-=======
     @Override
     protected ImmutableMap<DBTermType, DBTypeConversionFunctionSymbol> createNormalizationMap() {
         DBTypeFactory dbTypeFactory = typeFactory.getDBTypeFactory();
         ImmutableMap.Builder<DBTermType, DBTypeConversionFunctionSymbol> builder = ImmutableMap.builder();
-
-        // Date time
-        DBTermType defaultDBDateTimestampType = dbTypeFactory.getDBDateTimestampType();
-        DBTypeConversionFunctionSymbol datetimeNormFunctionSymbol = createDateTimeNormFunctionSymbol(defaultDBDateTimestampType);
-        builder.put(defaultDBDateTimestampType, datetimeNormFunctionSymbol);
+        builder.putAll(super.createNormalizationMap());
 
         DBTermType varBinary = dbTypeFactory.getDBTermType(VARBINARY_STR);
         builder.put(varBinary, createHexBinaryNormFunctionSymbol(varBinary));
@@ -61,7 +55,6 @@
         return builder.build();
     }
 
->>>>>>> 5a16bf27
     /**
      * Ensure geometries are recast back from text.
      *
