package it.unibz.inf.ontop.model.term.functionsymbol.db.impl;

import com.google.common.collect.*;
import com.google.inject.Inject;
import it.unibz.inf.ontop.dbschema.DatabaseInfoSupplier;
import it.unibz.inf.ontop.model.term.ImmutableTerm;
import it.unibz.inf.ontop.model.term.TermFactory;
import it.unibz.inf.ontop.model.term.functionsymbol.db.DBConcatFunctionSymbol;
import it.unibz.inf.ontop.model.term.functionsymbol.db.DBFunctionSymbol;
import it.unibz.inf.ontop.model.term.functionsymbol.db.DBTypeConversionFunctionSymbol;
import it.unibz.inf.ontop.model.type.DBTermType;
import it.unibz.inf.ontop.model.type.DBTypeFactory;
import it.unibz.inf.ontop.model.type.RDFDatatype;
import it.unibz.inf.ontop.model.type.TypeFactory;
import it.unibz.inf.ontop.model.vocabulary.XSD;

import java.util.Optional;
import java.util.function.Function;

import static it.unibz.inf.ontop.model.type.impl.DefaultSQLDBTypeFactory.VARBINARY_STR;

public class H2SQLDBFunctionSymbolFactory extends AbstractSQLDBFunctionSymbolFactory {

    private static final String UUID_STR = "RANDOM_UUID";
    private static final String REGEXP_LIKE_STR = "REGEXP_LIKE";
    private static final String LISTAGG_STR = "LISTAGG";

    private static final String UNSUPPORTED_MSG = "Not supported by H2";
    private final DatabaseInfoSupplier databaseInfoSupplier;

    @Inject
    private H2SQLDBFunctionSymbolFactory(TypeFactory typeFactory, DatabaseInfoSupplier databaseInfoSupplier) {
        super(createH2RegularFunctionTable(typeFactory), typeFactory);
        this.databaseInfoSupplier = databaseInfoSupplier;
    }

    protected static ImmutableTable<String, Integer, DBFunctionSymbol> createH2RegularFunctionTable(
            TypeFactory typeFactory) {
        DBTypeFactory dbTypeFactory = typeFactory.getDBTypeFactory();
        DBTermType dbBooleanType = dbTypeFactory.getDBBooleanType();
        DBTermType abstractRootDBType = dbTypeFactory.getAbstractRootDBType();
        DBTermType dbGeometryType = dbTypeFactory.getDBGeometryType();

        Table<String, Integer, DBFunctionSymbol> table = HashBasedTable.create(
                createDefaultRegularFunctionTable(typeFactory));

        return ImmutableTable.copyOf(table);
    }

    @Override
<<<<<<< HEAD
    protected ImmutableTable<DBTermType, RDFDatatype, DBTypeConversionFunctionSymbol> createNormalizationTable() {
        ImmutableTable.Builder<DBTermType, RDFDatatype, DBTypeConversionFunctionSymbol> builder = ImmutableTable.builder();
        builder.putAll(super.createNormalizationTable());

        DBTermType varBinary = dbTypeFactory.getDBTermType(VARBINARY_STR);
        builder.put(varBinary, typeFactory.getDatatype(XSD.HEXBINARY), createHexBinaryNormFunctionSymbol(varBinary));
=======
    protected ImmutableMap<DBTermType, DBTypeConversionFunctionSymbol> createNormalizationMap() {
        DBTypeFactory dbTypeFactory = typeFactory.getDBTypeFactory();
        ImmutableMap.Builder<DBTermType, DBTypeConversionFunctionSymbol> builder = ImmutableMap.builder();

        // Date time
        DBTermType defaultDBDateTimestampType = dbTypeFactory.getDBDateTimestampType();
        DBTypeConversionFunctionSymbol datetimeNormFunctionSymbol = createDateTimeNormFunctionSymbol(defaultDBDateTimestampType);
        builder.put(defaultDBDateTimestampType, datetimeNormFunctionSymbol);

        return builder.build();
    }

    /**
     * Ensure geometries are recast back from text.
     *
     * At moment only WKT is supported, but in the future GML could also be.
     * It is therefore important to consider the target datatype for choosing the right normalization.
     *
     */
    @Override
    protected ImmutableTable<DBTermType, RDFDatatype, DBTypeConversionFunctionSymbol> createNormalizationTable() {
        DBTypeFactory dbTypeFactory = typeFactory.getDBTypeFactory();
        ImmutableTable.Builder<DBTermType, RDFDatatype, DBTypeConversionFunctionSymbol> builder = ImmutableTable.builder();

        // TODO: move it to the map!
        builder.put(dbBooleanType, typeFactory.getXsdBooleanDatatype(), createBooleanNormFunctionSymbol(dbBooleanType));

        //GEOMETRY
        DBTermType defaultDBGeometryType = dbTypeFactory.getDBGeometryType();
        DBTypeConversionFunctionSymbol geometryNormFunctionSymbol = createGeometryNormFunctionSymbol(defaultDBGeometryType);
        // For WKT
        builder.put(defaultDBGeometryType,typeFactory.getWktLiteralDatatype(), geometryNormFunctionSymbol);
>>>>>>> c4bda2dc

        return builder.build();
    }

    @Override
    protected String serializeContains(ImmutableList<? extends ImmutableTerm> terms,
                                       Function<ImmutableTerm, String> termConverter,
                                       TermFactory termFactory) {
        return String.format("(POSITION(%s,%s) > 0)",
                termConverter.apply(terms.get(1)),
                termConverter.apply(terms.get(0)));
    }

    @Override
    protected String serializeStrBefore(ImmutableList<? extends ImmutableTerm> terms,
                                        Function<ImmutableTerm, String> termConverter, TermFactory termFactory) {
        String str = termConverter.apply(terms.get(0));
        String before = termConverter.apply(terms.get(1));

        return String.format("LEFT(%s,POSITION(%s,%s)-1)", str, before, str);
    }

    @Override
    protected String serializeStrAfter(ImmutableList<? extends ImmutableTerm> terms,
                                       Function<ImmutableTerm, String> termConverter, TermFactory termFactory) {
        String str = termConverter.apply(terms.get(0));
        String after = termConverter.apply(terms.get(1));

        // sign return 1 if positive number, 0 if 0, and -1 if negative number
        // it will return everything after the value if it is present or it will return an empty string if it is not present
        return String.format("SUBSTRING(%s,POSITION(%s,%s) + LENGTH(%s), SIGN(POSITION(%s,%s)) * LENGTH(%s))",
                str, after, str, after, after, str, str);
    }

    @Override
    protected String serializeMD5(ImmutableList<? extends ImmutableTerm> terms,
                                  Function<ImmutableTerm, String> termConverter, TermFactory termFactory) {
        // TODO: throw a better exception
        throw new UnsupportedOperationException(UNSUPPORTED_MSG);
    }

    @Override
    protected String serializeSHA1(ImmutableList<? extends ImmutableTerm> terms,
                                   Function<ImmutableTerm, String> termConverter, TermFactory termFactory) {
        // TODO: throw a better exception
        throw new UnsupportedOperationException(UNSUPPORTED_MSG);
    }

    @Override
    protected String serializeSHA256(ImmutableList<? extends ImmutableTerm> terms,
                                     Function<ImmutableTerm, String> termConverter, TermFactory termFactory) {
        return String.format("HASH('SHA256', STRINGTOUTF8(%s), 1)", termConverter.apply(terms.get(0)));
    }

    @Override
    protected String serializeSHA512(ImmutableList<? extends ImmutableTerm> terms,
                                     Function<ImmutableTerm, String> termConverter, TermFactory termFactory) {
        // TODO: throw a better exception
        throw new UnsupportedOperationException(UNSUPPORTED_MSG);
    }

    @Override
    protected String serializeTz(ImmutableList<? extends ImmutableTerm> terms,
                                 Function<ImmutableTerm, String> termConverter, TermFactory termFactory) {
        // TODO: throw a better exception
        throw new UnsupportedOperationException(UNSUPPORTED_MSG);
    }

    @Override
    protected String serializeDBRowNumber(Function<ImmutableTerm, String> converter, TermFactory termFactory) {
        return "ROWNUM()";
    }

    @Override
    protected DBConcatFunctionSymbol createNullRejectingDBConcat(int arity) {
        return new NullRejectingDBConcatFunctionSymbol(CONCAT_OP_STR, arity, dbStringType, abstractRootDBType, true);
    }

    @Override
    protected DBConcatFunctionSymbol createDBConcatOperator(int arity) {
        return getNullRejectingDBConcat(arity);
    }

    /**
     * Treats NULLs as empty strings
     */
    @Override
    protected DBConcatFunctionSymbol createRegularDBConcat(int arity) {
        return new NullToleratingDBConcatFunctionSymbol(CONCAT_STR, arity, dbStringType, abstractRootDBType, false);
    }

    @Override
    protected Optional<DBFunctionSymbol> createCeilFunctionSymbol(DBTermType dbTermType) {
        return Optional.of(new UnaryDBFunctionSymbolWithSerializerImpl(CEIL_STR, dbTermType, dbTermType, false,
                (terms, termConverter, termFactory) -> String.format(
                        "CAST(CEIL(%s) AS %s)", termConverter.apply(terms.get(0)), dbTermType.getCastName())));
    }

    @Override
    protected Optional<DBFunctionSymbol> createFloorFunctionSymbol(DBTermType dbTermType) {
        // TODO: check term type
        return Optional.of(new UnaryDBFunctionSymbolWithSerializerImpl(FLOOR_STR, dbTermType, dbTermType, false,
                (terms, termConverter, termFactory) -> String.format(
                        "CAST(FLOOR(%s) AS %s)", termConverter.apply(terms.get(0)), dbTermType.getCastName())));
    }

    @Override
    protected Optional<DBFunctionSymbol> createRoundFunctionSymbol(DBTermType dbTermType) {
        // TODO: check term type
        return Optional.of(new UnaryDBFunctionSymbolWithSerializerImpl(ROUND_STR, dbTermType, dbTermType, false,
                (terms, termConverter, termFactory) -> String.format(
                        "CAST(ROUND(%s) AS %s)", termConverter.apply(terms.get(0)), dbTermType.getCastName())));
    }

    /**
     * Asks the timezone to be included
     */
    @Override
    protected String serializeDateTimeNorm(ImmutableList<? extends ImmutableTerm> terms,
                                           Function<ImmutableTerm, String> termConverter, TermFactory termFactory) {
        return String.format("REPLACE(FORMATDATETIME(%s,'yyyy-MM-dd HH:mm:ss.SSSXXX'), ' ', 'T')", termConverter.apply(terms.get(0)));
    }

    @Override
    protected DBFunctionSymbol createDBAvg(DBTermType inputType, boolean isDistinct) {
        // To make sure the AVG does not return an integer but a decimal
        if (inputType.equals(dbIntegerType))
            return new ForcingFloatingDBAvgFunctionSymbolImpl(inputType, dbDecimalType, isDistinct);

        return super.createDBAvg(inputType, isDistinct);
    }

    @Override
    protected String getUUIDNameInDialect() {
        return UUID_STR;
    }


}<|MERGE_RESOLUTION|>--- conflicted
+++ resolved
@@ -36,10 +36,6 @@
 
     protected static ImmutableTable<String, Integer, DBFunctionSymbol> createH2RegularFunctionTable(
             TypeFactory typeFactory) {
-        DBTypeFactory dbTypeFactory = typeFactory.getDBTypeFactory();
-        DBTermType dbBooleanType = dbTypeFactory.getDBBooleanType();
-        DBTermType abstractRootDBType = dbTypeFactory.getAbstractRootDBType();
-        DBTermType dbGeometryType = dbTypeFactory.getDBGeometryType();
 
         Table<String, Integer, DBFunctionSymbol> table = HashBasedTable.create(
                 createDefaultRegularFunctionTable(typeFactory));
@@ -48,14 +44,6 @@
     }
 
     @Override
-<<<<<<< HEAD
-    protected ImmutableTable<DBTermType, RDFDatatype, DBTypeConversionFunctionSymbol> createNormalizationTable() {
-        ImmutableTable.Builder<DBTermType, RDFDatatype, DBTypeConversionFunctionSymbol> builder = ImmutableTable.builder();
-        builder.putAll(super.createNormalizationTable());
-
-        DBTermType varBinary = dbTypeFactory.getDBTermType(VARBINARY_STR);
-        builder.put(varBinary, typeFactory.getDatatype(XSD.HEXBINARY), createHexBinaryNormFunctionSymbol(varBinary));
-=======
     protected ImmutableMap<DBTermType, DBTypeConversionFunctionSymbol> createNormalizationMap() {
         DBTypeFactory dbTypeFactory = typeFactory.getDBTypeFactory();
         ImmutableMap.Builder<DBTermType, DBTypeConversionFunctionSymbol> builder = ImmutableMap.builder();
@@ -64,6 +52,9 @@
         DBTermType defaultDBDateTimestampType = dbTypeFactory.getDBDateTimestampType();
         DBTypeConversionFunctionSymbol datetimeNormFunctionSymbol = createDateTimeNormFunctionSymbol(defaultDBDateTimestampType);
         builder.put(defaultDBDateTimestampType, datetimeNormFunctionSymbol);
+
+        DBTermType varBinary = dbTypeFactory.getDBTermType(VARBINARY_STR);
+        builder.put(varBinary, createHexBinaryNormFunctionSymbol(varBinary));
 
         return builder.build();
     }
@@ -88,7 +79,6 @@
         DBTypeConversionFunctionSymbol geometryNormFunctionSymbol = createGeometryNormFunctionSymbol(defaultDBGeometryType);
         // For WKT
         builder.put(defaultDBGeometryType,typeFactory.getWktLiteralDatatype(), geometryNormFunctionSymbol);
->>>>>>> c4bda2dc
 
         return builder.build();
     }
