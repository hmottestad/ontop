--- conflicted
+++ resolved
@@ -14,8 +14,6 @@
 import it.unibz.inf.ontop.model.type.DBTermType;
 import it.unibz.inf.ontop.model.type.DBTypeFactory;
 import it.unibz.inf.ontop.model.type.TypeFactory;
-import it.unibz.inf.ontop.model.type.impl.ArrayDBTermType;
-import it.unibz.inf.ontop.model.type.impl.DefaultSQLDBTypeFactory;
 
 import java.util.function.Function;
 
@@ -175,11 +173,6 @@
         throw new UnsupportedOperationException(NOT_YET_SUPPORTED_MSG);
     }
 
-<<<<<<< HEAD
-    @Override
-    public DBFunctionSymbol getDBArrayAccess() {
-        return new DremioArrayAccessDBFunctionSymbol(dbTypeFactory.getAbstractRootDBType());
-=======
     /**
      * XSD CAST functions
      */
@@ -236,6 +229,10 @@
                         "ELSE NULL " +
                         "END",
                 term);
->>>>>>> 31e98807
+    }
+
+    @Override
+    public DBFunctionSymbol getDBArrayAccess() {
+        return new DremioArrayAccessDBFunctionSymbol(dbTypeFactory.getAbstractRootDBType());
     }
 }