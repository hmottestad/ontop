--- conflicted
+++ resolved
@@ -22,13 +22,10 @@
 
     private static final String DB_TYPE_FACTORY_SUFFIX = "-typeFactory";
     private static final String DB_FS_FACTORY_SUFFIX = "-symbolFactory";
-<<<<<<< HEAD
     private static final String DIALECT_SERIALIZER_SUFFIX = "-serializer";
     private static final String DIALECT_NORMALIZER_SUFFIX = "-normalizer";
+    private static final String DB_MP_FACTORY_SUFFIX = "-metadataProvider";
 
-=======
-    private static final String DB_MP_FACTORY_SUFFIX = "-metadataProvider";
->>>>>>> 5459e0a8
     private static final String DEFAULT_FILE = "sql-default.properties";
     private final String jdbcUrl;
     private final String jdbcDriver;
@@ -82,7 +79,6 @@
                 .ifPresent(v -> properties.setProperty(dbFSFactoryName, v));
 
         /*
-<<<<<<< HEAD
          * Dialect serializer
          */
         String serializerKey = jdbcDriver + DIALECT_SERIALIZER_SUFFIX;
@@ -99,7 +95,8 @@
         Optional.ofNullable(properties.getProperty(normalizerKey))
                 .filter(v -> !userProperties.containsKey(normalizerName))
                 .ifPresent(v -> properties.setProperty(normalizerName, v));
-=======
+
+        /*
          * DB metadata provider
          */
         String dbMPFactoryKey = jdbcDriver + DB_MP_FACTORY_SUFFIX;
@@ -108,7 +105,6 @@
                 // Must NOT override user properties
                 .filter(v -> !userProperties.containsKey(dbMPFactoryName))
                 .ifPresent(v -> properties.setProperty(dbMPFactoryName, v));
->>>>>>> 5459e0a8
 
         return properties;
     }
