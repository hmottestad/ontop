--- conflicted
+++ resolved
@@ -579,66 +579,8 @@
                 ));
     }
 
-<<<<<<< HEAD
-
-    @Override
-    protected String serializeDecade(ImmutableList<? extends ImmutableTerm> terms, Function<ImmutableTerm, String> termConverter, TermFactory termFactory) {
-        return String.format("FLOOR(EXTRACT(YEAR FROM %s) / 10.00000)", termConverter.apply(terms.get(0)));
-    }
-
-    @Override
-    protected String serializeCentury(ImmutableList<? extends ImmutableTerm> terms, Function<ImmutableTerm, String> termConverter, TermFactory termFactory) {
-        return String.format("CEIL(EXTRACT(YEAR FROM %s) / 100.00000)", termConverter.apply(terms.get(0)));
-    }
-
-    @Override
-    protected String serializeMillennium(ImmutableList<? extends ImmutableTerm> terms, Function<ImmutableTerm, String> termConverter, TermFactory termFactory) {
-        return String.format("CEIL(EXTRACT(YEAR FROM %s) / 1000.00000)", termConverter.apply(terms.get(0)));
-    }
-
-    @Override
-    protected String serializeMilliseconds(ImmutableList<? extends ImmutableTerm> terms, Function<ImmutableTerm, String> termConverter, TermFactory termFactory) {
-        return String.format("(EXTRACT(SECOND FROM %s) * 1000)", termConverter.apply(terms.get(0)), termConverter.apply(terms.get(0)));
-    }
-
-    @Override
-    protected String serializeMicroseconds(ImmutableList<? extends ImmutableTerm> terms, Function<ImmutableTerm, String> termConverter, TermFactory termFactory) {
-        return String.format("FLOOR(EXTRACT(SECOND FROM %s) * 1000000)", termConverter.apply(terms.get(0)), termConverter.apply(terms.get(0)));
-    }
-
-    @Override
-    protected String serializeWeek(ImmutableList<? extends ImmutableTerm> terms, Function<ImmutableTerm, String> termConverter, TermFactory termFactory) {
-        var term = termConverter.apply(terms.get(0));
-        return String.format("(CASE WHEN (%s >= trunc(NEXT_DAY(trunc(%s, 'YEAR') - 1, 'THURSDAY'), 'iw')) THEN FLOOR(EXTRACT(DAY FROM %s - trunc(NEXT_DAY(trunc(%s, 'YEAR') - 1, 'THURSDAY'), 'iw')) / 7.00) + 1 ELSE FLOOR(EXTRACT(DAY FROM %s - trunc(NEXT_DAY(trunc(trunc(%s, 'YEAR') - 1, 'YEAR') - 1, 'THURSDAY'), 'iw')) / 7.00) + 1 END)",
-                term,
-                term,
-                term,
-                term,
-                term,
-                term);
-    }
-
-    @Override
-    protected String serializeQuarter(ImmutableList<? extends ImmutableTerm> terms, Function<ImmutableTerm, String> termConverter, TermFactory termFactory) {
-        return String.format("FLOOR(EXTRACT(DAY FROM publication_date - trunc(publication_date, 'YEAR')) / 92 + 1)", termConverter.apply(terms.get(0)));
-    }
-
-    @Override
-    protected String serializeDateTrunc(ImmutableList<? extends ImmutableTerm> terms,
-                                        Function<ImmutableTerm, String> termConverter, TermFactory termFactory) {
-        return String.format("TRUNC(%s, %s)", termConverter.apply(terms.get(0)), termConverter.apply(terms.get(1)));
-    }
-
-    @Override
-    public DBFunctionSymbol getDBDateTrunc(String datePart) {
-        if(ImmutableSet.of("microseconds", "milliseconds", "microsecond", "millisecond", "decade", "century", "millennium").contains(datePart.toLowerCase())) {
-            throw new IllegalArgumentException(String.format("Oracle does not support DATE_TRUNC on %s.", datePart));
-        }
-        return super.getDBDateTrunc(datePart);
-=======
     @Override
     protected DBFunctionSymbol createDBSample(DBTermType termType) {
         return new DBSampleFunctionSymbolImpl(termType, "ANY_VALUE");
->>>>>>> 34aeb80d
     }
 }