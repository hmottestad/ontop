<project xmlns="http://maven.apache.org/POM/4.0.0" xmlns:xsi="http://www.w3.org/2001/XMLSchema-instance"
	xsi:schemaLocation="http://maven.apache.org/POM/4.0.0 http://maven.apache.org/maven-v4_0_0.xsd">
	<parent>
		<artifactId>ontop</artifactId>
		<groupId>it.unibz.inf.ontop</groupId>
		<version>1.10.0-SNAPSHOT</version>
		<relativePath>../pom.xml</relativePath>
	</parent>
	<modelVersion>4.0.0</modelVersion>

	<artifactId>ontop-obdalib-core</artifactId>
	<packaging>jar</packaging>
	<name>ontop-obdalib-core</name>

	<dependencies>
	 <dependency>
			<groupId>org.openrdf.sesame</groupId>
			<artifactId>sesame-model</artifactId>
		</dependency>
		<dependency>
			<groupId>org.antlr</groupId>
			<artifactId>antlr</artifactId>
		</dependency>
		<dependency>
			<groupId>org.slf4j</groupId>
			<artifactId>slf4j-api</artifactId>
		</dependency>
		
<<<<<<< HEAD
		<!--  jsql parser -->
		 
		 <dependency>
   			 <groupId>com.github.jsqlparser</groupId>
    		<artifactId>jsqlparser</artifactId>
		</dependency>
		<dependency>
			<groupId>org.openrdf.sesame</groupId>
			<artifactId>sesame-queryalgebra-evaluation</artifactId>
		</dependency>
		<dependency>
			<groupId>org.openrdf.sesame</groupId>
			<artifactId>sesame-queryalgebra-model</artifactId>
		</dependency>
		<dependency>
			<groupId>org.openrdf.sesame</groupId>
			<artifactId>sesame-sail-federation</artifactId>
		</dependency>
		
		
		<!-- <dependency>
			<groupId>xsdlib</groupId>
			<artifactId>xsdlib</artifactId>
		</dependency> -->
		<!-- <dependency>
			<groupId>commons-cli</groupId>
			<artifactId>commons-cli</artifactId>
		</dependency> -->
=======
>>>>>>> 00acb0ea
		<dependency>
			<groupId>junit</groupId>
			<artifactId>junit</artifactId>
			<scope>test</scope>
		</dependency>
		<dependency>
			<groupId>postgresql</groupId>
			<artifactId>postgresql</artifactId>
			<type>jar</type>
			<scope>test</scope>
		</dependency>
		<dependency>
			<groupId>mysql</groupId>
			<artifactId>mysql-connector-java</artifactId>
			<scope>test</scope>
		</dependency>
	</dependencies>
	
	<build>
		<plugins>
			<plugin>
				<artifactId>maven-compiler-plugin</artifactId>
				<configuration>
					<source>1.7</source>
					<target>1.7</target>
				</configuration>
			</plugin>
			
			<plugin>
				<groupId>org.apache.maven.plugins</groupId>
				<artifactId>maven-jar-plugin</artifactId>
			</plugin>
		</plugins>
	</build>
</project><|MERGE_RESOLUTION|>--- conflicted
+++ resolved
@@ -25,38 +25,12 @@
 			<groupId>org.slf4j</groupId>
 			<artifactId>slf4j-api</artifactId>
 		</dependency>
-		
-<<<<<<< HEAD
-		<!--  jsql parser -->
-		 
+		<!--  jsql parser -->	 
 		 <dependency>
    			 <groupId>com.github.jsqlparser</groupId>
     		<artifactId>jsqlparser</artifactId>
 		</dependency>
-		<dependency>
-			<groupId>org.openrdf.sesame</groupId>
-			<artifactId>sesame-queryalgebra-evaluation</artifactId>
-		</dependency>
-		<dependency>
-			<groupId>org.openrdf.sesame</groupId>
-			<artifactId>sesame-queryalgebra-model</artifactId>
-		</dependency>
-		<dependency>
-			<groupId>org.openrdf.sesame</groupId>
-			<artifactId>sesame-sail-federation</artifactId>
-		</dependency>
 		
-		
-		<!-- <dependency>
-			<groupId>xsdlib</groupId>
-			<artifactId>xsdlib</artifactId>
-		</dependency> -->
-		<!-- <dependency>
-			<groupId>commons-cli</groupId>
-			<artifactId>commons-cli</artifactId>
-		</dependency> -->
-=======
->>>>>>> 00acb0ea
 		<dependency>
 			<groupId>junit</groupId>
 			<artifactId>junit</artifactId>
