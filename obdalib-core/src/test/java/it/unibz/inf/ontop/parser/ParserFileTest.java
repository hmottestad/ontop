package it.unibz.inf.ontop.parser;

/*
 * #%L
 * ontop-obdalib-core
 * %%
 * Copyright (C) 2009 - 2014 Free University of Bozen-Bolzano
 * %%
 * Licensed under the Apache License, Version 2.0 (the "License");
 * you may not use this file except in compliance with the License.
 * You may obtain a copy of the License at
 * 
 *      http://www.apache.org/licenses/LICENSE-2.0
 * 
 * Unless required by applicable law or agreed to in writing, software
 * distributed under the License is distributed on an "AS IS" BASIS,
 * WITHOUT WARRANTIES OR CONDITIONS OF ANY KIND, either express or implied.
 * See the License for the specific language governing permissions and
 * limitations under the License.
 * #L%
 */

import it.unibz.inf.ontop.io.ModelIOManager;
import it.unibz.inf.ontop.model.OBDADataFactory;
import it.unibz.inf.ontop.model.OBDAMappingAxiom;
import it.unibz.inf.ontop.model.OBDAModel;
import it.unibz.inf.ontop.model.impl.OBDADataFactoryImpl;
import it.unibz.inf.ontop.sql.DBMetadata;
import it.unibz.inf.ontop.sql.DBMetadataExtractor;
import it.unibz.inf.ontop.sql.QuotedIDFactory;
import it.unibz.inf.ontop.sql.api.ParsedSQLQuery;

import java.io.File;
import java.io.IOException;
import java.net.URI;
import java.net.URISyntaxException;

import com.google.common.collect.ImmutableList;
import com.google.common.collect.ImmutableMap;
import com.google.inject.Guice;
import com.google.inject.Injector;
import junit.framework.TestCase;
import net.sf.jsqlparser.JSQLParserException;

<<<<<<< HEAD
import it.unibz.inf.ontop.exception.InvalidMappingException;
import it.unibz.inf.ontop.injection.NativeQueryLanguageComponentFactory;
import it.unibz.inf.ontop.injection.OBDACoreModule;
import it.unibz.inf.ontop.injection.OBDAProperties;
import it.unibz.inf.ontop.mapping.MappingParser;
import it.unibz.inf.ontop.model.OBDAMappingAxiom;
import it.unibz.inf.ontop.model.OBDAModel;
import it.unibz.inf.ontop.sql.api.ParsedSQLQuery;
=======
>>>>>>> 201f89f4
import org.slf4j.Logger;
import org.slf4j.LoggerFactory;

public class ParserFileTest extends TestCase {
	private static final String ROOT = "src/test/resources/scenario/";

	final static Logger log = LoggerFactory
			.getLogger(ParserFileTest.class);

    private final NativeQueryLanguageComponentFactory factory;

    public ParserFileTest() {
        Injector injector = Guice.createInjector(new OBDACoreModule(new OBDAProperties()));
        factory = injector.getInstance(NativeQueryLanguageComponentFactory.class);
    }

	// @Test
	public void testStockExchange_Pgsql() throws URISyntaxException, InvalidMappingException, IOException {
		OBDAModel model = load(ROOT + "virtual/stockexchange-pgsql.owl");
		execute(model, new URI("RandBStockExchange"));
	}

	// @Test
	public void testImdbGroup4_Pgsql() throws URISyntaxException, InvalidMappingException, IOException {
		OBDAModel model = load(ROOT + "virtual/imdb-group4-pgsql.owl");
		execute(model, new URI("kbdb_imdb"));
	}

	// @Test
	public void testImdbGroup4_Oracle() throws URISyntaxException, InvalidMappingException, IOException {
		OBDAModel model = load(ROOT + "virtual/imdb-group4-oracle.owl");
		execute(model, new URI("kbdb_imdb"));
	}

	// @Test
	public void testAdolenaSlim_Pgsql() throws URISyntaxException, InvalidMappingException, IOException {
		OBDAModel model = load(ROOT + "virtual/adolena-slim-pgsql.owl");
		execute(model, new URI("nap"));
	}

	// @Test
	public void testBooksApril20_Pgsql() throws URISyntaxException, InvalidMappingException, IOException {
		OBDAModel model = load(ROOT + "virtual/books-april20-pgsql.owl");
		execute(model, new URI("datasource"));
	}

	// @Test
	public void testHgt090303_Mysql() throws URISyntaxException, InvalidMappingException, IOException {
		OBDAModel model = load(ROOT + "virtual/hgt-090303-mysql.owl");
		execute(model, new URI("HGT"));
	}

	// @Test
	public void testHgt090324_Pgsql() throws URISyntaxException, InvalidMappingException, IOException {
		OBDAModel model = load(ROOT + "virtual/hgt-090324-pgsql.owl");
		execute(model, new URI("HGT"));
	}

	// @Test
	public void testHgt091007_Oracle() throws URISyntaxException, InvalidMappingException, IOException {
		OBDAModel model = load(ROOT + "virtual/hgt-091007-oracle.owl");
		execute(model, new URI("HGT"));
	}

	// @Test
	public void testMpsOntologiaGcc_DB2() throws URISyntaxException, InvalidMappingException, IOException {
		OBDAModel model = load(ROOT + "virtual/mps-ontologiagcc-db2.owl");
		execute(model, new URI("sourceGCC"));
	}

	// @Test
	public void testOperationNoyauV5_Oracle() throws URISyntaxException, InvalidMappingException, IOException {
		OBDAModel model = load(ROOT + "virtual/operation-noyau-v5-oracle.owl");
		execute(model, new URI("PgmOpe"));
	}

	// @Test
	public void testOperationNoyauV6_Oracle() throws URISyntaxException, InvalidMappingException, IOException {
		OBDAModel model = load(ROOT + "virtual/operation-noyau-v6-oracle.owl");
		execute(model, new URI("CORIOLIS-CRAQ"));
		execute(model, new URI("PROGOS-CRAQ"));
	}

	// ------- Utility methods

	private void execute(OBDAModel model, URI identifier) {
<<<<<<< HEAD

        /**
         * Problems found in the mapping file.
         * --> Do nothing.
         *
         * Before, tests were analyzing the incomplete OBDA model.
         * TODO: discuss this difference due to the new interface.
         *
         */
        if (model == null) {
            return;
        }

=======
		
		DBMetadata dbMetadata = DBMetadataExtractor.createDummyMetadata();
		QuotedIDFactory idfac = dbMetadata.getQuotedIDFactory();
		
>>>>>>> 201f89f4
		OBDAModel controller = model;
		ImmutableMap<URI, ImmutableList<OBDAMappingAxiom>> mappingList = controller.getMappings();
		ImmutableList<OBDAMappingAxiom> mappings = mappingList.get(identifier);

		log.debug("=========== " + identifier + " ===========");
		for (OBDAMappingAxiom axiom : mappings) {
			String query = axiom.getSourceQuery().toString();
			boolean result = parse(query, idfac);

			if (!result) {
				log.error("Cannot parse query: " + query);
				assertFalse(result);
			} else {
				assertTrue(result);
			}
		}
	}

	private OBDAModel load(String file) throws InvalidMappingException, IOException {
		final String obdafile = file.substring(0, file.length() - 3) + "obda";
        try {
            MappingParser mappingParser = factory.create(new File(obdafile));
            return mappingParser.getOBDAModel();
        }
        catch (Exception e) {
            log.debug(e.toString());
        }
        return null;
	}

	private static boolean parse(String input, QuotedIDFactory idfac) {
		ParsedSQLQuery queryP;
		
		try {
			queryP = new ParsedSQLQuery(input, true, idfac);
		} catch (JSQLParserException e) {
			log.debug(e.getMessage());
			return false;
		}

		
		return true;
	}
}<|MERGE_RESOLUTION|>--- conflicted
+++ resolved
@@ -20,15 +20,6 @@
  * #L%
  */
 
-import it.unibz.inf.ontop.io.ModelIOManager;
-import it.unibz.inf.ontop.model.OBDADataFactory;
-import it.unibz.inf.ontop.model.OBDAMappingAxiom;
-import it.unibz.inf.ontop.model.OBDAModel;
-import it.unibz.inf.ontop.model.impl.OBDADataFactoryImpl;
-import it.unibz.inf.ontop.sql.DBMetadata;
-import it.unibz.inf.ontop.sql.DBMetadataExtractor;
-import it.unibz.inf.ontop.sql.QuotedIDFactory;
-import it.unibz.inf.ontop.sql.api.ParsedSQLQuery;
 
 import java.io.File;
 import java.io.IOException;
@@ -39,10 +30,12 @@
 import com.google.common.collect.ImmutableMap;
 import com.google.inject.Guice;
 import com.google.inject.Injector;
+import it.unibz.inf.ontop.sql.DBMetadata;
+import it.unibz.inf.ontop.sql.QuotedIDFactory;
+import it.unibz.inf.ontop.sql.RDBMetadataExtractionTools;
 import junit.framework.TestCase;
 import net.sf.jsqlparser.JSQLParserException;
 
-<<<<<<< HEAD
 import it.unibz.inf.ontop.exception.InvalidMappingException;
 import it.unibz.inf.ontop.injection.NativeQueryLanguageComponentFactory;
 import it.unibz.inf.ontop.injection.OBDACoreModule;
@@ -51,8 +44,6 @@
 import it.unibz.inf.ontop.model.OBDAMappingAxiom;
 import it.unibz.inf.ontop.model.OBDAModel;
 import it.unibz.inf.ontop.sql.api.ParsedSQLQuery;
-=======
->>>>>>> 201f89f4
 import org.slf4j.Logger;
 import org.slf4j.LoggerFactory;
 
@@ -139,7 +130,9 @@
 	// ------- Utility methods
 
 	private void execute(OBDAModel model, URI identifier) {
-<<<<<<< HEAD
+
+		DBMetadata dbMetadata = RDBMetadataExtractionTools.createDummyMetadata();
+		QuotedIDFactory idfac = dbMetadata.getQuotedIDFactory();
 
         /**
          * Problems found in the mapping file.
@@ -153,12 +146,6 @@
             return;
         }
 
-=======
-		
-		DBMetadata dbMetadata = DBMetadataExtractor.createDummyMetadata();
-		QuotedIDFactory idfac = dbMetadata.getQuotedIDFactory();
-		
->>>>>>> 201f89f4
 		OBDAModel controller = model;
 		ImmutableMap<URI, ImmutableList<OBDAMappingAxiom>> mappingList = controller.getMappings();
 		ImmutableList<OBDAMappingAxiom> mappings = mappingList.get(identifier);
@@ -193,7 +180,7 @@
 		ParsedSQLQuery queryP;
 		
 		try {
-			queryP = new ParsedSQLQuery(input, true, idfac);
+			queryP = new ParsedSQLQuery(input,true, idfac);
 		} catch (JSQLParserException e) {
 			log.debug(e.getMessage());
 			return false;
