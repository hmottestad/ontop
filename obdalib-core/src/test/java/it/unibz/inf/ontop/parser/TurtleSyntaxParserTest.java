package it.unibz.inf.ontop.parser;

/*
 * #%L
 * ontop-obdalib-core
 * %%
 * Copyright (C) 2009 - 2014 Free University of Bozen-Bolzano
 * %%
 * Licensed under the Apache License, Version 2.0 (the "License");
 * you may not use this file except in compliance with the License.
 * You may obtain a copy of the License at
 * 
 *      http://www.apache.org/licenses/LICENSE-2.0
 * 
 * Unless required by applicable law or agreed to in writing, software
 * distributed under the License is distributed on an "AS IS" BASIS,
 * WITHOUT WARRANTIES OR CONDITIONS OF ANY KIND, either express or implied.
 * See the License for the specific language governing permissions and
 * limitations under the License.
 * #L%
 */

<<<<<<< HEAD
import com.google.inject.Guice;
import com.google.inject.Injector;
import junit.framework.TestCase;

import it.unibz.inf.ontop.injection.NativeQueryLanguageComponentFactory;
import it.unibz.inf.ontop.injection.OBDACoreModule;
import it.unibz.inf.ontop.injection.OBDAProperties;
import it.unibz.inf.ontop.io.PrefixManager;
import it.unibz.inf.ontop.model.CQIE;
import org.slf4j.Logger;
import org.slf4j.LoggerFactory;

import java.util.HashMap;
import java.util.Map;

public class TurtleSyntaxParserTest extends TestCase {

	private final static Logger log = LoggerFactory.getLogger(TurtleSyntaxParserTest.class);
    private final NativeQueryLanguageComponentFactory factory;

    public TurtleSyntaxParserTest() {
        Injector injector = Guice.createInjector(new OBDACoreModule(new OBDAProperties()));
        factory = injector.getInstance(NativeQueryLanguageComponentFactory.class);
    }
	
=======
import it.unibz.inf.ontop.io.PrefixManager;
import it.unibz.inf.ontop.io.SimplePrefixManager;
import it.unibz.inf.ontop.model.Function;
import org.junit.Test;
import org.slf4j.Logger;
import org.slf4j.LoggerFactory;

import java.util.List;

import static junit.framework.TestCase.assertFalse;
import static junit.framework.TestCase.assertTrue;


/**
 * Test syntax of the parser.
 * Added new extension. Define if the mapping column contains a data property with rdfs:Literal ("{column}")
 * or an object property (<{column}>)
 * @link {it.unibz.inf.obda.parser.TurtleOBDA.g}
 * */

public class TurtleSyntaxParserTest {

	final static Logger log = LoggerFactory.getLogger(TurtleSyntaxParserTest.class);

	@Test
>>>>>>> 201f89f4
	public void test_1_1() {
		final boolean result = parse(":Person-{id} a :Person .");
		assertTrue(result);
	}

	@Test
	public void test_1_2() {
		final boolean result = parse("<http://example.org/testcase#Person-{id}> a :Person .");
		assertTrue(result);
	}

	@Test
	public void test_1_3() {
		final boolean result = parse("<http://example.org/testcase#Person-{id}> a <http://example.org/testcase#Person> .");
		assertTrue(result);
	}

	@Test
	public void test_1_4() {
		final boolean result = parse("<http://example.org/testcase#Person-{id}> <http://www.w3.org/1999/02/22-rdf-syntax-ns#type> <http://example.org/testcase#Person> .");
		assertTrue(result);
	}

	@Test
	public void test_2_1() {
		final boolean result = parse(":Person-{id} :hasFather :Person-{id} .");
		assertTrue(result);
	}

	@Test
	public void test_2_2() {
		final boolean result = parse(":Person-{id} :hasFather <http://example.org/testcase#Person-12> .");
		assertTrue(result);
	}

	@Test
	public void test_2_3() {
		final boolean result = parse(":Person-{id} <http://example.org/testcase#hasFather> <http://example.org/testcase#Person-12> .");
		assertTrue(result);
	}

	@Test
	public void test_3_1_database() {
		final boolean result = parse(":Person-{id} :firstName {fname} .");
		assertTrue(result);
	}

	@Test
	public void test_3_1_new_literal() {
		final boolean result = parse(":Person-{id} :firstName \"{fname}\" .");
		assertTrue(result);
	}

	@Test
	public void test_3_1_new_string() {
		final boolean result = parse(":Person-{id} :firstName \"{fname}\"^^xsd:string .");
		assertTrue(result);
	}

	@Test
	public void test_3_1_new_iri() {
		final boolean result = parse(":Person-{id} :firstName <{fname}> .");
		assertTrue(result);
	}
	@Test
	public void test_3_2() {
		final boolean result = parse(":Person-{id} :firstName {fname}^^xsd:string .");
		assertTrue(result);
	}

	@Test
	public void test_3_concat() {
		final boolean result = parse(":Person-{id} :firstName \"hello {fname}\"^^xsd:string .");
		assertTrue(result);
	}

	@Test
	public void test_3_concat_number() {
		final boolean result = parse(":Person-{id} :firstName \"hello {fname}\"^^xsd:double .");
		assertTrue(result);
	}
	
	public void test_3_3() {
		final boolean result = parse(":Person-{id} :firstName {fname}@en-US .");
		assertTrue(result);
	}

	@Test
	public void test_4_1_1() {
		final boolean result = parse(":Person-{id} :firstName \"John\"^^xsd:string .");
		assertTrue(result);
	}

	@Test
	public void test_4_1_2() {
		final boolean result = parse(":Person-{id} <http://example.org/testcase#firstName> \"John\"^^xsd:string .");
		assertTrue(result);
	}

	@Test
	public void test_4_2_1() {
		final boolean result = parse(":Person-{id} :firstName \"John\"^^rdfs:Literal .");
		assertTrue(result);
	}

	@Test
	public void test_4_2_2() {
		final boolean result = parse(":Person-{id} :firstName \"John\"@en-US .");
		assertTrue(result);
	}

	@Test
	public void test_5_1_1() {
		final boolean result = parse(":Person-{id} a :Person ; :firstName {fname} .");
		assertTrue(result);
	}

	@Test
	public void test_5_1_2() {
		final boolean result = parse(":Person-{id} a :Person ; :firstName {fname} ; :age {age} .");
		assertTrue(result);
	}

	@Test
	public void test_5_1_3() {
		final boolean result = parse(":Person-{id} a :Person ; :hasFather :Person-{id} ; :firstName {fname} ; :age {age} .");
		assertTrue(result);
	}

	@Test
	public void test_5_2_1() {
		final boolean result = parse(":Person-{id} a :Person ; :firstName {fname}^^xsd:string .");
		assertTrue(result);
	}

	@Test
	public void test_5_2_2() {
		final boolean result = parse(":Person-{id} a :Person ; :firstName {fname}^^xsd:string ; :age {age}^^xsd:integer .");
		assertTrue(result);
	}

	@Test
	public void test_5_2_3() {
		final boolean result = parse(":Person-{id} a :Person ; :hasFather :Person-{id} ; :firstName {fname}^^xsd:string ; :age {age}^^xsd:integer .");
		assertTrue(result);
	}

	@Test
	public void test_5_2_4() {
		final boolean result = parse(":Person-{id} a :Person ; :hasFather :Person-{id} ; :firstName {fname}^^xsd:string ; :age {age}^^xsd:integer ; :description {text}@en-US .");
		assertTrue(result);
	}

	@Test
	public void test_5_2_5() {
		final boolean result = parse(":Person-{id} a <http://example.org/testcase#Person> ; <http://example.org/testcase:hasFather> :Person-{id} ; <http://example.org/testcase#firstName> {fname}^^xsd:string ; <http://example.org/testcase#age> {age}^^xsd:integer ; <http://example.org/testcase#description> {text}@en-US .");
		assertTrue(result);
	}

	@Test
	public void test_6_1() {
		final boolean result = parse(":Person-{id} a :Person ; :firstName {fname}^^xsd:String .");
		assertFalse(result);
	}

	@Test
	public void test_6_1_literal() {
		final boolean result = parse(":Person-{id} a :Person ; :firstName \"Sarah\" .");
		assertTrue(result);
	}

	@Test
	public void test_6_2() {
		final boolean result = parse(":Person-{id} a :Person ; :firstName {fname}^^ex:randomDatatype .");
		assertFalse(result);
	}

	@Test
	public void test_7_1() {
		final boolean result = parse(":Person-{id} a :Person .");
		assertTrue(result);
	}

	@Test
	public void test_7_2() {
		final boolean result = parse(":Person-{id} :hasFather :Person-{id} .");
		assertTrue(result);
	}

	@Test
	public void test_8_1() {
		final boolean result = parse(":Person-{id} rdf:type :Person .");
		assertTrue(result);
	}

	@Test
	public void test_8_2() {
		final boolean result = parse("ex:Person-{id} rdf:type ex:Person .");
		assertTrue(result);
	}

	@Test
	public void test_8_3() {
		final boolean result = parse("ex:Person-{id} ex:hasFather ex:Person-123 .");
		assertTrue(result);
	}

	@Test
	public void test_8_4() {
		final boolean result = parse("ex:Person/{id}/ ex:hasFather ex:Person/123/ .");
		assertTrue(result);
	}
	
	//multiple triples with different subjects
	@Test
	public void test_9_1(){
		final boolean result = compareCQIE(":S_{id} a :Student ; :fname {first_name} ; :hasCourse :C_{course_id}  .\n" +
				":C_{course_id} a :Course ; :hasProfessor :P_{id} . \n" +
				":P_{id} a :Professor ; :teaches :C_{course_id} .\n" +
				"{first_name} a :Name . ", 8);
		assertTrue(result);

	}

	@Test
	public void test_9_2(){
		final boolean result = compareCQIE("{idEmigrante} a  :E21_Person ; :P131_is_identified_by {nome} ; :P11i_participated_in {numCM} .\n" +
				"{nome} a :E82_Actor_Appellation ; :P3_has_note {nome}^^xsd:string .\n" +
				"{numCM} a :E9_Move .", 6);
		assertTrue(result);

	}

		//Test for value constant
		@Test
	public void test10() {
		final boolean result = parse(":Person-{id} a :Person ; :age 25 ; :hasDegree true ; :averageGrade 28.3 .");
		assertTrue(result);
	}

	private boolean compareCQIE(String input, int countBody) {
<<<<<<< HEAD
		TurtleOBDASyntaxParser parser = new TurtleOBDASyntaxParser(getPrefixManager().getPrefixMap());
		CQIE mapping;
=======
		TurtleOBDASyntaxParser parser = new TurtleOBDASyntaxParser();
		parser.setPrefixManager(getPrefixManager());
		List<Function> mapping;
>>>>>>> 201f89f4
		try {
			mapping = parser.parse(input);
		} catch (TargetQueryParserException e) {
			log.debug(e.getMessage());
			return false;
		} catch (Exception e) {
			log.debug(e.getMessage());
			return false;
		}
		return mapping.size()==countBody;
	}
<<<<<<< HEAD
	
	
	private boolean parse(String input) {;
		TurtleOBDASyntaxParser parser = new TurtleOBDASyntaxParser(getPrefixManager().getPrefixMap());

=======
	private boolean parse(String input) {
		TurtleOBDASyntaxParser parser = new TurtleOBDASyntaxParser();
		parser.setPrefixManager(getPrefixManager());
		List<Function> mapping;
>>>>>>> 201f89f4
		try {
			mapping = parser.parse(input);
			log.debug("mapping " + mapping);
		} catch (TargetQueryParserException e) {
			log.debug(e.getMessage());
			return false;
		} catch (Exception e) {
			log.debug(e.getMessage());
			return false;
		}
		return true;
	}
	
	private PrefixManager getPrefixManager() {
        Map<String, String> prefixes = new HashMap<>();
		prefixes.put(PrefixManager.DEFAULT_PREFIX, "http://obda.inf.unibz.it/testcase#");
		prefixes.put("ex:", "http://www.example.org/");
        PrefixManager pm = factory.create(prefixes);
		return pm;
	}
}<|MERGE_RESOLUTION|>--- conflicted
+++ resolved
@@ -20,41 +20,21 @@
  * #L%
  */
 
-<<<<<<< HEAD
 import com.google.inject.Guice;
 import com.google.inject.Injector;
-import junit.framework.TestCase;
 
 import it.unibz.inf.ontop.injection.NativeQueryLanguageComponentFactory;
 import it.unibz.inf.ontop.injection.OBDACoreModule;
 import it.unibz.inf.ontop.injection.OBDAProperties;
 import it.unibz.inf.ontop.io.PrefixManager;
-import it.unibz.inf.ontop.model.CQIE;
-import org.slf4j.Logger;
-import org.slf4j.LoggerFactory;
-
-import java.util.HashMap;
-import java.util.Map;
-
-public class TurtleSyntaxParserTest extends TestCase {
-
-	private final static Logger log = LoggerFactory.getLogger(TurtleSyntaxParserTest.class);
-    private final NativeQueryLanguageComponentFactory factory;
-
-    public TurtleSyntaxParserTest() {
-        Injector injector = Guice.createInjector(new OBDACoreModule(new OBDAProperties()));
-        factory = injector.getInstance(NativeQueryLanguageComponentFactory.class);
-    }
-	
-=======
-import it.unibz.inf.ontop.io.PrefixManager;
-import it.unibz.inf.ontop.io.SimplePrefixManager;
 import it.unibz.inf.ontop.model.Function;
 import org.junit.Test;
 import org.slf4j.Logger;
 import org.slf4j.LoggerFactory;
 
+import java.util.HashMap;
 import java.util.List;
+import java.util.Map;
 
 import static junit.framework.TestCase.assertFalse;
 import static junit.framework.TestCase.assertTrue;
@@ -69,10 +49,14 @@
 
 public class TurtleSyntaxParserTest {
 
-	final static Logger log = LoggerFactory.getLogger(TurtleSyntaxParserTest.class);
-
-	@Test
->>>>>>> 201f89f4
+	private final static Logger log = LoggerFactory.getLogger(TurtleSyntaxParserTest.class);
+    private final NativeQueryLanguageComponentFactory factory;
+
+    public TurtleSyntaxParserTest() {
+        Injector injector = Guice.createInjector(new OBDACoreModule(new OBDAProperties()));
+        factory = injector.getInstance(NativeQueryLanguageComponentFactory.class);
+    }
+	
 	public void test_1_1() {
 		final boolean result = parse(":Person-{id} a :Person .");
 		assertTrue(result);
@@ -154,7 +138,7 @@
 		final boolean result = parse(":Person-{id} :firstName \"hello {fname}\"^^xsd:double .");
 		assertTrue(result);
 	}
-	
+
 	public void test_3_3() {
 		final boolean result = parse(":Person-{id} :firstName {fname}@en-US .");
 		assertTrue(result);
@@ -285,7 +269,7 @@
 		final boolean result = parse("ex:Person/{id}/ ex:hasFather ex:Person/123/ .");
 		assertTrue(result);
 	}
-	
+
 	//multiple triples with different subjects
 	@Test
 	public void test_9_1(){
@@ -314,14 +298,8 @@
 	}
 
 	private boolean compareCQIE(String input, int countBody) {
-<<<<<<< HEAD
 		TurtleOBDASyntaxParser parser = new TurtleOBDASyntaxParser(getPrefixManager().getPrefixMap());
-		CQIE mapping;
-=======
-		TurtleOBDASyntaxParser parser = new TurtleOBDASyntaxParser();
-		parser.setPrefixManager(getPrefixManager());
 		List<Function> mapping;
->>>>>>> 201f89f4
 		try {
 			mapping = parser.parse(input);
 		} catch (TargetQueryParserException e) {
@@ -333,18 +311,12 @@
 		}
 		return mapping.size()==countBody;
 	}
-<<<<<<< HEAD
-	
-	
-	private boolean parse(String input) {;
+
+
+	private boolean parse(String input) {
 		TurtleOBDASyntaxParser parser = new TurtleOBDASyntaxParser(getPrefixManager().getPrefixMap());
 
-=======
-	private boolean parse(String input) {
-		TurtleOBDASyntaxParser parser = new TurtleOBDASyntaxParser();
-		parser.setPrefixManager(getPrefixManager());
 		List<Function> mapping;
->>>>>>> 201f89f4
 		try {
 			mapping = parser.parse(input);
 			log.debug("mapping " + mapping);
@@ -359,7 +331,7 @@
 	}
 	
 	private PrefixManager getPrefixManager() {
-        Map<String, String> prefixes = new HashMap<>();
+		Map<String, String> prefixes = new HashMap<>();
 		prefixes.put(PrefixManager.DEFAULT_PREFIX, "http://obda.inf.unibz.it/testcase#");
 		prefixes.put("ex:", "http://www.example.org/");
         PrefixManager pm = factory.create(prefixes);
