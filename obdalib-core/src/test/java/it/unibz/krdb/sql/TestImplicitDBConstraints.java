--- conflicted
+++ resolved
@@ -51,13 +51,8 @@
 		ImplicitDBConstraints uc = new ImplicitDBConstraints("src/test/resources/userconstraints/pkeys.lst");
 		uc.addFunctionalDependency(this.md);
 		DataDefinition dd = this.md.getDefinition("TABLENAME");
-<<<<<<< HEAD
-		Attribute attr = dd.getAttribute(0);
+		Attribute attr = dd.getAttribute(1);
 		assertTrue(attr.isUnique());
-=======
-		Attribute attr = dd.getAttribute(1); // from 1
-		assertTrue(attr.isPrimaryKey());
->>>>>>> 25d03bfe
 	}
 
 
