--- conflicted
+++ resolved
@@ -180,14 +180,12 @@
 				"select id as StudentNumber, first_name as Name, last_name as FamilyName from Student as t1, Enrollment as t2 where StudentNumber=student_id and t2.course_id='BA002'",
 				":S_{StudentNumber} a :Student ; :fname {Name} ; :lname {FamilyName} .");
 	}
-<<<<<<< HEAD
 
 	public void testAnalysis_21() throws Exception {
 		runAnalysis(
 				"select id, first_name, last_name from Student where last_name like '%lli'",
 				":S_{id} a :Student ; :fname {first_name} ; :lname {last_name} .");
 	}
-=======
 //	public void testAnalysis_17() throws Exception {
 //		runAnalysis(
 	//RENAME STUDENT.ID TO STUDENT.STUDENT_ID SO THE COLUMN NAMES ARE THE SAME
@@ -200,7 +198,5 @@
 				"select id as StudentId from (select id from Student) JOIN Enrollment ON student_id = StudentId where year> 2010 ",
 				":S_{StudentId} a :Student .");
 	}
-	
-
->>>>>>> 66e5dfe3
+
 }