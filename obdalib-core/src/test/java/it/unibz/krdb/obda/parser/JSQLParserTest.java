--- conflicted
+++ resolved
@@ -671,7 +671,6 @@
 
 	}
 	
-<<<<<<< HEAD
 	//add support for CAST also in unquoted visited query
 	public void testUnquoted1(){
 		final boolean result = parseUnquotedJSQL("SELECT DISTINCT 3 AS \"v0QuestType\", NULL AS \"v0Lang\", CAST(\"QpeopleVIEW0\".\"nick2\" AS CHAR) AS \"v0\", 1 AS \"v1QuestType\", NULL AS \"v1Lang\", QpeopleVIEW0.id AS \"v1\""
@@ -684,11 +683,6 @@
 	public void testCast(){
 		final boolean result = parseUnquotedJSQL("SELECT DISTINCT CAST(`view0`.`nick2` AS CHAR (8000) CHARACTER SET utf8) AS `v0` FROM people `view0` WHERE `view0`.`nick2` IS NOT NULL");
 		printJSQL("testCast", result);
-=======
-	public void test_14() {
-		final boolean result = parseJSQL("select COUNTRY_NAME FROM HR.COUNTRIES WHERE COUNTRIES.COUNTRY_NAME != 'Egypt'");
-		printJSQL("test_14", result);
->>>>>>> a685c9e4
 		assertTrue(result);
 	}
 
