package it.unibz.inf.ontop.ontology;

/*
 * #%L
 * ontop-obdalib-core
 * %%
 * Copyright (C) 2009 - 2014 Free University of Bozen-Bolzano
 * %%
 * Licensed under the Apache License, Version 2.0 (the "License");
 * you may not use this file except in compliance with the License.
 * You may obtain a copy of the License at
 * 
 *      http://www.apache.org/licenses/LICENSE-2.0
 * 
 * Unless required by applicable law or agreed to in writing, software
 * distributed under the License is distributed on an "AS IS" BASIS,
 * WITHOUT WARRANTIES OR CONDITIONS OF ANY KIND, either express or implied.
 * See the License for the specific language governing permissions and
 * limitations under the License.
 * #L%
 */

<<<<<<< HEAD
import it.unibz.inf.ontop.model.ObjectConstant;
import it.unibz.inf.ontop.model.ValueConstant;
=======
>>>>>>> 201f89f4
/**
 * Represents DataPropertyAssertion from OWL 2 QL Specification
 * 
 * DataPropertyAssertion := 'DataPropertyAssertion' '(' axiomAnnotations DataPropertyExpression Individual Literal ')'
 * 
 */

import it.unibz.inf.ontop.model.ObjectConstant;
import it.unibz.inf.ontop.model.ValueConstant;

/**
 * Represents DataPropertyAssertion from the OWL 2 QL Specification
 * 
 * DataPropertyAssertion := 'DataPropertyAssertion' '(' axiomAnnotations 
 * 								DataPropertyExpression sourceIndividual targetValue ')'
 * DataPropertyExpression := DataProperty
 * 
 *  Support for owl:topDataProperty and owl:bottomDataProperty
 * 
 * @author Roman Kontchakov
 *
 */


public interface DataPropertyAssertion extends Assertion {

	DataPropertyExpression getProperty();
	
	ObjectConstant getSubject();
	
<<<<<<< HEAD
	public ValueConstant getValue();	
=======
	ValueConstant getValue();
>>>>>>> 201f89f4
}<|MERGE_RESOLUTION|>--- conflicted
+++ resolved
@@ -20,11 +20,6 @@
  * #L%
  */
 
-<<<<<<< HEAD
-import it.unibz.inf.ontop.model.ObjectConstant;
-import it.unibz.inf.ontop.model.ValueConstant;
-=======
->>>>>>> 201f89f4
 /**
  * Represents DataPropertyAssertion from OWL 2 QL Specification
  * 
@@ -55,9 +50,5 @@
 	
 	ObjectConstant getSubject();
 	
-<<<<<<< HEAD
-	public ValueConstant getValue();	
-=======
 	ValueConstant getValue();
->>>>>>> 201f89f4
 }