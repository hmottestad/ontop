package it.unibz.inf.ontop.sql;

/*
 * #%L
 * ontop-obdalib-core
 * %%
 * Copyright (C) 2009 - 2014 Free University of Bozen-Bolzano
 * %%
 * Licensed under the Apache License, Version 2.0 (the "License");
 * you may not use this file except in compliance with the License.
 * You may obtain a copy of the License at
 * 
 *      http://www.apache.org/licenses/LICENSE-2.0
 * 
 * Unless required by applicable law or agreed to in writing, software
 * distributed under the License is distributed on an "AS IS" BASIS,
 * WITHOUT WARRANTIES OR CONDITIONS OF ANY KIND, either express or implied.
 * See the License for the specific language governing permissions and
 * limitations under the License.
 * #L%
 */

import java.io.Serializable;
import java.util.*;

<<<<<<< HEAD
import it.unibz.inf.ontop.model.*;
import it.unibz.inf.ontop.sql.api.Attribute;

import it.unibz.inf.ontop.parser.SQLQueryParser;
import it.unibz.inf.ontop.sql.api.ParsedSQLQuery;


/**
 * This class keeps the meta information from the database, also keeps the 
 * view definitions, table definitions, attributes of DB tables, etc.
 * @author KRDB
 *
 * TODO: see if we can make it immutable so that it can be shared between threads.
 *
 * TODO: rename it into SQLDBMetadata.
 *
 */
public class DBMetadata implements DataSourceMetadata, Serializable {
=======
public class DBMetadata implements Serializable {
>>>>>>> 201f89f4

	private static final long serialVersionUID = -806363154890865756L;

	private final Map<RelationID, DatabaseRelationDefinition> tables;
	
	// relations include tables and views (views are only created for complex queries in mappings)
	private final Map<RelationID, RelationDefinition> relations;
	private final List<DatabaseRelationDefinition> listOfTables;

	private final String driverName;
	private final String driverVersion;
	private final String databaseProductName;
	private final String databaseVersion;
	private final QuotedIDFactory idfac;

	/**
	 * Constructs an initial metadata with some general information about the
	 * database, e.g., the driver name, the database engine name.
	 *
	 * DO NOT USE THIS CONSTRUCTOR -- USE MetadataExtractor METHODS INSTEAD
	 */

	DBMetadata(String driverName, String driverVersion, String databaseProductName, String databaseVersion, QuotedIDFactory idfac) {
		this(driverName, driverVersion, databaseProductName, databaseVersion, idfac, new HashMap<>(), new HashMap<>(),
				new LinkedList<>());
	}

	private DBMetadata(String driverName, String driverVersion, String databaseProductName, String databaseVersion,
					   QuotedIDFactory idfac, Map<RelationID, DatabaseRelationDefinition> tables,
					   Map<RelationID, RelationDefinition> relations, List<DatabaseRelationDefinition> listOfTables) {
		this.driverName = driverName;
		this.driverVersion = driverVersion;
		this.databaseProductName = databaseProductName;
		this.databaseVersion = databaseVersion;
		this.idfac = idfac;
		this.tables = tables;
		this.relations = relations;
		this.listOfTables = listOfTables;
	}

	/**
	 * creates a database table (which can also be a database view) 
	 * if the <name>id</name> contains schema than the relation is added 
	 * to the lookup table (see getDatabaseRelation and getRelation) with 
	 * both the fully qualified id and the table name only id
	 * 
	 * @param id
	 * @return
	 */
	
	public DatabaseRelationDefinition createDatabaseRelation(RelationID id) {
		DatabaseRelationDefinition table = new DatabaseRelationDefinition(id);
		add(table, tables);
		add(table, relations);
		listOfTables.add(table);
		return table;
	}

	
	private int parserViewCounter;
	
	/**
	 * creates a view for SQLQueryParser
	 * (NOTE: these views are simply names for complex non-parsable subqueries, not database views)
	 *
	 * @param sql
	 * @return
	 */
	
	public ParserViewDefinition createParserView(String sql) {
		RelationID id = idfac.createRelationID(null, String.format("view_%s", parserViewCounter++));	
		
		ParserViewDefinition view = new ParserViewDefinition(id, sql);
		add(view, relations);
		return view;
	}
	
	/**
	 * Inserts a new data definition to this metadata object. 
	 * 
	 * @param td
	 *            The data definition. It can be a {@link DatabaseRelationDefinition} or a
	 *            {@link ParserViewDefinition} object.
	 */
	private <T extends RelationDefinition> void add(T td, Map<RelationID, T> schema) {
		schema.put(td.getID(), td);
		if (td.getID().hasSchema()) {
			RelationID noSchemaID = td.getID().getSchemalessID();
			if (!schema.containsKey(noSchemaID)) {
				schema.put(noSchemaID, td);
			}
			else {
				System.err.println("DUPLICATE TABLE NAMES, USE QUALIFIED NAMES:\n" + td + "\nAND\n" + schema.get(noSchemaID));
				//schema.remove(noSchemaID);
				// TODO (ROMAN 8 Oct 2015): think of a better way of resolving ambiguities 
			}
		}
	}

	
	/**
	 * Retrieves the data definition object based on its name. The
	 * <name>id</name> is a table name.
	 * If <name>id</name> has schema and the fully qualified id 
	 * cannot be resolved the the table-only id is used  
	 * 
	 * @param id
	 */
	public DatabaseRelationDefinition getDatabaseRelation(RelationID id) {
		DatabaseRelationDefinition def = tables.get(id);
		if (def == null && id.hasSchema()) {
			def = tables.get(id.getSchemalessID());
		}
		return def;
	}

	/**
	 * Retrieves the data definition object based on its name. The
	 * <name>name</name> can be either a table name or a view name.
	 * If <name>id</name> has schema and the fully qualified id 
	 * cannot be resolved the the table-only id is used  
	 * 
	 * @param name
	 */
	public RelationDefinition getRelation(RelationID name) {
		RelationDefinition def = relations.get(name);
		if (def == null && name.hasSchema()) {
			def = relations.get(name.getSchemalessID());
		}
		return def;
	}
	
	/**
	 * Retrieves the tables list form the metadata.
	 */
	public Collection<DatabaseRelationDefinition> getDatabaseRelations() {
		return Collections.unmodifiableCollection(listOfTables);
	}


	public String getDriverName() {
		return driverName;
	}

	public String getDriverVersion() {
		return driverVersion;
	}

	public String getDbmsProductName() {
		return databaseProductName;
	}
	
	public String getDbmsVersion() {
		return databaseVersion;
	}
	

	public QuotedIDFactory getQuotedIDFactory() {
		return idfac;
	}
	
	@Override
	public String toString() {
		StringBuilder bf = new StringBuilder();
		for (RelationID key : relations.keySet()) {
			bf.append(key);
			bf.append("=");
			bf.append(relations.get(key).toString());
			bf.append("\n");
		}
		return bf.toString();
	}

<<<<<<< HEAD
	/***
	 * Generates a map for each predicate in the body of the rules in 'program'
	 * that contains the Primary Key data for the predicates obtained from the
	 * info in the metadata.
     *
     * It also returns the columns with unique constraints
     *
     * For instance, Given the table definition
     *   Tab0[col1:pk, col2:pk, col3, col4:unique, col5:unique],
     *
     * The methods will return the following Multimap:
     *  { Tab0 -> { [col1, col2], [col4], [col5] } }
     *
	 *
	 * @param program
	 */
	public Multimap<Predicate, List<Integer>> extractPKs(List<CQIE> program) {
		Multimap<Predicate, List<Integer>> pkeys = HashMultimap.create();
		for (CQIE mapping : program) {
			for (Function newatom : mapping.getBody()) {
				Predicate newAtomPredicate = newatom.getFunctionSymbol();
				if (newAtomPredicate instanceof BooleanOperationPredicate)
					continue;

				if (pkeys.containsKey(newAtomPredicate))
					continue;

				// TODO Check this: somehow the new atom name is "Join" instead
				// of table name.
				String newAtomName = newAtomPredicate.toString();
				DataDefinition def = getDefinition(newAtomName);
				if (def != null) {
                    // primary keys
					List<Integer> pkeyIdx = new LinkedList<>();
					for (int columnidx = 1; columnidx <= def.getAttributes().size(); columnidx++) {
						Attribute column = def.getAttribute(columnidx);
						if (column.isPrimaryKey())
							pkeyIdx.add(columnidx);
					}
					if (!pkeyIdx.isEmpty()) {
						pkeys.put(newAtomPredicate, pkeyIdx);
					}

                    // unique constraints
                    for (int columnidx = 1; columnidx <= def.getAttributes().size(); columnidx++) {
                        Attribute column = def.getAttribute(columnidx);
                        if (column.isUnique()) {
                            pkeys.put(newAtomPredicate, ImmutableList.of(columnidx));
                        }
                    }
				}
			}
		}
		return pkeys;
	}

    /**
     * Creates a view structure from an SQL string. See {@link #ViewDefinition}.
     * @param name
     * 			The name that the view will have. For instance "QEmployeeView"
     * @param sqlString
     * 			The SQL string defining the view
     * @param isAnsPredicate
     * 			It is true if the SQL comes from translating an ans predicate
     * @return
     */
    public ViewDefinition createViewDefinition(String name, String sqlString) {

        ParsedSQLQuery visitedQuery = null;
        List<String> columns = null;
        SQLQueryParser translator = new SQLQueryParser();
        //visitedQuery = translator.constructParserNoView(sqlString);
        visitedQuery = translator.parseShallowly(sqlString);

        columns = visitedQuery.getColumns();

        return createViewDefinition(name, sqlString, columns);
    }

    public ViewDefinition createViewDefinition(String name, String sqlString,
                                               Collection<String> columns) {



        ViewDefinition vd = new ViewDefinition(name, sqlString);
        int pos = 1;

        for (String column : columns) {
            vd.setAttribute(pos, new Attribute(column));
            pos++;
        }

        return vd;
    }

	@Override
	public String printKeys() {
		StringBuilder strBuilder = new StringBuilder();
		
		// Prints all primary keys
		strBuilder.append("\n====== Primary keys ==========\n");
		Collection<TableDefinition> table_list = getTables();
		for(TableDefinition dd : table_list){
			strBuilder.append("\n" + dd.getName() + ":\n");
			for (Attribute attr : dd.getPrimaryKeys()) {
				strBuilder.append(attr.getName() + ",\n");
			}
		}
		// Prints all foreign keys
		strBuilder.append("\n====== Foreign keys ==========");
		for(TableDefinition dd : table_list){
			strBuilder.append("\n" + dd.getName() + ":\n");
			Map<String, List<Attribute>> fkeys = dd.getForeignKeys();
			for(String fkName : fkeys.keySet() ){
				strBuilder.append("(" + fkName + ":\n");
				for(Attribute attr : fkeys.get(fkName)){
					strBuilder.append(attr.getName() + ",\n");
				}
				strBuilder.append("),\n");
			}
		}
		return strBuilder.toString();
	}
=======
	@Override
	public DBMetadata clone() {
		return new DBMetadata(driverName, driverVersion, databaseProductName, databaseVersion, idfac,
				new HashMap<>(tables), new HashMap<>(relations), new LinkedList<>(listOfTables));
	}
>>>>>>> 201f89f4
}<|MERGE_RESOLUTION|>--- conflicted
+++ resolved
@@ -20,31 +20,12 @@
  * #L%
  */
 
+import it.unibz.inf.ontop.model.DataSourceMetadata;
+
 import java.io.Serializable;
 import java.util.*;
 
-<<<<<<< HEAD
-import it.unibz.inf.ontop.model.*;
-import it.unibz.inf.ontop.sql.api.Attribute;
-
-import it.unibz.inf.ontop.parser.SQLQueryParser;
-import it.unibz.inf.ontop.sql.api.ParsedSQLQuery;
-
-
-/**
- * This class keeps the meta information from the database, also keeps the 
- * view definitions, table definitions, attributes of DB tables, etc.
- * @author KRDB
- *
- * TODO: see if we can make it immutable so that it can be shared between threads.
- *
- * TODO: rename it into SQLDBMetadata.
- *
- */
-public class DBMetadata implements DataSourceMetadata, Serializable {
-=======
-public class DBMetadata implements Serializable {
->>>>>>> 201f89f4
+public class DBMetadata implements DataSourceMetadata {
 
 	private static final long serialVersionUID = -806363154890865756L;
 
@@ -218,135 +199,9 @@
 		return bf.toString();
 	}
 
-<<<<<<< HEAD
-	/***
-	 * Generates a map for each predicate in the body of the rules in 'program'
-	 * that contains the Primary Key data for the predicates obtained from the
-	 * info in the metadata.
-     *
-     * It also returns the columns with unique constraints
-     *
-     * For instance, Given the table definition
-     *   Tab0[col1:pk, col2:pk, col3, col4:unique, col5:unique],
-     *
-     * The methods will return the following Multimap:
-     *  { Tab0 -> { [col1, col2], [col4], [col5] } }
-     *
-	 *
-	 * @param program
-	 */
-	public Multimap<Predicate, List<Integer>> extractPKs(List<CQIE> program) {
-		Multimap<Predicate, List<Integer>> pkeys = HashMultimap.create();
-		for (CQIE mapping : program) {
-			for (Function newatom : mapping.getBody()) {
-				Predicate newAtomPredicate = newatom.getFunctionSymbol();
-				if (newAtomPredicate instanceof BooleanOperationPredicate)
-					continue;
-
-				if (pkeys.containsKey(newAtomPredicate))
-					continue;
-
-				// TODO Check this: somehow the new atom name is "Join" instead
-				// of table name.
-				String newAtomName = newAtomPredicate.toString();
-				DataDefinition def = getDefinition(newAtomName);
-				if (def != null) {
-                    // primary keys
-					List<Integer> pkeyIdx = new LinkedList<>();
-					for (int columnidx = 1; columnidx <= def.getAttributes().size(); columnidx++) {
-						Attribute column = def.getAttribute(columnidx);
-						if (column.isPrimaryKey())
-							pkeyIdx.add(columnidx);
-					}
-					if (!pkeyIdx.isEmpty()) {
-						pkeys.put(newAtomPredicate, pkeyIdx);
-					}
-
-                    // unique constraints
-                    for (int columnidx = 1; columnidx <= def.getAttributes().size(); columnidx++) {
-                        Attribute column = def.getAttribute(columnidx);
-                        if (column.isUnique()) {
-                            pkeys.put(newAtomPredicate, ImmutableList.of(columnidx));
-                        }
-                    }
-				}
-			}
-		}
-		return pkeys;
-	}
-
-    /**
-     * Creates a view structure from an SQL string. See {@link #ViewDefinition}.
-     * @param name
-     * 			The name that the view will have. For instance "QEmployeeView"
-     * @param sqlString
-     * 			The SQL string defining the view
-     * @param isAnsPredicate
-     * 			It is true if the SQL comes from translating an ans predicate
-     * @return
-     */
-    public ViewDefinition createViewDefinition(String name, String sqlString) {
-
-        ParsedSQLQuery visitedQuery = null;
-        List<String> columns = null;
-        SQLQueryParser translator = new SQLQueryParser();
-        //visitedQuery = translator.constructParserNoView(sqlString);
-        visitedQuery = translator.parseShallowly(sqlString);
-
-        columns = visitedQuery.getColumns();
-
-        return createViewDefinition(name, sqlString, columns);
-    }
-
-    public ViewDefinition createViewDefinition(String name, String sqlString,
-                                               Collection<String> columns) {
-
-
-
-        ViewDefinition vd = new ViewDefinition(name, sqlString);
-        int pos = 1;
-
-        for (String column : columns) {
-            vd.setAttribute(pos, new Attribute(column));
-            pos++;
-        }
-
-        return vd;
-    }
-
-	@Override
-	public String printKeys() {
-		StringBuilder strBuilder = new StringBuilder();
-		
-		// Prints all primary keys
-		strBuilder.append("\n====== Primary keys ==========\n");
-		Collection<TableDefinition> table_list = getTables();
-		for(TableDefinition dd : table_list){
-			strBuilder.append("\n" + dd.getName() + ":\n");
-			for (Attribute attr : dd.getPrimaryKeys()) {
-				strBuilder.append(attr.getName() + ",\n");
-			}
-		}
-		// Prints all foreign keys
-		strBuilder.append("\n====== Foreign keys ==========");
-		for(TableDefinition dd : table_list){
-			strBuilder.append("\n" + dd.getName() + ":\n");
-			Map<String, List<Attribute>> fkeys = dd.getForeignKeys();
-			for(String fkName : fkeys.keySet() ){
-				strBuilder.append("(" + fkName + ":\n");
-				for(Attribute attr : fkeys.get(fkName)){
-					strBuilder.append(attr.getName() + ",\n");
-				}
-				strBuilder.append("),\n");
-			}
-		}
-		return strBuilder.toString();
-	}
-=======
 	@Override
 	public DBMetadata clone() {
 		return new DBMetadata(driverName, driverVersion, databaseProductName, databaseVersion, idfac,
 				new HashMap<>(tables), new HashMap<>(relations), new LinkedList<>(listOfTables));
 	}
->>>>>>> 201f89f4
 }