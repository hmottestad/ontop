--- conflicted
+++ resolved
@@ -20,7 +20,6 @@
  * #L%
  */
 
-<<<<<<< HEAD
 import java.net.URI;
 import java.util.*;
 
@@ -33,31 +32,9 @@
 import it.unibz.inf.ontop.model.OBDAModel;
 import it.unibz.inf.ontop.io.PrefixManager;
 
-import it.unibz.inf.ontop.ontology.DataPropertyExpression;
-import it.unibz.inf.ontop.ontology.OClass;
-import it.unibz.inf.ontop.ontology.ObjectPropertyExpression;
-import it.unibz.inf.ontop.ontology.OntologyVocabulary;
-=======
-import it.unibz.inf.ontop.exception.DuplicateMappingException;
-import it.unibz.inf.ontop.io.PrefixManager;
-import it.unibz.inf.ontop.io.SimplePrefixManager;
-import it.unibz.inf.ontop.model.*;
-import it.unibz.inf.ontop.ontology.OntologyVocabulary;
-import it.unibz.inf.ontop.ontology.impl.OntologyVocabularyImpl;
-import it.unibz.inf.ontop.querymanager.QueryController;
-import org.slf4j.Logger;
-import org.slf4j.LoggerFactory;
->>>>>>> 201f89f4
-
-import java.io.IOException;
-import java.io.InputStream;
-import java.net.URI;
-import java.util.*;
-import java.util.jar.Attributes;
-import java.util.jar.Manifest;
+import it.unibz.inf.ontop.ontology.*;
 
 public class OBDAModelImpl implements OBDAModel {
-<<<<<<< HEAD
 	private final PrefixManager prefixManager;
 
     private final ImmutableSet<OBDADataSource> dataSources;
@@ -66,47 +43,23 @@
 	private final ImmutableMap<URI, ImmutableList<OBDAMappingAxiom>> mappingIndexByDataSource;
     private final ImmutableMap<String, OBDAMappingAxiom> mappingIndexById;
 
-    /**
-     * TODO: make these sets immutable
-     */
-	private final Set<OClass> declaredClasses;
-	private final Set<ObjectPropertyExpression> declaredObjectProperties;
-	private final Set<DataPropertyExpression> declaredDataProperties;
+    private final OntologyVocabulary ontologyVocabulary;
 
     /**
      * Normal constructor. Used by the QuestComponentFactory.
      */
     public OBDAModelImpl(Set<OBDADataSource> dataSources,
                          Map<URI, ImmutableList<OBDAMappingAxiom>> newMappings,
-                         PrefixManager prefixManager) throws DuplicateMappingException {
-
-        this(dataSources, newMappings, prefixManager, new HashSet<OClass>(),
-                new HashSet<ObjectPropertyExpression>(), new HashSet<DataPropertyExpression>());
-    }
-
-    /**
-     * Is protected so as the OBDAFactoryWithException method just have to consider the
-     * first and unique constructor.
-     * TODO: integrate it to the factory (make it public).
-     */
-    protected OBDAModelImpl(Set<OBDADataSource> dataSources,
-                         Map<URI, ImmutableList<OBDAMappingAxiom>> newMappings,
                          PrefixManager prefixManager,
-                         Set<OClass> declaredClasses,
-                         Set<ObjectPropertyExpression> declaredObjectProperties,
-                         Set<DataPropertyExpression> declaredDataProperties
-                         )
-            throws DuplicateMappingException{
+                         OntologyVocabulary ontologyVocabulary) throws DuplicateMappingException {
+
         checkDuplicates(newMappings);
         this.mappingIndexByDataSource = ImmutableMap.copyOf(newMappings);
         this.mappingIndexById = indexMappingsById(newMappings);
         this.prefixManager = prefixManager;
         this.dataSources = ImmutableSet.copyOf(dataSources);
         this.dataSourceIndex = indexDataSources(this.dataSources);
-
-        this.declaredClasses = declaredClasses;
-        this.declaredObjectProperties = declaredObjectProperties;
-        this.declaredDataProperties = declaredDataProperties;
+        this.ontologyVocabulary = ontologyVocabulary;
     }
 
     /**
@@ -187,176 +140,33 @@
     public OBDAModel newModel(Set<OBDADataSource> dataSources,
                               Map<URI, ImmutableList<OBDAMappingAxiom>> newMappings,
                               PrefixManager prefixManager) throws DuplicateMappingException {
-        return newModel(dataSources, newMappings, prefixManager, declaredClasses, declaredObjectProperties, declaredDataProperties);
+        return newModel(dataSources, newMappings, prefixManager, ontologyVocabulary);
     }
 
     @Override
     public OBDAModel newModel(Set<OBDADataSource> dataSources,
                               Map<URI, ImmutableList<OBDAMappingAxiom>> newMappings,
-                              PrefixManager prefixManager, Set<OClass> declaredClasses,
-                              Set<ObjectPropertyExpression> declaredObjectProperties,
-                              Set<DataPropertyExpression> declaredDataProperties) throws DuplicateMappingException {
-        return new OBDAModelImpl(dataSources, newMappings, prefixManager, declaredClasses, declaredObjectProperties, declaredDataProperties);
+                              PrefixManager prefixManager, OntologyVocabulary ontologyVocabulary) throws DuplicateMappingException {
+        return new OBDAModelImpl(dataSources, newMappings, prefixManager, ontologyVocabulary);
     }
 
     @Override
     public OBDAModel clone() {
         try {
-            return new OBDAModelImpl(dataSources, mappingIndexByDataSource, prefixManager, declaredClasses,
-                    declaredObjectProperties, declaredDataProperties);
+            return new OBDAModelImpl(dataSources, mappingIndexByDataSource, prefixManager, ontologyVocabulary);
         } catch (DuplicateMappingException e) {
             throw new RuntimeException("Unexpected error (inconsistent cloning): " + e.getMessage());
         }
     }
 
     @Override
-=======
-
-	private static final long serialVersionUID = 1L;
-
-	private QueryController queryController;
-
-	private PrefixManager prefixManager;
-
-	private Map<URI, OBDADataSource> datasources;
-
-	private List<OBDAModelListener> sourceslisteners;
-
-	private Hashtable<URI, ArrayList<OBDAMappingAxiom>> mappings;
-
-	private List<OBDAMappingListener> mappinglisteners;
-
-	private static OBDADataFactory dfac = OBDADataFactoryImpl.getInstance();
-
-	private static final Logger log = LoggerFactory.getLogger(OBDAModelImpl.class);
-
-	private final OntologyVocabulary vocabulary = new OntologyVocabularyImpl();
-
-	/**
-	 * The default constructor
-	 */
-	public OBDAModelImpl() {
-		log.debug("OBDA model is initialized!");
-
-		queryController = new QueryController();
-		prefixManager = new SimplePrefixManager();
-
-		datasources = new HashMap<URI, OBDADataSource>();
-		sourceslisteners = new ArrayList<OBDAModelListener>();
-
-		mappings = new Hashtable<URI, ArrayList<OBDAMappingAxiom>>();
-		mappinglisteners = new ArrayList<OBDAMappingListener>();
-	}
-
-	@Override
-	public QueryController getQueryController() {
-		return queryController;
-	}
-
-	@Override
-	public String getVersion() {
-		try {
-			InputStream stream = getClass().getResourceAsStream("/META-INF/MANIFEST.MF");
-			Manifest manifest = new Manifest(stream);
-			Attributes attributes = manifest.getMainAttributes();
-			String implementationVersion = attributes.getValue("Implementation-Version");
-			return implementationVersion;
-		} catch (IOException e) {
-			return "";
-		}
-	}
-
-	@Override
-	public String getBuiltDate() {
-		try {
-			InputStream stream = getClass().getResourceAsStream("/META-INF/MANIFEST.MF");
-			Manifest manifest = new Manifest(stream);
-			Attributes attributes = manifest.getMainAttributes();
-			String builtDate = attributes.getValue("Built-Date");
-			return builtDate;
-		} catch (IOException e) {
-			return "";
-		}
-	}
-
-	@Override
-	public String getBuiltBy() {
-		try {
-			InputStream stream = getClass().getResourceAsStream("/META-INF/MANIFEST.MF");
-			Manifest manifest = new Manifest(stream);
-			Attributes attributes = manifest.getMainAttributes();
-			String builtBy = attributes.getValue("Built-By");
-			return builtBy;
-		} catch (IOException e) {
-			return "";
-		}
-	}
-
-	@Override
-	public void setPrefixManager(PrefixManager prefman) {
-		this.prefixManager = prefman;
-	}
-
-	@Override
->>>>>>> 201f89f4
 	public PrefixManager getPrefixManager() {
 		return prefixManager;
 	}
 
 	@Override
-<<<<<<< HEAD
 	public Set<OBDADataSource> getSources() {
 		return dataSources;
-=======
-	public OBDADataFactory getDataFactory() {
-		return dfac;
-	}
-
-	@Override
-	public void addSource(OBDADataSource source) {
-		datasources.put(source.getSourceID(), source);
-		fireSourceAdded(source);
-	}
-
-	@Override
-	public void addSourcesListener(OBDAModelListener listener) {
-		if (sourceslisteners.contains(listener)) {
-			return;
-		}
-		sourceslisteners.add(listener);
-	}
-
-	
-	private void fireSourceAdded(OBDADataSource source) {
-		for (OBDAModelListener listener : sourceslisteners) {
-			listener.datasourceAdded(source);
-		}
-	}
-
-	private void fireSourceRemoved(OBDADataSource source) {
-		for (OBDAModelListener listener : sourceslisteners) {
-			listener.datasourceDeleted(source);
-		}
-	}
-
-	@Override
-	public void fireSourceParametersUpdated() {
-		for (OBDAModelListener listener : sourceslisteners) {
-			listener.datasourceParametersUpdated();
-		}
-	}
-
-	private void fireSourceNameUpdated(URI old, OBDADataSource neu) {
-		for (OBDAModelListener listener : sourceslisteners) {
-			listener.datasourceUpdated(old.toString(), neu);
-		}
-	}
-
-	@Override
-	public List<OBDADataSource> getSources() {
-		List<OBDADataSource> sources = new LinkedList<OBDADataSource>(datasources.values());
-		return Collections.unmodifiableList(sources);
->>>>>>> 201f89f4
 	}
 
 	@Override
@@ -366,9 +176,13 @@
 
 	@Override
 	public boolean containsSource(URI name) {
-<<<<<<< HEAD
 		return (getSource(name) != null);
 	}
+
+    @Override
+    public OntologyVocabulary getOntologyVocabulary() {
+        return ontologyVocabulary;
+    }
 
     @Override
     public OBDAMappingAxiom getMapping(String mappingId) {
@@ -392,440 +206,4 @@
          */
         return ImmutableList.of();
 	}
-
-	@Override
-	public Set<OClass> getDeclaredClasses() {
-        return new HashSet<>(declaredClasses);
-	}
-
-	@Override
-	public Set<ObjectPropertyExpression> getDeclaredObjectProperties() {
-		return new HashSet<>(declaredObjectProperties);
-	}
-
-	@Override
-	public Set<DataPropertyExpression> getDeclaredDataProperties() {
-        return new HashSet<>(declaredDataProperties);
-	}
-	
-	@Override
-	public boolean isDeclaredClass(OClass classname) {
-		return declaredClasses.contains(classname);
-	}
-
-	@Override
-	public boolean isDeclaredObjectProperty(ObjectPropertyExpression property) {
-		return declaredObjectProperties.contains(property);
-	}
-
-	@Override
-	public boolean isDeclaredDataProperty(DataPropertyExpression property) {
-		return declaredDataProperties.contains(property);
-	}
-
-    //--------------------------------
-    // Side-effect methods (mutable)
-    // TODO: remove them
-    //--------------------------------
-
-    @Override
-    public boolean declareClass(OClass className) {
-        return declaredClasses.add(className);
-    }
-
-    @Override
-    public boolean declareObjectProperty(ObjectPropertyExpression property) {
-        return declaredObjectProperties.add(property);
-    }
-
-    @Override
-    public boolean declareDataProperty(DataPropertyExpression property) {
-        return declaredDataProperties.add(property);
-    }
-
-
-    @Override
-    public boolean unDeclareClass(OClass className) {
-        return declaredClasses.remove(className);
-    }
-
-    @Override
-    public boolean unDeclareObjectProperty(ObjectPropertyExpression property) {
-        return declaredObjectProperties.remove(property);
-    }
-
-    @Override
-    public boolean unDeclareDataProperty(DataPropertyExpression property) {
-        return declaredDataProperties.remove(property);
-    }
-
-    @Override
-    public void declareAll(OntologyVocabulary vocabulary) {
-        for (OClass p : vocabulary.getClasses())
-            declareClass(p);
-        for (ObjectPropertyExpression p : vocabulary.getObjectProperties())
-            declareObjectProperty(p);
-        for (DataPropertyExpression p : vocabulary.getDataProperties())
-            declareDataProperty(p);
-    }
-=======
-		if (getSource(name) != null) {
-			return true;
-		}
-		return false;
-	}
-
-	@Override
-	public void removeSource(URI id) {
-		OBDADataSource source = getSource(id);
-		datasources.remove(id);
-		fireSourceRemoved(source);
-	}
-
-	@Override
-	public void removeSourcesListener(OBDAModelListener listener) {
-		sourceslisteners.remove(listener);
-	}
-
-	@Override
-	public void updateSource(URI id, OBDADataSource dsd) {
-		datasources.remove(id);
-		datasources.put(dsd.getSourceID(), dsd);
-		fireSourceNameUpdated(id, dsd);
-	}
-
-	@Override
-	public void addMappingsListener(OBDAMappingListener listener) {
-		mappinglisteners.add(listener);
-	}
-
-	@Override
-	public void removeMapping(URI datasource_uri, String mapping_id) {
-		int index = indexOf(datasource_uri, mapping_id);
-		if (index != -1) {
-			ArrayList<OBDAMappingAxiom> current_mappings = mappings.get(datasource_uri);
-			current_mappings.remove(index);
-			fireMappingDeleted(datasource_uri);
-		}
-	}
-
-	@Override
-	public void removeAllMappings(URI datasource_uri) {
-		List<OBDAMappingAxiom> mappings = getMappings(datasource_uri);
-		while (!mappings.isEmpty()) {
-			mappings.remove(0);
-		}
-		fireAllMappingsRemoved();
-	}
-
-	private void fireAllMappingsRemoved() {
-		for (OBDAMappingListener listener : mappinglisteners) {
-			listener.allMappingsRemoved();
-		}
-	}
-
-	/**
-	 * Announces that a mapping has been updated.
-	 */
-	private void fireMappigUpdated(URI srcuri) {
-		for (OBDAMappingListener listener : mappinglisteners) {
-			listener.mappingUpdated(srcuri);
-		}
-	}
-
-	/**
-	 * Announces to the listeners that a mapping was deleted.
-	 */
-	private void fireMappingDeleted(URI srcuri) {
-		for (OBDAMappingListener listener : mappinglisteners) {
-			listener.mappingDeleted(srcuri);
-		}
-	}
-
-	/**
-	 * Announces to the listeners that a mapping was inserted.
-	 */
-	private void fireMappingInserted(URI srcuri) {
-		for (OBDAMappingListener listener : mappinglisteners) {
-			listener.mappingInserted(srcuri);
-		}
-	}
-
-	@Override
-	public OBDAMappingAxiom getMapping(URI source_uri, String mapping_id) {
-		int pos = indexOf(source_uri, mapping_id);
-		if (pos == -1) {
-			return null;
-		}
-		List<OBDAMappingAxiom> mappings = getMappings(source_uri);
-		return mappings.get(pos);
-	}
-
-	@Override
-	public Hashtable<URI, ArrayList<OBDAMappingAxiom>> getMappings() {
-		return mappings;
-	}
-
-	@Override
-	public List<OBDAMappingAxiom> getMappings(URI datasource_uri) {
-		if (datasource_uri == null)
-			return null;
-		List<OBDAMappingAxiom> current_mappings = mappings.get(datasource_uri);
-		if (current_mappings == null) {
-			initMappingsArray(datasource_uri);
-		}
-		return mappings.get(datasource_uri);
-	}
-
-	@Override
-	public int indexOf(URI datasource_uri, String mapping_id) {
-		ArrayList<OBDAMappingAxiom> current_mappings = mappings.get(datasource_uri);
-		if (current_mappings == null) {
-			initMappingsArray(datasource_uri);
-			current_mappings = mappings.get(datasource_uri);
-		}
-		int position = -1;
-		for (int i = 0; i < current_mappings.size(); i++) {
-			if (current_mappings.get(i).getId().equals(mapping_id)) {
-				position = i;
-				break;
-			}
-		}
-		return position;
-	}
-
-	private void initMappingsArray(URI datasource_uri) {
-		mappings.put(datasource_uri, new ArrayList<>());
-	}
-
-	@Override
-	public void addMapping(URI datasource_uri, OBDAMappingAxiom mapping, boolean disableFiringMappingInsertedEvent) throws DuplicateMappingException {
-		int index = indexOf(datasource_uri, mapping.getId());
-		if (index != -1) {
-			throw new DuplicateMappingException("ID " + mapping.getId());
-		}
-		mappings.get(datasource_uri).add(mapping);
-
-		if(!disableFiringMappingInsertedEvent) {
-			fireMappingInserted(datasource_uri);
-		}
-	}
-
-
-	@Override
-	public void removeAllMappings() {
-		mappings.clear();
-		mappings = new Hashtable<URI, ArrayList<OBDAMappingAxiom>>();
-		fireAllMappingsRemoved();
-	}
-
-	@Override
-	public void removeMappingsListener(OBDAMappingListener listener) {
-		mappinglisteners.remove(listener);
-	}
-
-	@Override
-	public void updateMappingsSourceQuery(URI datasource_uri, String mapping_id, OBDASQLQuery sourceQuery) {
-		OBDAMappingAxiom mapping = getMapping(datasource_uri, mapping_id);
-		mapping.setSourceQuery(sourceQuery);
-		fireMappigUpdated(datasource_uri);
-	}
-
-	@Override
-	public int updateMapping(URI datasource_uri, String mapping_id, String new_mappingid) throws DuplicateMappingException {
-		OBDAMappingAxiom mapping = getMapping(datasource_uri, mapping_id);
-
-		// adds a new mapping
-		if (!containsMapping(datasource_uri, new_mappingid)) {
-			mapping.setId(new_mappingid);
-			fireMappigUpdated(datasource_uri);
-			return 0;
-		} 
-		// updates an existing mapping
-		else {
-			// updates the mapping without changing the mapping id
-			if (new_mappingid.equals(mapping_id)) {
-				return -1;
-			} 
-			// changes the mapping id to an existing one  
-			else {
-				throw new DuplicateMappingException(new_mappingid);
-			}
-		}
-	}
-
-	@Override
-	public void updateTargetQueryMapping(URI datasource_uri, String mapping_id, List<Function> targetQuery) {
-		OBDAMappingAxiom mapping = getMapping(datasource_uri, mapping_id);
-		if (mapping == null) {
-			return;
-		}
-		mapping.setTargetQuery(targetQuery);
-		fireMappigUpdated(datasource_uri);
-	}
-
-	@Override
-	public boolean containsMapping(URI datasourceUri, String mappingId) {
-		if (getMapping(datasourceUri, mappingId) != null) {
-			return true;
-		}
-		return false;
-	}
-
-	@Override
-	public void addMappings(URI datasource_uri, Collection<OBDAMappingAxiom> mappings) throws DuplicateMappingException {
-		List<String> duplicates = new ArrayList<String>();
-		for (OBDAMappingAxiom map : mappings) {
-			try {
-				addMapping(datasource_uri, map, true);
-			} catch (DuplicateMappingException e) {
-				duplicates.add(map.getId());
-			}
-		}
-			fireMappigUpdated(datasource_uri);
-
-		if (duplicates.size() > 0) {
-			String msg = String.format("Found %d duplicates in the following ids: %s", duplicates.size(), duplicates.toString());
-			throw new DuplicateMappingException(msg);
-		}
-	}
-
-
-	@Override
-	public Object clone() {
-		OBDAModel clone = dfac.getOBDAModel();
-		for (OBDADataSource source : datasources.values()) {
-			clone.addSource((OBDADataSource) source.clone());
-			for (ArrayList<OBDAMappingAxiom> mappingList : mappings.values()) {
-				for (OBDAMappingAxiom mapping : mappingList) {
-					try {
-						clone.addMapping(source.getSourceID(), (OBDAMappingAxiom) mapping.clone(), false);
-					} catch (DuplicateMappingException e) {
-						// Does nothing
-					}
-				}
-			}
-		}
-		return clone;
-	}
-
-	@Override
-	public int renamePredicate(Predicate removedPredicate, Predicate newPredicate) {
-
-		/*
-		Find the new prefix to substitute with the old prefix
-		 */
-		String oldName = removedPredicate.getName();
-		String newName = newPredicate.getName();
-
-		String oldPrefix = "";
-		String newPrefix ="";
-
-
-		Map<String, String> currentMap = prefixManager.getPrefixMap();
-		int newpredicateNameLength  = 0;
-		int oldpredicateNameLength = 0;
-
-		//Find the newPrefix in the prefixManager
-		for (String prefix : currentMap.values()) {
-
-			if(newName.startsWith(prefix)){
-				//find the new prefix and the length of the predicateName that we do not want to consider
-				int prefixLength = prefix.length();
-				newpredicateNameLength = newName.length()- prefixLength;
-				newPrefix = prefix;
-			}
-
-			if(oldName.startsWith(prefix)){
-				//find the new prefix and the length of the predicateName that we do not want to consider
-				int prefixLength = prefix.length();
-				oldpredicateNameLength = oldName.length()- prefixLength;
-				oldPrefix = prefix;
-			}
-		}
-
-		//find old prefix removing the predicateName
-		if(oldpredicateNameLength==0) {
-			int prefixLength = oldName.length() - newpredicateNameLength;
-			oldPrefix = oldName.substring(0, prefixLength);
-		}
-
-		int modifiedCount = 0;
-		for (OBDADataSource source : datasources.values()) {
-			ArrayList<OBDAMappingAxiom> mp = mappings.get(source.getSourceID());
-
-			for (OBDAMappingAxiom mapping : mp) {
-				List<Function> body = mapping.getTargetQuery();
-				for (int idx = 0; idx < body.size(); idx++) {
-					Function oldAtom = body.get(idx);
-					for (Term term : oldAtom.getTerms()) {
-
-						/**
-                         * Rename the uri of individuals in the mapping, substitute the oldPrefix with the newPrefix
-						 */
-						if(!oldPrefix.isEmpty() && !newPrefix.isEmpty() && !newPrefix.equals(oldPrefix)) {
-							if (term instanceof Function) {
-								Function uri = ((Function) term);
-								if (uri.getFunctionSymbol() instanceof URITemplatePredicate) {
-									String uriName = ((ValueConstant) uri.getTerm(0)).getValue();
-									if (uriName.startsWith(oldPrefix)) {
-										uriName = uriName.replaceFirst(oldPrefix, newPrefix);
-										uri.setTerm(0, dfac.getConstantLiteral(uriName));
-									}
-								}
-							}
-						}
-					}
-					if (!oldAtom.getFunctionSymbol().equals(removedPredicate)) {
-						continue;
-					}
-					//renamePredicate
-					modifiedCount += 1;
-					Function newAtom = dfac.getFunction(newPredicate, oldAtom.getTerms());
-					body.set(idx, newAtom);
-				}
-				fireMappigUpdated(source.getSourceID());
-			}
-		}
-		return modifiedCount;
-	}
-
-	@Override
-	public int deletePredicate(Predicate predicate) {
-		int modifiedCount = 0;
-		for (OBDADataSource source : datasources.values()) {
-			List<OBDAMappingAxiom> mp = new ArrayList<OBDAMappingAxiom>(mappings.get(source.getSourceID()));
-			for (OBDAMappingAxiom mapping : mp) {
-				List<Function> body = mapping.getTargetQuery();
-				for (int idx = 0; idx < body.size(); idx++) {
-					Function oldatom = body.get(idx);
-					if (!oldatom.getFunctionSymbol().equals(predicate)) {
-						continue;
-					}
-					modifiedCount += 1;
-					body.remove(idx);
-				}
-				if (body.size() != 0) {
-					fireMappigUpdated(source.getSourceID());
-				} else {
-					removeMapping(source.getSourceID(), mapping.getId());
-				}
-			}
-		}
-		return modifiedCount;
-	}
-
-	@Override
-	public void reset() {
-		log.debug("OBDA model is reset");
-		prefixManager.clear();
-		datasources.clear();
-		mappings.clear();
-	}
-
-	@Override
-	public OntologyVocabulary getOntologyVocabulary() {
-		return vocabulary;
-	}
->>>>>>> 201f89f4
 }