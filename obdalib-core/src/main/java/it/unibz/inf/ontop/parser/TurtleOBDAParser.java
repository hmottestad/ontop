--- conflicted
+++ resolved
@@ -2,14 +2,6 @@
 
 package it.unibz.inf.ontop.parser;
 
-<<<<<<< HEAD
-import it.unibz.inf.ontop.model.*;
-import it.unibz.inf.ontop.mapping.QueryUtils;
-
-import it.unibz.inf.ontop.model.Predicate.COL_TYPE;
-import it.unibz.inf.ontop.model.impl.OBDADataFactoryImpl;
-import it.unibz.inf.ontop.model.impl.OBDAVocabulary;
-=======
 import it.unibz.inf.ontop.model.CQIE;
 import it.unibz.inf.ontop.model.Constant;
 import it.unibz.inf.ontop.model.Function;
@@ -26,7 +18,6 @@
 import it.unibz.inf.ontop.model.impl.OBDAVocabulary;
 import it.unibz.inf.ontop.utils.QueryUtils;
 import it.unibz.inf.ontop.model.URITemplatePredicate;
->>>>>>> 201f89f4
 
 import java.net.URI;
 import java.util.ArrayList;
@@ -2095,18 +2086,8 @@
 			state._fsp--;
 
 
-<<<<<<< HEAD
-			      if ((stringLiteral37) instanceof Function){
-			          Function f = (Function)stringLiteral37;
-			          value = dfac.getTypedTerm(f, COL_TYPE.LITERAL);
-			      }else{
-			          ValueConstant constant = (ValueConstant)stringLiteral37;
-			          String functionName = resource38.toString();
-			          Predicate functionSymbol = null;
-=======
 			      Term stringValue = stringLiteral37;
 
->>>>>>> 201f89f4
 			          if (resource38 instanceof Function){
 			          	    String functionName = ( (ValueConstant) ((Function)resource38).getTerm(0) ).getValue();
 
@@ -2423,30 +2404,20 @@
 				case 1 :
 					// TurtleOBDA.g:694:5: TRUE
 					{
-<<<<<<< HEAD
-					TRUE42=(Token)match(input,TRUE,FOLLOW_TRUE_in_booleanLiteral927); 
-					 value = dfac.getConstantLiteral((TRUE42!=null?TRUE42.getText():null), COL_TYPE.BOOLEAN); 
-=======
 					TRUE42=(Token)match(input,TRUE,FOLLOW_TRUE_in_booleanLiteral931); 
 
 					  ValueConstant trueConstant = dfac.getConstantLiteral((TRUE42!=null?TRUE42.getText():null), COL_TYPE.LITERAL);
 					  value = dfac.getTypedTerm(trueConstant, COL_TYPE.BOOLEAN); 
->>>>>>> 201f89f4
 					}
 					break;
 				case 2 :
 					// TurtleOBDA.g:697:5: FALSE
 					{
-<<<<<<< HEAD
-					FALSE43=(Token)match(input,FALSE,FOLLOW_FALSE_in_booleanLiteral936); 
-					 value = dfac.getConstantLiteral((FALSE43!=null?FALSE43.getText():null), COL_TYPE.BOOLEAN); 
-=======
 					FALSE43=(Token)match(input,FALSE,FOLLOW_FALSE_in_booleanLiteral940); 
 
 					  ValueConstant falseConstant = dfac.getConstantLiteral((FALSE43!=null?FALSE43.getText():null), COL_TYPE.LITERAL);
 					  value = dfac.getTypedTerm(falseConstant, COL_TYPE.BOOLEAN);
 					  
->>>>>>> 201f89f4
 					}
 					break;
 
@@ -2503,46 +2474,31 @@
 				case 1 :
 					// TurtleOBDA.g:704:5: INTEGER
 					{
-<<<<<<< HEAD
-					INTEGER44=(Token)match(input,INTEGER,FOLLOW_INTEGER_in_numericUnsigned955); 
-					 value = dfac.getConstantLiteral((INTEGER44!=null?INTEGER44.getText():null), COL_TYPE.INTEGER); 
-=======
 					INTEGER44=(Token)match(input,INTEGER,FOLLOW_INTEGER_in_numericUnsigned959); 
 
 					  ValueConstant integerConstant = dfac.getConstantLiteral((INTEGER44!=null?INTEGER44.getText():null), COL_TYPE.LITERAL);
 					  value = dfac.getTypedTerm(integerConstant, COL_TYPE.INTEGER);
 					  
->>>>>>> 201f89f4
 					}
 					break;
 				case 2 :
 					// TurtleOBDA.g:708:5: DOUBLE
 					{
-<<<<<<< HEAD
-					DOUBLE45=(Token)match(input,DOUBLE,FOLLOW_DOUBLE_in_numericUnsigned963); 
-					 value = dfac.getConstantLiteral((DOUBLE45!=null?DOUBLE45.getText():null), COL_TYPE.DOUBLE); 
-=======
 					DOUBLE45=(Token)match(input,DOUBLE,FOLLOW_DOUBLE_in_numericUnsigned967); 
 
 					  ValueConstant doubleConstant = dfac.getConstantLiteral((DOUBLE45!=null?DOUBLE45.getText():null), COL_TYPE.LITERAL);
 					  value = dfac.getTypedTerm(doubleConstant, COL_TYPE.DOUBLE);
 					  
->>>>>>> 201f89f4
 					}
 					break;
 				case 3 :
 					// TurtleOBDA.g:712:5: DECIMAL
 					{
-<<<<<<< HEAD
-					DECIMAL46=(Token)match(input,DECIMAL,FOLLOW_DECIMAL_in_numericUnsigned972); 
-					 value = dfac.getConstantLiteral((DECIMAL46!=null?DECIMAL46.getText():null), COL_TYPE.DECIMAL); 
-=======
 					DECIMAL46=(Token)match(input,DECIMAL,FOLLOW_DECIMAL_in_numericUnsigned976); 
 
 					  ValueConstant decimalConstant = dfac.getConstantLiteral((DECIMAL46!=null?DECIMAL46.getText():null), COL_TYPE.LITERAL);
 					  value = dfac.getTypedTerm(decimalConstant, COL_TYPE.DECIMAL);
 					   
->>>>>>> 201f89f4
 					}
 					break;
 
@@ -2599,46 +2555,31 @@
 				case 1 :
 					// TurtleOBDA.g:719:5: INTEGER_POSITIVE
 					{
-<<<<<<< HEAD
-					INTEGER_POSITIVE47=(Token)match(input,INTEGER_POSITIVE,FOLLOW_INTEGER_POSITIVE_in_numericPositive991); 
-					 value = dfac.getConstantLiteral((INTEGER_POSITIVE47!=null?INTEGER_POSITIVE47.getText():null), COL_TYPE.INTEGER); 
-=======
 					INTEGER_POSITIVE47=(Token)match(input,INTEGER_POSITIVE,FOLLOW_INTEGER_POSITIVE_in_numericPositive995); 
 
 					   ValueConstant integerConstant = dfac.getConstantLiteral((INTEGER_POSITIVE47!=null?INTEGER_POSITIVE47.getText():null), COL_TYPE.LITERAL);
 					   value = dfac.getTypedTerm(integerConstant, COL_TYPE.INTEGER);
 					  
->>>>>>> 201f89f4
 					}
 					break;
 				case 2 :
 					// TurtleOBDA.g:723:5: DOUBLE_POSITIVE
 					{
-<<<<<<< HEAD
-					DOUBLE_POSITIVE48=(Token)match(input,DOUBLE_POSITIVE,FOLLOW_DOUBLE_POSITIVE_in_numericPositive999); 
-					 value = dfac.getConstantLiteral((DOUBLE_POSITIVE48!=null?DOUBLE_POSITIVE48.getText():null), COL_TYPE.DOUBLE); 
-=======
 					DOUBLE_POSITIVE48=(Token)match(input,DOUBLE_POSITIVE,FOLLOW_DOUBLE_POSITIVE_in_numericPositive1003); 
 
 					  ValueConstant doubleConstant = dfac.getConstantLiteral((DOUBLE_POSITIVE48!=null?DOUBLE_POSITIVE48.getText():null), COL_TYPE.LITERAL);
 					  value = dfac.getTypedTerm(doubleConstant, COL_TYPE.DOUBLE);
 					  
->>>>>>> 201f89f4
 					}
 					break;
 				case 3 :
 					// TurtleOBDA.g:727:5: DECIMAL_POSITIVE
 					{
-<<<<<<< HEAD
-					DECIMAL_POSITIVE49=(Token)match(input,DECIMAL_POSITIVE,FOLLOW_DECIMAL_POSITIVE_in_numericPositive1008); 
-					 value = dfac.getConstantLiteral((DECIMAL_POSITIVE49!=null?DECIMAL_POSITIVE49.getText():null), COL_TYPE.DECIMAL); 
-=======
 					DECIMAL_POSITIVE49=(Token)match(input,DECIMAL_POSITIVE,FOLLOW_DECIMAL_POSITIVE_in_numericPositive1012); 
 
 					  ValueConstant decimalConstant = dfac.getConstantLiteral((DECIMAL_POSITIVE49!=null?DECIMAL_POSITIVE49.getText():null), COL_TYPE.LITERAL);
 					  value = dfac.getTypedTerm(decimalConstant, COL_TYPE.DECIMAL);
 					   
->>>>>>> 201f89f4
 					}
 					break;
 
@@ -2695,46 +2636,31 @@
 				case 1 :
 					// TurtleOBDA.g:734:5: INTEGER_NEGATIVE
 					{
-<<<<<<< HEAD
-					INTEGER_NEGATIVE50=(Token)match(input,INTEGER_NEGATIVE,FOLLOW_INTEGER_NEGATIVE_in_numericNegative1027); 
-					 value = dfac.getConstantLiteral((INTEGER_NEGATIVE50!=null?INTEGER_NEGATIVE50.getText():null), COL_TYPE.INTEGER); 
-=======
 					INTEGER_NEGATIVE50=(Token)match(input,INTEGER_NEGATIVE,FOLLOW_INTEGER_NEGATIVE_in_numericNegative1031); 
 
 					  ValueConstant integerConstant = dfac.getConstantLiteral((INTEGER_NEGATIVE50!=null?INTEGER_NEGATIVE50.getText():null), COL_TYPE.LITERAL);
 					  value = dfac.getTypedTerm(integerConstant, COL_TYPE.INTEGER);
 					  
->>>>>>> 201f89f4
 					}
 					break;
 				case 2 :
 					// TurtleOBDA.g:738:5: DOUBLE_NEGATIVE
 					{
-<<<<<<< HEAD
-					DOUBLE_NEGATIVE51=(Token)match(input,DOUBLE_NEGATIVE,FOLLOW_DOUBLE_NEGATIVE_in_numericNegative1035); 
-					 value = dfac.getConstantLiteral((DOUBLE_NEGATIVE51!=null?DOUBLE_NEGATIVE51.getText():null), COL_TYPE.DOUBLE); 
-=======
 					DOUBLE_NEGATIVE51=(Token)match(input,DOUBLE_NEGATIVE,FOLLOW_DOUBLE_NEGATIVE_in_numericNegative1039); 
 
 					   ValueConstant doubleConstant = dfac.getConstantLiteral((DOUBLE_NEGATIVE51!=null?DOUBLE_NEGATIVE51.getText():null), COL_TYPE.LITERAL);
 					   value = dfac.getTypedTerm(doubleConstant, COL_TYPE.DOUBLE);
 					  
->>>>>>> 201f89f4
 					}
 					break;
 				case 3 :
 					// TurtleOBDA.g:742:5: DECIMAL_NEGATIVE
 					{
-<<<<<<< HEAD
-					DECIMAL_NEGATIVE52=(Token)match(input,DECIMAL_NEGATIVE,FOLLOW_DECIMAL_NEGATIVE_in_numericNegative1044); 
-					 value = dfac.getConstantLiteral((DECIMAL_NEGATIVE52!=null?DECIMAL_NEGATIVE52.getText():null), COL_TYPE.DECIMAL); 
-=======
 					DECIMAL_NEGATIVE52=(Token)match(input,DECIMAL_NEGATIVE,FOLLOW_DECIMAL_NEGATIVE_in_numericNegative1048); 
 
 					  ValueConstant decimalConstant = dfac.getConstantLiteral((DECIMAL_NEGATIVE52!=null?DECIMAL_NEGATIVE52.getText():null), COL_TYPE.LITERAL);
 					  value = dfac.getTypedTerm(decimalConstant, COL_TYPE.DECIMAL);
 					  
->>>>>>> 201f89f4
 					}
 					break;
 
