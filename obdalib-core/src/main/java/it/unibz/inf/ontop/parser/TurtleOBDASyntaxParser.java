--- conflicted
+++ resolved
@@ -20,23 +20,16 @@
  * #L%
  */
 
+import com.google.common.collect.ImmutableMap;
 import it.unibz.inf.ontop.model.Function;
 import it.unibz.inf.ontop.model.impl.OBDAVocabulary;
-import it.unibz.inf.ontop.io.PrefixManager;
 
 import java.util.List;
 import java.util.Map;
 
-import com.google.common.collect.ImmutableMap;
 import org.antlr.runtime.ANTLRStringStream;
 import org.antlr.runtime.CommonTokenStream;
 import org.antlr.runtime.RecognitionException;
-<<<<<<< HEAD
-=======
-import it.unibz.inf.ontop.io.PrefixManager;
->>>>>>> 201f89f4
-import it.unibz.inf.ontop.model.CQIE;
-import it.unibz.inf.ontop.model.impl.OBDAVocabulary;
 
 public class TurtleOBDASyntaxParser implements TargetQueryParser {
 
@@ -47,16 +40,16 @@
 	 */
 	public TurtleOBDASyntaxParser() {
 		this.prefixes = ImmutableMap.of();
-    }
+	}
 
 	/**
 	 * Constructs the parser object with prefixes. These prefixes will
-     * help to generate the query header that contains the prefix definitions
-     * (i.e., the directives @BASE and @PREFIX).
+	 * help to generate the query header that contains the prefix definitions
+	 * (i.e., the directives @BASE and @PREFIX).
 	 *
 	 */
 	public TurtleOBDASyntaxParser(Map<String, String> prefixes) {
-        this.prefixes = prefixes;
+		this.prefixes = prefixes;
 	}
 
 	/**
@@ -73,7 +66,7 @@
 		if (!bf.substring(bf.length() - 2, bf.length()).equals(" .")) {
 			bf.insert(bf.length() - 1, ' ');
 		}
-		if (!prefixes.isEmpty()) {
+		if (prefixes.isEmpty()) {
 			// Update the input by appending the directives
 			appendDirectives(bf);
 		}		
