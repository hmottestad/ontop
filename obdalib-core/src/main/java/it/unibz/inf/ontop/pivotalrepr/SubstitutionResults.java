--- conflicted
+++ resolved
@@ -27,11 +27,7 @@
     LocalAction getLocalAction();
 
     /**
-<<<<<<< HEAD
-     * Only present if the focus node has to updated.
-=======
      * Only present if the focus node has to be updated.
->>>>>>> f546bf4f
      */
     Optional<T> getOptionalNewNode();
 
