package it.unibz.inf.ontop.pivotalrepr;

import com.google.common.collect.ImmutableList;
import com.google.common.collect.ImmutableSet;
import com.google.inject.Injector;
import it.unibz.inf.ontop.model.DistinctVariableOnlyDataAtom;
import it.unibz.inf.ontop.model.Variable;
import it.unibz.inf.ontop.pivotalrepr.proposal.InvalidQueryOptimizationProposalException;
import it.unibz.inf.ontop.pivotalrepr.proposal.ProposalResults;
import it.unibz.inf.ontop.pivotalrepr.proposal.QueryOptimizationProposal;

import java.util.Optional;
import java.util.stream.Stream;

/**
 *
 */
public interface IntermediateQuery {

    MetadataForQueryOptimization getMetadata();

    ConstructionNode getRootConstructionNode();

    ImmutableList<QueryNode> getNodesInBottomUpOrder();

    ImmutableList<QueryNode> getNodesInTopDownOrder();

    ImmutableList<QueryNode> getChildren(QueryNode node);

    Stream<QueryNode> getChildrenStream(QueryNode node);

    Stream<QueryNode> getOtherChildrenStream(QueryNode parent, QueryNode childToOmmit);

    Optional<QueryNode> getChild(QueryNode currentNode, NonCommutativeOperatorNode.ArgumentPosition position);

    /**
     * From the parent to the oldest ancestor.
     */
    ImmutableList<QueryNode> getAncestors(QueryNode descendantNode);

    Optional<QueryNode> getParent(QueryNode node);

    Optional<QueryNode> getNextSibling(QueryNode node);

    Optional<QueryNode> getFirstChild(QueryNode node);

    /**
     * TODO: explain
     */
    Optional<NonCommutativeOperatorNode.ArgumentPosition> getOptionalPosition(QueryNode parentNode, QueryNode child);

    Optional<NonCommutativeOperatorNode.ArgumentPosition> getOptionalPosition(QueryNode child);

    /**
     * EXCLUDES the root of the sub-tree (currentNode).
     * TODO: find a better name
     */
    ImmutableList<QueryNode> getSubTreeNodesInTopDownOrder(QueryNode currentNode);

    Stream<IntensionalDataNode> getIntensionalNodes();

    Stream<TrueNode> getTrueNodes();

    boolean contains(QueryNode node);

    /**
     * Central method for submitting a proposal.
     * Throws a InvalidQueryOptimizationProposalException if the proposal is rejected.
     *
     * Returns an IntermediateQuery that MIGHT (i) be the current intermediate query that would have been optimized
     * or (ii) a new IntermediateQuery.
     *
     *
     * The proposal is expected TO optimize the query WITHOUT CHANGING ITS SEMANTICS.
     * In principle, the proposal could be carefully checked, beware!
     *
     */
    <R extends ProposalResults, P extends QueryOptimizationProposal<R>> R applyProposal(P proposal)
            throws InvalidQueryOptimizationProposalException, EmptyQueryException;

    /**
     * May forbid the use of a StandardProposalExecutor.
     */
    <R extends ProposalResults, P extends QueryOptimizationProposal<R>> R applyProposal(P propagationProposal,
                                                                                        boolean requireUsingInternalExecutor)
            throws InvalidQueryOptimizationProposalException, EmptyQueryException;

    /**
     * May forbid the use of a StandardProposalExecutor and disable the (possible) validation tests
     */
    <R extends ProposalResults, P extends QueryOptimizationProposal<R>> R applyProposal(P propagationProposal,
                                                                                        boolean requireUsingInternalExecutor,
                                                                                        boolean disableValidation)
            throws InvalidQueryOptimizationProposalException, EmptyQueryException;

    /**
     *
     * Returns itself if is a ConstructionNode or its first ancestor that is a construction node otherwise.
     */
    ConstructionNode getClosestConstructionNode(QueryNode node);

    /**
     * Returns a variable that is not used in the intermediate query.
     */
    Variable generateNewVariable();

    /**
     * Returns a variable that is not used in the intermediate query.
     *
     * The new variable always differs from the former one.
     *
     */
    Variable generateNewVariable(Variable formerVariable);


    DistinctVariableOnlyDataAtom getProjectionAtom();

    ImmutableSet<Variable> getKnownVariables();

    /**
     * Keeps the same query node objects but clones the tree edges
     * (since the latter are mutable by default).
     *
     * TODO: return an immutable Intermediate Query
     */
    IntermediateQuery createSnapshot();

    boolean hasAncestor(QueryNode descendantNode, QueryNode ancestorNode);

    /**
     * Set of variables that are returned by the sub-tree.
     */
    ImmutableSet<Variable> getVariables(QueryNode subTreeRootNode);

<<<<<<< HEAD
    Injector getInjector();
=======


    int getVersionNumber();
>>>>>>> 0c885a73
}<|MERGE_RESOLUTION|>--- conflicted
+++ resolved
@@ -132,11 +132,7 @@
      */
     ImmutableSet<Variable> getVariables(QueryNode subTreeRootNode);
 
-<<<<<<< HEAD
     Injector getInjector();
-=======
-
 
     int getVersionNumber();
->>>>>>> 0c885a73
 }