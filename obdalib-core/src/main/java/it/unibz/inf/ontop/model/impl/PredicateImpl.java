package it.unibz.inf.ontop.model.impl;

/*
 * #%L
 * ontop-obdalib-core
 * %%
 * Copyright (C) 2009 - 2014 Free University of Bozen-Bolzano
 * %%
 * Licensed under the Apache License, Version 2.0 (the "License");
 * you may not use this file except in compliance with the License.
 * You may obtain a copy of the License at
 * 
 *      http://www.apache.org/licenses/LICENSE-2.0
 * 
 * Unless required by applicable law or agreed to in writing, software
 * distributed under the License is distributed on an "AS IS" BASIS,
 * WITHOUT WARRANTIES OR CONDITIONS OF ANY KIND, either express or implied.
 * See the License for the specific language governing permissions and
 * limitations under the License.
 * #L%
 */

import it.unibz.inf.ontop.model.*;

import static it.unibz.inf.ontop.model.impl.OBDAVocabulary.CANONICAL_IRI;
import static it.unibz.inf.ontop.model.impl.OBDAVocabulary.SAME_AS;

public class PredicateImpl implements Predicate {

	public static final Predicate QUEST_TRIPLE_PRED = new PredicateImpl("triple", 3, new COL_TYPE[3]);	
	
	private int arity = -1;
	private String name = null;
	private int identifier = -1;
	private COL_TYPE[] types = null;

	protected PredicateImpl(String name, int arity, COL_TYPE[] types) {
		this.name = name;
		this.identifier = name.hashCode();
		this.arity = arity;
		this.types = types;
	}

	@Override
	public int getArity() {
		return arity;
	}

	@Override
	public String getName() {
		return name;
	}

	@Override
	public boolean equals(Object obj) {
		if (obj == null || !(obj instanceof PredicateImpl)) {
			return false;
		}
		PredicateImpl pred2 = (PredicateImpl) obj;
		return this.identifier == pred2.identifier;
	}

	@Override
	public int hashCode() {
		return identifier;
	}

	@Override
	public Predicate clone() {
		return this;
	}

	@Override
	public String toString() {
		return name;
	}

	@Override
	public COL_TYPE getType(int column) {
		if (types != null) {
			return types[column];
		}
		return null;
	}

	@Override
	public boolean isClass() {
		return (arity == 1 && getType(0) == COL_TYPE.OBJECT);
	}

	@Override
	public boolean isObjectProperty() {
		return (arity == 2 && getType(0) == COL_TYPE.OBJECT && getType(1) == COL_TYPE.OBJECT); 
	}

	@Override
	public boolean isAnnotationProperty() {
		return (arity == 2 && getType(0) == COL_TYPE.OBJECT && getType(1) == COL_TYPE.NULL);
	}

	@Override
	public boolean isDataProperty() {
		return (arity == 2 && getType(0) == COL_TYPE.OBJECT && getType(1) == COL_TYPE.LITERAL); 
	}

	@Override
	public boolean isSameAsProperty() {
		return (arity == 2 && name.equals(SAME_AS) && getType(0) == COL_TYPE.OBJECT && getType(1) == COL_TYPE.OBJECT);
	}

	@Override
	public boolean isCanonicalIRIProperty() {
		return (arity == 2 && name.equals(CANONICAL_IRI) && getType(0) == COL_TYPE.OBJECT && getType(1) == COL_TYPE.OBJECT);
	}


	@Override
	public boolean isTriplePredicate() {
		return (arity == 3 && name.equals(QUEST_TRIPLE_PRED.getName()));
	}

<<<<<<< HEAD
//    @Override
//    public boolean isAggregationPredicate() {
//        // The arity is supposed to be one
//        // but we prefer robustness to
//        // ill-defined arities
//
//        switch(getName()) {
//            case OBDAVocabulary.SPARQL_AVG_URI:
//            case OBDAVocabulary.SPARQL_SUM_URI:
//            case OBDAVocabulary.SPARQL_COUNT_URI:
//            case OBDAVocabulary.SPARQL_MAX_URI:
//            case OBDAVocabulary.SPARQL_MIN_URI:
//                return true;
//            default:
//                return false;
//        }
//    }
=======
>>>>>>> dcec0409
}<|MERGE_RESOLUTION|>--- conflicted
+++ resolved
@@ -119,7 +119,6 @@
 		return (arity == 3 && name.equals(QUEST_TRIPLE_PRED.getName()));
 	}
 
-<<<<<<< HEAD
 //    @Override
 //    public boolean isAggregationPredicate() {
 //        // The arity is supposed to be one
@@ -137,6 +136,4 @@
 //                return false;
 //        }
 //    }
-=======
->>>>>>> dcec0409
 }