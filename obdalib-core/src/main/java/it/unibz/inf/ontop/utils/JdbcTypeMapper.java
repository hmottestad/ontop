package it.unibz.inf.ontop.utils;

/*
 * #%L
 * ontop-obdalib-core
 * %%
 * Copyright (C) 2009 - 2014 Free University of Bozen-Bolzano
 * %%
 * Licensed under the Apache License, Version 2.0 (the "License");
 * you may not use this file except in compliance with the License.
 * You may obtain a copy of the License at
 * 
 *      http://www.apache.org/licenses/LICENSE-2.0
 * 
 * Unless required by applicable law or agreed to in writing, software
 * distributed under the License is distributed on an "AS IS" BASIS,
 * WITHOUT WARRANTIES OR CONDITIONS OF ANY KIND, either express or implied.
 * See the License for the specific language governing permissions and
 * limitations under the License.
 * #L%
 */

import it.unibz.inf.ontop.model.Predicate;
import it.unibz.inf.ontop.model.Predicate.COL_TYPE;

import java.sql.Types;
import java.util.HashMap;
import java.util.Map;

/**
 * This class maps SQL datatypes to XML datatypes.
 * Details look at this link: https://docs.google.com/spreadsheet/ccc?key=0AoDXwrYLJ2lvdFAtRXBPcUs2UjMtY08tZ3NYTEp5dVE&usp=sharing
 */
public class JdbcTypeMapper {

<<<<<<< HEAD
	private final Map<Integer, Predicate.COL_TYPE> sqlToQuest = new HashMap<Integer, Predicate.COL_TYPE>();	
	private final Map<Predicate.COL_TYPE, Integer> datatypeMap = new HashMap<Predicate.COL_TYPE, Integer>();
	
=======
	private final Map<Integer, COL_TYPE> sqlToQuest = new HashMap<Integer, COL_TYPE>();
	private final Map<COL_TYPE, Integer> datatypeMap = new HashMap<COL_TYPE, Integer>();

>>>>>>> 201f89f4
	public JdbcTypeMapper() {
		sqlToQuest.put(Types.VARCHAR, COL_TYPE.LITERAL);
		sqlToQuest.put(Types.CHAR, COL_TYPE.LITERAL);
		sqlToQuest.put(Types.LONGNVARCHAR, COL_TYPE.LITERAL);
		sqlToQuest.put(Types.LONGVARCHAR, COL_TYPE.LITERAL);
		sqlToQuest.put(Types.NVARCHAR, COL_TYPE.LITERAL);
		sqlToQuest.put(Types.NCHAR, COL_TYPE.LITERAL);
		sqlToQuest.put(Types.INTEGER, COL_TYPE.INTEGER);
		sqlToQuest.put(Types.BIGINT, COL_TYPE.INTEGER);
		sqlToQuest.put(Types.SMALLINT, COL_TYPE.INTEGER);
		sqlToQuest.put(Types.TINYINT, COL_TYPE.INTEGER);
		sqlToQuest.put(Types.NUMERIC, COL_TYPE.DECIMAL);
		sqlToQuest.put(Types.DECIMAL, COL_TYPE.DECIMAL);
		sqlToQuest.put(Types.FLOAT, COL_TYPE.DOUBLE); // R: why not FLOAT?
		sqlToQuest.put(Types.DOUBLE, COL_TYPE.DOUBLE);
		sqlToQuest.put(Types.REAL, COL_TYPE.DOUBLE);
		sqlToQuest.put(Types.DATE, COL_TYPE.DATE);
		sqlToQuest.put(Types.TIME, COL_TYPE.TIME);
		sqlToQuest.put(Types.TIMESTAMP, COL_TYPE.DATETIME); //GX: needs check
		sqlToQuest.put(Types.BOOLEAN, COL_TYPE.BOOLEAN);
		sqlToQuest.put(Types.BIT, COL_TYPE.BOOLEAN);
//		typeMapper.put(Types.BINARY, dfac.getDataTypePredicateBinary());
//		typeMapper.put(Types.VARBINARY, dfac.getDataTypePredicateBinary());
//		typeMapper.put(Types.BLOB, dfac.getDataTypePredicateBinary());
		sqlToQuest.put(Types.CLOB, COL_TYPE.LITERAL);
<<<<<<< HEAD
		sqlToQuest.put(Types.OTHER, COL_TYPE.LITERAL);		
		
		datatypeMap.put(COL_TYPE.BOOLEAN, Types.BOOLEAN);
		datatypeMap.put(COL_TYPE.INT, Types.INTEGER);
		datatypeMap.put(COL_TYPE.INTEGER, Types.BIGINT);
=======
		sqlToQuest.put(Types.OTHER, COL_TYPE.LITERAL);

		datatypeMap.put(COL_TYPE.BOOLEAN, Types.BOOLEAN);
		datatypeMap.put(COL_TYPE.INT, Types.INTEGER);
		datatypeMap.put(COL_TYPE.INTEGER, Types.BIGINT);
		datatypeMap.put(COL_TYPE.DECIMAL, Types.DECIMAL); //BC: needs to be checked
>>>>>>> 201f89f4
		datatypeMap.put(COL_TYPE.LONG, Types.BIGINT);
		datatypeMap.put(COL_TYPE.NEGATIVE_INTEGER, Types.BIGINT);
		datatypeMap.put(COL_TYPE.POSITIVE_INTEGER, Types.BIGINT);
		datatypeMap.put(COL_TYPE.NON_POSITIVE_INTEGER, Types.BIGINT);
		datatypeMap.put(COL_TYPE.UNSIGNED_INT, Types.INTEGER);
		datatypeMap.put(COL_TYPE.FLOAT, Types.FLOAT);
		datatypeMap.put(COL_TYPE.DOUBLE, Types.DOUBLE);
		datatypeMap.put(COL_TYPE.STRING, Types.VARCHAR);
<<<<<<< HEAD
		datatypeMap.put(COL_TYPE.LITERAL, Types.VARCHAR);	
		datatypeMap.put(COL_TYPE.DATETIME_STAMP, Types.TIMESTAMP);
        datatypeMap.put(COL_TYPE.DECIMAL, Types.DECIMAL);
=======
		datatypeMap.put(COL_TYPE.LITERAL, Types.VARCHAR);
		datatypeMap.put(COL_TYPE.DATETIME_STAMP, Types.TIMESTAMP);
>>>>>>> 201f89f4
		// all other COL_TYPEs are mapped to Types.VARCHAR by default
	}

	public Predicate.COL_TYPE getPredicate(int sqlType) {
		Predicate.COL_TYPE type = sqlToQuest.get(sqlType);
<<<<<<< HEAD
		if (type == null) 
			type = COL_TYPE.LITERAL; 
		
=======
		if (type == null)
			type = COL_TYPE.LITERAL;

>>>>>>> 201f89f4
		return type;
	}

	public int getSQLType(Predicate.COL_TYPE type) {
		if (type != null) {
			Integer sqlType = datatypeMap.get(type);
			if (sqlType != null)
				return sqlType;
		}
		// Return varchar for unknown
		return Types.VARCHAR;
	}
	
}<|MERGE_RESOLUTION|>--- conflicted
+++ resolved
@@ -33,15 +33,9 @@
  */
 public class JdbcTypeMapper {
 
-<<<<<<< HEAD
-	private final Map<Integer, Predicate.COL_TYPE> sqlToQuest = new HashMap<Integer, Predicate.COL_TYPE>();	
-	private final Map<Predicate.COL_TYPE, Integer> datatypeMap = new HashMap<Predicate.COL_TYPE, Integer>();
-	
-=======
 	private final Map<Integer, COL_TYPE> sqlToQuest = new HashMap<Integer, COL_TYPE>();
 	private final Map<COL_TYPE, Integer> datatypeMap = new HashMap<COL_TYPE, Integer>();
 
->>>>>>> 201f89f4
 	public JdbcTypeMapper() {
 		sqlToQuest.put(Types.VARCHAR, COL_TYPE.LITERAL);
 		sqlToQuest.put(Types.CHAR, COL_TYPE.LITERAL);
@@ -67,20 +61,12 @@
 //		typeMapper.put(Types.VARBINARY, dfac.getDataTypePredicateBinary());
 //		typeMapper.put(Types.BLOB, dfac.getDataTypePredicateBinary());
 		sqlToQuest.put(Types.CLOB, COL_TYPE.LITERAL);
-<<<<<<< HEAD
-		sqlToQuest.put(Types.OTHER, COL_TYPE.LITERAL);		
-		
-		datatypeMap.put(COL_TYPE.BOOLEAN, Types.BOOLEAN);
-		datatypeMap.put(COL_TYPE.INT, Types.INTEGER);
-		datatypeMap.put(COL_TYPE.INTEGER, Types.BIGINT);
-=======
 		sqlToQuest.put(Types.OTHER, COL_TYPE.LITERAL);
 
 		datatypeMap.put(COL_TYPE.BOOLEAN, Types.BOOLEAN);
 		datatypeMap.put(COL_TYPE.INT, Types.INTEGER);
 		datatypeMap.put(COL_TYPE.INTEGER, Types.BIGINT);
 		datatypeMap.put(COL_TYPE.DECIMAL, Types.DECIMAL); //BC: needs to be checked
->>>>>>> 201f89f4
 		datatypeMap.put(COL_TYPE.LONG, Types.BIGINT);
 		datatypeMap.put(COL_TYPE.NEGATIVE_INTEGER, Types.BIGINT);
 		datatypeMap.put(COL_TYPE.POSITIVE_INTEGER, Types.BIGINT);
@@ -89,28 +75,16 @@
 		datatypeMap.put(COL_TYPE.FLOAT, Types.FLOAT);
 		datatypeMap.put(COL_TYPE.DOUBLE, Types.DOUBLE);
 		datatypeMap.put(COL_TYPE.STRING, Types.VARCHAR);
-<<<<<<< HEAD
-		datatypeMap.put(COL_TYPE.LITERAL, Types.VARCHAR);	
-		datatypeMap.put(COL_TYPE.DATETIME_STAMP, Types.TIMESTAMP);
-        datatypeMap.put(COL_TYPE.DECIMAL, Types.DECIMAL);
-=======
 		datatypeMap.put(COL_TYPE.LITERAL, Types.VARCHAR);
 		datatypeMap.put(COL_TYPE.DATETIME_STAMP, Types.TIMESTAMP);
->>>>>>> 201f89f4
 		// all other COL_TYPEs are mapped to Types.VARCHAR by default
 	}
 
 	public Predicate.COL_TYPE getPredicate(int sqlType) {
 		Predicate.COL_TYPE type = sqlToQuest.get(sqlType);
-<<<<<<< HEAD
-		if (type == null) 
-			type = COL_TYPE.LITERAL; 
-		
-=======
 		if (type == null)
 			type = COL_TYPE.LITERAL;
 
->>>>>>> 201f89f4
 		return type;
 	}
 
