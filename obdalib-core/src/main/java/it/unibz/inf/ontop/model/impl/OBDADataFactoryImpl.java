--- conflicted
+++ resolved
@@ -21,19 +21,6 @@
  */
 
 import com.google.common.base.Preconditions;
-<<<<<<< HEAD
-import java.net.URI;
-import java.util.Collection;
-import java.util.LinkedList;
-import java.util.List;
-import java.util.UUID;
-
-
-import com.google.common.collect.ImmutableList;
-import it.unibz.inf.ontop.model.*;
-import org.openrdf.model.ValueFactory;
-import org.openrdf.model.impl.ValueFactoryImpl;
-=======
 import it.unibz.inf.ontop.model.*;
 import it.unibz.inf.ontop.model.Predicate.COL_TYPE;
 import it.unibz.inf.ontop.model.LanguageTag;
@@ -48,11 +35,11 @@
 import java.util.*;
 import java.util.concurrent.ConcurrentHashMap;
 
+import static it.unibz.inf.ontop.model.impl.DataAtomTools.areVariablesDistinct;
+import static it.unibz.inf.ontop.model.impl.DataAtomTools.isVariableOnly;
+
 
 import com.google.common.collect.ImmutableList;
->>>>>>> 201f89f4
-
-import it.unibz.inf.ontop.utils.JdbcTypeMapper;
 
 public class OBDADataFactoryImpl implements OBDADataFactory {
 
@@ -99,16 +86,7 @@
 	public JdbcTypeMapper getJdbcTypeMapper() {
 		return jdbcTypeMapper;
 	}
-<<<<<<< HEAD
-	
-=======
-
-
-	@Override
-	public OBDAModel getOBDAModel() {
-		return new OBDAModelImpl();
-	}
->>>>>>> 201f89f4
+
 
 	@Deprecated
 	public PredicateImpl getPredicate(String name, int arity) {
@@ -120,30 +98,23 @@
 	}
 	
 	@Override
-	public Predicate getPredicate(String uri, Predicate.COL_TYPE[] types) {
+	public Predicate getPredicate(String uri, COL_TYPE[] types) {
 		return new PredicateImpl(uri, types.length, types);
 	}
 
 	@Override
 	public Predicate getObjectPropertyPredicate(String name) {
-		return new PredicateImpl(name, 2, new Predicate.COL_TYPE[] { Predicate.COL_TYPE.OBJECT, Predicate.COL_TYPE.OBJECT });
+		return new PredicateImpl(name, 2, new COL_TYPE[] { COL_TYPE.OBJECT, COL_TYPE.OBJECT });
 	}
 
 	@Override
 	public Predicate getDataPropertyPredicate(String name) {
-<<<<<<< HEAD
-		return new PredicateImpl(name, 2, new Predicate.COL_TYPE[] { Predicate.COL_TYPE.OBJECT, Predicate.COL_TYPE.LITERAL });
-	}
-	public Predicate getDataPropertyPredicate(String name, Predicate.COL_TYPE type) {
-		return new PredicateImpl(name, 2, new Predicate.COL_TYPE[] { Predicate.COL_TYPE.OBJECT, type }); // COL_TYPE.LITERAL
-=======
 		return new PredicateImpl(name, 2, new COL_TYPE[] { COL_TYPE.OBJECT, COL_TYPE.LITERAL });
 	}
 
 	@Override
 	public Predicate getDataPropertyPredicate(String name, COL_TYPE type) {
 		return new PredicateImpl(name, 2, new COL_TYPE[] { COL_TYPE.OBJECT, type }); // COL_TYPE.LITERAL
->>>>>>> 201f89f4
 	}
 
 	//defining annotation property we still don't know if the values that it will assume, will be an object or a data property
@@ -154,7 +125,7 @@
 
 	@Override
 	public Predicate getClassPredicate(String name) {
-		return new PredicateImpl(name, 1, new Predicate.COL_TYPE[] { Predicate.COL_TYPE.OBJECT });
+		return new PredicateImpl(name, 1, new COL_TYPE[] { COL_TYPE.OBJECT });
 	}
 
 	@Override
@@ -170,16 +141,16 @@
 	
 	@Override
 	public ValueConstant getConstantLiteral(String value) {
-		return new ValueConstantImpl(value, Predicate.COL_TYPE.LITERAL);
-	}
-
-	@Override
-	public ValueConstant getConstantLiteral(String value, Predicate.COL_TYPE type) {
+		return new ValueConstantImpl(value, COL_TYPE.LITERAL);
+	}
+
+	@Override
+	public ValueConstant getConstantLiteral(String value, COL_TYPE type) {
 		return new ValueConstantImpl(value, type);
 	}
 
 	@Override
-	public Function getTypedTerm(Term value, Predicate.COL_TYPE type) {
+	public Function getTypedTerm(Term value, COL_TYPE type) {
 		Predicate pred = getDatatypeFactory().getTypePredicate(type);
 		if (pred == null)
 			throw new RuntimeException("Unknown data type!");
@@ -194,21 +165,21 @@
 
 	@Override
 	public Function getTypedTerm(Term value, Term language) {
-		Predicate pred = getDatatypeFactory().getTypePredicate(Predicate.COL_TYPE.LITERAL_LANG);
+		Predicate pred = getDatatypeFactory().getTypePredicate(COL_TYPE.LITERAL_LANG);
 		return getFunction(pred, value, language);
 	}
 
 	@Override
 	public Function getTypedTerm(Term value, String language) {
-		Term lang = getConstantLiteral(language.toLowerCase(), Predicate.COL_TYPE.LITERAL);
-		Predicate pred = getDatatypeFactory().getTypePredicate(Predicate.COL_TYPE.LITERAL_LANG);
+		Term lang = getConstantLiteral(language.toLowerCase(), COL_TYPE.LITERAL);		
+		Predicate pred = getDatatypeFactory().getTypePredicate(COL_TYPE.LITERAL_LANG);
 		return getFunction(pred, value, lang);
 	}
 	
 	@Override
 	public ValueConstant getConstantFreshLiteral() {
 		// TODO: a bit more elaborate name is needed to avoid conflicts
-		return new ValueConstantImpl("f" + (counter++), Predicate.COL_TYPE.LITERAL);
+		return new ValueConstantImpl("f" + (counter++), COL_TYPE.LITERAL);
 	}
 
 	@Override
@@ -225,12 +196,12 @@
 		// Default constructor
 		return new FunctionalTermImpl(functor, arguments);
 	}
-	
+
 	@Override
 	public Expression getExpression(OperationPredicate functor, Term... arguments) {
 		return new ExpressionImpl(functor, arguments);
 	}
-	
+
 	@Override
 	public Expression getExpression(OperationPredicate functor, List<Term> arguments) {
 		return new ExpressionImpl(functor, arguments);
@@ -318,10 +289,10 @@
 		/**
 		 * NB: A GroundDataAtom is a DistinctVariableDataAtom
 		 */
-		if(DataAtomTools.areVariablesDistinct(arguments)) {
+		if(areVariablesDistinct(arguments)) {
 			return getDistinctVariableDataAtom(predicate, arguments);
 		}
-		else if (DataAtomTools.isVariableOnly(arguments)) {
+		else if (isVariableOnly(arguments)) {
 			return new VariableOnlyDataAtomImpl(predicate, (ImmutableList<Variable>)(ImmutableList<?>)arguments);
 		}
 		else {
@@ -337,7 +308,7 @@
 	@Override
 	public DistinctVariableDataAtom getDistinctVariableDataAtom(AtomPredicate predicate,
 																ImmutableList<? extends VariableOrGroundTerm> arguments) {
-		if (DataAtomTools.isVariableOnly(arguments)) {
+		if (isVariableOnly(arguments)) {
 			return new DistinctVariableOnlyDataAtomImpl(predicate, (ImmutableList<Variable>)(ImmutableList<?>)arguments);
 		}
 		else if (GroundTermTools.areGroundTerms(arguments)) {
@@ -370,7 +341,7 @@
 
 	@Override
 	public VariableOnlyDataAtom getVariableOnlyDataAtom(AtomPredicate predicate, ImmutableList<Variable> arguments) {
-		if (DataAtomTools.areVariablesDistinct(arguments)) {
+		if (areVariablesDistinct(arguments)) {
 			return new DistinctVariableOnlyDataAtomImpl(predicate, arguments);
 		}
 		else {
@@ -411,14 +382,14 @@
 		p.getQueryModifiers().copy(modifiers);
 		return p;
 	}
-	
+
 	@Override
 	public DatalogProgram getDatalogProgram(Collection<CQIE> rules) {
 		DatalogProgram p = new DatalogProgramImpl();
 		p.appendRule(rules);
 		return p;
 	}
-	
+
 	@Override
 	public DatalogProgram getDatalogProgram(OBDAQueryModifiers modifiers, Collection<CQIE> rules) {
 		DatalogProgram p = new DatalogProgramImpl();
@@ -426,37 +397,17 @@
 		p.getQueryModifiers().copy(modifiers);
 		return p;
 	}
-	
-
-	@Override
-<<<<<<< HEAD
+
+	@Override
 	public SQLQueryImpl getSQLQuery(String query) {
 		return new SQLQueryImpl(query);
 	}
 
-	
-=======
-	public OBDAMappingAxiom getRDBMSMappingAxiom(String id, OBDASQLQuery sourceQuery, List<Function> targetQuery) {
-		return new RDBMSMappingAxiomImpl(id, sourceQuery, targetQuery);
-	}
-
-	@Override
-	public OBDAMappingAxiom getRDBMSMappingAxiom(OBDASQLQuery sourceQuery, List<Function> targetQuery) {
-		String id = IDGenerator.getNextUniqueID("MAPID-");
-		return getRDBMSMappingAxiom(id, sourceQuery, targetQuery);
-	}
-
-	@Override
-	public SQLQueryImpl getSQLQuery(String query) {
-		return new SQLQueryImpl(query);
-	}
-
 	@Override
 	public Function getSPARQLJoin(Function t1, Function t2) {
 		return getFunction(OBDAVocabulary.SPARQL_JOIN, t1, t2);
 	}
 
->>>>>>> 201f89f4
 	@Override
 	public Function getUriTemplate(Term... terms) {
 		Predicate uriPred = new URITemplatePredicateImpl(terms.length);
@@ -471,7 +422,7 @@
 
 	@Override
 	public Function getUriTemplateForDatatype(String type) {
-		return getFunction(new URITemplatePredicateImpl(1), getConstantLiteral(type, Predicate.COL_TYPE.OBJECT));
+		return getFunction(new URITemplatePredicateImpl(1), getConstantLiteral(type, COL_TYPE.OBJECT));
 	}
 	
 	@Override
@@ -599,13 +550,8 @@
 	}
 	
 	@Override
-<<<<<<< HEAD
-	public Function getFunctionReplace(Term term1, Term term2, Term term3) {
-		return getFunction(OBDAVocabulary.REPLACE, term1, term2, term3);
-=======
 	public Expression getFunctionReplace(Term term1, Term term2, Term term3) {
 		return getExpression(ExpressionOperation.REPLACE, term1, term2, term3 );
->>>>>>> 201f89f4
 	}
 	
     @Override
@@ -622,7 +568,7 @@
 	public Expression getFunctionSubstring(Term term1, Term term2) {
 		return getExpression(ExpressionOperation.SUBSTR, term1, term2);
 	}
-        
+
 	@Override
 	public Expression getFunctionCast(Term term1, Term term2) {
 		// TODO implement cast function
