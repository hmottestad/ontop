package it.unibz.inf.ontop.model;

/*
 * #%L
 * ontop-obdalib-core
 * %%
 * Copyright (C) 2009 - 2014 Free University of Bozen-Bolzano
 * %%
 * Licensed under the Apache License, Version 2.0 (the "License");
 * you may not use this file except in compliance with the License.
 * You may obtain a copy of the License at
 * 
 *      http://www.apache.org/licenses/LICENSE-2.0
 * 
 * Unless required by applicable law or agreed to in writing, software
 * distributed under the License is distributed on an "AS IS" BASIS,
 * WITHOUT WARRANTIES OR CONDITIONS OF ANY KIND, either express or implied.
 * See the License for the specific language governing permissions and
 * limitations under the License.
 * #L%
 */

import java.io.Serializable;
import java.util.List;

public interface OBDAMappingAxiom extends Cloneable, Serializable {

	public void setSourceQuery(OBDASQLQuery query);

	public OBDASQLQuery getSourceQuery();

<<<<<<< HEAD
	public void setTargetQuery(CQIE query);

	public CQIE getTargetQuery();

	public OBDAMappingAxiom clone();
=======
	public void setTargetQuery(List<Function> query);

	public List<Function> getTargetQuery();
>>>>>>> 201f89f4

	public void setId(String id);

	public String getId();

	public OBDAMappingAxiom clone();

}<|MERGE_RESOLUTION|>--- conflicted
+++ resolved
@@ -25,21 +25,13 @@
 
 public interface OBDAMappingAxiom extends Cloneable, Serializable {
 
-	public void setSourceQuery(OBDASQLQuery query);
+	void setSourceQuery(SourceQuery query);
 
-	public OBDASQLQuery getSourceQuery();
+	SourceQuery getSourceQuery();
 
-<<<<<<< HEAD
-	public void setTargetQuery(CQIE query);
-
-	public CQIE getTargetQuery();
-
-	public OBDAMappingAxiom clone();
-=======
 	public void setTargetQuery(List<Function> query);
 
 	public List<Function> getTargetQuery();
->>>>>>> 201f89f4
 
 	public void setId(String id);
 
