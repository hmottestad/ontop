--- conflicted
+++ resolved
@@ -19,6 +19,10 @@
  * limitations under the License.
  * #L%
  */
+
+import it.unibz.inf.ontop.ontology.Assertion;
+
+import java.util.Iterator;
 
 public interface OBDAStatement extends AutoCloseable {
 
@@ -56,11 +60,7 @@
 	 *            the new query timeout limit in seconds; zero means no limit.
 	 * @throws Exception
 	 */
-<<<<<<< HEAD
-	public void setQueryTimeout(int seconds) throws OBDAException;
-=======
     void setQueryTimeout(int seconds) throws Exception;
->>>>>>> 201f89f4
 	
 	/**
 	 * Produces an expanded SPARQL string given the initial <code>query</code> input.
@@ -71,11 +71,12 @@
 	 * @return SPARQL query expansion.
 	 * @throws OBDAException
 	 */
-<<<<<<< HEAD
-	public String getSPARQLRewriting(String query) throws OBDAException;
+    String getSPARQLRewriting(String query) throws OBDAException;
 
-	public int getTupleCount(String query) throws OBDAException;
-=======
-    String getSPARQLRewriting(String query) throws OBDAException;
->>>>>>> 201f89f4
+	//int getTupleCount(String query) throws OBDAException;
+
+	/**
+	 * TODO: can we get rid of this?
+     */
+	int insertData(Iterator<Assertion> data, int commit, int batch) throws OBDAException;
 }