package it.unibz.inf.ontop.utils;

/*
 * #%L
 * ontop-obdalib-core
 * %%
 * Copyright (C) 2009 - 2014 Free University of Bozen-Bolzano
 * %%
 * Licensed under the Apache License, Version 2.0 (the "License");
 * you may not use this file except in compliance with the License.
 * You may obtain a copy of the License at
 * 
 *      http://www.apache.org/licenses/LICENSE-2.0
 * 
 * Unless required by applicable law or agreed to in writing, software
 * distributed under the License is distributed on an "AS IS" BASIS,
 * WITHOUT WARRANTIES OR CONDITIONS OF ANY KIND, either express or implied.
 * See the License for the specific language governing permissions and
 * limitations under the License.
 * #L%
 */
<<<<<<< HEAD
 

import java.net.URI;
import java.sql.Connection;
import java.sql.ResultSet;
import java.sql.SQLException;
import java.sql.Statement;
import java.util.ArrayList;
import java.util.HashMap;
import java.util.List;
import java.util.Map;

import com.google.common.collect.ImmutableList;
import it.unibz.inf.ontop.model.*;
=======

import it.unibz.inf.ontop.model.*;
import it.unibz.inf.ontop.model.impl.OBDADataFactoryImpl;
import it.unibz.inf.ontop.model.impl.OBDAVocabulary;
import it.unibz.inf.ontop.parser.SQLQueryShallowParser;
import it.unibz.inf.ontop.sql.QualifiedAttributeID;
import it.unibz.inf.ontop.sql.QuotedID;
import it.unibz.inf.ontop.sql.QuotedIDFactory;
import it.unibz.inf.ontop.sql.RelationID;
import it.unibz.inf.ontop.sql.api.ParsedSQLQuery;
import it.unibz.inf.ontop.sql.api.ProjectionJSQL;
>>>>>>> 201f89f4
import net.sf.jsqlparser.JSQLParserException;
import net.sf.jsqlparser.expression.BinaryExpression;
import net.sf.jsqlparser.expression.Expression;
import net.sf.jsqlparser.expression.StringValue;
import net.sf.jsqlparser.expression.operators.conditional.AndExpression;
import net.sf.jsqlparser.expression.operators.relational.EqualsTo;
import net.sf.jsqlparser.schema.Column;
import net.sf.jsqlparser.statement.select.SelectExpressionItem;
<<<<<<< HEAD

import it.unibz.inf.ontop.exception.DuplicateMappingException;
import it.unibz.inf.ontop.injection.NativeQueryLanguageComponentFactory;

import it.unibz.inf.ontop.model.impl.OBDADataFactoryImpl;
import it.unibz.inf.ontop.model.impl.OBDAVocabulary;
import it.unibz.inf.ontop.parser.SQLQueryParser;
import it.unibz.inf.ontop.sql.api.ParsedSQLQuery;
import it.unibz.inf.ontop.sql.api.ProjectionJSQL;
import it.unibz.inf.ontop.sql.api.SelectionJSQL;
=======
>>>>>>> 201f89f4
import org.slf4j.Logger;
import org.slf4j.LoggerFactory;

import java.sql.Connection;
import java.sql.ResultSet;
import java.sql.SQLException;
import java.sql.Statement;
import java.util.*;


/**
 * 
 * @author xiao
 *
 */
public class MetaMappingExpander {

	private final Logger log = LoggerFactory.getLogger(this.getClass());
	
	private final Connection connection;
<<<<<<< HEAD
	private final SQLQueryParser translator;
	private final List<OBDAMappingAxiom> expandedMappings;
	private final OBDADataFactory dfac;
	private final NativeQueryLanguageComponentFactory nativeQLFactory;
=======
	private final QuotedIDFactory idfac;
	private final OBDADataFactory dfac = OBDADataFactoryImpl.getInstance();
>>>>>>> 201f89f4

    /**
	 *
	 * 
	 * @param connection a JDBC connection
	 */
<<<<<<< HEAD
	public MetaMappingExpander(Connection connection, NativeQueryLanguageComponentFactory nativeQLFactory) {
		this.connection = connection;
		translator = new SQLQueryParser();
		expandedMappings = new ArrayList<OBDAMappingAxiom>();
		dfac = OBDADataFactoryImpl.getInstance();
		this.nativeQLFactory = nativeQLFactory;
=======
	public MetaMappingExpander(Connection connection, QuotedIDFactory idfac) {
		this.connection = connection;
		this.idfac = idfac;
>>>>>>> 201f89f4
	}

	/**
	 * this method expand the input mappings, which may include meta mappings, to the concrete mappings
	 * 
	 * @param splittedMappings
	 * 		a list of mappings, which may include meta mappings
	 * @return
	 * 		expanded normal mappings
	 * @throws SQLException
	 * @throws JSQLParserException 
	 */
<<<<<<< HEAD
	private ImmutableList<OBDAMappingAxiom> expand(List<OBDAMappingAxiom> mappings) throws SQLException, JSQLParserException {
		
		for (OBDAMappingAxiom mapping : mappings) {
=======
	public Collection<OBDAMappingAxiom> expand(Collection<OBDAMappingAxiom> splittedMappings) throws SQLException, JSQLParserException {
>>>>>>> 201f89f4

		List<OBDAMappingAxiom> expandedMappings = new LinkedList<>();

		for (OBDAMappingAxiom mapping : splittedMappings) {

			List<Function> targetQuery = mapping.getTargetQuery();
			Function bodyAtom = targetQuery.get(0);
			Predicate pred = bodyAtom.getFunctionSymbol();

			if (!pred.isTriplePredicate()){
				// for normal mappings, we do not need to expand it.
				expandedMappings.add(mapping);	
			} 
			else {

				int arity;
				if (isURIRDFType(bodyAtom.getTerm(1))) {
					// variables are in the position of object
					arity = 1;
				} 
				else {
					// variables are in the position of predicate
					arity = 2;
				}
				
				List<Variable> varsInTemplate = getVariablesInTemplate(bodyAtom, arity);
				if (varsInTemplate.isEmpty()) {
					throw new IllegalArgumentException("No Variables could be found for this metamapping. Check that the variable in the metamapping is enclosed in a URI, for instance http://.../{var}");
				}
				
				// Construct the SQL query tree from the source query we do not work with views 
				OBDASQLQuery sourceQuery = mapping.getSourceQuery();
				ParsedSQLQuery sourceQueryParsed = SQLQueryShallowParser.parse(idfac, sourceQuery.toString());
				
				List<SelectExpressionItem> columnList = null;
				
				// distinctParamsProjection.addAll(columnsForTemplate);
				
				/**
				 * The query for params is almost the same with the original source query, except that
				 * we only need to distinct project the columns needed for the template expansion 
				 */
				
				try {
					columnList = sourceQueryParsed.getProjection().getColumnList();
				} 
				catch (JSQLParserException e2) {
					continue;
				}
				
				List<SelectExpressionItem> columnsForTemplate = getColumnsForTemplate(varsInTemplate, columnList, idfac);
				
				List<List<String>> paramsForClassTemplate = getParamsForClassTemplate(sourceQueryParsed, columnsForTemplate, varsInTemplate, idfac);
				
				List<SelectExpressionItem> columnsForValues = new ArrayList<>(columnList);
				columnsForValues.removeAll(columnsForTemplate);
				
				String id = mapping.getId();
				
				for(List<String> params : paramsForClassTemplate) {
					String newId = IDGenerator.getNextUniqueID(id + "#");
					OBDAMappingAxiom newMapping = instantiateMapping(newId, targetQuery,
							bodyAtom, sourceQueryParsed, columnsForTemplate,
							columnsForValues, params, arity, idfac);
										
					expandedMappings.add(newMapping);	
					
					log.debug("Expanded Mapping: {}", newMapping);
				}
				
			}

		}
<<<<<<< HEAD
		return ImmutableList.copyOf(expandedMappings);
=======
		
		return expandedMappings;
>>>>>>> 201f89f4
	}

	private List<List<String>> getParamsForClassTemplate(ParsedSQLQuery sourceQueryParsed, List<SelectExpressionItem> columnsForTemplate, List<Variable> varsInTemplate, QuotedIDFactory idfac) throws SQLException {
		
		/**
		 * The query for params is almost the same with the original source query, except that
		 * we only need to distinct project the columns needed for the template expansion 
		 */
		
		ParsedSQLQuery distinctParsedQuery = null;
		try {
			distinctParsedQuery = new ParsedSQLQuery(sourceQueryParsed.getStatement(), false, idfac);
		} 
		catch (JSQLParserException e1) {
			throw new IllegalArgumentException(e1);
			//continue;
		}

		
		ProjectionJSQL distinctParamsProjection = new ProjectionJSQL();
		distinctParamsProjection.setType(ProjectionJSQL.SELECT_DISTINCT);
		distinctParamsProjection.addAll(columnsForTemplate);
		
		distinctParsedQuery.setProjection(distinctParamsProjection);
		
		
		String distinctParamsSQL = distinctParsedQuery.toString();

	
		List<List<String>> paramsForClassTemplate = new LinkedList<List<String>>();
		try (Statement st = connection.createStatement()) {
			try (ResultSet rs = st.executeQuery(distinctParamsSQL)) {
				
				int varsInTemplateSize = varsInTemplate.size();
				while (rs.next()) {
					ArrayList<String> params = new ArrayList<>(varsInTemplateSize);
					for (int i = 1; i <= varsInTemplateSize; i++) {
						params.add(rs.getString(i));
					}
					paramsForClassTemplate.add(params);
				}
			}
		}
		return paramsForClassTemplate;
	}
	
	/**
	 * check if the term is {@code URI("http://www.w3.org/1999/02/22-rdf-syntax-ns#type")}
	 * @param term
	 * @return
	 */
	private static boolean isURIRDFType(Term term) {
		boolean result = true;
		if(term instanceof Function){
			Function func = (Function) term;
			if (func.getArity() != 1){
				result = false;
			} 
			else {
				result  = result && (func.getFunctionSymbol() instanceof URITemplatePredicate);
				result  = result && (func.getTerm(0) instanceof ValueConstant) &&
						((ValueConstant) func.getTerm(0)).getValue(). equals(OBDAVocabulary.RDF_TYPE);
			}
		} 
		else {
			result = false;
		}
		return result;
	}

	/**
	 * This method instantiate a meta mapping by the concrete parameters
	 *
	 * @throws JSQLParserException 
	 */
<<<<<<< HEAD
	private OBDAMappingAxiom instantiateMapping(String id, CQIE targetQuery,
			Function bodyAtom, ParsedSQLQuery sourceParsedQuery,
			List<SelectExpressionItem> columnsForTemplate,
			List<SelectExpressionItem> columnsForValues,
			List<String> params, int arity) throws JSQLParserException {
=======
	private OBDAMappingAxiom instantiateMapping(String id, List<Function> targetQuery,
												Function bodyAtom, ParsedSQLQuery sourceParsedQuery,
												List<SelectExpressionItem> columnsForTemplate,
												List<SelectExpressionItem> columnsForValues,
												List<String> params, int arity, QuotedIDFactory idfac) throws JSQLParserException {
>>>>>>> 201f89f4
		
		/*
		 * First construct new Target Query 
		 */
		Function newTargetBody = expandHigherOrderAtom(bodyAtom, params, arity);
		
		Expression selection = null;
		try {
			selection = sourceParsedQuery.getWhereClause();
		} 
		catch (JSQLParserException e1) {
			e1.printStackTrace();
		}
		
		int j = 0;
		for (SelectExpressionItem column : columnsForTemplate) {
			
			Expression columnRefExpression = column.getExpression();
			StringValue clsStringValue = new StringValue("'" + params.get(j) + "'");
			
			//we are considering only equivalences
			BinaryExpression condition = new EqualsTo();
			condition.setLeftExpression(columnRefExpression);
			condition.setRightExpression(clsStringValue);
			
			if (selection != null) 
				selection = new AndExpression(selection, condition);
			else
				selection = condition;
			j++;	
		}
			
		
		ProjectionJSQL newProjection = new ProjectionJSQL();
		newProjection.addAll(columnsForValues);
		
		/*
		 * new statement for the source query
		 * we create a new statement with the changed projection and selection
		 */
		
		ParsedSQLQuery newSourceParsedQuery = new ParsedSQLQuery(sourceParsedQuery.getStatement(), false, idfac);
		newSourceParsedQuery.setProjection(newProjection);
		newSourceParsedQuery.setWhereClause(selection);
		
		String newSourceQuerySQL = newSourceParsedQuery.toString();
		OBDASQLQuery newSourceQuery =  dfac.getSQLQuery(newSourceQuerySQL);

<<<<<<< HEAD
		OBDAMappingAxiom newMapping = nativeQLFactory.create(id, newSourceQuery, newTargetQuery);
=======
		OBDAMappingAxiom newMapping = dfac.getRDBMSMappingAxiom(id, newSourceQuery,
										Collections.singletonList(newTargetBody));
>>>>>>> 201f89f4
		return newMapping;
	}

	
	/**
	 * This method get the columns which will be used for the predicate template 
	 * 
	 * @param varsInTemplate
	 * @param columnList
     * @return
	 */
	private static List<SelectExpressionItem> getColumnsForTemplate(List<Variable> varsInTemplate,
																	List<SelectExpressionItem> columnList, QuotedIDFactory idfac) {
		
		List<SelectExpressionItem> columnsForTemplate = new ArrayList<>(varsInTemplate.size());

		for (Variable var : varsInTemplate) {
			boolean found = false;
			for (SelectExpressionItem selectExpression : columnList) {
				
				// ROMAN (23 Sep 2015): SelectExpressionItem is of the form Expression AS Alias
				// this code does not work for complex expressions (i.e., 3 * A)
				// String expression = column.getExpression().toString();
				if (selectExpression.getExpression() instanceof Column) {
					Column c = (Column)selectExpression.getExpression();

		        	QuotedID column1 = idfac.createAttributeID(c.getColumnName());
		        	RelationID relation = null;
		        	if (c.getTable().getName() != null)
		        		relation = idfac.createRelationID(c.getTable().getSchemaName(), c.getTable().getName());
		        	
		        	QualifiedAttributeID qa = new QualifiedAttributeID(relation, column1);
		        	
					if ((selectExpression.getAlias() == null && qa.getAttribute().getName().equals(var.getName())) ||
							(selectExpression.getAlias() != null && selectExpression.getAlias().getName().equals(var.getName()))) {
						columnsForTemplate.add(selectExpression);
						found = true;
						break;
					}
				}
				else {
					if( selectExpression.getExpression() instanceof StringValue) {

						if (selectExpression.getAlias() != null && selectExpression.getAlias().getName().equals(var.getName())) {
							columnsForTemplate.add(selectExpression);
							found = true;
							break;
						}
					}
				}

									
			}
			if(!found){
                String format = "The placeholder '%s' in the target does not occur in the body of the mapping";

                throw new IllegalStateException(String.format(format,
                        var.getName()/*,  mapping.toString()*/));
			}
		}
		
		return columnsForTemplate;
	}

	/**
	 * 
	 * This method extracts the variables in the template from the atom 
	 * <p>
	 * Example 1: 
	 * <p>
	 * arity = 1. 
	 * Input Atom:
	 * <pre>triple(t1, 'rdf:type', URI("http://example.org/{}/{}", X, Y))</pre>
	 * 
	 * Output: [X, Y]
	 * <p>
	 * Example 2: 
	 * <p>
	 * arity = 2. 
	 * Input Atom:
	 * <pre>triple(t1,  URI("http://example.org/{}/{}", X, Y), t2)</pre>
	 * 
	 * Output: [X, Y]
	 * 
	 * @param atom
	 * @param arity 
	 * @return
	 */
	private static List<Variable> getVariablesInTemplate(Function atom, int arity) {
		
		Function uriTermForPredicate = findTemplatePredicateTerm(atom, arity);
		
		int len = uriTermForPredicate.getTerms().size();
		List<Variable> vars;

		//consider the case of <{varUri}>
		if(len == 1){
			vars = new ArrayList<Variable>(1);
			Term uri = uriTermForPredicate.getTerm(0);
			if(uri instanceof Variable){
				vars.add((Variable) uri);
			}
			else{
				vars = Collections.emptyList();
			}
		}
		else {
			vars = new ArrayList<Variable>(len - 1);

			// TODO: check when getTerms().size() != getArity()

			// index 0 is for the URI template
			for (int i = 1; i < len; i++) {
				vars.add((Variable) uriTermForPredicate.getTerm(i));
			}
		}
		return vars;
	}

	

	
	/***
	 * This method expands the higher order atom 
	 * <pre>triple(t1, 'rdf:type', URI("http://example.org/{}", X))</pre>
	 *  to 
	 *  <pre>http://example.org/cls(t1)</pre>, if X is t1
	 * 
	 * @param atom 
	 * 			a Function of the form triple(t1, 'rdf:type', X)
	 * @param values
	 * 			the concrete name of the X 
	 * @param arity 
	 * @return
	 * 			expanded atom in form of <pre>http://example.org/cls(t1)</pre>
	 */
	private Function expandHigherOrderAtom(Function atom, List<String> values, int arity) {

		Function uriTermForPredicate = findTemplatePredicateTerm(atom, arity);

		Term uriTermForPredicateTerm = uriTermForPredicate.getTerm(0);

		String predName;
		if(uriTermForPredicateTerm instanceof Variable){

			predName = values.get(0);
		}

		else {
			String uriTemplate = ((ValueConstant) uriTermForPredicateTerm).getValue();

			predName = URITemplates.format(uriTemplate, values);
		}
		
		Function result = null;
		if (arity == 1) {
			Predicate p = dfac.getClassPredicate(predName);
			result = dfac.getFunction(p, atom.getTerm(0));
		} 
		else if (arity == 2) {
			Predicate p = dfac.getObjectPropertyPredicate(predName);
			result = dfac.getFunction(p, atom.getTerm(0), atom.getTerm(2));
		}
		return result;
	}
	
	/**
	 * This method finds the term for the predicate template
	 */
	private static Function findTemplatePredicateTerm(Function atom, int arity) {
		Function uriTermForPredicate;
		
		if(arity == 1) {
			uriTermForPredicate = (Function) atom.getTerm(2);
		} 
		else if (arity == 2) {
			uriTermForPredicate = (Function) atom.getTerm(1);
		} 
		else {
			throw new IllegalArgumentException("The parameter arity should be 1 or 2");
		}
		return uriTermForPredicate;
<<<<<<< HEAD
	}

	/**
	 * this method expands the input mappings, which may include meta mappings, to the concrete mappings
	 * 
	 * @param obdaModel
	 * 		the container for the list of mappings, which may include meta mappings
	 * @param sourceURI
	 * @return
	 * 		expanded normal mappings
	 * @throws Exception 
	 */
	public OBDAModel expand(OBDAModel obdaModel, URI sourceURI) throws OBDAException {
		try {
			ImmutableList<OBDAMappingAxiom> expandedMappings = expand(obdaModel.getMappings(sourceURI));

			Map<URI, ImmutableList<OBDAMappingAxiom>> mappingIndex = new HashMap<>(obdaModel.getMappings());
			mappingIndex.put(sourceURI, expandedMappings);
			return obdaModel.newModel(obdaModel.getSources(), mappingIndex);
		} catch (SQLException e) {
			throw new OBDAException(e);
		} catch (JSQLParserException e) {
			throw new OBDAException(e);
		} catch (DuplicateMappingException e) {
			throw new OBDAException(e);
		}
		
	}
	
	

=======
	}	
>>>>>>> 201f89f4
}<|MERGE_RESOLUTION|>--- conflicted
+++ resolved
@@ -19,23 +19,8 @@
  * limitations under the License.
  * #L%
  */
-<<<<<<< HEAD
- 
-
-import java.net.URI;
-import java.sql.Connection;
-import java.sql.ResultSet;
-import java.sql.SQLException;
-import java.sql.Statement;
-import java.util.ArrayList;
-import java.util.HashMap;
-import java.util.List;
-import java.util.Map;
-
-import com.google.common.collect.ImmutableList;
-import it.unibz.inf.ontop.model.*;
-=======
-
+
+import it.unibz.inf.ontop.injection.NativeQueryLanguageComponentFactory;
 import it.unibz.inf.ontop.model.*;
 import it.unibz.inf.ontop.model.impl.OBDADataFactoryImpl;
 import it.unibz.inf.ontop.model.impl.OBDAVocabulary;
@@ -46,7 +31,6 @@
 import it.unibz.inf.ontop.sql.RelationID;
 import it.unibz.inf.ontop.sql.api.ParsedSQLQuery;
 import it.unibz.inf.ontop.sql.api.ProjectionJSQL;
->>>>>>> 201f89f4
 import net.sf.jsqlparser.JSQLParserException;
 import net.sf.jsqlparser.expression.BinaryExpression;
 import net.sf.jsqlparser.expression.Expression;
@@ -55,19 +39,6 @@
 import net.sf.jsqlparser.expression.operators.relational.EqualsTo;
 import net.sf.jsqlparser.schema.Column;
 import net.sf.jsqlparser.statement.select.SelectExpressionItem;
-<<<<<<< HEAD
-
-import it.unibz.inf.ontop.exception.DuplicateMappingException;
-import it.unibz.inf.ontop.injection.NativeQueryLanguageComponentFactory;
-
-import it.unibz.inf.ontop.model.impl.OBDADataFactoryImpl;
-import it.unibz.inf.ontop.model.impl.OBDAVocabulary;
-import it.unibz.inf.ontop.parser.SQLQueryParser;
-import it.unibz.inf.ontop.sql.api.ParsedSQLQuery;
-import it.unibz.inf.ontop.sql.api.ProjectionJSQL;
-import it.unibz.inf.ontop.sql.api.SelectionJSQL;
-=======
->>>>>>> 201f89f4
 import org.slf4j.Logger;
 import org.slf4j.LoggerFactory;
 
@@ -88,33 +59,20 @@
 	private final Logger log = LoggerFactory.getLogger(this.getClass());
 	
 	private final Connection connection;
-<<<<<<< HEAD
-	private final SQLQueryParser translator;
-	private final List<OBDAMappingAxiom> expandedMappings;
-	private final OBDADataFactory dfac;
-	private final NativeQueryLanguageComponentFactory nativeQLFactory;
-=======
 	private final QuotedIDFactory idfac;
 	private final OBDADataFactory dfac = OBDADataFactoryImpl.getInstance();
->>>>>>> 201f89f4
+	private final NativeQueryLanguageComponentFactory nativeQLFactory;
 
     /**
 	 *
 	 * 
 	 * @param connection a JDBC connection
 	 */
-<<<<<<< HEAD
-	public MetaMappingExpander(Connection connection, NativeQueryLanguageComponentFactory nativeQLFactory) {
-		this.connection = connection;
-		translator = new SQLQueryParser();
-		expandedMappings = new ArrayList<OBDAMappingAxiom>();
-		dfac = OBDADataFactoryImpl.getInstance();
-		this.nativeQLFactory = nativeQLFactory;
-=======
-	public MetaMappingExpander(Connection connection, QuotedIDFactory idfac) {
+	public MetaMappingExpander(Connection connection, QuotedIDFactory idfac,
+							   NativeQueryLanguageComponentFactory nativeQLFactory) {
 		this.connection = connection;
 		this.idfac = idfac;
->>>>>>> 201f89f4
+		this.nativeQLFactory = nativeQLFactory;
 	}
 
 	/**
@@ -127,13 +85,7 @@
 	 * @throws SQLException
 	 * @throws JSQLParserException 
 	 */
-<<<<<<< HEAD
-	private ImmutableList<OBDAMappingAxiom> expand(List<OBDAMappingAxiom> mappings) throws SQLException, JSQLParserException {
-		
-		for (OBDAMappingAxiom mapping : mappings) {
-=======
 	public Collection<OBDAMappingAxiom> expand(Collection<OBDAMappingAxiom> splittedMappings) throws SQLException, JSQLParserException {
->>>>>>> 201f89f4
 
 		List<OBDAMappingAxiom> expandedMappings = new LinkedList<>();
 
@@ -165,7 +117,7 @@
 				}
 				
 				// Construct the SQL query tree from the source query we do not work with views 
-				OBDASQLQuery sourceQuery = mapping.getSourceQuery();
+				OBDASQLQuery sourceQuery = (OBDASQLQuery) mapping.getSourceQuery();
 				ParsedSQLQuery sourceQueryParsed = SQLQueryShallowParser.parse(idfac, sourceQuery.toString());
 				
 				List<SelectExpressionItem> columnList = null;
@@ -207,12 +159,8 @@
 			}
 
 		}
-<<<<<<< HEAD
-		return ImmutableList.copyOf(expandedMappings);
-=======
 		
 		return expandedMappings;
->>>>>>> 201f89f4
 	}
 
 	private List<List<String>> getParamsForClassTemplate(ParsedSQLQuery sourceQueryParsed, List<SelectExpressionItem> columnsForTemplate, List<Variable> varsInTemplate, QuotedIDFactory idfac) throws SQLException {
@@ -288,19 +236,11 @@
 	 *
 	 * @throws JSQLParserException 
 	 */
-<<<<<<< HEAD
-	private OBDAMappingAxiom instantiateMapping(String id, CQIE targetQuery,
-			Function bodyAtom, ParsedSQLQuery sourceParsedQuery,
-			List<SelectExpressionItem> columnsForTemplate,
-			List<SelectExpressionItem> columnsForValues,
-			List<String> params, int arity) throws JSQLParserException {
-=======
 	private OBDAMappingAxiom instantiateMapping(String id, List<Function> targetQuery,
 												Function bodyAtom, ParsedSQLQuery sourceParsedQuery,
 												List<SelectExpressionItem> columnsForTemplate,
 												List<SelectExpressionItem> columnsForValues,
 												List<String> params, int arity, QuotedIDFactory idfac) throws JSQLParserException {
->>>>>>> 201f89f4
 		
 		/*
 		 * First construct new Target Query 
@@ -349,12 +289,8 @@
 		String newSourceQuerySQL = newSourceParsedQuery.toString();
 		OBDASQLQuery newSourceQuery =  dfac.getSQLQuery(newSourceQuerySQL);
 
-<<<<<<< HEAD
-		OBDAMappingAxiom newMapping = nativeQLFactory.create(id, newSourceQuery, newTargetQuery);
-=======
-		OBDAMappingAxiom newMapping = dfac.getRDBMSMappingAxiom(id, newSourceQuery,
+		OBDAMappingAxiom newMapping = nativeQLFactory.create(id, newSourceQuery,
 										Collections.singletonList(newTargetBody));
->>>>>>> 201f89f4
 		return newMapping;
 	}
 
@@ -537,39 +473,5 @@
 			throw new IllegalArgumentException("The parameter arity should be 1 or 2");
 		}
 		return uriTermForPredicate;
-<<<<<<< HEAD
-	}
-
-	/**
-	 * this method expands the input mappings, which may include meta mappings, to the concrete mappings
-	 * 
-	 * @param obdaModel
-	 * 		the container for the list of mappings, which may include meta mappings
-	 * @param sourceURI
-	 * @return
-	 * 		expanded normal mappings
-	 * @throws Exception 
-	 */
-	public OBDAModel expand(OBDAModel obdaModel, URI sourceURI) throws OBDAException {
-		try {
-			ImmutableList<OBDAMappingAxiom> expandedMappings = expand(obdaModel.getMappings(sourceURI));
-
-			Map<URI, ImmutableList<OBDAMappingAxiom>> mappingIndex = new HashMap<>(obdaModel.getMappings());
-			mappingIndex.put(sourceURI, expandedMappings);
-			return obdaModel.newModel(obdaModel.getSources(), mappingIndex);
-		} catch (SQLException e) {
-			throw new OBDAException(e);
-		} catch (JSQLParserException e) {
-			throw new OBDAException(e);
-		} catch (DuplicateMappingException e) {
-			throw new OBDAException(e);
-		}
-		
-	}
-	
-	
-
-=======
 	}	
->>>>>>> 201f89f4
 }