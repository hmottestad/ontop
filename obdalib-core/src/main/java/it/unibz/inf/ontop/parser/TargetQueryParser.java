--- conflicted
+++ resolved
@@ -20,22 +20,11 @@
  * #L%
  */
 
-<<<<<<< HEAD
-import it.unibz.inf.ontop.model.CQIE;
+import java.util.List;
+
+import it.unibz.inf.ontop.model.Function;
 
 public interface TargetQueryParser {
 
-	public CQIE parse(String input) throws TargetQueryParserException;
-=======
-import java.util.List;
-
-import it.unibz.inf.ontop.model.Function;
-import it.unibz.inf.ontop.io.PrefixManager;
-
-public interface TargetQueryParser {
-	
-	public void setPrefixManager(PrefixManager manager);
-	
 	public List<Function> parse(String input) throws TargetQueryParserException;
->>>>>>> 201f89f4
 }