--- conflicted
+++ resolved
@@ -196,25 +196,6 @@
 	
 	// ROMAN (23 Dec 2015): LIKE comes only from mappings
 	public Expression getSQLFunctionLike(Term term1, Term term2);
-<<<<<<< HEAD
-	
-	public Expression getFunctionRegex(Term term1, Term term2, Term term3);
-	
-	public Expression getFunctionReplace(Term term1, Term term2, Term term3);
-	
-	/* Functions on strings */
-
-    public Expression getFunctionConcat(Term term1, Term term2);
-
- // added by Nika:
-
-	public Expression getFunctionSubstring(Term term1, Term term2, Term term3);
-
-	public Expression getFunctionSubstring(Term term1, Term term2);
-
-
-=======
->>>>>>> a7c74009
 
 
 	/*
@@ -336,7 +317,7 @@
 	public OBDASQLQuery getSQLQuery(String query);
 
 	/* SPARQL meta-predicates */
-
+	
 	public Function getSPARQLJoin(Function t1, Function t2);
 
 	public Function getSPARQLJoin(Function t1, Function t2, Function joinCondition);
