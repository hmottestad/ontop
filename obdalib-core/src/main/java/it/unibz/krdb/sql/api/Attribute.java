package it.unibz.krdb.sql.api;

/*
 * #%L
 * ontop-obdalib-core
 * %%
 * Copyright (C) 2009 - 2014 Free University of Bozen-Bolzano
 * %%
 * Licensed under the Apache License, Version 2.0 (the "License");
 * you may not use this file except in compliance with the License.
 * You may obtain a copy of the License at
 * 
 *      http://www.apache.org/licenses/LICENSE-2.0
 * 
 * Unless required by applicable law or agreed to in writing, software
 * distributed under the License is distributed on an "AS IS" BASIS,
 * WITHOUT WARRANTIES OR CONDITIONS OF ANY KIND, either express or implied.
 * See the License for the specific language governing permissions and
 * limitations under the License.
 * #L%
 */

import it.unibz.krdb.sql.Reference;

import java.io.Serializable;
import java.sql.Types;

public class Attribute implements Serializable{
	
	private static final long serialVersionUID = -5780621780592347583L;
	
	/** Fields */
	private final String name;
	private final int type;
	private final int canNull;
	private final String typeName;
	
	private boolean bPrimaryKey;
	private Reference foreignKey;

<<<<<<< HEAD
	private String typeName;

    private boolean unique;



    public String toString() {
		return name + ":" + type;
	}
	
=======
>>>>>>> 25d03bfe
	public Attribute(String name) {
		this(name, 0, false, null, 0);
	}

	/**
	 * Use Attribute(String name, int type, boolean primaryKey, Reference foreignKey) instead.
	 */
	@Deprecated
	public Attribute(String name, int type, boolean primaryKey, boolean foreignKey) {
		this(name, type, primaryKey, null, 0);
	}
	
	public Attribute(String name, int type, boolean primaryKey, Reference foreignKey) {
		this(name, type, primaryKey, foreignKey, 0);
	}

	public Attribute(String name, int type, boolean primaryKey, Reference foreignKey, int canNull) {
		this(name,type,primaryKey,foreignKey,canNull,null);		
	}

    public Attribute(String name, int type, boolean primaryKey, Reference foreignKey, int canNull, String typeName) {
        this(name,type,primaryKey,foreignKey,canNull,typeName, false);
    }
	
	public Attribute(String name, int type, boolean primaryKey, Reference foreignKey, int canNull, String typeName, boolean unique) {
		this.name = name;
		this.type = type;
		this.bPrimaryKey = primaryKey;
		this.foreignKey = foreignKey;
		this.canNull = canNull;
		this.typeName = typeName;
        this.unique = unique;
	}
	
	public String getName() {
		return name;
	}
	
	public int getType() {
		return type;
	}
	
	public boolean isPrimaryKey() {
		return bPrimaryKey;
	}
	
	public boolean isForeignKey() {
		return foreignKey != null;
	}
	
	public boolean canNull() {
		return canNull == 1;
	}
	
	public Reference getReference() {
		return foreignKey;
	}
	
	/***
	 * Returns the name of the SQL type associated with this attribute. Note, the name maybe not match
	 * the integer SQL id. The integer SQL id comes from the {@link Types} class, and these are few. Often
	 * databases match extra datatypes they may provide to the same ID, e.g., in MySQL YEAR (which doesn't
	 * exists in standard SQL, is mapped to 91, the ID of DATE. This field helps in disambiguating this 
	 * cases.
	 * 
	 * @return
	 */
	public String getSQLTypeName() {
		return typeName;
	}
	
	@Override
	public String toString() {
		return name + ":" + type;
	}
<<<<<<< HEAD

    public boolean isUnique() {
        return unique;
    }
=======
		
>>>>>>> 25d03bfe
}<|MERGE_RESOLUTION|>--- conflicted
+++ resolved
@@ -38,19 +38,8 @@
 	private boolean bPrimaryKey;
 	private Reference foreignKey;
 
-<<<<<<< HEAD
-	private String typeName;
+	private boolean unique;
 
-    private boolean unique;
-
-
-
-    public String toString() {
-		return name + ":" + type;
-	}
-	
-=======
->>>>>>> 25d03bfe
 	public Attribute(String name) {
 		this(name, 0, false, null, 0);
 	}
@@ -126,12 +115,8 @@
 	public String toString() {
 		return name + ":" + type;
 	}
-<<<<<<< HEAD
 
     public boolean isUnique() {
         return unique;
     }
-=======
-		
->>>>>>> 25d03bfe
 }