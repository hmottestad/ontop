package it.unibz.krdb.sql.api;

/*
 * #%L
 * ontop-obdalib-core
 * %%
 * Copyright (C) 2009 - 2014 Free University of Bozen-Bolzano
 * %%
 * Licensed under the Apache License, Version 2.0 (the "License");
 * you may not use this file except in compliance with the License.
 * You may obtain a copy of the License at
 * 
 *      http://www.apache.org/licenses/LICENSE-2.0
 * 
 * Unless required by applicable law or agreed to in writing, software
 * distributed under the License is distributed on an "AS IS" BASIS,
 * WITHOUT WARRANTIES OR CONDITIONS OF ANY KIND, either express or implied.
 * See the License for the specific language governing permissions and
 * limitations under the License.
 * #L%
 */

import net.sf.jsqlparser.expression.Alias;
import net.sf.jsqlparser.schema.Table;

import java.io.Serializable;


public class TableJSQL implements Serializable{
	
	private static final long serialVersionUID = 7031993308873750327L;
	/**
	 * Class TableJSQL used to store the information about the tables. We distinguish between givenName and Name.
	 * Since with Name we don't want to consider columns.
	 */
	
	private String schema;
	private String tableName;
	private Alias alias;
	
	
	
	/*
	 * These  fields are to handle quoted names in multischema.
	 * givenSchema and givenName are the names with quotes, upper case,
	 * that is, exactly as given by the user. 
	 * quotedTable and quotedSchema are boolean value to identify when quotes have been removed.
	 */
	
	private String givenSchema;
	private String givenName;
	private boolean quotedTable, quotedSchema;
	

	public TableJSQL(String name) {
		this("", name);
	}
	
	public TableJSQL(String schema, String name) {
		this(schema, name, name);
	}

	/*
	 * This constructor is used when we take the table names from the mappings.
	 * 
	 */
	public TableJSQL(String schema, String tableName, String givenName) {
			setSchema(schema);
			setGivenSchema(schema);
			setTableName(tableName);
			setGivenName(givenName);
			
		}
	
	public TableJSQL(Table table){
		setSchema(table.getSchemaName());
		setGivenSchema(table.getSchemaName());
		setTableName(table.getName());
		setGivenName(table.getFullyQualifiedName());
		setAlias(table.getAlias());
	}

	/**
	 * @param givenName The table name exactly as it appears in the source sql query of the mapping, possibly with prefix and quotes
	 */
	public void setGivenName(String givenName) {
		this.givenName = givenName;
	}
	
	
	public void setSchema(String schema) {
		if(schema!=null && ParsedSQLQuery.pQuotes.matcher(schema).matches()) {
<<<<<<< HEAD
			this.schema = schema.substring(1, schema.length() - 1);
			quotedSchema = true;
		}
=======
            this.schema = schema.substring(1, schema.length() - 1);
            quotedSchema = true;
        }
>>>>>>> 25d03bfe
		else
			this.schema = schema;
	}
	
	public String getSchema() {
		return schema;
	}
	
	/**
	 * @param givenSchema The schema name exactly as it appears in the source sql query of the mapping, possibly with prefix and quotes
	 */
	
	public void setGivenSchema(String givenSchema) {
		this.givenSchema = givenSchema;
		
	}
	
	public String getGivenSchema() {
		return givenSchema;
		
	}
	/**
	 * The table name (without prefix and without quotation marks)
	* @param tableName 
	*/
	public void setTableName(String tableName) {
		if(ParsedSQLQuery.pQuotes.matcher(tableName).matches())
		{
			this.tableName = tableName.substring(1, tableName.length()-1);
			quotedTable = true;
		}
		else			
			this.tableName = tableName;
	}
	
	/**
	 * @return The table name exactly as it appears in the source sql query of the mapping, 
	 * possibly with prefix and quotes
	 */
	public String getGivenName() {
		return givenName;
	}

	public String getTableName() {
		return tableName;
	}

	/**
	 * The alias given to the table
	 * See test  QuotedAliasTableTest
	 * @param alias
	 */
	public void setAlias(Alias alias) {
		if (alias == null) {
			return;
		}
		alias.setName(unquote(alias.getName()));
		this.alias = alias;
	}
	
	public Alias getAlias() {
		return alias;
	}
	
	/**
	 * 
	 * @return true if the original name of the table is quoted
	 */
	public boolean isTableQuoted() {
		return quotedTable;
	}
	/**
	 * 
	 * @return true if the original name of the schema is quoted
	 */
	public boolean isSchemaQuoted() {
		return quotedSchema;
	}

	@Override
	public String toString() {

		return givenName;
	}

	/**
	 * Called from the MappingParser:getTables. 
	 * Needed to remove duplicates from the list of tables
	 */
	@Override
	public boolean equals(Object t){
		if(t instanceof TableJSQL){
			TableJSQL tp = (TableJSQL) t;
			return this.givenName.equals(tp.getGivenName())
					&& ((this.alias == null && tp.getAlias() == null)
							|| this.alias.equals(tp.getAlias())
							);
		}
		return false;
	}

	/**
	 * Idempotent method.
	 */
	public static String unquote(String name) {
		if(ParsedSQLQuery.pQuotes.matcher(name).matches()) {
			return name.substring(1, name.length()-1);
		}
		return name;
	}
	
}<|MERGE_RESOLUTION|>--- conflicted
+++ resolved
@@ -25,7 +25,6 @@
 
 import java.io.Serializable;
 
-
 public class TableJSQL implements Serializable{
 	
 	private static final long serialVersionUID = 7031993308873750327L;
@@ -87,18 +86,11 @@
 		this.givenName = givenName;
 	}
 	
-	
 	public void setSchema(String schema) {
 		if(schema!=null && ParsedSQLQuery.pQuotes.matcher(schema).matches()) {
-<<<<<<< HEAD
-			this.schema = schema.substring(1, schema.length() - 1);
-			quotedSchema = true;
-		}
-=======
             this.schema = schema.substring(1, schema.length() - 1);
             quotedSchema = true;
         }
->>>>>>> 25d03bfe
 		else
 			this.schema = schema;
 	}
