package it.unibz.krdb.sql;

/*
 * #%L
 * ontop-obdalib-core
 * %%
 * Copyright (C) 2009 - 2014 Free University of Bozen-Bolzano
 * %%
 * Licensed under the Apache License, Version 2.0 (the "License");
 * you may not use this file except in compliance with the License.
 * You may obtain a copy of the License at
 * 
 *      http://www.apache.org/licenses/LICENSE-2.0
 * 
 * Unless required by applicable law or agreed to in writing, software
 * distributed under the License is distributed on an "AS IS" BASIS,
 * WITHOUT WARRANTIES OR CONDITIONS OF ANY KIND, either express or implied.
 * See the License for the specific language governing permissions and
 * limitations under the License.
 * #L%
 */

import com.google.common.collect.ArrayListMultimap;
import com.google.common.collect.HashMultimap;
import com.google.common.collect.ImmutableList;
import com.google.common.collect.ImmutableSet;
import com.google.common.collect.LinkedListMultimap;
import com.google.common.collect.Multimap;
import com.google.common.collect.SetMultimap;

        import it.unibz.krdb.obda.model.BooleanOperationPredicate;
import it.unibz.krdb.obda.model.CQIE;
import it.unibz.krdb.obda.model.Function;
import it.unibz.krdb.obda.model.Predicate;
import it.unibz.krdb.sql.api.Attribute;

import java.io.Serializable;
import java.sql.DatabaseMetaData;
import java.sql.SQLException;
import java.util.ArrayList;
import java.util.Collection;
import java.util.Collections;
import java.util.HashMap;
import java.util.LinkedList;
import java.util.List;
import java.util.regex.Pattern;

public class DBMetadata implements Serializable {

	private static final long serialVersionUID = -806363154890865756L;

	private final Map<String, DataDefinition> schema = new HashMap<>();

	private final String driverName;
	private String driverVersion;
	private String databaseProductName;

	private boolean storesLowerCaseIdentifiers = false;
	private boolean storesLowerCaseQuotedIdentifiers = false;
	private boolean storesMixedCaseQuotedIdentifiers = false;
	private boolean storesMixedCaseIdentifiers = true;
	private boolean storesUpperCaseQuotedIdentifiers = false;
	private boolean storesUpperCaseIdentifiers = false;
	
	private static final Pattern pQuotes = Pattern.compile("[\"`\\[][^\\.]*[\"`\\]]");;

	/**
	 * Constructs a blank metadata. Use only for testing purpose.
	 */
	public DBMetadata(String driverName) {
		this.driverName = driverName;
	}

	/**
	 * Constructs an initial metadata with some general information about the
	 * database, e.g., the driver name, the database name and several rules on
	 * storing the identifier.
	 * 
	 * @param md
	 *            The database metadata.
	 */
	public DBMetadata(DatabaseMetaData md) {
		
		try {
			driverName = md.getDriverName();
			driverVersion = md.getDriverVersion();
			databaseProductName = md.getDatabaseProductName();
			
			storesLowerCaseIdentifiers = md.storesLowerCaseIdentifiers();
			storesLowerCaseQuotedIdentifiers = md.storesLowerCaseQuotedIdentifiers();

			storesMixedCaseIdentifiers = md.storesMixedCaseIdentifiers();
			storesMixedCaseQuotedIdentifiers = md.storesMixedCaseQuotedIdentifiers();
			
			storesUpperCaseIdentifiers = md.storesUpperCaseIdentifiers();
			storesUpperCaseQuotedIdentifiers = md.storesUpperCaseQuotedIdentifiers();
		} 
		catch (SQLException e) {
			throw new RuntimeException(
					"Failed on importing database metadata!\n" + e.getMessage());
		}
	}

	/**
	 * Inserts a new data definition to this meta data object. The name is
	 * inserted without quotes so it can be used for the mapping, while the
	 * value that is used also for the generated SQL conserves the quotes
	 * 
	 * @param value
	 *            The data definition. It can be a {@link TableDefinition} or a
	 *            {@link ViewDefinition} object.
	 */
	public void add(DataDefinition value) {
		String name = value.getName();
		// name without quotes
		if (pQuotes.matcher(name).matches())
			schema.put(name.substring(1, name.length() - 1), value);

		else {
			String[] names = name.split("\\."); // consider the case of
												// schema.table
			if (names.length == 2) {
				String schemaName = names[0];
				String tableName = names[1];
				if (pQuotes.matcher(schemaName).matches())
					schemaName = schemaName.substring(1,
							schemaName.length() - 1);
				if (pQuotes.matcher(tableName).matches())
					tableName = tableName.substring(1, tableName.length() - 1);
				schema.put(schemaName + "." + tableName, value);
			} else
				schema.put(name, value);
		}

	}

	/**
	 * Retrieves the data definition object based on its name. The
	 * <name>name</name> can be either a table name or a view name.
	 * 
	 * @param name
	 *            The string name.
	 */
	public DataDefinition getDefinition(String name) {
		DataDefinition def = schema.get(name);
		if (def == null)
			def = schema.get(name.toLowerCase());
		if (def == null)
			def = schema.get(name.toUpperCase());
		// if (def == null)
		// def = schema.get(name.substring(1, name.length()-1));
		return def;
	}

	/**
	 * Retrieves the relation list (table and view definition) form the
	 * metadata.
	 */
	public Collection<DataDefinition> getRelations() {
		return Collections.unmodifiableCollection(schema.values());
	}

	/**
	 * Retrieves the table list form the metadata.
	 */
	public Collection<TableDefinition> getTables() {
		List<TableDefinition> tableList = new ArrayList<>();
		for (DataDefinition dd : getRelations()) {
			if (dd instanceof TableDefinition) 
				tableList.add((TableDefinition) dd);
		}
		return tableList;
	}

	/**
	 * Returns the attribute name based on the table/view name and its position
	 * in the meta data.
	 * 
	 * @param tableName
	 *            Can be a table name or a view name.
	 * @param pos
	 *            The index position.
	 * @return
	 */
	private String getAttributeName(String tableName, int pos) {
		DataDefinition dd = getDefinition(tableName);
		if (dd == null) 
			throw new RuntimeException("Unknown table definition: " + tableName);
		
		return dd.getAttribute(pos).getName();
	}


	/**
	 * Returns the attribute full-qualified name using the table/view name:
	 * [TABLE_NAME].[ATTRIBUTE_NAME]
	 * 
	 * @param name
	 *            Can be a table name or a view name.
	 * @param pos
	 *            The index position.
	 * @return
	 */
	public String getFullQualifiedAttributeName(String name, int pos) {

		String value = String
				.format("%s.%s", name, getAttributeName(name, pos));
		return value;
	}

	/**
	 * Returns the attribute full-qualified name using the table/view ALIAS
	 * name. [ALIAS_NAME].[ATTRIBUTE_NAME]. If the alias name is blank, the
	 * method will use the table/view name: [TABLE_NAME].[ATTRIBUTE_NAME].
	 * 
	 * @param name
	 *            Can be a table name or a view name.
	 * @param alias
	 *            The table or view alias name.
	 * @param pos
	 *            The index position.
	 * @return
	 */
	public String getFullQualifiedAttributeName(String name, String alias,
			int pos) {
		if (alias != null && !alias.isEmpty()) {
			return String.format("%s.%s", alias, getAttributeName(name, pos));
		} else {
			return getFullQualifiedAttributeName(name, pos);
		}
	}

	public String getDriverName() {
		return driverName;
	}

	public String getDriverVersion() {
		return driverVersion;
	}

	public String getDatabaseProductName() {
		return databaseProductName;
	}

	public boolean getStoresLowerCaseIdentifiers() {
		return storesLowerCaseIdentifiers;
	}

	public boolean getStoresLowerCaseQuotedIdentifiers() {
		return storesLowerCaseQuotedIdentifiers;
	}

	public boolean getStoresMixedCaseQuotedIdentifiers() {
		return storesMixedCaseQuotedIdentifiers;
	}

	public boolean getStoresMixedCaseIdentifiers() {
		return storesMixedCaseIdentifiers;
	}

	public boolean getStoresUpperCaseQuotedIdentifiers() {
		return storesUpperCaseQuotedIdentifiers;
	}

	public boolean getStoresUpperCaseIdentifiers() {
		return storesUpperCaseIdentifiers;
	}

	@Override
	public String toString() {
		StringBuilder bf = new StringBuilder();
		for (String key : schema.keySet()) {
			bf.append(key);
			bf.append("=");
			bf.append(schema.get(key).toString());
			bf.append("\n");
		}
		return bf.toString();
	}

	/***
	 * Generates a map for each predicate in the body of the rules in 'program'
	 * that contains the Primary Key data for the predicates obtained from the
	 * info in the metadata.
     *
     * It also returns the columns with unique constraints
     *
     * For instance, Given the table definition
     *   Tab0[col1:pk, col2:pk, col3, col4:unique, col5:unique],
     *
     * The methods will return the following Multimap:
     *  { Tab0 -> { [col1, col2], [col4], [col5] } }
     *
	 * 
	 * @param metadata
	 * @param program
	 */
	public static Multimap<Predicate, List<Integer>> extractPKs(DBMetadata metadata,
			List<CQIE> program) {
<<<<<<< HEAD
		Multimap<Predicate, List<Integer>> pkeys = HashMultimap.create();
=======
		Map<Predicate, List<Integer>> pkeys = new HashMap<>();
>>>>>>> 25d03bfe
		for (CQIE mapping : program) {
			for (Function newatom : mapping.getBody()) {
				Predicate newAtomPredicate = newatom.getFunctionSymbol();
				if (newAtomPredicate instanceof BooleanOperationPredicate) 
					continue;
				
				if (pkeys.containsKey(newAtomPredicate))
					continue;
				
				// TODO Check this: somehow the new atom name is "Join" instead
				// of table name.
				String newAtomName = newAtomPredicate.toString();
				DataDefinition def = metadata.getDefinition(newAtomName);
				if (def != null) {
<<<<<<< HEAD

                    // primary keys
					List<Integer> pkeyIdx = new LinkedList<Integer>();
					for (int columnidx = 1; columnidx <= def.getNumOfAttributes(); columnidx++) {
=======
					List<Integer> pkeyIdx = new LinkedList<>();
					for (int columnidx = 1; columnidx <= def.getAttributes().size(); columnidx++) {
>>>>>>> 25d03bfe
						Attribute column = def.getAttribute(columnidx);
						if (column.isPrimaryKey()) 
							pkeyIdx.add(columnidx);
					}
<<<<<<< HEAD

                    // unique constraints
                    for (int columnidx = 1; columnidx <= def.getNumOfAttributes(); columnidx++) {
                        Attribute column = def.getAttribute(columnidx);
                        if (column.isUnique()) {
                            pkeys.put(newatom.getFunctionSymbol(), ImmutableList.of(columnidx));
                        }
                    }
=======
					if (!pkeyIdx.isEmpty()) 
						pkeys.put(newAtomPredicate, pkeyIdx);
>>>>>>> 25d03bfe
				}
			}
		}

		return pkeys;
	}


}<|MERGE_RESOLUTION|>--- conflicted
+++ resolved
@@ -20,15 +20,10 @@
  * #L%
  */
 
-import com.google.common.collect.ArrayListMultimap;
 import com.google.common.collect.HashMultimap;
 import com.google.common.collect.ImmutableList;
-import com.google.common.collect.ImmutableSet;
-import com.google.common.collect.LinkedListMultimap;
 import com.google.common.collect.Multimap;
-import com.google.common.collect.SetMultimap;
-
-        import it.unibz.krdb.obda.model.BooleanOperationPredicate;
+import it.unibz.krdb.obda.model.BooleanOperationPredicate;
 import it.unibz.krdb.obda.model.CQIE;
 import it.unibz.krdb.obda.model.Function;
 import it.unibz.krdb.obda.model.Predicate;
@@ -37,12 +32,7 @@
 import java.io.Serializable;
 import java.sql.DatabaseMetaData;
 import java.sql.SQLException;
-import java.util.ArrayList;
-import java.util.Collection;
-import java.util.Collections;
-import java.util.HashMap;
-import java.util.LinkedList;
-import java.util.List;
+import java.util.*;
 import java.util.regex.Pattern;
 
 public class DBMetadata implements Serializable {
@@ -297,11 +287,7 @@
 	 */
 	public static Multimap<Predicate, List<Integer>> extractPKs(DBMetadata metadata,
 			List<CQIE> program) {
-<<<<<<< HEAD
 		Multimap<Predicate, List<Integer>> pkeys = HashMultimap.create();
-=======
-		Map<Predicate, List<Integer>> pkeys = new HashMap<>();
->>>>>>> 25d03bfe
 		for (CQIE mapping : program) {
 			for (Function newatom : mapping.getBody()) {
 				Predicate newAtomPredicate = newatom.getFunctionSymbol();
@@ -316,36 +302,27 @@
 				String newAtomName = newAtomPredicate.toString();
 				DataDefinition def = metadata.getDefinition(newAtomName);
 				if (def != null) {
-<<<<<<< HEAD
-
-                    // primary keys
-					List<Integer> pkeyIdx = new LinkedList<Integer>();
-					for (int columnidx = 1; columnidx <= def.getNumOfAttributes(); columnidx++) {
-=======
+					// primary keys
 					List<Integer> pkeyIdx = new LinkedList<>();
 					for (int columnidx = 1; columnidx <= def.getAttributes().size(); columnidx++) {
->>>>>>> 25d03bfe
 						Attribute column = def.getAttribute(columnidx);
 						if (column.isPrimaryKey()) 
 							pkeyIdx.add(columnidx);
 					}
-<<<<<<< HEAD
+					if (!pkeyIdx.isEmpty()) {
+						pkeys.put(newAtomPredicate, pkeyIdx);
+					}
 
                     // unique constraints
-                    for (int columnidx = 1; columnidx <= def.getNumOfAttributes(); columnidx++) {
+                    for (int columnidx = 1; columnidx <= def.getAttributes().size(); columnidx++) {
                         Attribute column = def.getAttribute(columnidx);
                         if (column.isUnique()) {
-                            pkeys.put(newatom.getFunctionSymbol(), ImmutableList.of(columnidx));
+                            pkeys.put(newAtomPredicate, ImmutableList.of(columnidx));
                         }
                     }
-=======
-					if (!pkeyIdx.isEmpty()) 
-						pkeys.put(newAtomPredicate, pkeyIdx);
->>>>>>> 25d03bfe
 				}
 			}
 		}
-
 		return pkeys;
 	}
 
