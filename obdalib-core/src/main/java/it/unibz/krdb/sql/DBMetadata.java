package it.unibz.krdb.sql;
<<<<<<< HEAD
=======

/*
 * #%L
 * ontop-obdalib-core
 * %%
 * Copyright (C) 2009 - 2013 Free University of Bozen-Bolzano
 * %%
 * Licensed under the Apache License, Version 2.0 (the "License");
 * you may not use this file except in compliance with the License.
 * You may obtain a copy of the License at
 * 
 *      http://www.apache.org/licenses/LICENSE-2.0
 * 
 * Unless required by applicable law or agreed to in writing, software
 * distributed under the License is distributed on an "AS IS" BASIS,
 * WITHOUT WARRANTIES OR CONDITIONS OF ANY KIND, either express or implied.
 * See the License for the specific language governing permissions and
 * limitations under the License.
 * #L%
 */
>>>>>>> d871254d

import it.unibz.krdb.obda.model.BooleanOperationPredicate;
import it.unibz.krdb.obda.model.CQIE;
import it.unibz.krdb.obda.model.DatalogProgram;
import it.unibz.krdb.obda.model.Function;
import it.unibz.krdb.obda.model.Predicate;
import it.unibz.krdb.sql.api.Attribute;

import java.io.Serializable;
import java.sql.DatabaseMetaData;
import java.sql.SQLException;
import java.util.ArrayList;
import java.util.HashMap;
import java.util.LinkedList;
import java.util.List;
import java.util.Map;
import java.util.regex.Matcher;
import java.util.regex.Pattern;
/**
 * This class keeps the meta information from the database, also keeps the 
 * view definitions, table definitions, attributes of DB tables, etc.
 * @author KRDB
 *
 */
public class DBMetadata implements Serializable {

	private static final long serialVersionUID = -806363154890865756L;

	private HashMap<String, DataDefinition> schema = new HashMap<String, DataDefinition>();

	private String driverName;
	private String databaseProductName;

	private boolean storesLowerCaseIdentifiers = false;
	private boolean storesLowerCaseQuotedIdentifiers = false;
	private boolean storesMixedCaseQuotedIdentifiers = false;
	private boolean storesMixedCaseIdentifiers = true;
	private boolean storesUpperCaseQuotedIdentifiers = false;
	private boolean storesUpperCaseIdentifiers = false;

	/**
	 * Constructs a blank metadata. Use only for testing purpose.
	 */
	public DBMetadata() {
		// NO-OP
	}

	/**
	 * Constructs an initial metadata with some general information about the
	 * database, e.g., the driver name, the database name and several rules on
	 * storing the identifier.
	 * 
	 * @param md
	 *            The database metadata.
	 */
	public DBMetadata(DatabaseMetaData md) {
		load(md);
	}

	/**
	 * Load some general information about the database metadata.
	 * 
	 * @param md
	 *            The database metadata.
	 */
	public void load(DatabaseMetaData md) {
		try {
			setDriverName(md.getDriverName());
			setDatabaseProductName(md.getDatabaseProductName());
			setStoresLowerCaseIdentifier(md.storesLowerCaseIdentifiers());
			setStoresLowerCaseQuotedIdentifiers(md.storesLowerCaseQuotedIdentifiers());
			setStoresMixedCaseIdentifiers(md.storesMixedCaseIdentifiers());
			setStoresMixedCaseQuotedIdentifiers(md.storesMixedCaseQuotedIdentifiers());
			setStoresUpperCaseIdentifiers(md.storesUpperCaseIdentifiers());
			setStoresUpperCaseQuotedIdentifiers(md.storesUpperCaseQuotedIdentifiers());
		} catch (SQLException e) {
			throw new RuntimeException("Failed on importing database metadata!\n" + e.getMessage());
		}
	}

	/**
	 * Inserts a new data definition to this meta data object.
	 * 
	 * @param value
	 *            The data definition. It can be a {@link TableDefinition} or a
	 *            {@link ViewDefinition} object.
	 */
	public void add(DataDefinition value) {
		schema.put(value.getName(), value);
	}

	/**
	 * Inserts a list of data definition in batch.
	 * 
	 * @param list
	 *            A list of data definition.
	 */
	public void add(List<DataDefinition> list) {
		for (DataDefinition value : list) {
			add(value);
		}
	}

	/**
	 * Retrieves the data definition object based on its name. The
	 * <name>name</name> can be either a table name or a view name.
	 * 
	 * @param name
	 *            The string name.
	 */
	public DataDefinition getDefinition(String name) {
		DataDefinition def = schema.get(name);
		if (def == null)
			def = schema.get(name.toLowerCase());
		if (def == null)
			def = schema.get(name.toUpperCase());
		return def;
	}
	
	/**
	 * Retrieves the relation list (table and view definition) form the metadata.
	 */
	public List<DataDefinition> getRelationList() {
		return new ArrayList<DataDefinition>(schema.values());
	}
	
	/**
	 * Retrieves the table list form the metadata.
	 */
	public List<TableDefinition> getTableList() {
		List<TableDefinition> tableList = new ArrayList<TableDefinition>();
		for (DataDefinition dd : getRelationList()) {
			if (dd instanceof TableDefinition) {
				tableList.add((TableDefinition) dd);
			}
		}
		return tableList;
	}

	/**
	 * Returns the attribute name based on the table/view name and its position
	 * in the meta data.
	 * 
	 * @param tableName
	 *            Can be a table name or a view name.
	 * @param pos
	 *            The index position.
	 * @return
	 */
	public String getAttributeName(String tableName, int pos) {
		DataDefinition dd = getDefinition(tableName);
		if (dd == null) {
			throw new RuntimeException("Unknown table definition: " + tableName);
		}
		return dd.getAttributeName(pos);
	}
	
	/**
	 * Returns the attribute position in the database metadata given the table name
	 * and the attribute name.
	 * 
	 * @param tableName
	 *            Can be a table name or a view name.
	 * @param attributeName
	 *            The target attribute name.
	 * @return Returns the index position or -1 if attribute name can't be found
	 */
	public int getAttributeIndex(String tableName, String attributeName) {
		DataDefinition dd = getDefinition(tableName);
		if (dd == null) {
			throw new RuntimeException("Unknown table definition: " + tableName);
		}
		return dd.getAttributePosition(attributeName);
	}

	/**
	 * Returns the attribute position in the database metadata given only the attribute
	 * name. The method will search to all tables in the schema and can throw ambiguous
	 * name exception if more than one table use the same name.
	 * 
	 * @param attributeName
	 * 			The target attribute name.
	 * @return Returns the index position or -1 if attribute name can't be found
	 */
	public int getAttributeIndex(String attributeName) {
		int index = -1;
		for (String tableName : schema.keySet()) {
			int pos = getAttributeIndex(tableName, attributeName);
			if (pos != -1) {
				if (index == -1) {
					// If previously no table uses the attribute name.
					index = pos;
				} else {
					// Found a same name
					throw new RuntimeException(String.format("The column name \"%s\" is ambiguous.", attributeName));
				}
			}
		}
		return index;
	}

	/**
	 * Returns the attribute full-qualified name using the table/view name:
	 * [TABLE_NAME].[ATTRIBUTE_NAME]
	 * 
	 * @param name
	 *            Can be a table name or a view name.
	 * @param pos
	 *            The index position.
	 * @return
	 */
	public String getFullQualifiedAttributeName(String name, int pos) {
		String value = String.format("%s.%s", name, getAttributeName(name, pos));
		return value;
	}
	
	/**
	 * Returns the attribute full-qualified name using the table/view ALIAS name.
	 * [ALIAS_NAME].[ATTRIBUTE_NAME]. If the alias name is blank, the method will
	 * use the table/view name: [TABLE_NAME].[ATTRIBUTE_NAME]. 
	 * 
	 * @param name
	 *            Can be a table name or a view name.
	 * @param alias
	 * 			  The table or view alias name.
	 * @param pos
	 *            The index position.
	 * @return
	 */
	public String getFullQualifiedAttributeName(String name, String alias, int pos) {
		if (alias != null && !alias.isEmpty()) {
			return String.format("%s.%s", alias, getAttributeName(name, pos));
		} else {
			return getFullQualifiedAttributeName(name, pos);
		}
	}

	public void setDriverName(String driverName) {
		this.driverName = driverName;
	}

	public String getDriverName() {
		return driverName;
	}

	public void setDatabaseProductName(String databaseProductName) {
		this.databaseProductName = databaseProductName;
	}

	public String getDatabaseProductName() {
		return databaseProductName;
	}

	public void setStoresLowerCaseIdentifier(boolean storesLowerCaseIdentifiers) {
		this.storesLowerCaseIdentifiers = storesLowerCaseIdentifiers;
	}

	public boolean getStoresLowerCaseIdentifiers() {
		return storesLowerCaseIdentifiers;
	}

	public void setStoresLowerCaseQuotedIdentifiers(boolean storesLowerCaseQuotedIdentifiers) {
		this.storesLowerCaseQuotedIdentifiers = storesLowerCaseQuotedIdentifiers;
	}

	public boolean getStoresLowerCaseQuotedIdentifiers() {
		return storesLowerCaseQuotedIdentifiers;
	}

	public void setStoresMixedCaseQuotedIdentifiers(boolean storesMixedCaseQuotedIdentifiers) {
		this.storesMixedCaseQuotedIdentifiers = storesMixedCaseQuotedIdentifiers;
	}

	public boolean getStoresMixedCaseQuotedIdentifiers() {
		return storesMixedCaseQuotedIdentifiers;
	}

	public void setStoresMixedCaseIdentifiers(boolean storesMixedCaseIdentifiers) {
		this.storesMixedCaseIdentifiers = storesMixedCaseIdentifiers;
	}

	public boolean getStoresMixedCaseIdentifiers() {
		return storesMixedCaseIdentifiers;
	}

	public void setStoresUpperCaseQuotedIdentifiers(boolean storesUpperCaseQuotedIdentifiers) {
		this.storesUpperCaseQuotedIdentifiers = storesUpperCaseQuotedIdentifiers;
	}

	public boolean getStoresUpperCaseQuotedIdentifiers() {
		return storesUpperCaseQuotedIdentifiers;
	}

	public void setStoresUpperCaseIdentifiers(boolean storesUpperCaseIdentifiers) {
		this.storesUpperCaseIdentifiers = storesUpperCaseIdentifiers;
	}

	public boolean getStoresUpperCaseIdentifiers() {
		return storesUpperCaseIdentifiers;
	}

	@Override
	public String toString() {
		StringBuilder bf = new StringBuilder();
		for (String key : schema.keySet()) {
			bf.append(key);
			bf.append("=");
			bf.append(schema.get(key).toString());
			bf.append("\n");
		}
		return bf.toString();
	}

	/***
	 * Generates a map for each predicate in the body of the rules in 'program'
	 * that contains the Primary Key data for the predicates obtained from the info in 
	 * the metadata.
	 * 
	 * @param metadata
	 * @param pkeys
	 * @param program
	 */
	public static Map<Predicate, List<Integer>> extractPKs(DBMetadata metadata, DatalogProgram program) {
		Map<Predicate, List<Integer>> pkeys = new HashMap<Predicate, List<Integer>>();
		for (CQIE mapping : program.getRules()) {
			for (Function newatom : mapping.getBody()) {
				Predicate newAtomPredicate = newatom.getFunctionSymbol();
				if (newAtomPredicate instanceof BooleanOperationPredicate) {
					continue;
				}
				// TODO Check this: somehow the new atom name is "Join" instead of table name.
				String newAtomName = newAtomPredicate.toString();
				DataDefinition def = metadata.getDefinition(newAtomName);
				if (def != null) {
					List<Integer> pkeyIdx = new LinkedList<Integer>();
					for (int columnidx = 1; columnidx <= def.countAttribute(); columnidx++) {
						Attribute column = def.getAttribute(columnidx);
						if (column.isPrimaryKey()) {
							pkeyIdx.add(columnidx);
						}
					}
					if (!pkeyIdx.isEmpty()) {
						pkeys.put(newatom.getFunctionSymbol(), pkeyIdx);
					}
				}
			}
		}
		return pkeys;
	}
	
	/**
	 * Creates a view structure from an SQL string. See {@link #ViewDefinition}.
	 * @param name
	 * 			The name that the view will have. For instance "QEmployeeView"
	 * @param sqlString
	 * 			The SQL string defining the view
	 * @param isAnsPredicate
	 * 			It is true if the SQL comes from translating an ans predicate
	 * @return
	 */
	public ViewDefinition createViewDefinition(String name, String sqlString,
			boolean isAnsPredicate) {
		ViewDefinition vd = new ViewDefinition(name);
		vd.setSQL(sqlString);
		int pos = 1;
		List<Attribute> listOfAttributes = new LinkedList<Attribute>();
		if (isAnsPredicate) {
			listOfAttributes = collectAttributesFromAnsView(sqlString);
		} else {
			listOfAttributes = collectAttributesFromQuery(sqlString);
		}

		for (Attribute attr : listOfAttributes) {
			vd.setAttribute(pos, attr);
			pos++;

		}
		return vd;
	}

	private List<Attribute> collectAttributesFromQuery(String sqlString) {
		List<Attribute> attributeList = new LinkedList<Attribute>();
		int start =  6; // the position of 'select' keyword 
		int end = sqlString.toLowerCase().indexOf("from");	// find the position of 'from' keyword	
		
		if (end == -1) {
			throw new RuntimeException("Error parsing SQL query: Couldn't find FROM keyword");
		}
		// The projection string will contain the column names separated by commas.
		//but it might have commas inside REPLACE statements, therefore we need to go
		//trough the string extracting the columns
		String projection = sqlString.substring(start, end).trim();
		char[] listchar = projection.toCharArray();
		List<String> columns = new LinkedList<String>(); //here we keep the column names
		String tempattr = new String();
		getColumnsFromString(listchar, columns, tempattr, false);
		
		
		
		/*
		 * Now we have to check every column and see if it has a proper format:
		 * table.name
		 * name
		 * "something" AS name
		 */
		Pattern pattern = Pattern.compile("^((\\w|_)+(\\.(\\w|_)+){0,2})");
		Pattern aliasPattern = Pattern.compile("[as]\\s+(.*)", Pattern.CASE_INSENSITIVE);
		
		for (int i = 0; i < columns.size(); i++) {
			String columnName = columns.get(i).trim();
			
			Matcher matcher = pattern.matcher(columnName);
			boolean patternFound = matcher.matches();
			if (!patternFound) {
				
				Matcher aliasMatch = aliasPattern.matcher(columnName);
				if (aliasMatch.find()) { // has an alias
					columnName = aliasMatch.group(1);  // make the alias name as the column name
				} else {
					throw new RuntimeException("Cannot parse the expression: " + columnName + " in SELECT statment. AS statement is probably required");
				}
			}			
			Attribute atname = new Attribute(columnName);
			attributeList.add(atname);
		}
		return attributeList;
	}

	
	
	/**
	 * This method takes the string generated from translated a Datalog rule defining an ans predicate into SQL.
	 * and extract the variables in the SELECT statement. 
	 * Observe that for each variable in ans the SQL translator generates 3 in SQL:
	 * <ul>
	 * <li> Quest Type</li>
	 * <li> Quest Language</li>
	 * <li> Value</li>
	 * </ul>
	 * In this last one is where the actual value from the database will be. Therefore it is the only one we keep.
	 * @param sqlString
	 * @return
	 */
	private List<Attribute> collectAttributesFromAnsView(String sqlString) {
		List<Attribute> attributeList = new LinkedList<Attribute>();
		System.err.println("DBMetadata: Optimize this collectAttribute");
		int start =  sqlString.toLowerCase().indexOf("select") + 6; // the position of 'select' keyword 
		int end = sqlString.toLowerCase().indexOf("from");	// find the position of 'from' keyword	
		
		if (end == -1) {
			throw new RuntimeException("Error parsing SQL query: Couldn't find FROM keyword");
		}
		// The projection string will contain the column names separated by commas.
		//but it might have commas inside REPLACE statements, therefore we need to go
		//trough the string extracting the columns
		String projection = sqlString.substring(start, end).trim();
		char[] listchar = projection.toCharArray();
		List<String> columns = new LinkedList<String>(); //here we keep the column names
		String tempattr = new String();
		
		getColumnsFromString(listchar, columns, tempattr, true);
		
		
		
		/*
		 * Now we have to check every column and see if it has a proper format:
		 * table.name
		 * name
		 * "something" AS name
		 */
		Pattern aliasPattern = Pattern.compile(".+[as]\\s+(.*)", Pattern.CASE_INSENSITIVE);
		
		for (int i = 0; i < columns.size(); i++) {
			String columnName = columns.get(i).trim();
			Matcher aliasMatch = aliasPattern.matcher(columnName);
			if (aliasMatch.find()) { // has an alias
					columnName = aliasMatch.group(1);  // make the alias name as the column name
					columnName = columnName.substring(1, columnName.length()-1);
				} else {
					throw new RuntimeException("Cannot parse the expression: " + columnName + " in SELECT statment. AS statement is probably required");
				}
			Attribute atname = new Attribute(columnName);
			attributeList.add(atname);
		}			
		return attributeList;
	}

	/*
	 * This method is a helper method for {@link #collectAttributesFromAnsView} and
	 * {@link #collectAttributesFromQuery}.
	 * It takes the string between the 'select' and 'from' statement of the SQL
	 * and return a clean list of string representing each column.
	 * 
	 */
	private void getColumnsFromString(char[] listchar, List<String> columns,
			String tempattr, boolean isAns) {
		boolean ignore = false;
		boolean isCast = false;
		int bracketbalance =0;
		int columnIndex = 0;

		for (int i = 0, n = listchar.length; i < n; i++){
			char symbol=listchar[i];
			if (symbol!=','&& ( symbol!='(' || isCast ) && !ignore){
				tempattr= tempattr + symbol;
			} else if (symbol=='(' && ignore == false&& isCast == false) {
				boolean castString = tempattr.trim().equals("CAST");
				if (!castString){
					ignore= true;
					bracketbalance =1; 
				} else {
					isCast = true;
				}
				tempattr= tempattr + symbol;
			} else if (ignore == true && bracketbalance>0) {
				tempattr= tempattr + symbol;
				if (symbol=='('){
					bracketbalance++;
				}
				if (symbol==')'){
					bracketbalance--;
				}
				
			} else if  (ignore == true && bracketbalance==0){
				ignore =  false;
			} else if (symbol==',' && bracketbalance==0 && ignore == false){
				columnIndex ++;
				if (isAns && columnIndex % 3 == 0){
					columns.add(removeQuotes(tempattr));
				} else if (! isAns){
					columns.add(removeQuotes(tempattr));
				}
				isCast = false;
				tempattr = "";
			} 
			
		}
		columns.add(removeQuotes(tempattr));

	}
	
	private String removeQuotes(String str) {
		return str.replace("\"", "");
	}

}<|MERGE_RESOLUTION|>--- conflicted
+++ resolved
@@ -1,6 +1,4 @@
 package it.unibz.krdb.sql;
-<<<<<<< HEAD
-=======
 
 /*
  * #%L
@@ -21,7 +19,6 @@
  * limitations under the License.
  * #L%
  */
->>>>>>> d871254d
 
 import it.unibz.krdb.obda.model.BooleanOperationPredicate;
 import it.unibz.krdb.obda.model.CQIE;
