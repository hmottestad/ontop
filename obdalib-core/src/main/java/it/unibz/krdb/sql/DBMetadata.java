package it.unibz.krdb.sql;

/*
 * #%L
 * ontop-obdalib-core
 * %%
 * Copyright (C) 2009 - 2014 Free University of Bozen-Bolzano
 * %%
 * Licensed under the Apache License, Version 2.0 (the "License");
 * you may not use this file except in compliance with the License.
 * You may obtain a copy of the License at
 * 
 *      http://www.apache.org/licenses/LICENSE-2.0
 * 
 * Unless required by applicable law or agreed to in writing, software
 * distributed under the License is distributed on an "AS IS" BASIS,
 * WITHOUT WARRANTIES OR CONDITIONS OF ANY KIND, either express or implied.
 * See the License for the specific language governing permissions and
 * limitations under the License.
 * #L%
 */

import java.io.Serializable;
import java.util.*;

public class DBMetadata implements Serializable {

	private static final long serialVersionUID = -806363154890865756L;

	private final Map<RelationID, TableDefinition> tables = new HashMap<>();
	
	// relations include tables and views (views are only created for complex queries in mappings)
	private final Map<RelationID, RelationDefinition> relations = new HashMap<>();

	private final String driverName;
<<<<<<< HEAD
	private final String driverVersion;
	private final String databaseProductName;
	private final QuotedIDFactory idfac;
=======
	private String driverVersion;
	private String databaseProductName;
	private String databaseVersion;

	private boolean storesLowerCaseIdentifiers = false;
	private boolean storesLowerCaseQuotedIdentifiers = false;
	private boolean storesMixedCaseQuotedIdentifiers = false;
	private boolean storesMixedCaseIdentifiers = true;
	private boolean storesUpperCaseQuotedIdentifiers = false;
	private boolean storesUpperCaseIdentifiers = false;
	
	private static final Pattern pQuotes = Pattern.compile("[\"`\\[][^\\.]*[\"`\\]]");;
>>>>>>> 13f0dbf6

	/**
	 * Constructs an initial metadata with some general information about the
	 * database, e.g., the driver name, the database engine name.
	 *
	 * DO NOT USE THIS CONSTRUCTOR -- USE MetadataExtractor METHODS INSTEAD
	 */
<<<<<<< HEAD

	DBMetadata(String driverName, String driverVersion, String databaseProductName, QuotedIDFactory idfac) {
		this.driverName = driverName;
		this.driverVersion = driverVersion;
		this.databaseProductName = databaseProductName;
		this.idfac = idfac;
	}

	
	public TableDefinition createTable(RelationID id) {
		TableDefinition table = new TableDefinition(id);
		add(table, tables);
		add(table, relations);
		return table;
=======
	@Deprecated
	public DBMetadata(String driverName) {
		this.driverName = driverName;
		this.databaseVersion = "";
>>>>>>> 13f0dbf6
	}

	/**
	 * THESE VIEWS ARE CREATED ONLY BY SQLQueryParser AS ABBREVIATIONS OF COMPLEX UNPARSABLE SUBQUERIES
	 * 
	 * @param id
	 * @param sql
	 * @return
	 */
<<<<<<< HEAD
	
	public ViewDefinition createView(RelationID id, String sql) {
		ViewDefinition view = new ViewDefinition(id, sql);
		add(view, relations);
		return view;
=======
	public DBMetadata(DatabaseMetaData md) {
		
		try {
			driverName = md.getDriverName();
			driverVersion = md.getDriverVersion();
			databaseProductName = md.getDatabaseProductName();
			databaseVersion = md.getDatabaseProductVersion();

			storesLowerCaseIdentifiers = md.storesLowerCaseIdentifiers();
			storesLowerCaseQuotedIdentifiers = md.storesLowerCaseQuotedIdentifiers();

			storesMixedCaseIdentifiers = md.storesMixedCaseIdentifiers();
			storesMixedCaseQuotedIdentifiers = md.storesMixedCaseQuotedIdentifiers();
			
			storesUpperCaseIdentifiers = md.storesUpperCaseIdentifiers();
			storesUpperCaseQuotedIdentifiers = md.storesUpperCaseQuotedIdentifiers();
		} 
		catch (SQLException e) {
			throw new RuntimeException(
					"Failed on importing database metadata!\n" + e.getMessage());
		}
>>>>>>> 13f0dbf6
	}
	
	/**
	 * Inserts a new data definition to this metadata object. 
	 * 
	 * @param td
	 *            The data definition. It can be a {@link TableDefinition} or a
	 *            {@link ViewDefinition} object.
	 */
	private <T extends RelationDefinition> void add(T td, Map<RelationID, T> schema) {
		schema.put(td.getID(), td);
		if (td.getID().hasSchema()) {
			RelationID noSchemaID = td.getID().getSchemalessID();
			if (!schema.containsKey(noSchemaID)) {
				schema.put(noSchemaID, td);
			}
			else {
				System.err.println("DUPLICATE TABLE NAMES, USE QUALIFIED NAMES:\n" + td + "\nAND\n" + schema.get(noSchemaID));
				//schema.remove(noSchemaID);
				// TODO (ROMAN 8 Oct 2015): think of a better way of resolving ambiguities 
			}
		}
	}

	
	/**
	 * Retrieves the data definition object based on its name. The
	 * <name>name</name> is a table name.
	 * 
	 * @param name
	 */
	public TableDefinition getTable(RelationID name) {
		TableDefinition def = tables.get(name);
		if (def == null && name.hasSchema()) {
			def = tables.get(name.getSchemalessID());
		}
		return def;
	}

	/**
	 * Retrieves the data definition object based on its name. The
	 * <name>name</name> can be either a table name or a view name.
	 * 
	 * @param name
	 */
	public RelationDefinition getRelation(RelationID name) {
		RelationDefinition def = relations.get(name);
		if (def == null && name.hasSchema()) {
			def = relations.get(name.getSchemalessID());
		}
		return def;
	}
	
	/**
	 * Retrieves the tables list form the metadata.
	 */
	public Collection<TableDefinition> getTables() {
		return Collections.unmodifiableCollection(tables.values());
	}


	public String getDriverName() {
		return driverName;
	}

	public String getDriverVersion() {
		return driverVersion;
	}

	public String getDatabaseProductName() {
		return databaseProductName;
	}

	public QuotedIDFactory getQuotedIDFactory() {
		return idfac;
	}
	
	@Override
	public String toString() {
		StringBuilder bf = new StringBuilder();
		for (RelationID key : relations.keySet()) {
			bf.append(key);
			bf.append("=");
			bf.append(relations.get(key).toString());
			bf.append("\n");
		}
		return bf.toString();
	}
<<<<<<< HEAD
=======

	/***
	 * Generates a map for each predicate in the body of the rules in 'program'
	 * that contains the Primary Key data for the predicates obtained from the
	 * info in the metadata.
     *
     * It also returns the columns with unique constraints
     *
     * For instance, Given the table definition
     *   Tab0[col1:pk, col2:pk, col3, col4:unique, col5:unique],
     *
     * The methods will return the following Multimap:
     *  { Tab0 -> { [col1, col2], [col4], [col5] } }
     *
	 * 
	 * @param metadata
	 * @param program
	 */
	public static Multimap<Predicate, List<Integer>> extractPKs(DBMetadata metadata,
			List<CQIE> program) {
		Multimap<Predicate, List<Integer>> pkeys = HashMultimap.create();
		for (CQIE mapping : program) {
			for (Function newatom : mapping.getBody()) {
				Predicate newAtomPredicate = newatom.getFunctionSymbol();
				if (newAtomPredicate instanceof BooleanOperationPredicate) 
					continue;
				
				if (pkeys.containsKey(newAtomPredicate))
					continue;
				
				// TODO Check this: somehow the new atom name is "Join" instead
				// of table name.
				String newAtomName = newAtomPredicate.toString();
				DataDefinition def = metadata.getDefinition(newAtomName);
				if (def != null) {
					// primary keys
					List<Integer> pkeyIdx = new LinkedList<>();
					for (int columnidx = 1; columnidx <= def.getAttributes().size(); columnidx++) {
						Attribute column = def.getAttribute(columnidx);
						if (column.isPrimaryKey()) 
							pkeyIdx.add(columnidx);
					}
					if (!pkeyIdx.isEmpty()) {
						pkeys.put(newAtomPredicate, pkeyIdx);
					}

                    // unique constraints
                    for (int columnidx = 1; columnidx <= def.getAttributes().size(); columnidx++) {
                        Attribute column = def.getAttribute(columnidx);
                        if (column.isUnique()) {
                            pkeys.put(newAtomPredicate, ImmutableList.of(columnidx));
                        }
                    }
				}
			}
		}
		return pkeys;
	}


	public String getDatabaseVersion() {
		return databaseVersion;
	}
>>>>>>> 13f0dbf6
}<|MERGE_RESOLUTION|>--- conflicted
+++ resolved
@@ -33,24 +33,10 @@
 	private final Map<RelationID, RelationDefinition> relations = new HashMap<>();
 
 	private final String driverName;
-<<<<<<< HEAD
 	private final String driverVersion;
 	private final String databaseProductName;
+	private final String databaseVersion;
 	private final QuotedIDFactory idfac;
-=======
-	private String driverVersion;
-	private String databaseProductName;
-	private String databaseVersion;
-
-	private boolean storesLowerCaseIdentifiers = false;
-	private boolean storesLowerCaseQuotedIdentifiers = false;
-	private boolean storesMixedCaseQuotedIdentifiers = false;
-	private boolean storesMixedCaseIdentifiers = true;
-	private boolean storesUpperCaseQuotedIdentifiers = false;
-	private boolean storesUpperCaseIdentifiers = false;
-	
-	private static final Pattern pQuotes = Pattern.compile("[\"`\\[][^\\.]*[\"`\\]]");;
->>>>>>> 13f0dbf6
 
 	/**
 	 * Constructs an initial metadata with some general information about the
@@ -58,12 +44,12 @@
 	 *
 	 * DO NOT USE THIS CONSTRUCTOR -- USE MetadataExtractor METHODS INSTEAD
 	 */
-<<<<<<< HEAD
 
-	DBMetadata(String driverName, String driverVersion, String databaseProductName, QuotedIDFactory idfac) {
+	DBMetadata(String driverName, String driverVersion, String databaseProductName, String databaseVersion, QuotedIDFactory idfac) {
 		this.driverName = driverName;
 		this.driverVersion = driverVersion;
 		this.databaseProductName = databaseProductName;
+		this.databaseVersion = databaseVersion;
 		this.idfac = idfac;
 	}
 
@@ -73,12 +59,6 @@
 		add(table, tables);
 		add(table, relations);
 		return table;
-=======
-	@Deprecated
-	public DBMetadata(String driverName) {
-		this.driverName = driverName;
-		this.databaseVersion = "";
->>>>>>> 13f0dbf6
 	}
 
 	/**
@@ -88,35 +68,11 @@
 	 * @param sql
 	 * @return
 	 */
-<<<<<<< HEAD
 	
 	public ViewDefinition createView(RelationID id, String sql) {
 		ViewDefinition view = new ViewDefinition(id, sql);
 		add(view, relations);
 		return view;
-=======
-	public DBMetadata(DatabaseMetaData md) {
-		
-		try {
-			driverName = md.getDriverName();
-			driverVersion = md.getDriverVersion();
-			databaseProductName = md.getDatabaseProductName();
-			databaseVersion = md.getDatabaseProductVersion();
-
-			storesLowerCaseIdentifiers = md.storesLowerCaseIdentifiers();
-			storesLowerCaseQuotedIdentifiers = md.storesLowerCaseQuotedIdentifiers();
-
-			storesMixedCaseIdentifiers = md.storesMixedCaseIdentifiers();
-			storesMixedCaseQuotedIdentifiers = md.storesMixedCaseQuotedIdentifiers();
-			
-			storesUpperCaseIdentifiers = md.storesUpperCaseIdentifiers();
-			storesUpperCaseQuotedIdentifiers = md.storesUpperCaseQuotedIdentifiers();
-		} 
-		catch (SQLException e) {
-			throw new RuntimeException(
-					"Failed on importing database metadata!\n" + e.getMessage());
-		}
->>>>>>> 13f0dbf6
 	}
 	
 	/**
@@ -205,70 +161,9 @@
 		}
 		return bf.toString();
 	}
-<<<<<<< HEAD
-=======
-
-	/***
-	 * Generates a map for each predicate in the body of the rules in 'program'
-	 * that contains the Primary Key data for the predicates obtained from the
-	 * info in the metadata.
-     *
-     * It also returns the columns with unique constraints
-     *
-     * For instance, Given the table definition
-     *   Tab0[col1:pk, col2:pk, col3, col4:unique, col5:unique],
-     *
-     * The methods will return the following Multimap:
-     *  { Tab0 -> { [col1, col2], [col4], [col5] } }
-     *
-	 * 
-	 * @param metadata
-	 * @param program
-	 */
-	public static Multimap<Predicate, List<Integer>> extractPKs(DBMetadata metadata,
-			List<CQIE> program) {
-		Multimap<Predicate, List<Integer>> pkeys = HashMultimap.create();
-		for (CQIE mapping : program) {
-			for (Function newatom : mapping.getBody()) {
-				Predicate newAtomPredicate = newatom.getFunctionSymbol();
-				if (newAtomPredicate instanceof BooleanOperationPredicate) 
-					continue;
-				
-				if (pkeys.containsKey(newAtomPredicate))
-					continue;
-				
-				// TODO Check this: somehow the new atom name is "Join" instead
-				// of table name.
-				String newAtomName = newAtomPredicate.toString();
-				DataDefinition def = metadata.getDefinition(newAtomName);
-				if (def != null) {
-					// primary keys
-					List<Integer> pkeyIdx = new LinkedList<>();
-					for (int columnidx = 1; columnidx <= def.getAttributes().size(); columnidx++) {
-						Attribute column = def.getAttribute(columnidx);
-						if (column.isPrimaryKey()) 
-							pkeyIdx.add(columnidx);
-					}
-					if (!pkeyIdx.isEmpty()) {
-						pkeys.put(newAtomPredicate, pkeyIdx);
-					}
-
-                    // unique constraints
-                    for (int columnidx = 1; columnidx <= def.getAttributes().size(); columnidx++) {
-                        Attribute column = def.getAttribute(columnidx);
-                        if (column.isUnique()) {
-                            pkeys.put(newAtomPredicate, ImmutableList.of(columnidx));
-                        }
-                    }
-				}
-			}
-		}
-		return pkeys;
-	}
 
 
 	public String getDatabaseVersion() {
 		return databaseVersion;
 	}
->>>>>>> 13f0dbf6
 }