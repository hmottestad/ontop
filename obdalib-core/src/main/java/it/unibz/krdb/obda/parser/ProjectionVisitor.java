--- conflicted
+++ resolved
@@ -471,12 +471,10 @@
 	 */
 	@Override
 	public void visit(Column tableColumn) {
-<<<<<<< HEAD
 		String tableName= tableColumn.getColumnName();
 		if(tableName.startsWith("\"") || tableName.startsWith("'"))
 			tableColumn.setColumnName(tableName.substring(1, tableName.length()-1));
 				
-=======
 		Table table= tableColumn.getTable();
 		if(table.getName()!=null){
 			
@@ -490,7 +488,6 @@
 		if(VisitedQuery.pQuotes.matcher(columnName).matches())
 			tableColumn.setColumnName(columnName.substring(1, columnName.length()-1));
 		
->>>>>>> 7bc907b5
 		
 	}
 
