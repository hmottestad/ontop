--- conflicted
+++ resolved
@@ -1,4 +1,4 @@
-// $ANTLR 3.5.1 /Users/elem/git/ontop/obdalib-core/src/main/java/it/unibz/krdb/obda/parser/TurtleOBDA.g 2015-03-06 09:48:51
+// $ANTLR 3.5.1 /Users/elem/git/ontop/obdalib-core/src/main/java/it/unibz/krdb/obda/parser/TurtleOBDA.g 2015-03-06 13:27:20
 
 package it.unibz.krdb.obda.parser;
 
@@ -10,6 +10,7 @@
 import it.unibz.krdb.obda.model.DatatypeFactory;
 import it.unibz.krdb.obda.model.OBDALibConstants;
 import it.unibz.krdb.obda.model.Predicate;
+import it.unibz.krdb.obda.model.URIConstant;
 import it.unibz.krdb.obda.model.ValueConstant;
 import it.unibz.krdb.obda.model.Variable;
 import it.unibz.krdb.obda.model.Predicate.COL_TYPE;
@@ -17,6 +18,7 @@
 import it.unibz.krdb.obda.model.impl.OBDAVocabulary;
 import it.unibz.krdb.obda.utils.QueryUtils;
 
+import java.net.URI;
 import java.util.ArrayList;
 import java.util.HashMap;
 import java.util.HashSet;
@@ -37,6 +39,13 @@
 import org.antlr.runtime.RecognizerSharedState;
 import org.antlr.runtime.Token;
 import org.antlr.runtime.TokenStream;
+
+
+
+import org.antlr.runtime.*;
+import java.util.Stack;
+import java.util.List;
+import java.util.ArrayList;
 
 @SuppressWarnings("all")
 public class TurtleOBDAParser extends Parser {
@@ -2053,7 +2062,6 @@
 			state._fsp--;
 
 
-<<<<<<< HEAD
 			      if ((stringLiteral37) instanceof Function){
 			          Function f = (Function)stringLiteral37;
 			          value = dfac.getTypedTerm(f, COL_TYPE.LITERAL);
@@ -2064,18 +2072,8 @@
 			          if (resource38 instanceof Function){
 				    functionName = ( (ValueConstant) ((Function)resource38).getTerm(0) ).getValue();
 			          }
-			          Predicate.COL_TYPE type = dtfac.getDataType(functionName);
+			          Predicate.COL_TYPE type = dtfac.getDatatype(functionName);
 			          if (type == null) {
-=======
-			      ValueConstant constant = stringLiteral37;
-			      String functionName = resource38.toString();
-			      Predicate functionSymbol = null;
-			      if (resource38 instanceof Function){
-				 functionName = ( (ValueConstant) ((Function)resource38).getTerm(0) ).getValue();
-			      }
-			      Predicate.COL_TYPE type = dtfac.getDatatype(functionName);
-			      if (type == null) {
->>>>>>> 736cec42
 			            throw new RuntimeException("Unsupported datatype: " + functionName);
 			          }
 			          value = dfac.getTypedTerm(constant, type);
