--- conflicted
+++ resolved
@@ -28,14 +28,7 @@
 import it.unibz.krdb.obda.parser.SQLQueryParser;
 import it.unibz.krdb.sql.DBMetadata;
 import it.unibz.krdb.sql.DataDefinition;
-<<<<<<< HEAD
 import it.unibz.krdb.sql.api.*;
-=======
-import it.unibz.krdb.sql.api.ParsedSQLQuery;
-import it.unibz.krdb.sql.api.RelationJSQL;
-import it.unibz.krdb.sql.api.SelectJSQL;
-import it.unibz.krdb.sql.api.SelectionJSQL;
->>>>>>> 00bbfeb9
 import net.sf.jsqlparser.JSQLParserException;
 import net.sf.jsqlparser.expression.*;
 import net.sf.jsqlparser.expression.operators.arithmetic.*;
@@ -51,7 +44,6 @@
 import java.util.LinkedList;
 import java.util.List;
 import java.util.Map;
-
 
 public class Mapping2DatalogConverter {
 
@@ -173,7 +165,6 @@
         }
     }
 
-    
     /**
      * For each function application in the select clause, create an atom and add it to the body
      * @param bodyAtoms
