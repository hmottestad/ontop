package it.unibz.krdb.obda.model.impl;

/*
 * #%L
 * ontop-obdalib-core
 * %%
 * Copyright (C) 2009 - 2014 Free University of Bozen-Bolzano
 * %%
 * Licensed under the Apache License, Version 2.0 (the "License");
 * you may not use this file except in compliance with the License.
 * You may obtain a copy of the License at
 * 
 *      http://www.apache.org/licenses/LICENSE-2.0
 * 
 * Unless required by applicable law or agreed to in writing, software
 * distributed under the License is distributed on an "AS IS" BASIS,
 * WITHOUT WARRANTIES OR CONDITIONS OF ANY KIND, either express or implied.
 * See the License for the specific language governing permissions and
 * limitations under the License.
 * #L%
 */

import it.unibz.krdb.obda.model.*;

public class PredicateImpl implements Predicate {

	private static final long serialVersionUID = -7096056207721170465L;

	public static final Predicate QUEST_TRIPLE_PRED = new PredicateImpl("triple", 3, new COL_TYPE[3]);	
	
	private int arity = -1;
	private String name = null;
	private int identifier = -1;
	private COL_TYPE[] types = null;

	protected PredicateImpl(String name, int arity, COL_TYPE[] types) {
		this.name = name;
		this.identifier = name.hashCode();
		this.arity = arity;
		this.types = types;
	}

	@Override
	public int getArity() {
		return arity;
	}

	@Override
	public String getName() {
		return name;
	}

	@Override
	public boolean equals(Object obj) {
		if (obj == null || !(obj instanceof PredicateImpl)) {
			return false;
		}
		PredicateImpl pred2 = (PredicateImpl) obj;
		return this.identifier == pred2.identifier;
	}

	@Override
	public int hashCode() {
		return identifier;
	}

	@Override
	public Predicate clone() {
		return this;
	}

	@Override
	public String toString() {
		return name;
	}

	@Override
	public COL_TYPE getType(int column) {
		if (types != null) {
			return types[column];
		}
		return null;
	}

	@Override
	public boolean isClass() {
<<<<<<< HEAD
		return (arity == 1 && types[0] == COL_TYPE.OBJECT);
=======
		if (arity == 1 && getType(0) == COL_TYPE.OBJECT) {
			return true;
		}
		return false;
>>>>>>> 5f7f9687
	}

	@Override
	public boolean isObjectProperty() {
<<<<<<< HEAD
		return (arity == 2 && types[0] == COL_TYPE.OBJECT && types[1] == COL_TYPE.OBJECT); 
=======
		if (arity == 2 && getType(0) == COL_TYPE.OBJECT && getType(1) == COL_TYPE.OBJECT) {
			return true;
		}
		return false;
	}

	@Override
	public boolean isAnnotationProperty() {
		if (arity == 2 && getType(0) == COL_TYPE.OBJECT && getType(1) == COL_TYPE.NULL) {
			return true;
		}
		return false;
>>>>>>> 5f7f9687
	}

	@Override
	public boolean isDataProperty() {
<<<<<<< HEAD
		return (arity == 2 && types[0] == COL_TYPE.OBJECT && types[1] == COL_TYPE.LITERAL); 
=======
		if (arity == 2 && getType(0) == COL_TYPE.OBJECT && getType(1) == COL_TYPE.LITERAL) {
			return true;
		}
		return false;
>>>>>>> 5f7f9687
	}

    @Override
	public boolean isTriplePredicate() {
		return (arity == 3 && name.equals(QUEST_TRIPLE_PRED.getName()));
	}
}<|MERGE_RESOLUTION|>--- conflicted
+++ resolved
@@ -23,8 +23,6 @@
 import it.unibz.krdb.obda.model.*;
 
 public class PredicateImpl implements Predicate {
-
-	private static final long serialVersionUID = -7096056207721170465L;
 
 	public static final Predicate QUEST_TRIPLE_PRED = new PredicateImpl("triple", 3, new COL_TYPE[3]);	
 	
@@ -84,46 +82,22 @@
 
 	@Override
 	public boolean isClass() {
-<<<<<<< HEAD
-		return (arity == 1 && types[0] == COL_TYPE.OBJECT);
-=======
-		if (arity == 1 && getType(0) == COL_TYPE.OBJECT) {
-			return true;
-		}
-		return false;
->>>>>>> 5f7f9687
+		return (arity == 1 && getType(0) == COL_TYPE.OBJECT);
 	}
 
 	@Override
 	public boolean isObjectProperty() {
-<<<<<<< HEAD
-		return (arity == 2 && types[0] == COL_TYPE.OBJECT && types[1] == COL_TYPE.OBJECT); 
-=======
-		if (arity == 2 && getType(0) == COL_TYPE.OBJECT && getType(1) == COL_TYPE.OBJECT) {
-			return true;
-		}
-		return false;
+		return (arity == 2 && getType(0) == COL_TYPE.OBJECT && getType(1) == COL_TYPE.OBJECT); 
 	}
 
 	@Override
 	public boolean isAnnotationProperty() {
-		if (arity == 2 && getType(0) == COL_TYPE.OBJECT && getType(1) == COL_TYPE.NULL) {
-			return true;
-		}
-		return false;
->>>>>>> 5f7f9687
+		return (arity == 2 && getType(0) == COL_TYPE.OBJECT && getType(1) == COL_TYPE.NULL);
 	}
 
 	@Override
 	public boolean isDataProperty() {
-<<<<<<< HEAD
-		return (arity == 2 && types[0] == COL_TYPE.OBJECT && types[1] == COL_TYPE.LITERAL); 
-=======
-		if (arity == 2 && getType(0) == COL_TYPE.OBJECT && getType(1) == COL_TYPE.LITERAL) {
-			return true;
-		}
-		return false;
->>>>>>> 5f7f9687
+		return (arity == 2 && getType(0) == COL_TYPE.OBJECT && getType(1) == COL_TYPE.LITERAL); 
 	}
 
     @Override
