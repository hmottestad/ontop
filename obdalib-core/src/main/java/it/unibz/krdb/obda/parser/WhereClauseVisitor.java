--- conflicted
+++ resolved
@@ -21,14 +21,8 @@
  * #L%
  */
 
-<<<<<<< HEAD
 import it.unibz.krdb.sql.QuotedIDFactory;
-import it.unibz.krdb.sql.api.AllComparison;
-import it.unibz.krdb.sql.api.AnyComparison;
-import it.unibz.krdb.sql.api.ParsedSQLQuery;
-=======
 import it.unibz.krdb.sql.api.*;
->>>>>>> 13f0dbf6
 import net.sf.jsqlparser.JSQLParserException;
 import net.sf.jsqlparser.expression.*;
 import net.sf.jsqlparser.expression.operators.arithmetic.*;
@@ -36,10 +30,6 @@
 import net.sf.jsqlparser.expression.operators.conditional.OrExpression;
 import net.sf.jsqlparser.expression.operators.relational.*;
 import net.sf.jsqlparser.schema.Column;
-<<<<<<< HEAD
-=======
-import net.sf.jsqlparser.schema.Table;
->>>>>>> 13f0dbf6
 import net.sf.jsqlparser.statement.select.*;
 
 /**
@@ -71,347 +61,8 @@
 	public Expression getWhereClause(Select select, boolean deepParsing) throws JSQLParserException {
 		
 		if (select.getWithItemsList() != null) {
-<<<<<<< HEAD
 			for (WithItem withItem : select.getWithItemsList()) 
 				withItem.accept(selectVisitor);
-=======
-			for (WithItem withItem : select.getWithItemsList()) {
-				withItem.accept(this);
-			}
-		}
-		select.getSelectBody().accept(this);
-		if(unsupported && deepParsing)
-				throw new JSQLParserException("Query not yet supported");
-		return whereClause;
-		
-	}
-
-    public void setWhereClause(Select selectQuery, SelectionJSQL whereClause) {
-
-        isSetting = true;
-
-        this.whereClause = whereClause;
-
-        selectQuery.getSelectBody().accept(this);
-    }
-
-	/*
-	 * visit Plainselect, search for the where structure that returns an Expression
-	 * Stored in SelectionJSQL. 
-	 * @see net.sf.jsqlparser.statement.select.SelectVisitor#visit(net.sf.jsqlparser.statement.select.PlainSelect)
-	 */
-	
-	
-	@Override
-	public void visit(PlainSelect plainSelect) {
-		
-		/*
-		 * First check if we are setting a new whereClause. Add the expression contained in the SelectionJSQL
-		 * in the WHERE clause.
-		 */
-		//FROM (subselect) -> process
-		//plainSelect.getFromItem().accept(this);
-
-        if (isSetting) {
-            plainSelect.setWhere(whereClause.getRawConditions());
-
-        } else {
-
-            if (plainSelect.getWhere() != null) {
-
-                Expression where = plainSelect.getWhere();
-
-                whereClause = new SelectionJSQL();
-                whereClause.addCondition(where);
-
-                //we visit the where clause to remove quotes and fix any and all comparison
-                where.accept(this);
-
-            }
-        }
-        
-         
-		
-	}
-
-	@Override
-	public void visit(SetOperationList setOpList) {
-//		we do not consider the case of UNION
-		setOpList.getPlainSelects().get(0).accept(this);
-	}
-
-	@Override
-	public void visit(WithItem withItem) {
-		// we do not consider the case for WITH
-		
-	}
-
-	@Override
-	public void visit(NullValue nullValue) {
-		// we do not execute anything
-		
-	}
-
-	@Override
-	public void visit(Function function) {
-		if(function.getName().toLowerCase().equals("regexp_like") ) {
-			
-			for(Expression ex :function.getParameters().getExpressions()){
-				ex.accept(this);
-			}
-			
-		}
-		else{
-            unsupported = true;
-		}
-	}
-
-	@Override
-	public void visit(JdbcParameter jdbcParameter) {
-		//we do not execute anything
-		
-	}
-
-	@Override
-	public void visit(JdbcNamedParameter jdbcNamedParameter) {
-		// we do not execute anything
-		
-	}
-
-	@Override
-	public void visit(DoubleValue doubleValue) {
-		// we do not execute anything
-		
-	}
-
-	@Override
-	public void visit(LongValue longValue) {
-		// we do not execute anything
-		
-	}
-
-	@Override
-	public void visit(DateValue dateValue) {
-		// we do not execute anything
-		
-	}
-
-	@Override
-	public void visit(TimeValue timeValue) {
-		// we do not execute anything
-		
-	}
-
-	@Override
-	public void visit(TimestampValue timestampValue) {
-		// we do not execute anything
-		
-	}
-
-	@Override
-	public void visit(Parenthesis parenthesis) {
-		parenthesis.getExpression().accept(this);
-		
-	}
-
-	@Override
-	public void visit(StringValue stringValue) {
-		// we do not execute anything
-		
-	}
-
-	/*
-	 * We do the same procedure for all Binary Expressions
-	 * @see net.sf.jsqlparser.expression.ExpressionVisitor#visit(net.sf.jsqlparser.expression.operators.arithmetic.Addition)
-	 */
-	@Override
-	public void visit(Addition addition) {
-		visitBinaryExpression(addition);
-		
-	}
-
-	/*
-	 * We do the same procedure for all Binary Expressions
-	 * @see net.sf.jsqlparser.expression.ExpressionVisitor#visit(net.sf.jsqlparser.expression.operators.arithmetic.Division)
-	 */
-	@Override
-	public void visit(Division division) {
-		visitBinaryExpression(division);
-		
-	}
-
-	/*
-	 * We do the same procedure for all Binary Expressions
-	 * @see net.sf.jsqlparser.expression.ExpressionVisitor#visit(net.sf.jsqlparser.expression.operators.arithmetic.Multiplication)
-	 */
-	@Override
-	public void visit(Multiplication multiplication) {
-		visitBinaryExpression(multiplication);
-		
-	}
-
-	/*
-	 * We do the same procedure for all Binary Expressions
-	 * @see net.sf.jsqlparser.expression.ExpressionVisitor#visit(net.sf.jsqlparser.expression.operators.arithmetic.Subtraction)
-	 */
-	@Override
-	public void visit(Subtraction subtraction) {
-		visitBinaryExpression(subtraction);
-		
-		
-	}
-
-	/*
-	 * We do the same procedure for all Binary Expressions
-	 * @see net.sf.jsqlparser.expression.ExpressionVisitor#visit(net.sf.jsqlparser.expression.operators.conditional.AndExpression)
-	 */
-	@Override
-	public void visit(AndExpression andExpression) {
-		visitBinaryExpression(andExpression);
-		
-		
-	}
-
-	/*
-	 * We do the same procedure for all Binary Expressions
-	 * @see net.sf.jsqlparser.expression.ExpressionVisitor#visit(net.sf.jsqlparser.expression.operators.conditional.OrExpression)
-	 */
-	@Override
-	public void visit(OrExpression orExpression) {
-		visitBinaryExpression(orExpression);
-		
-		
-	}
-
-	@Override
-	public void visit(Between between) {
-		between.getLeftExpression().accept(this);
-		between.getBetweenExpressionStart().accept(this);
-		between.getBetweenExpressionEnd().accept(this);
-	}
-
-	/*
-	 * We do the same procedure for all Binary Expressions
-	 * @see net.sf.jsqlparser.expression.ExpressionVisitor#visit(net.sf.jsqlparser.expression.operators.relational.EqualsTo)
-	 */
-	@Override
-	public void visit(EqualsTo equalsTo) {
-		visitBinaryExpression(equalsTo);
-		
-	}
-
-	/*
-	 * We do the same procedure for all Binary Expressions
-	 * @see net.sf.jsqlparser.expression.ExpressionVisitor#visit(net.sf.jsqlparser.expression.operators.relational.GreaterThan)
-	 */
-	@Override
-	public void visit(GreaterThan greaterThan) {
-		visitBinaryExpression(greaterThan);
-		
-	}
-
-	/*
-	 * We do the same procedure for all Binary Expressions
-	 * @see net.sf.jsqlparser.expression.ExpressionVisitor#visit(net.sf.jsqlparser.expression.operators.relational.GreaterThanEquals)
-	 */
-	@Override
-	public void visit(GreaterThanEquals greaterThanEquals) {
-		visitBinaryExpression(greaterThanEquals);
-		
-	}
-
-	/*
-	 * We add the content of the inExpression in SelectionJSQL
-	 * @see net.sf.jsqlparser.expression.ExpressionVisitor#visit(net.sf.jsqlparser.expression.operators.relational.InExpression)
-	 */
-	@Override
-	public void visit(InExpression inExpression) {
-
-		//Expression e = inExpression.getLeftExpression();
-		ItemsList e1 = inExpression.getLeftItemsList();
-		if (e1 instanceof SubSelect){
-			((SubSelect)e1).accept((ExpressionVisitor)this);
-		}
-		else if (e1 instanceof ExpressionList) {
-			for (Expression expr : ((ExpressionList)e1).getExpressions()) {
-				expr.accept(this);
-			}
-		}
-		else if (e1 instanceof MultiExpressionList) {
-			for (ExpressionList exp : ((MultiExpressionList)e1).getExprList()){
-				for (Expression expr : ((ExpressionList)exp).getExpressions()) {
-					expr.accept(this);
-				}
-			}
-		}
-	}
-
-	/*
-	 * We add the content of isNullExpression in SelectionJSQL
-	 * @see net.sf.jsqlparser.expression.ExpressionVisitor#visit(net.sf.jsqlparser.expression.operators.relational.InExpression)
-	 */
-	@Override
-	public void visit(IsNullExpression isNullExpression) {
-		isNullExpression.getLeftExpression().accept(this);
-		
-	}
-
-	/*
-	 * We do the same procedure for all Binary Expressions
-	 * @see net.sf.jsqlparser.expression.ExpressionVisitor#visit(net.sf.jsqlparser.expression.operators.relational.InExpression)
-	 */
-	@Override
-	public void visit(LikeExpression likeExpression) {
-		visitBinaryExpression(likeExpression);
-		
-	}
-
-	/*
-	 * We do the same procedure for all Binary Expressions
-	 * @see net.sf.jsqlparser.expression.ExpressionVisitor#visit(net.sf.jsqlparser.expression.operators.relational.MinorThan)
-	 */
-	@Override
-	public void visit(MinorThan minorThan) {
-		visitBinaryExpression(minorThan);
-		
-	}
-
-	/*
-	 * We do the same procedure for all Binary Expressions
-	 * @see net.sf.jsqlparser.expression.ExpressionVisitor#visit(net.sf.jsqlparser.expression.operators.relational.MinorThanEquals)
-	 */
-	@Override
-	public void visit(MinorThanEquals minorThanEquals) {
-		visitBinaryExpression(minorThanEquals);
-		
-	}
-
-	/*
-	 * We do the same procedure for all Binary Expressions
-	 * @see net.sf.jsqlparser.expression.ExpressionVisitor#visit(net.sf.jsqlparser.expression.operators.relational.NotEqualsTo)
-	 */
-	@Override
-	public void visit(NotEqualsTo notEqualsTo) {
-		visitBinaryExpression(notEqualsTo);
-		
-	}
-
-	/*
-	 * Visit the column and remove the quotes if they are present(non-Javadoc)
-	 * @see net.sf.jsqlparser.expression.ExpressionVisitor#visit(net.sf.jsqlparser.schema.Column)
-	 */
-	
-	@Override
-	public void visit(Column tableColumn) {
-		Table table= tableColumn.getTable();
-		if(table.getName()!=null){
-			
-			TableJSQL fixTable = new TableJSQL(table);
-			table.setAlias(fixTable.getAlias());
-			table.setName(fixTable.getTableName());
-			table.setSchemaName(fixTable.getSchema());
-		
->>>>>>> 13f0dbf6
 		}
 		
 		select.getSelectBody().accept(selectVisitor);
