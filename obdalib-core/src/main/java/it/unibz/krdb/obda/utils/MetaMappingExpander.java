package it.unibz.krdb.obda.utils;

/*
 * #%L
 * ontop-obdalib-core
 * %%
 * Copyright (C) 2009 - 2013 Free University of Bozen-Bolzano
 * %%
 * Licensed under the Apache License, Version 2.0 (the "License");
 * you may not use this file except in compliance with the License.
 * You may obtain a copy of the License at
 * 
 *      http://www.apache.org/licenses/LICENSE-2.0
 * 
 * Unless required by applicable law or agreed to in writing, software
 * distributed under the License is distributed on an "AS IS" BASIS,
 * WITHOUT WARRANTIES OR CONDITIONS OF ANY KIND, either express or implied.
 * See the License for the specific language governing permissions and
 * limitations under the License.
 * #L%
 */

import it.unibz.krdb.obda.exception.DuplicateMappingException;
import it.unibz.krdb.obda.model.CQIE;
import it.unibz.krdb.obda.model.Function;
import it.unibz.krdb.obda.model.OBDADataFactory;
import it.unibz.krdb.obda.model.OBDAMappingAxiom;
import it.unibz.krdb.obda.model.OBDAModel;
import it.unibz.krdb.obda.model.OBDARDBMappingAxiom;
import it.unibz.krdb.obda.model.OBDASQLQuery;
import it.unibz.krdb.obda.model.Predicate;
import it.unibz.krdb.obda.model.Predicate.COL_TYPE;
import it.unibz.krdb.obda.model.Term;
import it.unibz.krdb.obda.model.ValueConstant;
import it.unibz.krdb.obda.model.Variable;
import it.unibz.krdb.obda.model.impl.OBDADataFactoryImpl;
import it.unibz.krdb.obda.model.impl.OBDAVocabulary;
import it.unibz.krdb.obda.parser.SQLQueryTranslator;
import it.unibz.krdb.sql.api.VisitedQuery;
import it.unibz.krdb.sql.api.ProjectionJSQL;
import it.unibz.krdb.sql.api.SelectionJSQL;

import java.net.URI;
import java.sql.Connection;
import java.sql.ResultSet;
import java.sql.SQLException;
import java.sql.Statement;
import java.util.ArrayList;
import java.util.List;

import net.sf.jsqlparser.JSQLParserException;
import net.sf.jsqlparser.expression.BinaryExpression;
import net.sf.jsqlparser.expression.Expression;
import net.sf.jsqlparser.expression.StringValue;
import net.sf.jsqlparser.expression.operators.conditional.AndExpression;
import net.sf.jsqlparser.expression.operators.relational.EqualsTo;
import net.sf.jsqlparser.statement.select.SelectExpressionItem;

import org.slf4j.Logger;
import org.slf4j.LoggerFactory;


/**
 * 
 * @author xiao
 *
 */
public class MetaMappingExpander {

	Logger log = LoggerFactory.getLogger(this.getClass());
	
	private Connection connection;
	private SQLQueryTranslator translator;
	private List<OBDAMappingAxiom> expandedMappings;
	private OBDADataFactory dfac;

	/**
	 * TODO
	 * 
	 * @param connection
	 * @param metadata
	 */
	public MetaMappingExpander(Connection connection) {
		this.connection = connection;
		translator = new SQLQueryTranslator();
		expandedMappings = new ArrayList<OBDAMappingAxiom>();
		dfac = OBDADataFactoryImpl.getInstance();
	}

	/**
	 * this method expand the input mappings, which may include meta mappings, to the concrete mappings
	 * 
	 * @param mappings
	 * 		a list of mappings, which may include meta mappings
	 * @return
	 * 		expanded normal mappings
	 */
	private List<OBDAMappingAxiom> expand(ArrayList<OBDAMappingAxiom> mappings) {
		
		for (OBDAMappingAxiom mapping : mappings) {

			CQIE targetQuery = (CQIE) mapping.getTargetQuery();
			List<Function> body = targetQuery.getBody();
			Function bodyAtom = targetQuery.getBody().get(0);

			OBDASQLQuery sourceQuery = (OBDASQLQuery)mapping.getSourceQuery();

			Function firstBodyAtom = body.get(0);
			
			Predicate pred = firstBodyAtom.getFunctionSymbol();
			if (!pred.equals(OBDAVocabulary.QUEST_TRIPLE_PRED)){
				/**
				 * for normal mappings, we do not need to expand it.
				 */
				expandedMappings.add(mapping);
				
			} else {
				
				int arity;
				
				Term term1 = bodyAtom.getTerm(1);
				
				// variables are in the position of object
				if (isURIRDFType(term1)){
					arity = 1;
				} else {
				// variables are in the position of predicate
					arity = 2;
				}
				
				List<Variable> varsInTemplate = getVariablesInTemplate(bodyAtom, arity);
				
				if (varsInTemplate.isEmpty()){
					throw new IllegalArgumentException("No Variables could be found for this metamapping. Check that the variable in the metamapping is enclosed in a URI, for instance http://.../{var}");
				}
<<<<<<< HEAD
=======
			
>>>>>>> 00acb0ea
				
				// Construct the SQL query tree from the source query
				VisitedQuery sourceQueryParsed = translator.constructParser(sourceQuery.toString());
				
				ProjectionJSQL distinctParamsProjection = new ProjectionJSQL();
				
				distinctParamsProjection.setType(ProjectionJSQL.SELECT_DISTINCT);
				
				
				ArrayList<SelectExpressionItem> columnList = null;
				try {
					columnList = (ArrayList<SelectExpressionItem>) sourceQueryParsed.getProjection().getColumnList();
				} catch (JSQLParserException e2) {
					
					e2.printStackTrace();
				}
				
				List<SelectExpressionItem> columnsForTemplate = getColumnsForTemplate(varsInTemplate, columnList);
				
				distinctParamsProjection.addAll(columnsForTemplate);
				
				/**
				 * The query for params is almost the same with the original source query, except that
				 * we only need to distinct project the columns needed for the template expansion 
				 */
				
				VisitedQuery distinctParsedQuery = null;
				try {
					distinctParsedQuery = new VisitedQuery(sourceQueryParsed.getStatement());
					
				} catch (JSQLParserException e1) {
					
					e1.printStackTrace();
				}

				distinctParsedQuery.setProjection(distinctParamsProjection);
				
				String distinctParamsSQL = distinctParsedQuery.toString();
				List<List<String>> paramsForClassTemplate = new ArrayList<List<String>>();
				
				
				Statement st;
				try {
					st = connection.createStatement();
					ResultSet rs = st.executeQuery(distinctParamsSQL);
					while(rs.next()){
						ArrayList<String> params = new ArrayList<String>(varsInTemplate.size());
						for(int i = 1 ; i <= varsInTemplate.size(); i++){
							 params.add(rs.getString(i));
						}
						paramsForClassTemplate.add(params);
						
					}
				} catch (SQLException e) {
					e.printStackTrace();
				}
				
				List<SelectExpressionItem>  columnsForValues = new ArrayList<SelectExpressionItem>(columnList);
				columnsForValues.removeAll(columnsForTemplate);
				
				String id = mapping.getId();
				
				for(List<String> params : paramsForClassTemplate) {
					String newId = IDGenerator.getNextUniqueID(id + "#");
					OBDARDBMappingAxiom newMapping = instantiateMapping(newId, targetQuery,
							bodyAtom, sourceQueryParsed, columnsForTemplate,
							columnsForValues, params, arity);
										
					expandedMappings.add(newMapping);	
					
					log.debug("Expanded Mapping: {}", newMapping);
				}
				
			}

		}
		
	
		return expandedMappings;
	}

	/**
	 * check if the term is {@code URI("http://www.w3.org/1999/02/22-rdf-syntax-ns#type")}
	 * @param term
	 * @return
	 */
	private boolean isURIRDFType(Term term) {
		boolean result = true;
		if(term instanceof Function){
			Function func = (Function) term;
			if (func.getArity() != 1){
				result =false;
			} else {
				result  = result && func.getFunctionSymbol().getName().equals(OBDAVocabulary.QUEST_URI);
				result  = result && (func.getTerm(0) instanceof ValueConstant) &&
						((ValueConstant) func.getTerm(0)).getValue(). equals(OBDAVocabulary.RDF_TYPE);
			}
		} else {
			result = false;
		}
		return result;
	}

	/**
	 * This method instantiate a meta mapping by the concrete parameters
	 * 
	 * @param targetQuery
	 * @param bodyAtom
	 * @param sourceParsedQuery
	 * @param columnsForTemplate
	 * @param columnsForValues
	 * @param params
	 * @return
	 */
	private OBDARDBMappingAxiom instantiateMapping(String id, CQIE targetQuery,
			Function bodyAtom, VisitedQuery sourceParsedQuery,
			List<SelectExpressionItem> columnsForTemplate,
			List<SelectExpressionItem> columnsForValues,
			List<String> params, int arity) {
		
		/*
		 * First construct new Target Query 
		 */
		Function newTargetHead = targetQuery.getHead();
		Function newTargetBody = expandHigherOrderAtom(bodyAtom, params, arity);
		CQIE newTargetQuery = dfac.getCQIE(newTargetHead, newTargetBody);
		
		/*
		 * Then construct new Source Query
		 */
		
		/*
		 * new Selection 
		 */
		SelectionJSQL selection = null;
		try {
			selection = sourceParsedQuery.getSelection();
		} catch (JSQLParserException e1) {
			// TODO Auto-generated catch block
			e1.printStackTrace();
		}
		SelectionJSQL newSelection;
		if(selection != null){
			newSelection = selection;
		} else {
			newSelection = new SelectionJSQL();
		}
		
			int j=0;
			for(SelectExpressionItem column : columnsForTemplate){
				Expression columnRefExpression = column.getExpression();
				
				StringValue clsStringValue = new StringValue("'"+params.get(j)+"'");
				
				//we are considering only equivalences
				BinaryExpression condition = new EqualsTo();
				condition.setLeftExpression(columnRefExpression);
				condition.setRightExpression(clsStringValue);
				

				if(newSelection.getRawConditions()!=null){
					BinaryExpression andOperator = new AndExpression(newSelection.getRawConditions(), condition);
					newSelection.addCondition(andOperator);
				}
				else
				newSelection.addCondition(condition);
				j++;	
			}
			
			
		
		/*
		 * new Projection
		 */
		ProjectionJSQL newProjection = new ProjectionJSQL();
		newProjection.addAll(columnsForValues);
		
		/*
		 * new statement for the source query
		 * we create a new statement with the changed projection and selection
		 */
		
		VisitedQuery newSourceParsedQuery = null;
		try {
			newSourceParsedQuery = new VisitedQuery(sourceParsedQuery.getStatement());
			newSourceParsedQuery.setProjection(newProjection);
			newSourceParsedQuery.setSelection(newSelection);
			
		} catch (JSQLParserException e) {
			
			e.printStackTrace();
		}
		
		
		String newSourceQuerySQL = newSourceParsedQuery.toString();
		OBDASQLQuery newSourceQuery =  dfac.getSQLQuery(newSourceQuerySQL);

		OBDARDBMappingAxiom newMapping = dfac.getRDBMSMappingAxiom(id, newSourceQuery, newTargetQuery);
		return newMapping;
	}

	/**
	 * This method get the columns which will be used for the predicate template 
	 * 
	 * @param varsInTemplate
	 * @param columnList
	 * @return
	 */
	private List<SelectExpressionItem> getColumnsForTemplate(List<Variable> varsInTemplate,
			ArrayList<SelectExpressionItem> columnList) {
		List<SelectExpressionItem> columnsForTemplate = new ArrayList<SelectExpressionItem>();

		for (Variable var : varsInTemplate) {
			boolean found = false;
			for (SelectExpressionItem column : columnList) {
				String expression=column.getExpression().toString();
				if(expression.contains("\"")) //remove the quotes when present to compare with var
					expression= expression.substring(1, expression.length()-1);
					
				
				if ((column.getAlias()==null && expression.equals(var.getName())) ||
						(column.getAlias()!=null && column.getAlias().equals(var.getName()))) {
					columnsForTemplate.add(column);
					found = true;
					break;
				}
			}
			if(!found){
				throw new IllegalStateException();
			}
		}
		
		return columnsForTemplate;
	}

	/**
	 * 
	 * This method extracts the variables in the template from the atom 
	 * <p>
	 * Example 1: 
	 * <p>
	 * arity = 1. 
	 * Input Atom:
	 * <pre>triple(t1, 'rdf:type', URI("http://example.org/{}/{}", X, Y))</pre>
	 * 
	 * Output: [X, Y]
	 * <p>
	 * Example 2: 
	 * <p>
	 * arity = 2. 
	 * Input Atom:
	 * <pre>triple(t1,  URI("http://example.org/{}/{}", X, Y), t2)</pre>
	 * 
	 * Output: [X, Y]

	 * 
	 * @param atom
	 * @param arity 
	 * @return
	 */
	private List<Variable> getVariablesInTemplate(Function atom, int arity) {
		
		Function uriTermForPredicate = findTemplatePredicateTerm(atom, arity);
		
		List<Variable> vars = new ArrayList<Variable>();
		for(int i = 1; i < uriTermForPredicate.getArity(); i++){
			vars.add((Variable) uriTermForPredicate.getTerm(i));
		}
		return vars;
	}

	

	
	/***
	 * This method expands the higher order atom 
	 * <pre>triple(t1, 'rdf:type', URI("http://example.org/{}", X))</pre>
	 *  to 
	 *  <pre>http://example.org/cls(t1)</pre>, if X is t1
	 * 
	 * @param atom 
	 * 			a Function in form of triple(t1, 'rdf:type', X)
	 * @param values
	 * 			the concrete name of the X 
	 * @param arity 
	 * @return
	 * 			expanded atom in form of <pre>http://example.org/cls(t1)</pre>
	 */
	private Function expandHigherOrderAtom(Function atom, List<String> values, int arity) {

		Function uriTermForPredicate = findTemplatePredicateTerm(atom, arity);
		
		String uriTemplate = ((ValueConstant) uriTermForPredicate.getTerm(0)).getValue();

		String predName = URITemplates.format(uriTemplate, values);
		
		Function result = null;
		Predicate p; 
		if(arity == 1){
			p = dfac.getPredicate(predName, arity, new COL_TYPE[]{COL_TYPE.OBJECT});
			result = dfac.getFunction(p, atom.getTerm(0));
		} else if (arity == 2){
			p = dfac.getPredicate(predName, arity, new COL_TYPE[]{COL_TYPE.OBJECT, COL_TYPE.OBJECT});
			result = dfac.getFunction(p, atom.getTerm(0), atom.getTerm(2));
		}
		return result;
	}
	
	/**
	 * This method finds the term for the predicate template
	 */
	private Function findTemplatePredicateTerm(Function atom, int arity) {
		Function uriTermForPredicate;
		
		if(arity == 1){
			uriTermForPredicate = (Function) atom.getTerm(2);
		} else if (arity == 2){
			uriTermForPredicate = (Function) atom.getTerm(1);	
		} else {
			throw new IllegalArgumentException("The parameter arity should be 1 or 2");
		}
		return uriTermForPredicate;
	}

	/**
	 * this method expands the input mappings, which may include meta mappings, to the concrete mappings
	 * 
	 * @param mappings
	 * 		a list of mappings, which may include meta mappings
	 * @return
	 * 		expanded normal mappings
	 */
	public void expand(OBDAModel obdaModel, URI sourceURI) {
		List<OBDAMappingAxiom> expandedMappings = expand(obdaModel.getMappings(sourceURI));
		
		obdaModel.removeAllMappings();
		for(OBDAMappingAxiom mapping : expandedMappings){
			try {
				obdaModel.addMapping(sourceURI, mapping);
			} catch (DuplicateMappingException e) {
				throw new RuntimeException("Error: Duplicate Mappings generated by the MetaMappingExpander");
			}
		}
		
	}
	
	

}<|MERGE_RESOLUTION|>--- conflicted
+++ resolved
@@ -19,7 +19,7 @@
  * limitations under the License.
  * #L%
  */
-
+ 
 import it.unibz.krdb.obda.exception.DuplicateMappingException;
 import it.unibz.krdb.obda.model.CQIE;
 import it.unibz.krdb.obda.model.Function;
@@ -133,10 +133,6 @@
 				if (varsInTemplate.isEmpty()){
 					throw new IllegalArgumentException("No Variables could be found for this metamapping. Check that the variable in the metamapping is enclosed in a URI, for instance http://.../{var}");
 				}
-<<<<<<< HEAD
-=======
-			
->>>>>>> 00acb0ea
 				
 				// Construct the SQL query tree from the source query
 				VisitedQuery sourceQueryParsed = translator.constructParser(sourceQuery.toString());
