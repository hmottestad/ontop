--- conflicted
+++ resolved
@@ -82,13 +82,7 @@
 	 */
 	public MetaMappingExpander(Connection connection, QuotedIDFactory idfac) {
 		this.connection = connection;
-<<<<<<< HEAD
 		this.idfac = idfac;
-=======
-		translator = new SQLQueryParser();
-		expandedMappings = new ArrayList<>();
-		dfac = OBDADataFactoryImpl.getInstance();
->>>>>>> 13f0dbf6
 	}
 
 	/**
@@ -137,29 +131,15 @@
 				OBDASQLQuery sourceQuery = mapping.getSourceQuery();
 				ParsedSQLQuery sourceQueryParsed = translator.parseShallowly(sourceQuery.toString());
 				
-<<<<<<< HEAD
 				List<SelectExpressionItem> columnList = null;
-=======
-				ArrayList<SelectExpressionItem> columnList = null;
-			
-					try {
-						columnList = (ArrayList<SelectExpressionItem>) sourceQueryParsed.getProjection().getColumnList();
-					} catch (JSQLParserException e2) {
-						continue;
-					}
-				
-				
-				List<SelectExpressionItem> columnsForTemplate = getColumnsForTemplate(varsInTemplate, columnList, mapping);
-				
-				distinctParamsProjection.addAll(columnsForTemplate);
+				
+				// distinctParamsProjection.addAll(columnsForTemplate);
 				
 				/**
 				 * The query for params is almost the same with the original source query, except that
 				 * we only need to distinct project the columns needed for the template expansion 
 				 */
 				
-				ParsedSQLQuery distinctParsedQuery = null;
->>>>>>> 13f0dbf6
 				try {
 					columnList = sourceQueryParsed.getProjection().getColumnList();
 				} 
@@ -178,17 +158,10 @@
 				
 				for(List<String> params : paramsForClassTemplate) {
 					String newId = IDGenerator.getNextUniqueID(id + "#");
-<<<<<<< HEAD
 					OBDAMappingAxiom newMapping = instantiateMapping(newId, targetQuery,
 							bodyAtom, sourceQueryParsed, columnsForTemplate,
 							columnsForValues, params, arity, idfac);
 										
-=======
-					OBDARDBMappingAxiom newMapping = instantiateMapping(newId, targetQuery,
-							bodyAtom, sourceQuery.toString(), columnsForTemplate,
-							columnsForValues, params, arity);
-						//sourceQuery.toString()
->>>>>>> 13f0dbf6
 					expandedMappings.add(newMapping);	
 					
 					log.debug("Expanded Mapping: {}", newMapping);
@@ -274,13 +247,8 @@
 	 *
 	 * @throws JSQLParserException 
 	 */
-<<<<<<< HEAD
 	private OBDAMappingAxiom instantiateMapping(String id, List<Function> targetQuery,
 			Function bodyAtom, ParsedSQLQuery sourceParsedQuery,
-=======
-	private OBDARDBMappingAxiom instantiateMapping(String id, CQIE targetQuery,
-			Function bodyAtom, String sourceQuery,
->>>>>>> 13f0dbf6
 			List<SelectExpressionItem> columnsForTemplate,
 			List<SelectExpressionItem> columnsForValues,
 			List<String> params, int arity, QuotedIDFactory idfac) throws JSQLParserException {
@@ -289,11 +257,6 @@
 		 * First construct new Target Query 
 		 */
 		Function newTargetBody = expandHigherOrderAtom(bodyAtom, params, arity);
-		
-		/*
-		 * Then construct new Source Query
-		 */
-        ParsedSQLQuery sourceParsedQuery = translator.parseShallowly(sourceQuery);
 		
 		Expression selection = null;
 		try {
@@ -351,17 +314,11 @@
 	 * @param mapping
      * @return
 	 */
-<<<<<<< HEAD
 	private static List<SelectExpressionItem> getColumnsForTemplate(List<Variable> varsInTemplate,
 			List<SelectExpressionItem> columnList, QuotedIDFactory idfac) {
 		
 		List<SelectExpressionItem> columnsForTemplate = new ArrayList<>(varsInTemplate.size());
-=======
-	private List<SelectExpressionItem> getColumnsForTemplate(List<Variable> varsInTemplate,
-                                                             ArrayList<SelectExpressionItem> columnList, OBDAMappingAxiom mapping) {
-		List<SelectExpressionItem> columnsForTemplate = new ArrayList<>();
-
->>>>>>> 13f0dbf6
+
 		for (Variable var : varsInTemplate) {
 			boolean found = false;
 			for (SelectExpressionItem selectExpression : columnList) {
@@ -389,17 +346,11 @@
 					
 									
 			}
-<<<<<<< HEAD
-			if (!found) {
-				throw new IllegalStateException();
-=======
 			if(!found){
-
-                String format = "The placeholder '%s' in the target does not occur in the body of the mapping %s ";
+                String format = "The placeholder '%s' in the target does not occur in the body of the mapping";
 
                 throw new IllegalStateException(String.format(format,
-                        var.getName(),  mapping.toString()));
->>>>>>> 13f0dbf6
+                        var.getName()/*,  mapping.toString()*/));
 			}
 		}
 		
