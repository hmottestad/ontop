--- conflicted
+++ resolved
@@ -20,9 +20,6 @@
  * #L%
  */
 
-<<<<<<< HEAD
-import it.unibz.krdb.obda.model.*;
-=======
 import it.unibz.krdb.obda.model.BNode;
 import it.unibz.krdb.obda.model.CQIE;
 import it.unibz.krdb.obda.model.Constant;
@@ -36,11 +33,11 @@
 import it.unibz.krdb.obda.model.OBDAQuery;
 import it.unibz.krdb.obda.model.OBDARDBMappingAxiom;
 import it.unibz.krdb.obda.model.Predicate;
->>>>>>> b46f631c
 import it.unibz.krdb.obda.model.Predicate.COL_TYPE;
+import it.unibz.krdb.obda.model.URIConstant;
+import it.unibz.krdb.obda.model.ValueConstant;
+import it.unibz.krdb.obda.model.Variable;
 import it.unibz.krdb.obda.utils.IDGenerator;
-import org.openrdf.model.ValueFactory;
-import org.openrdf.model.impl.ValueFactoryImpl;
 
 import org.openrdf.model.ValueFactory;
 import org.openrdf.model.impl.ValueFactoryImpl;
@@ -50,12 +47,6 @@
 import java.util.List;
 import java.util.UUID;
 
-<<<<<<< HEAD
-//import com.hp.hpl.jena.iri.IRI;
-//import com.hp.hpl.jena.iri.IRIFactory;
-
-=======
->>>>>>> b46f631c
 public class OBDADataFactoryImpl implements OBDADataFactory {
 
 	private static final long serialVersionUID = 1851116693137470887L;
@@ -444,65 +435,5 @@
 		return OBDAVocabulary.FALSE;
 	}
 
-<<<<<<< HEAD
-	@Override
-	public Predicate getDataTypePredicateUnsupported(String uri) {
-		return getDataTypePredicateUnsupported(uri);
-	}
-
-	@Override
-	public Predicate getTypePredicate(Predicate.COL_TYPE type) {
-		switch (type) {
-		case LITERAL:
-			return getDataTypePredicateLiteral();
-		case LITERAL_LANG:
-			return getDataTypePredicateLiteralLang();
-		case STRING:
-			return getDataTypePredicateString();
-		case INTEGER:
-			return getDataTypePredicateInteger();
-        case NEGATIVE_INTEGER:
-            return getDataTypePredicateNegativeInteger();
-        case INT:
-            return getDataTypePredicateInt();
-        case POSITIVE_INTEGER:
-            return getDataTypePredicatePositiveInteger();
-        case NON_POSITIVE_INTEGER:
-            return getDataTypePredicateNonPositiveInteger();
-        case NON_NEGATIVE_INTEGER:
-            return getDataTypePredicateNonNegativeInteger();
-        case UNSIGNED_INT:
-            return getDataTypePredicateUnsignedInt();
-        case LONG:
-            return getDataTypePredicateLong();
-		case DECIMAL:
-			return getDataTypePredicateDecimal();
-        case FLOAT:
-            return getDataTypePredicateFloat();
-		case DOUBLE:
-			return getDataTypePredicateDouble();
-		case DATETIME:
-			return getDataTypePredicateDateTime();
-		case BOOLEAN:
-			return getDataTypePredicateBoolean();
-		case OBJECT:
-			return getUriTemplatePredicate(1);
-		case BNODE:
-			return getBNodeTemplatePredicate(1);
-		case DATE:
-			return getDataTypePredicateDate();
-		case TIME:
-			return getDataTypePredicateTime();
-		case YEAR:
-			return getDataTypePredicateYear();
-		default:
-			throw new RuntimeException("Cannot get URI for unsupported type: " + type);
-		}
-	}
-
-	
-
-=======
->>>>>>> b46f631c
 	
 }