package it.unibz.krdb.obda.model;

/*
 * #%L
 * ontop-obdalib-core
 * %%
 * Copyright (C) 2009 - 2014 Free University of Bozen-Bolzano
 * %%
 * Licensed under the Apache License, Version 2.0 (the "License");
 * you may not use this file except in compliance with the License.
 * You may obtain a copy of the License at
 * 
 *      http://www.apache.org/licenses/LICENSE-2.0
 * 
 * Unless required by applicable law or agreed to in writing, software
 * distributed under the License is distributed on an "AS IS" BASIS,
 * WITHOUT WARRANTIES OR CONDITIONS OF ANY KIND, either express or implied.
 * See the License for the specific language governing permissions and
 * limitations under the License.
 * #L%
 */

import it.unibz.krdb.obda.model.Predicate.COL_TYPE;
import it.unibz.krdb.obda.utils.JdbcTypeMapper;

import java.io.Serializable;
import java.net.URI;
import java.util.Collection;
import java.util.List;

public interface OBDADataFactory extends Serializable {

	public OBDAModel getOBDAModel();
	
	public DatatypeFactory getDatatypeFactory();

	public CQIE getCQIE(Function head, Function... body);
	
	public CQIE getCQIE(Function head, List<Function> body);
	
	public CQIE getFreshCQIECopy(CQIE rule);	
	

	public OBDADataSource getDataSource(URI id);

	public DatalogProgram getDatalogProgram();
	
	public DatalogProgram getDatalogProgram(OBDAQueryModifiers modifiers);

	public DatalogProgram getDatalogProgram(Collection<CQIE> rules);

	public DatalogProgram getDatalogProgram(OBDAQueryModifiers modifiers, Collection<CQIE> rules);


	public Function getTripleAtom(Term subject, Term predicate, Term object);

	/**
	 * Construct a {@link Predicate} object.
	 *
	 * @param uri
	 *            the name of the predicate (defined as a URI).
	 * @param arity
	 *            the number of elements inside the predicate.
	 * @return a predicate object.
	 */
	@Deprecated
	public Predicate getPredicate(String uri, int arity);

	public Predicate getPredicate(String uri, COL_TYPE[] types);

	public Predicate getObjectPropertyPredicate(String name);

	public Predicate getDataPropertyPredicate(String name, COL_TYPE type);

	/**
	 * with default type COL_TYPE.LITERAL
	 * @param name
	 * @return
	 */
	
	public Predicate getDataPropertyPredicate(String name);
	
	public Predicate getClassPredicate(String name);


	

	public JdbcTypeMapper getJdbcTypeMapper();

	

	/*
	 * Built-in function predicates
	 */

	public Function getUriTemplate(Term...terms);

	public Function getUriTemplate(List<Term> terms);
	
	public Function getUriTemplateForDatatype(String type);
	

	public Function getBNodeTemplate(List<Term> terms);

	public Function getBNodeTemplate(Term... terms);
	
	/**
	 * Construct a {@link Function} object. A function expression consists of
	 * functional symbol (or functor) and one or more arguments.
	 * 
	 * @param functor
	 *            the function symbol name.
	 * @param arguments
	 *            a list of arguments.
	 * @return the function object.
	 */
	public Function getFunction(Predicate functor, Term... terms);

	public Function getFunction(Predicate functor, List<Term> terms);
	/*
	 * Boolean function terms
	 */

	public Function getFunctionEQ(Term firstTerm, Term secondTerm);

	public Function getFunctionGTE(Term firstTerm, Term secondTerm);

	public Function getFunctionGT(Term firstTerm, Term secondTerm);

	public Function getFunctionLTE(Term firstTerm, Term secondTerm);

	public Function getFunctionLT(Term firstTerm, Term secondTerm);

	public Function getFunctionNEQ(Term firstTerm, Term secondTerm);

	public Function getFunctionNOT(Term term);

	public Function getFunctionAND(Term term1, Term term2);

	public Function getFunctionOR(Term term1, Term term2);

	public Function getFunctionIsTrue(Term term);
	
	public Function getFunctionIsNull(Term term);

	public Function getFunctionIsNotNull(Term term);

	public Function getLANGMATCHESFunction(Term term1, Term term2);
	
	public Function getFunctionLike(Term term1, Term term2);
	
	public Function getFunctionRegex(Term term1, Term term2, Term term3);
	
	public Function getFunctionReplace(Term term1, Term term2, Term term3);
	
	public Function getFunctionSHA1(Term arg);

	public Function getFunctionSHA256(Term arg);

	public Function getFunctionSHA512(Term arg);

	public Function getFunctionMD5(Term arg);
	

	/*
	 * Numerical arithmethic functions
	 */

	public Function getFunctionMinus(Term term1);

	public Function getFunctionAdd(Term term1, Term term2);

	public Function getFunctionSubstract(Term term1, Term term2);

	public Function getFunctionMultiply(Term term1, Term term2);
	
	public Function getFunctionAbs(Term term1);
	
	public Function getFunctionCeil(Term term1);
	
	public Function getFunctionFloor(Term term1);
	
	public Function getFunctionRound(Term term1);
	
	public Function getFunctionRand();
	
	public Function getFunctionUUID();

	public Function getFunctionstrUUID();

	/* Functions on strings */

    public Function getFunctionConcat(Term term1, Term term2);
    
 // added by Nika: 
    
    public Function getFunctionLength(Term term1); 
    
	public Function getFunctionSubstring(Term term1, Term term2, Term term3);

	public Function getFunctionSubstring(Term term1, Term term2);

	public Function getFunctionUpper(Term term1);
	
	public Function getFunctionLower(Term term1);
	
	public Function getFunctionStrBefore(Term term1, Term term2);
	
	public Function getFunctionStrAfter(Term term1, Term term2);
	
	public Function getFunctionStrStarts(Term term1, Term term2);
	
	public Function getFunctionStrEnds(Term term1, Term term2);
	
	public Function getFunctionContains(Term term1, Term term2);
	
	public Function getFunctionEncodeForUri(Term term);
	


	/*
	 * Casting values cast(source-value AS destination-type)
	 */
	public Function getFunctionCast(Term term1, Term term2);
	
	/*
	 * JDBC objects
	 */

	public OBDADataSource getJDBCDataSource(String jdbcurl, String username,
			String password, String driverclass);

	public OBDADataSource getJDBCDataSource(String sourceuri, String jdbcurl,
			String username, String password, String driverclass);

	/**
	 * Construct a {@link URIConstant} object. This type of term is written as a
	 * usual URI construction following the generic URI syntax specification
	 * (RFC 3986).
	 * <p>
	 * <code>
	 * scheme://host:port/path#fragment
	 * </code>
	 * <p>
	 * Examples:
	 * <p>
	 * <code>
	 * http://example.org/some/paths <br />
	 * http://example.org/some/paths/to/resource#frag01 <br />
	 * ftp://example.org/resource.txt <br />
	 * </code>
	 * <p>
	 * are all well-formed URI strings.
	 * 
	 * @param uri
	 *            the URI.
	 * @return a URI constant.
	 */
	public URIConstant getConstantURI(String uri);
	
	public BNode getConstantBNode(String name);

	public ValueConstant getBooleanConstant(boolean value);
	
	/**
	 * Construct a {@link ValueConstant} object.
	 * 
	 * @param value
	 *            the value of the constant.
	 * @return the value constant.
	 */
	public ValueConstant getConstantLiteral(String value);

	/**
	 * Construct a {@link ValueConstant} object with a type definition.
	 * <p>
	 * Example:
	 * <p>
	 * <code>
	 * "Person"^^xsd:String <br />
	 * 22^^xsd:Integer
	 * </code>
	 * 
	 * @param value
	 *            the value of the constant.
	 * @param type
	 *            the type of the constant.
	 * @return the value constant.
	 */
	public ValueConstant getConstantLiteral(String value, Predicate.COL_TYPE type);


	/**
	 * Construct a {@link ValueConstant} object with a language tag.
	 * <p>
	 * Example:
	 * <p>
	 * <code>
	 * "This is American English"@en-US <br />
	 * </code>
	 * 
	 * @param value
	 *            the value of the constant.
	 * @param language
	 *            the language tag for the constant.
	 * @return the value constant.
	 */
	public ValueConstant getConstantLiteral(String value, String language);

	public Function getTypedTerm(Term value, String language);
	public Function getTypedTerm(Term value, Term language);
	public Function getTypedTerm(Term value, Predicate.COL_TYPE type);
	
	/**
	 * Construct a {@link ValueConstant} object with a system-assigned name
	 * that is automatically generated.
	 * 
	 * @return the value constant.
	 */
	public ValueConstant getConstantFreshLiteral();
	
	/**
	 * Construct a {@link Variable} object. The variable name is started by a
	 * dollar sign ('$') or a question mark sign ('?'), e.g.:
	 * <p>
	 * <code>
	 * pred($x) <br />
	 * func(?x, ?y)
	 * </code>
	 * 
	 * @param name
	 *            the name of the variable.
	 * @return the variable object.
	 */
	public Variable getVariable(String name);
	
	

	
	public OBDAMappingAxiom getRDBMSMappingAxiom(String id, OBDASQLQuery sourceQuery, List<Function> targetQuery);

	public OBDAMappingAxiom getRDBMSMappingAxiom(OBDASQLQuery sourceQuery, List<Function> targetQuery);

	public OBDASQLQuery getSQLQuery(String query);

	
	public Function getSPARQLJoin(Function t1, Function t2);

<<<<<<< HEAD
	public Function getSPARQLLeftJoin(Function t1, Function t2);
=======
	public Function getSPARQLLeftJoin(Term t1, Term t2);

	public Function getFunctionNow();

	public Function getFunctionYear(Term arg);
	
	public Function getFunctionDay(Term arg);
	
	public Function getFunctionMinutes(Term arg);
	
	public Function getFunctionSeconds(Term arg);
	
	public Function getFunctionHours(Term arg);
	
	public Function getFunctionTZ(Term arg);

	public Function getFunctionMonth(Term arg);

	
>>>>>>> 13f0dbf6
}<|MERGE_RESOLUTION|>--- conflicted
+++ resolved
@@ -335,7 +335,7 @@
 	public Variable getVariable(String name);
 	
 	
-
+	/* OBDA mapping axioms */
 	
 	public OBDAMappingAxiom getRDBMSMappingAxiom(String id, OBDASQLQuery sourceQuery, List<Function> targetQuery);
 
@@ -343,14 +343,14 @@
 
 	public OBDASQLQuery getSQLQuery(String query);
 
+	/* SPARQL meta-predicates */
 	
 	public Function getSPARQLJoin(Function t1, Function t2);
 
-<<<<<<< HEAD
 	public Function getSPARQLLeftJoin(Function t1, Function t2);
-=======
-	public Function getSPARQLLeftJoin(Term t1, Term t2);
-
+
+	/* time functions */
+	
 	public Function getFunctionNow();
 
 	public Function getFunctionYear(Term arg);
@@ -366,7 +366,4 @@
 	public Function getFunctionTZ(Term arg);
 
 	public Function getFunctionMonth(Term arg);
-
-	
->>>>>>> 13f0dbf6
 }