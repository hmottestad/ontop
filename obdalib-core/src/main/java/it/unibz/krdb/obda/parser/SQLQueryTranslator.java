package it.unibz.krdb.obda.parser;

/*
 * #%L
 * ontop-obdalib-core
 * %%
 * Copyright (C) 2009 - 2013 Free University of Bozen-Bolzano
 * %%
 * Licensed under the Apache License, Version 2.0 (the "License");
 * you may not use this file except in compliance with the License.
 * You may obtain a copy of the License at
 * 
 *      http://www.apache.org/licenses/LICENSE-2.0
 * 
 * Unless required by applicable law or agreed to in writing, software
 * distributed under the License is distributed on an "AS IS" BASIS,
 * WITHOUT WARRANTIES OR CONDITIONS OF ANY KIND, either express or implied.
 * See the License for the specific language governing permissions and
 * limitations under the License.
 * #L%
<<<<<<< HEAD
 */

import java.util.ArrayList;

import it.unibz.krdb.sql.DBMetadata;
import it.unibz.krdb.sql.ViewDefinition;
import it.unibz.krdb.sql.api.Attribute;
import it.unibz.krdb.sql.api.QueryTree;
import it.unibz.krdb.sql.api.Relation;
import it.unibz.krdb.sql.api.TablePrimary;
=======
 */

import it.unibz.krdb.sql.DBMetadata;
import it.unibz.krdb.sql.ViewDefinition;
import it.unibz.krdb.sql.api.Attribute;
import it.unibz.krdb.sql.api.VisitedQuery;

import java.util.ArrayList;

import net.sf.jsqlparser.JSQLParserException;
import net.sf.jsqlparser.parser.ParseException;
import net.sf.jsqlparser.schema.Table;
import net.sf.jsqlparser.statement.select.AllColumns;
import net.sf.jsqlparser.statement.select.PlainSelect;
import net.sf.jsqlparser.statement.select.Select;
import net.sf.jsqlparser.statement.select.SelectItem;

import org.slf4j.Logger;
import org.slf4j.LoggerFactory;

public class SQLQueryTranslator {
>>>>>>> e862fe98

import org.antlr.runtime.ANTLRStringStream;
import org.antlr.runtime.CommonTokenStream;
import org.antlr.runtime.RecognitionException;
import org.slf4j.Logger;
import org.slf4j.LoggerFactory;

public class SQLQueryTranslator {

	private DBMetadata dbMetaData;
	
	//This field will contain all the target SQL from the 
<<<<<<< HEAD
    //mappings that could not be parsered by the parser.
    private ArrayList<ViewDefinition> viewDefinitions;
	
	private static int id_counter;
	
	private static Logger log = LoggerFactory.getLogger(SQLQueryTranslator.class);
	
	public SQLQueryTranslator(DBMetadata dbMetaData) {
		this.dbMetaData = dbMetaData;
		id_counter = 0;		
=======
	//mappings that could not be parsed by the parser.
	private ArrayList<ViewDefinition> viewDefinitions;
	
	private static int id_counter;
	
	private static Logger log = LoggerFactory.getLogger(SQLQueryTranslator.class);
	
	public SQLQueryTranslator(DBMetadata dbMetaData) {
		this.dbMetaData = dbMetaData;
		id_counter = 0;		
	}
	
	/*
	 * This constructor is used when the tables names and schemas are taken from the mappings
	 */
	public SQLQueryTranslator() {
		this.viewDefinitions = new ArrayList<ViewDefinition>();
		this.dbMetaData = null;
		id_counter = 0;		
	}
	
	/*
	 *  Returns all the target SQL from the 
	 *  mappings that could not be parsed by the parser.
	 */
	public ArrayList<ViewDefinition> getViewDefinitions(){
		return this.viewDefinitions;
	}

	/**
	 * Called from ParsedMapping. Returns the query tree, even if there were 
	 * parsing errors. This is because the ParsedMapping only need the table names,
	 * and it needs them, especially in the cases like "select *", that are treated like parsing
	 * errors, but are treated by preprocessProjection
	 * 
	 * @param query The sql query to be parsed
	 * @return A VisitedQuery (possible with null values)
	 */
	public VisitedQuery constructParserNoView(String query){
		return constructParser(query, false);
>>>>>>> e862fe98
	}
	
	 /*
     * This constructor is used when the tables names and schemas are taken from the mappings
     */
    public SQLQueryTranslator() {
            this.viewDefinitions = new ArrayList<ViewDefinition>();
            this.dbMetaData = null;
            id_counter = 0;                
    }
    
    /*
     *  Returns all the target SQL from the 
     *  mappings that could not be parsered by the parser.
     */
    public ArrayList<ViewDefinition> getViewDefinitions(){
            return this.viewDefinitions;
    }
    
    /**
     * Called from ParsedMapping. Returns the query tree, even if there were 
     * parsing errors. This is because the ParsedMapping only need the table names,
     * and it needs them, especially in the cases like "select *", that are treated like parsing
     * errors, but are treated by preprocessProjection
     * 
     * @param query The sql query to be parsed
     * @return A QueryTree (possible with null values and errors)
     */
    public QueryTree constructQueryTreeNoView(String query){
            return contructQueryTree(query, false);
    }
    
    private QueryTree contructQueryTree(String query, boolean generateViews) {
        ANTLRStringStream inputStream = new ANTLRStringStream(query);
        SQL99Lexer lexer = new SQL99Lexer(inputStream);
        CommonTokenStream tokenStream = new CommonTokenStream(lexer);
        SQL99Parser parser = new SQL99Parser(tokenStream);

<<<<<<< HEAD
        QueryTree queryTree = null;
        try {
                queryTree = parser.parse();
        } catch (RecognitionException e) {
                // Does nothing
        }
        
        if (queryTree == null || (parser.getNumberOfSyntaxErrors() != 0 && generateViews)) {
                log.warn("The following query couldn't be parsed. This means Quest will need to use nested subqueries (views) to use this mappings. This is not good for SQL performance, specially in MySQL. Try to simplify your query to allow Quest to parse it. If you think this query is already simple and should be parsed by Quest, please contact the authors. \nQuery: '{}'", query);
                queryTree = createView(query);
        }                
        return queryTree;
    }

	public QueryTree contructQueryTree(String query) {
		ANTLRStringStream inputStream = new ANTLRStringStream(query);
		SQL99Lexer lexer = new SQL99Lexer(inputStream);
		CommonTokenStream tokenStream = new CommonTokenStream(lexer);
		SQL99Parser parser = new SQL99Parser(tokenStream);

		QueryTree queryTree = null;
		try {
			queryTree = parser.parse();
		} catch (RecognitionException e) {
			// Does nothing
		}
		
		if (parser.getNumberOfSyntaxErrors() != 0) {
			log.warn("The following query couldn't be parsed. This means Quest will need to use nested subqueries (views) to use this mappings. This is not good for SQL performance, specially in MySQL. Try to simplify your query to allow Quest to parse it. If you think this query is already simple and should be parsed by Quest, please contact the authors. \nQuery: '{}'", query);
			queryTree = createView(query);
		}		
		return queryTree;
	}
	
	private QueryTree createView(String query) {
		String viewName = String.format("view_%s", id_counter++);
		
		ViewDefinition vd = createViewDefintion(viewName, query);
		dbMetaData.add(vd);
		
		QueryTree vt = createViewTree(viewName, query);
		return vt;
	}
		
	private ViewDefinition createViewDefintion(String viewName, String query) {
		int start = 6; // the keyword 'select'
		int end = query.toLowerCase().indexOf("from");		
		
		if (end == -1) {
			throw new RuntimeException("Error parsing SQL query: Couldn't find FROM clause");
		}
		String projection = query.substring(start, end).trim();
		String[] columns = projection.split(",");
		
		ViewDefinition viewDefinition = new ViewDefinition(viewName);
		//viewDefinition.setName(viewName);
		viewDefinition.copy(query);		
		for (int i = 0; i < columns.length; i++) {
			String columnName = columns[i].trim();
			
			/*
			 * Remove any identifier quotes
			 * Example:
			 * 		INPUT: "table"."column"
			 * 		OUTPUT: table.column
			 */
			if (columnName.contains("\"")) {
				columnName = columnName.replaceAll("\"", "");
			} else if (columnName.contains("`")) {
				columnName = columnName.replaceAll("`", "");
			} else if (columnName.contains("[") && columnName.contains("]")) {
				columnName = columnName.replaceAll("[", "").replaceAll("]", "");
			}

			/*
			 * Get only the short name if the column name uses qualified name.
			 * Example:
			 * 		INPUT: table.column
			 * 		OUTPUT: column
			 */
			if (columnName.contains(".")) {
				columnName = columnName.substring(columnName.lastIndexOf(".")+1, columnName.length()); // get only the name
			}
			
			/*
			 * Take the alias name if the column name has it.
			 */
			if (columnName.contains(" as ")) { // has an alias
				columnName = columnName.split(" as ")[1].trim();
			}			
			viewDefinition.setAttribute(i+1, new Attribute(columnName)); // the attribute index always start at 1
		}
		return viewDefinition;
	}
	
	private QueryTree createViewTree(String viewName, String query) {		
		TablePrimary view = new TablePrimary(viewName);
		QueryTree queryTree = new QueryTree(new Relation(view));

		return queryTree;
	}
=======
	/**
	 * Called from MappingAnalyzer:createLookupTable. Returns the parsed query, or, if there are
	 * syntax error, the name of a generated view, even if there were 
	 * parsing errors. 
	 * 
	 * @param query The sql query to be parsed
	 * @return A ParsedQuery (or a SELECT * FROM table with the generated view)
	 */
	public VisitedQuery constructParser(String query) {
		return constructParser(query, true);
	}
	
	
	private VisitedQuery constructParser (String query, boolean generateViews){
		boolean errors=false;
		VisitedQuery queryParser = null;
		
		try {
			queryParser = new VisitedQuery(query);
			
		} catch (JSQLParserException e) 
		{
			if(e.getCause() instanceof ParseException)
				log.warn("Parse exception, check no SQL reserved keywords have been used "+ e.getCause().getMessage());
			errors=true;
			
		}
		
		if (queryParser == null || (errors && generateViews) )
		{
			log.warn("The following query couldn't be parsed. This means Quest will need to use nested subqueries (views) to use this mappings. This is not good for SQL performance, specially in MySQL. Try to simplify your query to allow Quest to parse it. If you think this query is already simple and should be parsed by Quest, please contact the authors. \nQuery: '{}'", query);
			queryParser = createView(query);
		}
		return queryParser;
		
		
	}
		
	
	private VisitedQuery createView(String query){
		
		String viewName = String.format("view_%s", id_counter++);
		
		ViewDefinition vd = createViewDefintion(viewName, query);
		
		if(dbMetaData != null)
			dbMetaData.add(vd);
		else
			viewDefinitions.add(vd);
		
		VisitedQuery vt = createViewParsed(viewName, query);
		return vt;
	}
	
		
	private ViewDefinition createViewDefintion(String viewName, String query) {
		int start = 6; // the keyword 'select'
		int end = query.toLowerCase().indexOf("from");		
		
		if (end == -1) {
			throw new RuntimeException("Error parsing SQL query: Couldn't find FROM clause");
		}
		String projection = query.substring(start, end).trim();
		String[] columns = projection.split(",");
		
		ViewDefinition viewDefinition = new ViewDefinition();
		viewDefinition.setName(viewName);
		viewDefinition.copy(query);		
		for (int i = 0; i < columns.length; i++) {
			String columnName = columns[i].trim();
			
			/*
			 * Remove any identifier quotes
			 * Example:
			 * 		INPUT: "table"."column"
			 * 		OUTPUT: table.column
			 */
			if (columnName.contains("\"")) {
				columnName = columnName.replaceAll("\"", "");
			} else if (columnName.contains("`")) {
				columnName = columnName.replaceAll("`", "");
			} else if (columnName.contains("[") && columnName.contains("]")) {
				columnName = columnName.replaceAll("[", "").replaceAll("]", "");
			}

			/*
			 * Get only the short name if the column name uses qualified name.
			 * Example:
			 * 		INPUT: table.column
			 * 		OUTPUT: column
			 */
			if (columnName.contains(".")) {
				columnName = columnName.substring(columnName.lastIndexOf(".")+1, columnName.length()); // get only the name
			}
			
			/*
			 * Take the alias name if the column name has it.
			 */
			if (columnName.contains(" as ")) { // has an alias
				columnName = columnName.split(" as ")[1].trim();
			}			
			viewDefinition.setAttribute(i+1, new Attribute(columnName)); // the attribute index always start at 1
		}
		return viewDefinition;
	}
	
	/*
	 * To create a view, I start building a new select statement and add the viewName information in a table in the FROMitem expression
	 * We create a query that looks like SELECT * FROM viewName
	 */
	private VisitedQuery createViewParsed(String viewName, String query) {		
		
		/*
		 * Create a new SELECT statement containing the viewTable in the FROM clause
		 */
		
		PlainSelect body = new PlainSelect();
		
		//create SELECT *
		ArrayList<SelectItem> list = new ArrayList<SelectItem>();
		list.add(new AllColumns());
		body.setSelectItems(list); 
		
		// create FROM viewTable
		Table viewTable = new Table(null, viewName);
		body.setFromItem(viewTable);
		
		Select select= new Select();
		select.setSelectBody(body);
		
		VisitedQuery queryParsed = null;
		try {
			queryParsed = new VisitedQuery(select);
			
		} catch (JSQLParserException e) {
			if(e.getCause() instanceof ParseException)
				log.warn("Parse exception, check no SQL reserved keywords have been used "+ e.getCause().getMessage());
		}

		return queryParsed;
	}
	

>>>>>>> e862fe98
}<|MERGE_RESOLUTION|>--- conflicted
+++ resolved
@@ -18,18 +18,6 @@
  * See the License for the specific language governing permissions and
  * limitations under the License.
  * #L%
-<<<<<<< HEAD
- */
-
-import java.util.ArrayList;
-
-import it.unibz.krdb.sql.DBMetadata;
-import it.unibz.krdb.sql.ViewDefinition;
-import it.unibz.krdb.sql.api.Attribute;
-import it.unibz.krdb.sql.api.QueryTree;
-import it.unibz.krdb.sql.api.Relation;
-import it.unibz.krdb.sql.api.TablePrimary;
-=======
  */
 
 import it.unibz.krdb.sql.DBMetadata;
@@ -51,31 +39,10 @@
 import org.slf4j.LoggerFactory;
 
 public class SQLQueryTranslator {
->>>>>>> e862fe98
-
-import org.antlr.runtime.ANTLRStringStream;
-import org.antlr.runtime.CommonTokenStream;
-import org.antlr.runtime.RecognitionException;
-import org.slf4j.Logger;
-import org.slf4j.LoggerFactory;
-
-public class SQLQueryTranslator {
 
 	private DBMetadata dbMetaData;
 	
 	//This field will contain all the target SQL from the 
-<<<<<<< HEAD
-    //mappings that could not be parsered by the parser.
-    private ArrayList<ViewDefinition> viewDefinitions;
-	
-	private static int id_counter;
-	
-	private static Logger log = LoggerFactory.getLogger(SQLQueryTranslator.class);
-	
-	public SQLQueryTranslator(DBMetadata dbMetaData) {
-		this.dbMetaData = dbMetaData;
-		id_counter = 0;		
-=======
 	//mappings that could not be parsed by the parser.
 	private ArrayList<ViewDefinition> viewDefinitions;
 	
@@ -116,89 +83,63 @@
 	 */
 	public VisitedQuery constructParserNoView(String query){
 		return constructParser(query, false);
->>>>>>> e862fe98
-	}
-	
-	 /*
-     * This constructor is used when the tables names and schemas are taken from the mappings
-     */
-    public SQLQueryTranslator() {
-            this.viewDefinitions = new ArrayList<ViewDefinition>();
-            this.dbMetaData = null;
-            id_counter = 0;                
-    }
-    
-    /*
-     *  Returns all the target SQL from the 
-     *  mappings that could not be parsered by the parser.
-     */
-    public ArrayList<ViewDefinition> getViewDefinitions(){
-            return this.viewDefinitions;
-    }
-    
-    /**
-     * Called from ParsedMapping. Returns the query tree, even if there were 
-     * parsing errors. This is because the ParsedMapping only need the table names,
-     * and it needs them, especially in the cases like "select *", that are treated like parsing
-     * errors, but are treated by preprocessProjection
-     * 
-     * @param query The sql query to be parsed
-     * @return A QueryTree (possible with null values and errors)
-     */
-    public QueryTree constructQueryTreeNoView(String query){
-            return contructQueryTree(query, false);
-    }
-    
-    private QueryTree contructQueryTree(String query, boolean generateViews) {
-        ANTLRStringStream inputStream = new ANTLRStringStream(query);
-        SQL99Lexer lexer = new SQL99Lexer(inputStream);
-        CommonTokenStream tokenStream = new CommonTokenStream(lexer);
-        SQL99Parser parser = new SQL99Parser(tokenStream);
-
-<<<<<<< HEAD
-        QueryTree queryTree = null;
-        try {
-                queryTree = parser.parse();
-        } catch (RecognitionException e) {
-                // Does nothing
-        }
-        
-        if (queryTree == null || (parser.getNumberOfSyntaxErrors() != 0 && generateViews)) {
-                log.warn("The following query couldn't be parsed. This means Quest will need to use nested subqueries (views) to use this mappings. This is not good for SQL performance, specially in MySQL. Try to simplify your query to allow Quest to parse it. If you think this query is already simple and should be parsed by Quest, please contact the authors. \nQuery: '{}'", query);
-                queryTree = createView(query);
-        }                
-        return queryTree;
-    }
-
-	public QueryTree contructQueryTree(String query) {
-		ANTLRStringStream inputStream = new ANTLRStringStream(query);
-		SQL99Lexer lexer = new SQL99Lexer(inputStream);
-		CommonTokenStream tokenStream = new CommonTokenStream(lexer);
-		SQL99Parser parser = new SQL99Parser(tokenStream);
-
-		QueryTree queryTree = null;
+	}
+	
+
+	/**
+	 * Called from MappingAnalyzer:createLookupTable. Returns the parsed query, or, if there are
+	 * syntax error, the name of a generated view, even if there were 
+	 * parsing errors. 
+	 * 
+	 * @param query The sql query to be parsed
+	 * @return A ParsedQuery (or a SELECT * FROM table with the generated view)
+	 */
+	public VisitedQuery constructParser(String query) {
+		return constructParser(query, true);
+	}
+	
+	
+	private VisitedQuery constructParser (String query, boolean generateViews){
+		boolean errors=false;
+		VisitedQuery queryParser = null;
+		
 		try {
-			queryTree = parser.parse();
-		} catch (RecognitionException e) {
-			// Does nothing
-		}
-		
-		if (parser.getNumberOfSyntaxErrors() != 0) {
+			queryParser = new VisitedQuery(query);
+			
+		} catch (JSQLParserException e) 
+		{
+			if(e.getCause() instanceof ParseException)
+				log.warn("Parse exception, check no SQL reserved keywords have been used "+ e.getCause().getMessage());
+			errors=true;
+			
+		}
+		
+		if (queryParser == null || (errors && generateViews) )
+		{
 			log.warn("The following query couldn't be parsed. This means Quest will need to use nested subqueries (views) to use this mappings. This is not good for SQL performance, specially in MySQL. Try to simplify your query to allow Quest to parse it. If you think this query is already simple and should be parsed by Quest, please contact the authors. \nQuery: '{}'", query);
-			queryTree = createView(query);
-		}		
-		return queryTree;
-	}
-	
-	private QueryTree createView(String query) {
+			queryParser = createView(query);
+		}
+		return queryParser;
+		
+		
+	}
+		
+	
+	private VisitedQuery createView(String query){
+		
 		String viewName = String.format("view_%s", id_counter++);
 		
 		ViewDefinition vd = createViewDefintion(viewName, query);
-		dbMetaData.add(vd);
-		
-		QueryTree vt = createViewTree(viewName, query);
+		
+		if(dbMetaData != null)
+			dbMetaData.add(vd);
+		else
+			viewDefinitions.add(vd);
+		
+		VisitedQuery vt = createViewParsed(viewName, query);
 		return vt;
 	}
+	
 		
 	private ViewDefinition createViewDefintion(String viewName, String query) {
 		int start = 6; // the keyword 'select'
@@ -210,8 +151,8 @@
 		String projection = query.substring(start, end).trim();
 		String[] columns = projection.split(",");
 		
-		ViewDefinition viewDefinition = new ViewDefinition(viewName);
-		//viewDefinition.setName(viewName);
+		ViewDefinition viewDefinition = new ViewDefinition();
+		viewDefinition.setName(viewName);
 		viewDefinition.copy(query);		
 		for (int i = 0; i < columns.length; i++) {
 			String columnName = columns[i].trim();
@@ -251,119 +192,6 @@
 		return viewDefinition;
 	}
 	
-	private QueryTree createViewTree(String viewName, String query) {		
-		TablePrimary view = new TablePrimary(viewName);
-		QueryTree queryTree = new QueryTree(new Relation(view));
-
-		return queryTree;
-	}
-=======
-	/**
-	 * Called from MappingAnalyzer:createLookupTable. Returns the parsed query, or, if there are
-	 * syntax error, the name of a generated view, even if there were 
-	 * parsing errors. 
-	 * 
-	 * @param query The sql query to be parsed
-	 * @return A ParsedQuery (or a SELECT * FROM table with the generated view)
-	 */
-	public VisitedQuery constructParser(String query) {
-		return constructParser(query, true);
-	}
-	
-	
-	private VisitedQuery constructParser (String query, boolean generateViews){
-		boolean errors=false;
-		VisitedQuery queryParser = null;
-		
-		try {
-			queryParser = new VisitedQuery(query);
-			
-		} catch (JSQLParserException e) 
-		{
-			if(e.getCause() instanceof ParseException)
-				log.warn("Parse exception, check no SQL reserved keywords have been used "+ e.getCause().getMessage());
-			errors=true;
-			
-		}
-		
-		if (queryParser == null || (errors && generateViews) )
-		{
-			log.warn("The following query couldn't be parsed. This means Quest will need to use nested subqueries (views) to use this mappings. This is not good for SQL performance, specially in MySQL. Try to simplify your query to allow Quest to parse it. If you think this query is already simple and should be parsed by Quest, please contact the authors. \nQuery: '{}'", query);
-			queryParser = createView(query);
-		}
-		return queryParser;
-		
-		
-	}
-		
-	
-	private VisitedQuery createView(String query){
-		
-		String viewName = String.format("view_%s", id_counter++);
-		
-		ViewDefinition vd = createViewDefintion(viewName, query);
-		
-		if(dbMetaData != null)
-			dbMetaData.add(vd);
-		else
-			viewDefinitions.add(vd);
-		
-		VisitedQuery vt = createViewParsed(viewName, query);
-		return vt;
-	}
-	
-		
-	private ViewDefinition createViewDefintion(String viewName, String query) {
-		int start = 6; // the keyword 'select'
-		int end = query.toLowerCase().indexOf("from");		
-		
-		if (end == -1) {
-			throw new RuntimeException("Error parsing SQL query: Couldn't find FROM clause");
-		}
-		String projection = query.substring(start, end).trim();
-		String[] columns = projection.split(",");
-		
-		ViewDefinition viewDefinition = new ViewDefinition();
-		viewDefinition.setName(viewName);
-		viewDefinition.copy(query);		
-		for (int i = 0; i < columns.length; i++) {
-			String columnName = columns[i].trim();
-			
-			/*
-			 * Remove any identifier quotes
-			 * Example:
-			 * 		INPUT: "table"."column"
-			 * 		OUTPUT: table.column
-			 */
-			if (columnName.contains("\"")) {
-				columnName = columnName.replaceAll("\"", "");
-			} else if (columnName.contains("`")) {
-				columnName = columnName.replaceAll("`", "");
-			} else if (columnName.contains("[") && columnName.contains("]")) {
-				columnName = columnName.replaceAll("[", "").replaceAll("]", "");
-			}
-
-			/*
-			 * Get only the short name if the column name uses qualified name.
-			 * Example:
-			 * 		INPUT: table.column
-			 * 		OUTPUT: column
-			 */
-			if (columnName.contains(".")) {
-				columnName = columnName.substring(columnName.lastIndexOf(".")+1, columnName.length()); // get only the name
-			}
-			
-			/*
-			 * Take the alias name if the column name has it.
-			 */
-			if (columnName.contains(" as ")) { // has an alias
-				columnName = columnName.split(" as ")[1].trim();
-			}			
-			viewDefinition.setAttribute(i+1, new Attribute(columnName)); // the attribute index always start at 1
-		}
-		return viewDefinition;
-	}
-	
 	/*
 	 * To create a view, I start building a new select statement and add the viewName information in a table in the FROMitem expression
 	 * We create a query that looks like SELECT * FROM viewName
@@ -401,5 +229,4 @@
 	}
 	
 
->>>>>>> e862fe98
 }