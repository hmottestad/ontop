--- conflicted
+++ resolved
@@ -1,461 +1,214 @@
-<<<<<<< HEAD
-package it.unibz.krdb.obda.model.impl;
-
-import it.unibz.krdb.obda.model.Atom;
-import it.unibz.krdb.obda.model.CQIE;
-import it.unibz.krdb.obda.model.Function;
-import it.unibz.krdb.obda.model.NewLiteral;
-import it.unibz.krdb.obda.model.OBDAQueryModifiers;
-import it.unibz.krdb.obda.model.Variable;
-import it.unibz.krdb.obda.utils.EventGeneratingArrayList;
-import it.unibz.krdb.obda.utils.ListListener;
-
-import java.util.ArrayList;
-import java.util.HashMap;
-import java.util.Iterator;
-import java.util.LinkedHashSet;
-import java.util.List;
-import java.util.Map;
-import java.util.Set;
-
-/**
- * This is a rule implementation that keeps track of changes in the query by
- * externals. It is also optimized for .equals calls.
- */
-public class CQIEImpl implements CQIE, ListListener {
-
-	private static final long serialVersionUID = 5789854661851692098L;
-	private Function head = null;
-	private List<Function> body = null;
-
-	private int hash = -1;
-	private boolean rehash = true;
-
-	private String string = null;
-
-	private static final String SPACE = " ";
-	private static final String COMMA = ",";
-	private static final String INV_IMPLIES = ":-";
-
-	private OBDAQueryModifiers modifiers = null;
-
-	// TODO Remove isBoolean from the signature and from any method
-	protected CQIEImpl(Function head, List<Function> body) {		
-		this(head,body.toArray(new Function[body.size()]));		
-	}
-	
-	// TODO Remove isBoolean from the signature and from any method
-		protected CQIEImpl(Function head, Function[] body) {
-			
-			
-
-			// The syntax for CQ may contain no body, thus, this condition will
-			// check whether the construction of the link list is possible or not.
-			if (body != null) {
-				EventGeneratingArrayList<Function> eventbody = new EventGeneratingArrayList<Function>(body.length*20);
-				for (int i = 0; i < body.length; i++) {
-					eventbody.add(body[i]);
-				}				
-				this.body = eventbody;
-
-				registerListeners(eventbody);
-				// TODO possible memory leak!!! we should also de-register when objects are removed
-			}
-
-			// The syntax for CQ may also contain no head, thus, this condition
-			// will check whether we can look for the head terms or not.
-			if (head != null) {
-				this.head = head;
-				EventGeneratingArrayList<NewLiteral> headterms = (EventGeneratingArrayList<NewLiteral>) head.getTerms();
-				headterms.addListener(this);
-			}
-		}
-		
-		
-
-	private void registerListeners(EventGeneratingArrayList<? extends NewLiteral> functions) {
-
-		functions.addListener(this);
-
-		for (Object o : functions) {
-			if (!(o instanceof Function)) {
-				continue;
-			}
-			Function f = (Function) o;
-			EventGeneratingArrayList<NewLiteral> list = (EventGeneratingArrayList<NewLiteral>) f.getTerms();
-			list.addListener(this);
-			registerListeners(list);
-		}
-	}
-
-	public List<Function> getBody() {
-		return body;
-	}
-
-	public Function getHead() {
-		return head;
-	}
-
-	public void updateHead(Function head) {
-		this.head = head;
-
-		EventGeneratingArrayList<NewLiteral> headterms = (EventGeneratingArrayList<NewLiteral>) head.getTerms();
-		headterms.removeListener(this);
-		headterms.addListener(this);
-		listChanged();
-	}
-
-	public void updateBody(List<Function> body) {
-		this.body.clear();
-		this.body.addAll(body);
-		listChanged();
-	}
-
-	@Override
-	public int hashCode() {
-		if (rehash) {
-			hash = toString().hashCode();
-			rehash = false;
-		}
-		return hash;
-	}
-
-	@Override
-	public String toString() {
-		if (string == null) {
-			StringBuilder sb = new StringBuilder();
-			sb.append(head.toString());
-			sb.append(SPACE + INV_IMPLIES + SPACE); // print " :- "
-
-			Iterator<Function> bit = body.iterator();
-			while (bit.hasNext()) {
-				Function atom = bit.next();
-				sb.append(atom.toString());
-
-				if (bit.hasNext()) { // if there is a next atom.
-					sb.append(COMMA + SPACE); // print ", "
-				}
-			}
-			string = sb.toString();
-		}
-		return string;
-	}
-
-	@Override
-	public CQIEImpl clone() {
-		Function copyHead = (Atom) head.clone();
-		List<Function> copyBody = new ArrayList<Function>(body.size() + 10);
-
-		for (Function atom : body) {
-			if (atom != null) {
-				copyBody.add((Function) atom.clone());
-			}
-		}
-		
-		CQIEImpl newquery = new CQIEImpl(copyHead, copyBody);
-		newquery.rehash = this.rehash;
-		newquery.string = this.string;
-		newquery.hash = this.hash;
-
-		return newquery;
-	}
-
-	@Override
-	public boolean equals(Object obj) {
-		if (!(obj instanceof CQIEImpl)) {
-			return false;
-		}
-		CQIEImpl q2 = (CQIEImpl) obj;
-		return hashCode() == q2.hashCode();
-	}
-
-	@Override
-	public void listChanged() {
-		rehash = true;
-		string = null;
-	}
-
-	@Override
-	public OBDAQueryModifiers getQueryModifiers() {
-		return modifiers;
-	}
-
-	@Override
-	public void setQueryModifiers(OBDAQueryModifiers modifiers) {
-		this.modifiers = modifiers;
-		listChanged();
-	}
-
-	@Override
-	public Set<Variable> getReferencedVariables() {
-		Set<Variable> vars = new LinkedHashSet<Variable>();
-		for (Function atom : body)
-			for (NewLiteral t : atom.getTerms()) {
-				for (Variable v : t.getReferencedVariables())
-					vars.add(v);
-			}
-		return vars;
-	}
-
-	@Override
-	public Map<Variable, Integer> getVariableCount() {
-		Map<Variable, Integer> vars = new HashMap<Variable, Integer>();
-		for (Function atom : body) {
-			Map<Variable, Integer> atomCount = atom.getVariableCount();
-			for (Variable var : atomCount.keySet()) {
-				Integer count = vars.get(var);
-				if (count != null) {
-					vars.put(var, count + atomCount.get(var));
-				} else {
-					vars.put(var, new Integer(atomCount.get(var)));
-				}
-			}
-		}
-
-		Map<Variable, Integer> atomCount = head.getVariableCount();
-		for (Variable var : atomCount.keySet()) {
-			Integer count = vars.get(var);
-			if (count != null) {
-				vars.put(var, count + atomCount.get(var));
-			} else {
-				vars.put(var, new Integer(atomCount.get(var)));
-			}
-		}
-		return vars;
-	}
-}
-=======
-/*
- * Copyright (C) 2009-2013, Free University of Bozen Bolzano
- * This source code is available under the terms of the Affero General Public
- * License v3.
- * 
- * Please see LICENSE.txt for full license terms, including the availability of
- * proprietary exceptions.
- */
-package it.unibz.krdb.obda.model.impl;
-
-import it.unibz.krdb.obda.model.Atom;
-import it.unibz.krdb.obda.model.CQIE;
-import it.unibz.krdb.obda.model.Function;
-import it.unibz.krdb.obda.model.NewLiteral;
-import it.unibz.krdb.obda.model.OBDAQueryModifiers;
-import it.unibz.krdb.obda.model.Variable;
-import it.unibz.krdb.obda.utils.EventGeneratingArrayList;
-import it.unibz.krdb.obda.utils.ListListener;
-
-import java.util.ArrayList;
-import java.util.HashMap;
-import java.util.Iterator;
-import java.util.LinkedHashSet;
-import java.util.List;
-import java.util.Map;
-import java.util.Set;
-
-/**
- * This is a rule implementation that keeps track of changes in the query by
- * externals. It is also optimized for .equals calls.
- */
-public class CQIEImpl implements CQIE, ListListener {
-
-	private static final long serialVersionUID = 5789854661851692098L;
-	private Function head = null;
-	private List<Function> body = null;
-
-	private int hash = -1;
-	private boolean rehash = true;
-
-	private String string = null;
-
-	private static final String SPACE = " ";
-	private static final String COMMA = ",";
-	private static final String INV_IMPLIES = ":-";
-
-	private OBDAQueryModifiers modifiers = null;
-
-	// TODO Remove isBoolean from the signature and from any method
-	protected CQIEImpl(Function head, List<Function> body) {		
-		this(head,body.toArray(new Function[body.size()]));		
-	}
-	
-	// TODO Remove isBoolean from the signature and from any method
-		protected CQIEImpl(Function head, Function[] body) {
-			
-			
-
-			// The syntax for CQ may contain no body, thus, this condition will
-			// check whether the construction of the link list is possible or not.
-			if (body != null) {
-				EventGeneratingArrayList<Function> eventbody = new EventGeneratingArrayList<Function>(body.length*20);
-				for (int i = 0; i < body.length; i++) {
-					eventbody.add(body[i]);
-				}				
-				this.body = eventbody;
-
-				registerListeners(eventbody);
-				// TODO possible memory leak!!! we should also de-register when objects are removed
-			}
-
-			// The syntax for CQ may also contain no head, thus, this condition
-			// will check whether we can look for the head terms or not.
-			if (head != null) {
-				this.head = head;
-				EventGeneratingArrayList<NewLiteral> headterms = (EventGeneratingArrayList<NewLiteral>) head.getTerms();
-				headterms.addListener(this);
-			}
-		}
-		
-		
-
-	private void registerListeners(EventGeneratingArrayList<? extends NewLiteral> functions) {
-
-		functions.addListener(this);
-
-		for (Object o : functions) {
-			if (!(o instanceof Function)) {
-				continue;
-			}
-			Function f = (Function) o;
-			EventGeneratingArrayList<NewLiteral> list = (EventGeneratingArrayList<NewLiteral>) f.getTerms();
-			list.addListener(this);
-			registerListeners(list);
-		}
-	}
-
-	public List<Function> getBody() {
-		return body;
-	}
-
-	public Function getHead() {
-		return head;
-	}
-
-	public void updateHead(Function head) {
-		this.head = head;
-
-		EventGeneratingArrayList<NewLiteral> headterms = (EventGeneratingArrayList<NewLiteral>) head.getTerms();
-		headterms.removeListener(this);
-		headterms.addListener(this);
-		listChanged();
-	}
-
-	public void updateBody(List<Function> body) {
-		this.body.clear();
-		this.body.addAll(body);
-		listChanged();
-	}
-
-	@Override
-	public int hashCode() {
-		if (rehash) {
-			hash = toString().hashCode();
-			rehash = false;
-		}
-		return hash;
-	}
-
-	@Override
-	public String toString() {
-		if (string == null) {
-			StringBuilder sb = new StringBuilder();
-			sb.append(head.toString());
-			sb.append(SPACE + INV_IMPLIES + SPACE); // print " :- "
-
-			Iterator<Function> bit = body.iterator();
-			while (bit.hasNext()) {
-				Function atom = bit.next();
-				sb.append(atom.toString());
-
-				if (bit.hasNext()) { // if there is a next atom.
-					sb.append(COMMA + SPACE); // print ", "
-				}
-			}
-			string = sb.toString();
-		}
-		return string;
-	}
-
-	@Override
-	public CQIEImpl clone() {
-		Function copyHead = (Atom) head.clone();
-		List<Function> copyBody = new ArrayList<Function>(body.size() + 10);
-
-		for (Function atom : body) {
-			if (atom != null) {
-				copyBody.add((Function) atom.clone());
-			}
-		}
-		
-		CQIEImpl newquery = new CQIEImpl(copyHead, copyBody);
-		newquery.rehash = this.rehash;
-		newquery.string = this.string;
-		newquery.hash = this.hash;
-
-		return newquery;
-	}
-
-	@Override
-	public boolean equals(Object obj) {
-		if (!(obj instanceof CQIEImpl)) {
-			return false;
-		}
-		CQIEImpl q2 = (CQIEImpl) obj;
-		return hashCode() == q2.hashCode();
-	}
-
-	@Override
-	public void listChanged() {
-		rehash = true;
-		string = null;
-	}
-
-	@Override
-	public OBDAQueryModifiers getQueryModifiers() {
-		return modifiers;
-	}
-
-	@Override
-	public void setQueryModifiers(OBDAQueryModifiers modifiers) {
-		this.modifiers = modifiers;
-		listChanged();
-	}
-
-	@Override
-	public Set<Variable> getReferencedVariables() {
-		Set<Variable> vars = new LinkedHashSet<Variable>();
-		for (Function atom : body)
-			for (NewLiteral t : atom.getTerms()) {
-				for (Variable v : t.getReferencedVariables())
-					vars.add(v);
-			}
-		return vars;
-	}
-
-	@Override
-	public Map<Variable, Integer> getVariableCount() {
-		Map<Variable, Integer> vars = new HashMap<Variable, Integer>();
-		for (Function atom : body) {
-			Map<Variable, Integer> atomCount = atom.getVariableCount();
-			for (Variable var : atomCount.keySet()) {
-				Integer count = vars.get(var);
-				if (count != null) {
-					vars.put(var, count + atomCount.get(var));
-				} else {
-					vars.put(var, new Integer(atomCount.get(var)));
-				}
-			}
-		}
-
-		Map<Variable, Integer> atomCount = head.getVariableCount();
-		for (Variable var : atomCount.keySet()) {
-			Integer count = vars.get(var);
-			if (count != null) {
-				vars.put(var, count + atomCount.get(var));
-			} else {
-				vars.put(var, new Integer(atomCount.get(var)));
-			}
-		}
-		return vars;
-	}
-}
->>>>>>> 5072f96a
+package it.unibz.krdb.obda.model.impl;
+
+import it.unibz.krdb.obda.model.Atom;
+import it.unibz.krdb.obda.model.CQIE;
+import it.unibz.krdb.obda.model.Function;
+import it.unibz.krdb.obda.model.NewLiteral;
+import it.unibz.krdb.obda.model.OBDAQueryModifiers;
+import it.unibz.krdb.obda.model.Variable;
+import it.unibz.krdb.obda.utils.EventGeneratingArrayList;
+import it.unibz.krdb.obda.utils.ListListener;
+
+import java.util.ArrayList;
+import java.util.HashMap;
+import java.util.Iterator;
+import java.util.LinkedHashSet;
+import java.util.List;
+import java.util.Map;
+import java.util.Set;
+
+/**
+ * This is a rule implementation that keeps track of changes in the query by
+ * externals. It is also optimized for .equals calls.
+ */
+public class CQIEImpl implements CQIE, ListListener {
+
+	private static final long serialVersionUID = 5789854661851692098L;
+	private Function head = null;
+	private List<Function> body = null;
+
+	private int hash = -1;
+	private boolean rehash = true;
+
+	private String string = null;
+
+	private static final String SPACE = " ";
+	private static final String COMMA = ",";
+	private static final String INV_IMPLIES = ":-";
+
+	private OBDAQueryModifiers modifiers = null;
+
+	// TODO Remove isBoolean from the signature and from any method
+	protected CQIEImpl(Function head, List<Function> body) {
+
+		// The syntax for CQ may contain no body, thus, this condition will
+		// check whether the construction of the link list is possible or not.
+		if (body != null) {
+			EventGeneratingArrayList<Function> eventbody = new EventGeneratingArrayList<Function>(body.size()*20);
+			eventbody.addAll(body);
+			this.body = eventbody;
+
+			registerListeners(eventbody);
+			// TODO possible memory leak!!! we should also de-register when objects are removed
+		}
+
+		// The syntax for CQ may also contain no head, thus, this condition
+		// will check whether we can look for the head terms or not.
+		if (head != null) {
+			this.head = head;
+			EventGeneratingArrayList<NewLiteral> headterms = (EventGeneratingArrayList<NewLiteral>) head.getTerms();
+			headterms.addListener(this);
+		}
+	}
+
+	private void registerListeners(EventGeneratingArrayList<? extends NewLiteral> functions) {
+
+		functions.addListener(this);
+
+		for (Object o : functions) {
+			if (!(o instanceof Function)) {
+				continue;
+			}
+			Function f = (Function) o;
+			EventGeneratingArrayList<NewLiteral> list = (EventGeneratingArrayList<NewLiteral>) f.getTerms();
+			list.addListener(this);
+			registerListeners(list);
+		}
+	}
+
+	public List<Function> getBody() {
+		return body;
+	}
+
+	public Function getHead() {
+		return head;
+	}
+
+	public void updateHead(Function head) {
+		this.head = head;
+
+		EventGeneratingArrayList<NewLiteral> headterms = (EventGeneratingArrayList<NewLiteral>) head.getTerms();
+		headterms.removeListener(this);
+		headterms.addListener(this);
+		listChanged();
+	}
+
+	public void updateBody(List<Function> body) {
+		this.body.clear();
+		this.body.addAll(body);
+		listChanged();
+	}
+
+	@Override
+	public int hashCode() {
+		if (rehash) {
+			hash = toString().hashCode();
+			rehash = false;
+		}
+		return hash;
+	}
+
+	@Override
+	public String toString() {
+		if (string == null) {
+			StringBuilder sb = new StringBuilder();
+			sb.append(head.toString());
+			sb.append(SPACE + INV_IMPLIES + SPACE); // print " :- "
+
+			Iterator<Function> bit = body.iterator();
+			while (bit.hasNext()) {
+				Function atom = bit.next();
+				sb.append(atom.toString());
+
+				if (bit.hasNext()) { // if there is a next atom.
+					sb.append(COMMA + SPACE); // print ", "
+				}
+			}
+			string = sb.toString();
+		}
+		return string;
+	}
+
+	@Override
+	public CQIEImpl clone() {
+		Function copyHead = (Atom) head.clone();
+		List<Function> copyBody = new ArrayList<Function>(body.size() + 10);
+
+		for (Function atom : body) {
+			if (atom != null) {
+				copyBody.add((Function) atom.clone());
+			}
+		}
+		
+		CQIEImpl newquery = new CQIEImpl(copyHead, copyBody);
+		newquery.rehash = this.rehash;
+		newquery.string = this.string;
+		newquery.hash = this.hash;
+
+		return newquery;
+	}
+
+	@Override
+	public boolean equals(Object obj) {
+		if (!(obj instanceof CQIEImpl)) {
+			return false;
+		}
+		CQIEImpl q2 = (CQIEImpl) obj;
+		return hashCode() == q2.hashCode();
+	}
+
+	@Override
+	public void listChanged() {
+		rehash = true;
+		string = null;
+	}
+
+	@Override
+	public OBDAQueryModifiers getQueryModifiers() {
+		return modifiers;
+	}
+
+	@Override
+	public void setQueryModifiers(OBDAQueryModifiers modifiers) {
+		this.modifiers = modifiers;
+		listChanged();
+	}
+
+	@Override
+	public Set<Variable> getReferencedVariables() {
+		Set<Variable> vars = new LinkedHashSet<Variable>();
+		for (Function atom : body)
+			for (NewLiteral t : atom.getTerms()) {
+				for (Variable v : t.getReferencedVariables())
+					vars.add(v);
+			}
+		return vars;
+	}
+
+	@Override
+	public Map<Variable, Integer> getVariableCount() {
+		Map<Variable, Integer> vars = new HashMap<Variable, Integer>();
+		for (Function atom : body) {
+			Map<Variable, Integer> atomCount = atom.getVariableCount();
+			for (Variable var : atomCount.keySet()) {
+				Integer count = vars.get(var);
+				if (count != null) {
+					vars.put(var, count + atomCount.get(var));
+				} else {
+					vars.put(var, new Integer(atomCount.get(var)));
+				}
+			}
+		}
+
+		Map<Variable, Integer> atomCount = head.getVariableCount();
+		for (Variable var : atomCount.keySet()) {
+			Integer count = vars.get(var);
+			if (count != null) {
+				vars.put(var, count + atomCount.get(var));
+			} else {
+				vars.put(var, new Integer(atomCount.get(var)));
+			}
+		}
+		return vars;
+	}
+}