/*
 * Copyright (C) 2009-2013, Free University of Bozen Bolzano
 * This source code is available under the terms of the Affero General Public
 * License v3.
 * 
 * Please see LICENSE.txt for full license terms, including the availability of
 * proprietary exceptions.
 */
package it.unibz.krdb.obda.parser;

import it.unibz.krdb.sql.api.VisitedQuery;

import java.util.HashMap;

/** 
 * Class to create an Alias Map for the select statement
 */




import net.sf.jsqlparser.expression.AllComparisonExpression;
import net.sf.jsqlparser.expression.AnalyticExpression;
import net.sf.jsqlparser.expression.AnyComparisonExpression;
import net.sf.jsqlparser.expression.CaseExpression;
import net.sf.jsqlparser.expression.CastExpression;
import net.sf.jsqlparser.expression.DateValue;
import net.sf.jsqlparser.expression.DoubleValue;
import net.sf.jsqlparser.expression.Expression;
import net.sf.jsqlparser.expression.ExpressionVisitor;
import net.sf.jsqlparser.expression.ExtractExpression;
import net.sf.jsqlparser.expression.Function;
import net.sf.jsqlparser.expression.IntervalExpression;
import net.sf.jsqlparser.expression.InverseExpression;
import net.sf.jsqlparser.expression.JdbcNamedParameter;
import net.sf.jsqlparser.expression.JdbcParameter;
import net.sf.jsqlparser.expression.LongValue;
import net.sf.jsqlparser.expression.NullValue;
import net.sf.jsqlparser.expression.OracleHierarchicalExpression;
import net.sf.jsqlparser.expression.Parenthesis;
import net.sf.jsqlparser.expression.StringValue;
import net.sf.jsqlparser.expression.TimeValue;
import net.sf.jsqlparser.expression.TimestampValue;
import net.sf.jsqlparser.expression.WhenClause;
import net.sf.jsqlparser.expression.operators.arithmetic.Addition;
import net.sf.jsqlparser.expression.operators.arithmetic.BitwiseAnd;
import net.sf.jsqlparser.expression.operators.arithmetic.BitwiseOr;
import net.sf.jsqlparser.expression.operators.arithmetic.BitwiseXor;
import net.sf.jsqlparser.expression.operators.arithmetic.Concat;
import net.sf.jsqlparser.expression.operators.arithmetic.Division;
import net.sf.jsqlparser.expression.operators.arithmetic.Modulo;
import net.sf.jsqlparser.expression.operators.arithmetic.Multiplication;
import net.sf.jsqlparser.expression.operators.arithmetic.Subtraction;
import net.sf.jsqlparser.expression.operators.conditional.AndExpression;
import net.sf.jsqlparser.expression.operators.conditional.OrExpression;
import net.sf.jsqlparser.expression.operators.relational.Between;
import net.sf.jsqlparser.expression.operators.relational.EqualsTo;
import net.sf.jsqlparser.expression.operators.relational.ExistsExpression;
import net.sf.jsqlparser.expression.operators.relational.GreaterThan;
import net.sf.jsqlparser.expression.operators.relational.GreaterThanEquals;
import net.sf.jsqlparser.expression.operators.relational.InExpression;
import net.sf.jsqlparser.expression.operators.relational.IsNullExpression;
import net.sf.jsqlparser.expression.operators.relational.LikeExpression;
import net.sf.jsqlparser.expression.operators.relational.Matches;
import net.sf.jsqlparser.expression.operators.relational.MinorThan;
import net.sf.jsqlparser.expression.operators.relational.MinorThanEquals;
import net.sf.jsqlparser.expression.operators.relational.NotEqualsTo;
import net.sf.jsqlparser.expression.operators.relational.RegExpMatchOperator;
import net.sf.jsqlparser.schema.Column;
import net.sf.jsqlparser.statement.select.AllColumns;
import net.sf.jsqlparser.statement.select.AllTableColumns;
import net.sf.jsqlparser.statement.select.PlainSelect;
import net.sf.jsqlparser.statement.select.Select;
import net.sf.jsqlparser.statement.select.SelectExpressionItem;
import net.sf.jsqlparser.statement.select.SelectItem;
import net.sf.jsqlparser.statement.select.SelectItemVisitor;
import net.sf.jsqlparser.statement.select.SelectVisitor;
import net.sf.jsqlparser.statement.select.SetOperationList;
import net.sf.jsqlparser.statement.select.SubSelect;
import net.sf.jsqlparser.statement.select.WithItem;

/**
 * 
 * Find all the references between the column names and their aliases,
 * visiting the {@link SelectItem}.
 * Remove quotes when present.
 */

public class AliasMapVisitor implements SelectVisitor, SelectItemVisitor, ExpressionVisitor{

	HashMap<String,String> aliasMap;
	
	/**
	 * Return a map between the column in the select statement and its alias.
	 * @param select parsed query 
	 * @return alias map
	 */
	
	public HashMap<String,String> getAliasMap(Select select) {
		
		aliasMap = new HashMap<String, String>();
		
		if (select.getWithItemsList() != null) {
			for (WithItem withItem : select.getWithItemsList()) {
				withItem.accept(this);
			}
		}
		
		select.getSelectBody().accept(this);
		return aliasMap;
	}
	
	/*
	 * visit Plainselect, search for the content in select
	 * Stored in AggregationJSQL. 
	 * @see net.sf.jsqlparser.statement.select.SelectVisitor#visit(net.sf.jsqlparser.statement.select.PlainSelect)
	 */
	
	@Override
	public void visit(PlainSelect plainSelect) {
		
		for (SelectItem item : plainSelect.getSelectItems())
		{
			item.accept(this);
		}
	}

	@Override
	public void visit(AllColumns columns) {
		//we are not interested in allcolumns (SELECT *) since it does not have aliases
		
	}

	@Override
	public void visit(AllTableColumns tableColumns) {
		//we are not interested in alltablecolumns (SELECT table.*) since it does not have aliases
	}
	
	/*
	 *visit SelectExpressionItem that contains the expression and its alias as in SELECT expr1 AS EXPR
	 * @see net.sf.jsqlparser.statement.select.SelectItemVisitor#visit(net.sf.jsqlparser.statement.select.SelectExpressionItem)
	 */

	@Override
	public void visit(SelectExpressionItem selectExpr) {
		String alias = selectExpr.getAlias();
		if ( alias != null) {
			Expression e = selectExpr.getExpression();
			e.accept(this);
<<<<<<< HEAD
			aliasMap.put(e.toString().toLowerCase(), selectExpr.getAlias().getName());
	
=======
			//remove alias quotes if present
			if(VisitedQuery.pQuotes.matcher(alias).matches()){
				aliasMap.put(e.toString().toLowerCase(), alias.substring(1, alias.length()-1));
			}
			else
				aliasMap.put(e.toString().toLowerCase(), alias);
>>>>>>> 7bc907b5
		}
	}
	@Override
	public void visit(SetOperationList arg0) {
		// we are not considering UNION case
		
	}

	@Override
	public void visit(WithItem arg0) {
		// we are not considering withItem case
		
	}

	@Override
	public void visit(NullValue nullValue) {
		// TODO Auto-generated method stub
		
	}

	@Override
	public void visit(Function function) {
		// TODO Auto-generated method stub
		
	}

	@Override
	public void visit(InverseExpression inverseExpression) {
		// TODO Auto-generated method stub
		
	}

	@Override
	public void visit(JdbcParameter jdbcParameter) {
		// TODO Auto-generated method stub
		
	}

	@Override
	public void visit(JdbcNamedParameter jdbcNamedParameter) {
		// TODO Auto-generated method stub
		
	}

	@Override
	public void visit(DoubleValue doubleValue) {
		// TODO Auto-generated method stub
		
	}

	@Override
	public void visit(LongValue longValue) {
		// TODO Auto-generated method stub
		
	}

	@Override
	public void visit(DateValue dateValue) {
		// TODO Auto-generated method stub
		
	}

	@Override
	public void visit(TimeValue timeValue) {
		// TODO Auto-generated method stub
		
	}

	@Override
	public void visit(TimestampValue timestampValue) {
		// TODO Auto-generated method stub
		
	}

	@Override
	public void visit(Parenthesis parenthesis) {
		// TODO Auto-generated method stub
		
	}

	@Override
	public void visit(StringValue stringValue) {
		// TODO Auto-generated method stub
		
	}

	@Override
	public void visit(Addition addition) {
		// TODO Auto-generated method stub
		
	}

	@Override
	public void visit(Division division) {
		// TODO Auto-generated method stub
		
	}

	@Override
	public void visit(Multiplication multiplication) {
		// TODO Auto-generated method stub
		
	}

	@Override
	public void visit(Subtraction subtraction) {
		// TODO Auto-generated method stub
		
	}

	@Override
	public void visit(AndExpression andExpression) {
		// TODO Auto-generated method stub
		
	}

	@Override
	public void visit(OrExpression orExpression) {
		// TODO Auto-generated method stub
		
	}

	@Override
	public void visit(Between between) {
		// TODO Auto-generated method stub
		
	}

	@Override
	public void visit(EqualsTo equalsTo) {
		// TODO Auto-generated method stub
		
	}

	@Override
	public void visit(GreaterThan greaterThan) {
		// TODO Auto-generated method stub
		
	}

	@Override
	public void visit(GreaterThanEquals greaterThanEquals) {
		// TODO Auto-generated method stub
		
	}

	@Override
	public void visit(InExpression inExpression) {
		// TODO Auto-generated method stub
		
	}

	@Override
	public void visit(IsNullExpression isNullExpression) {
		// TODO Auto-generated method stub
		
	}

	@Override
	public void visit(LikeExpression likeExpression) {
		// TODO Auto-generated method stub
		
	}

	@Override
	public void visit(MinorThan minorThan) {
		// TODO Auto-generated method stub
		
	}

	@Override
	public void visit(MinorThanEquals minorThanEquals) {
		// TODO Auto-generated method stub
		
	}

	@Override
	public void visit(NotEqualsTo notEqualsTo) {
		// TODO Auto-generated method stub
		
	}

	/*
	 * We do not modify the column we are only interested if the alias is present. Each alias has a distinct column (non-Javadoc)
	 * @see net.sf.jsqlparser.expression.ExpressionVisitor#visit(net.sf.jsqlparser.schema.Column)
	 */
	@Override
	public void visit(Column tableColumn) {
		
	}

	@Override
	public void visit(SubSelect subSelect) {
		// TODO Auto-generated method stub
		
	}

	@Override
	public void visit(CaseExpression caseExpression) {
		// TODO Auto-generated method stub
		
	}

	@Override
	public void visit(WhenClause whenClause) {
		// TODO Auto-generated method stub
		
	}

	@Override
	public void visit(ExistsExpression existsExpression) {
		// TODO Auto-generated method stub
		
	}

	@Override
	public void visit(AllComparisonExpression allComparisonExpression) {
		// TODO Auto-generated method stub
		
	}

	@Override
	public void visit(AnyComparisonExpression anyComparisonExpression) {
		// TODO Auto-generated method stub
		
	}

	@Override
	public void visit(Concat concat) {
		// TODO Auto-generated method stub
		
	}

	@Override
	public void visit(Matches matches) {
		// TODO Auto-generated method stub
		
	}

	@Override
	public void visit(BitwiseAnd bitwiseAnd) {
		// TODO Auto-generated method stub
		
	}

	@Override
	public void visit(BitwiseOr bitwiseOr) {
		// TODO Auto-generated method stub
		
	}

	@Override
	public void visit(BitwiseXor bitwiseXor) {
		// TODO Auto-generated method stub
		
	}

	@Override
	public void visit(CastExpression cast) {
		// TODO Auto-generated method stub
		
	}

	@Override
	public void visit(Modulo modulo) {
		// TODO Auto-generated method stub
		
	}

	@Override
	public void visit(AnalyticExpression aexpr) {
		// TODO Auto-generated method stub
		
	}

	@Override
	public void visit(ExtractExpression eexpr) {
		// TODO Auto-generated method stub
		
	}

	@Override
	public void visit(IntervalExpression iexpr) {
		// TODO Auto-generated method stub
		
	}

	@Override
	public void visit(OracleHierarchicalExpression oexpr) {
		// TODO Auto-generated method stub
		
	}

	@Override
	public void visit(RegExpMatchOperator arg0) {
		// TODO Auto-generated method stub
		
	}

}<|MERGE_RESOLUTION|>--- conflicted
+++ resolved
@@ -15,7 +15,6 @@
 /** 
  * Class to create an Alias Map for the select statement
  */
-
 
 
 
@@ -143,21 +142,16 @@
 
 	@Override
 	public void visit(SelectExpressionItem selectExpr) {
-		String alias = selectExpr.getAlias();
+		String alias = selectExpr.getAlias().getName();
 		if ( alias != null) {
 			Expression e = selectExpr.getExpression();
 			e.accept(this);
-<<<<<<< HEAD
-			aliasMap.put(e.toString().toLowerCase(), selectExpr.getAlias().getName());
-	
-=======
 			//remove alias quotes if present
 			if(VisitedQuery.pQuotes.matcher(alias).matches()){
 				aliasMap.put(e.toString().toLowerCase(), alias.substring(1, alias.length()-1));
 			}
 			else
 				aliasMap.put(e.toString().toLowerCase(), alias);
->>>>>>> 7bc907b5
 		}
 	}
 	@Override
