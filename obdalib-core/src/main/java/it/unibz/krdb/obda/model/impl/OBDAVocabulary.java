--- conflicted
+++ resolved
@@ -251,15 +251,13 @@
 
 	public static final String SPARQL_REGEX_URI = "regex";
 	
-<<<<<<< HEAD
 	public static final String SPARQL_LIKE_URI = "like";
-=======
+	
 	public static final String SPARQL_COUNT_URI = "Count";
 	
 	public static final String SPARQL_AVG_URI = "Avg";
 	
 	public static final String SPARQL_SUM_URI = "Sum";
->>>>>>> 303bda21
 
 	/* SPARQL Algebra predicate */
 
@@ -296,15 +294,13 @@
 	public static final Predicate SPARQL_REGEX = new BooleanOperationPredicateImpl(
 			SPARQL_REGEX_URI, 3);
 	
-<<<<<<< HEAD
 	public static final Predicate SPARQL_LIKE = new BooleanOperationPredicateImpl(
 			SPARQL_LIKE_URI, 2);
-=======
+	
 	public static final Predicate SPARQL_COUNT = new NonBooleanOperationPredicateImpl(
 			SPARQL_COUNT_URI);
 	public static final Predicate SPARQL_AVG = new NonBooleanOperationPredicateImpl(
 			SPARQL_AVG_URI);
 	public static final Predicate SPARQL_SUM = new NonBooleanOperationPredicateImpl(
 			SPARQL_SUM_URI);
->>>>>>> 303bda21
 }