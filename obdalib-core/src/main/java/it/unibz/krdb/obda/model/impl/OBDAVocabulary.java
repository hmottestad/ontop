package it.unibz.krdb.obda.model.impl;

/*
 * #%L
 * ontop-obdalib-core
 * %%
 * Copyright (C) 2009 - 2014 Free University of Bozen-Bolzano
 * %%
 * Licensed under the Apache License, Version 2.0 (the "License");
 * you may not use this file except in compliance with the License.
 * You may obtain a copy of the License at
 * 
 *      http://www.apache.org/licenses/LICENSE-2.0
 * 
 * Unless required by applicable law or agreed to in writing, software
 * distributed under the License is distributed on an "AS IS" BASIS,
 * WITHOUT WARRANTIES OR CONDITIONS OF ANY KIND, either express or implied.
 * See the License for the specific language governing permissions and
 * limitations under the License.
 * #L%
 */

import it.unibz.krdb.obda.model.BooleanOperationPredicate;
import it.unibz.krdb.obda.model.Predicate;
import it.unibz.krdb.obda.model.Predicate.COL_TYPE;
import it.unibz.krdb.obda.model.StringOperationPredicate;
import it.unibz.krdb.obda.model.ValueConstant;

public class OBDAVocabulary {
	

	/* Constants */

	public static final ValueConstant NULL = new ValueConstantImpl("null", COL_TYPE.STRING);
	public static final ValueConstant TRUE = new ValueConstantImpl("true", COL_TYPE.BOOLEAN);
	public static final ValueConstant FALSE = new ValueConstantImpl("false", COL_TYPE.BOOLEAN);

	
	/* Numeric operation predicates */
	
	public static final Predicate MINUS = new NumericalOperationPredicateImpl("minus", 1); // TODO (ROMAN): check -- never used
	public static final Predicate ADD = new NumericalOperationPredicateImpl("add", 2);
	public static final Predicate SUBTRACT = new NumericalOperationPredicateImpl("subtract", 2);
	public static final Predicate MULTIPLY = new NumericalOperationPredicateImpl("multiply", 2);
		
	/* Boolean predicates */

	public static final BooleanOperationPredicate AND = new BooleanOperationPredicateImpl("AND", 2);
	public static final BooleanOperationPredicate OR = new BooleanOperationPredicateImpl("OR", 2);
	public static final BooleanOperationPredicate NOT = new BooleanOperationPredicateImpl("NOT", 1);

	public static final BooleanOperationPredicate EQ = new BooleanOperationPredicateImpl("EQ", 2);
	public static final BooleanOperationPredicate NEQ = new BooleanOperationPredicateImpl("NEQ", 2);

	public static final BooleanOperationPredicate GTE = new BooleanOperationPredicateImpl("GTE", 2);
	public static final BooleanOperationPredicate GT = new BooleanOperationPredicateImpl("GT", 2);
	public static final BooleanOperationPredicate LTE = new BooleanOperationPredicateImpl("LTE", 2);
	public static final BooleanOperationPredicate LT = new BooleanOperationPredicateImpl("LT", 2);

	public static final BooleanOperationPredicate IS_NULL = new BooleanOperationPredicateImpl("IS_NULL", 1);
	public static final BooleanOperationPredicate IS_NOT_NULL = new BooleanOperationPredicateImpl("IS_NOT_NULL", 1);
	public static final BooleanOperationPredicate IS_TRUE = new BooleanOperationPredicateImpl("IS_TRUE", 1);

<<<<<<< HEAD
	
	/* String predicates */
	
	public static final StringOperationPredicate REPLACE = new StringOperationPredicateImpl(
            "REPLACE", 3, new COL_TYPE[]{COL_TYPE.LITERAL, COL_TYPE.LITERAL, COL_TYPE.LITERAL});
	
	public static final StringOperationPredicate CONCAT = new StringOperationPredicateImpl(
            "CONCAT", 2, new COL_TYPE[]{COL_TYPE.LITERAL, COL_TYPE.LITERAL});
	
=======
	public static final StringOperationPredicate CONCAT = new StringOperationPredicateImpl(
			"CONCAT", 2, new COL_TYPE[]{COL_TYPE.STRING, COL_TYPE.STRING});
>>>>>>> 254f7614
	
	public static final String RDF_TYPE = "http://www.w3.org/1999/02/22-rdf-syntax-ns#type";


	/* Common namespaces and prefixes */

	public static final String NS_XSD = "http://www.w3.org/2001/XMLSchema#";
	public static final String NS_RDF = "http://www.w3.org/1999/02/22-rdf-syntax-ns#";
	public static final String NS_RDFS = "http://www.w3.org/2000/01/rdf-schema#";
	public static final String NS_OWL = "http://www.w3.org/2002/07/owl#";
	public static final String NS_QUEST = "http://obda.org/quest#";
	public static final String PREFIX_XSD = "xsd:";
	public static final String PREFIX_RDF = "rdf:";
	public static final String PREFIX_RDFS = "rdfs:";
	public static final String PREFIX_OWL = "owl:";
	public static final String PREFIX_QUEST = "quest:";

	
	// TODO: to be removed
	public static final String RDFS_LITERAL_URI = "http://www.w3.org/2000/01/rdf-schema#Literal";
	
	/* Built-in function URIs */

	// The name of the function that creates URI's in Quest
	public static final String QUEST_URI = "URI";

	public static final Predicate QUEST_CAST = new PredicateImpl("cast", 2, new COL_TYPE[2]);
	
	public static final String QUEST_QUERY = "ans1";


	
	/* SPARQL algebra operations */

	public static final Predicate SPARQL_JOIN = new AlgebraOperatorPredicateImpl("Join");
	public static final Predicate SPARQL_LEFTJOIN = new AlgebraOperatorPredicateImpl("LeftJoin");


	/* SPARQL built-in functions */
	
	public static final Predicate SPARQL_STR = new NonBooleanOperationPredicateImpl("str");
	public static final Predicate SPARQL_DATATYPE = new NonBooleanOperationPredicateImpl("datatype");
	public static final Predicate SPARQL_LANG = new NonBooleanOperationPredicateImpl("lang");

	
	/* SPARQL built-in predicates */
	
	public static final BooleanOperationPredicate SPARQL_IS_LITERAL = new BooleanOperationPredicateImpl("isLiteral", 1);
	public static final BooleanOperationPredicate SPARQL_IS_URI = new BooleanOperationPredicateImpl("isURI", 1);
	public static final BooleanOperationPredicate SPARQL_IS_IRI = new BooleanOperationPredicateImpl("isIRI", 1);
	public static final BooleanOperationPredicate SPARQL_IS_BLANK = new BooleanOperationPredicateImpl("isBlank", 1);
	public static final BooleanOperationPredicate SPARQL_LANGMATCHES = new BooleanOperationPredicateImpl("LangMatches", 2);
	public static final BooleanOperationPredicate SPARQL_REGEX = new BooleanOperationPredicateImpl("regex", 3);
	public static final BooleanOperationPredicate SPARQL_LIKE = new BooleanOperationPredicateImpl("like", 2);

}<|MERGE_RESOLUTION|>--- conflicted
+++ resolved
@@ -61,7 +61,6 @@
 	public static final BooleanOperationPredicate IS_NOT_NULL = new BooleanOperationPredicateImpl("IS_NOT_NULL", 1);
 	public static final BooleanOperationPredicate IS_TRUE = new BooleanOperationPredicateImpl("IS_TRUE", 1);
 
-<<<<<<< HEAD
 	
 	/* String predicates */
 	
@@ -71,10 +70,6 @@
 	public static final StringOperationPredicate CONCAT = new StringOperationPredicateImpl(
             "CONCAT", 2, new COL_TYPE[]{COL_TYPE.LITERAL, COL_TYPE.LITERAL});
 	
-=======
-	public static final StringOperationPredicate CONCAT = new StringOperationPredicateImpl(
-			"CONCAT", 2, new COL_TYPE[]{COL_TYPE.STRING, COL_TYPE.STRING});
->>>>>>> 254f7614
 	
 	public static final String RDF_TYPE = "http://www.w3.org/1999/02/22-rdf-syntax-ns#type";
 
@@ -107,6 +102,7 @@
 
 
 	
+	
 	/* SPARQL algebra operations */
 
 	public static final Predicate SPARQL_JOIN = new AlgebraOperatorPredicateImpl("Join");
@@ -129,5 +125,4 @@
 	public static final BooleanOperationPredicate SPARQL_LANGMATCHES = new BooleanOperationPredicateImpl("LangMatches", 2);
 	public static final BooleanOperationPredicate SPARQL_REGEX = new BooleanOperationPredicateImpl("regex", 3);
 	public static final BooleanOperationPredicate SPARQL_LIKE = new BooleanOperationPredicateImpl("like", 2);
-
 }