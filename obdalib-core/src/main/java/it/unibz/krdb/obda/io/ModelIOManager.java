package it.unibz.krdb.obda.io;

/*
 * #%L
 * ontop-obdalib-core
 * %%
 * Copyright (C) 2009 - 2014 Free University of Bozen-Bolzano
 * %%
 * Licensed under the Apache License, Version 2.0 (the "License");
 * you may not use this file except in compliance with the License.
 * You may obtain a copy of the License at
 * 
 *      http://www.apache.org/licenses/LICENSE-2.0
 * 
 * Unless required by applicable law or agreed to in writing, software
 * distributed under the License is distributed on an "AS IS" BASIS,
 * WITHOUT WARRANTIES OR CONDITIONS OF ANY KIND, either express or implied.
 * See the License for the specific language governing permissions and
 * limitations under the License.
 * #L%
 */

<<<<<<< HEAD
import it.unibz.krdb.obda.exception.*;
import it.unibz.krdb.obda.model.*;
=======
import it.unibz.krdb.obda.exception.DuplicateMappingException;
import it.unibz.krdb.obda.exception.Indicator;
import it.unibz.krdb.obda.exception.InvalidMappingException;
import it.unibz.krdb.obda.exception.InvalidPredicateDeclarationException;
import it.unibz.krdb.obda.exception.UnsupportedTagException;
import it.unibz.krdb.obda.model.CQIE;
import it.unibz.krdb.obda.model.Function;
import it.unibz.krdb.obda.model.OBDADataFactory;
import it.unibz.krdb.obda.model.OBDADataSource;
import it.unibz.krdb.obda.model.OBDAMappingAxiom;
import it.unibz.krdb.obda.model.OBDAModel;
import it.unibz.krdb.obda.model.OBDASQLQuery;
>>>>>>> 2589d602
import it.unibz.krdb.obda.model.impl.RDBMSourceParameterConstants;
import it.unibz.krdb.obda.parser.*;
import it.unibz.krdb.obda.renderer.SourceQueryRenderer;
import it.unibz.krdb.obda.renderer.TargetQueryRenderer;

import org.slf4j.Logger;
import org.slf4j.LoggerFactory;

import java.io.*;
import java.net.URI;
import java.util.ArrayList;
import java.util.HashMap;
import java.util.List;
import java.util.Map;

/**
 * This class manages saving and loading an OBDA file.
 */
public class ModelIOManager {

    private enum Label {
        /* Source decl.: */sourceUri, connectionUrl, username, password, driverClass,
        /* Mapping decl.: */mappingId, target, source
    }

    private static final String PREFIX_DECLARATION_TAG = "[PrefixDeclaration]";
    private static final String CLASS_DECLARATION_TAG = "[ClassDeclaration]";
    private static final String OBJECT_PROPERTY_DECLARATION_TAG = "[ObjectPropertyDeclaration]";
    private static final String DATA_PROPERTY_DECLARATION_TAG = "[DataPropertyDeclaration]";
    private static final String SOURCE_DECLARATION_TAG = "[SourceDeclaration]";
    private static final String MAPPING_DECLARATION_TAG = "[MappingDeclaration]";

    private static final String START_COLLECTION_SYMBOL = "@collection [[";
    private static final String END_COLLECTION_SYMBOL = "]]";
    private static final String COMMENT_SYMBOL = ";";
    
    private OBDAModel model;
    private PrefixManager prefixManager;
    private OBDADataFactory dataFactory;
    
    private List<Indicator> invalidMappingIndicators = new ArrayList<Indicator>();
    
    private List<TargetQueryParser> listOfParsers = new ArrayList<TargetQueryParser>();
    
    private static final Logger log = LoggerFactory.getLogger(ModelIOManager.class);
    
    /**
     * Create an IO manager for saving/loading the OBDA model.
     * 
     * @param model
     *          The target OBDA model.
     */
    public ModelIOManager(OBDAModel model) {
        this.model = model;
        prefixManager = model.getPrefixManager();
        dataFactory = model.getDataFactory();

        // Register available parsers for target query
        register(new TurtleOBDASyntaxParser(prefixManager));
        register(new TurtleSyntaxParser(prefixManager));
    }
    
    private void register(TargetQueryParser parser) {
    	listOfParsers.add(parser);
    }

    private List<TargetQueryParser> getParsers() {
    	return listOfParsers;
    }
    
    /**
     * The save/write operation.
     * 
     * @param fileLocation
     *          The target file location to which the model is saved.
     * @throws IOException
     */
    public void save(String fileLocation) throws IOException {
        save(new File(fileLocation));
    }

    /**
     * The save/write operation.
     * 
     * @param file
     *          The target file object to which the model is saved.
     * @throws IOException
     */
    public void save(File file) throws IOException {
        try {
            BufferedWriter writer = new BufferedWriter(new FileWriter(file));
            writePrefixDeclaration(writer);
            for (OBDADataSource source : model.getSources()) {
                writeSourceDeclaration(source, writer);
                writeMappingDeclaration(source, writer);
            }
            writer.flush();
            writer.close();
        } catch (IOException e) {
            throw new IOException(String.format("Error while saving the OBDA model to file located at %s.\n" +
                    "Make sure you have the write permission at the location specified.", file.getAbsolutePath()));
        }
    }

    /**
     * The load/read operation.
     * 
     * @param fileLocation
     *          The target file location from which the model is loaded.
     * @throws IOException
     * @throws InvalidPredicateDeclarationException
     * @throws InvalidMappingException 
     */
    public void load(String fileLocation) throws IOException, InvalidPredicateDeclarationException, InvalidMappingException {
        load(new File(fileLocation));
    }
    
    /**
     * The load/read operation.
     * 
     * @param file
     *          The target file object from which the model is loaded.
     * @throws IOException
     * @throws InvalidPredicateDeclarationException
     * @throws InvalidMappingException 
     */
    public void load(File file) throws IOException, InvalidMappingException {
        if (!file.exists()) {
            log.warn("WARNING: Cannot locate OBDA file at: " + file.getPath());
            return;
        }
        if (!file.canRead()) {
            throw new IOException(String.format("Error while reading the file located at %s.\n" +
                    "Make sure you have the read permission at the location specified.", file.getAbsolutePath()));
        }
        
        
        LineNumberReader reader = new LineNumberReader(new FileReader(file));
        load(reader);
    }

    /**
     * load from an input stream
     * 
     * @param stream
     * @throws IOException
     * @throws InvalidMappingException
     */
	public void load(InputStream stream) throws IOException, InvalidMappingException {
		LineNumberReader reader = new LineNumberReader(new InputStreamReader(stream));
		load(reader);
	}

	private void load(LineNumberReader reader) throws IOException,
			InvalidMappingException {
	    // Clean the model first before loading
        model.reset();
    
		
		String line = "";
        URI sourceUri = null;
        while ((line = reader.readLine()) != null) {
        	try {
	            if (isCommentLine(line) || line.isEmpty()) {
	                continue; // skip comment lines and blank lines
	            }
	            if (line.contains(PREFIX_DECLARATION_TAG)) {
	                readPrefixDeclaration(reader);
	            } else if (line.contains(CLASS_DECLARATION_TAG)) {
	            	// deprecated tag
	            	throw new UnsupportedTagException(CLASS_DECLARATION_TAG);
	            } else if (line.contains(OBJECT_PROPERTY_DECLARATION_TAG)) {
	            	// deprecated tag
	            	throw new UnsupportedTagException(OBJECT_PROPERTY_DECLARATION_TAG);
	            } else if (line.contains(DATA_PROPERTY_DECLARATION_TAG)) {
	            	// deprecated tag
	            	throw new UnsupportedTagException(DATA_PROPERTY_DECLARATION_TAG);
	            } else if (line.contains(SOURCE_DECLARATION_TAG)) {
	                sourceUri = readSourceDeclaration(reader);
	            } else if (line.contains(MAPPING_DECLARATION_TAG)) {
	                readMappingDeclaration(reader, sourceUri);
	            } else {
	                throw new IOException("Unknown syntax: " + line);
	            }
	       	} catch (Exception e) {
	        	throw new IOException(String.format("ERROR reading .obda file at line: %s", reader.getLineNumber() + " \nMESSAGE: " + e.getMessage()), e);
	        }
        }
        
        // Throw some validation exceptions
        if (!invalidMappingIndicators.isEmpty()) {
            throw new InvalidMappingException(invalidMappingIndicators);
        }
	}

    /*
     * Helper methods related to save file.
     */

    private void writePrefixDeclaration(BufferedWriter writer) throws IOException {
        final Map<String, String> prefixMap = model.getPrefixManager().getPrefixMap();

        if (prefixMap.size() == 0) {
            return; // do nothing if there is no prefixes to write
        }

        writer.write(PREFIX_DECLARATION_TAG);
        writer.write("\n");
        for (String prefix : prefixMap.keySet()) {
            String uri = prefixMap.get(prefix);
            writer.write(prefix + (prefix.length() >= 9 ? "\t" : "\t\t") + uri + "\n");
        }
        writer.write("\n");
    }
    
    private void writeSourceDeclaration(OBDADataSource source, BufferedWriter writer) throws IOException {
        writer.write(SOURCE_DECLARATION_TAG);
        writer.write("\n");
        writer.write(Label.sourceUri.name() + "\t" + source.getSourceID() + "\n");
        writer.write(Label.connectionUrl.name() + "\t" + source.getParameter(RDBMSourceParameterConstants.DATABASE_URL) + "\n");
        writer.write(Label.username.name() + "\t" + source.getParameter(RDBMSourceParameterConstants.DATABASE_USERNAME) + "\n");
        writer.write(Label.password.name() + "\t" + source.getParameter(RDBMSourceParameterConstants.DATABASE_PASSWORD) + "\n");
        writer.write(Label.driverClass.name() + "\t" + source.getParameter(RDBMSourceParameterConstants.DATABASE_DRIVER) + "\n");
        writer.write("\n");
    }

    private void writeMappingDeclaration(OBDADataSource source, BufferedWriter writer) throws IOException {
        final URI sourceUri = source.getSourceID();

        writer.write(MAPPING_DECLARATION_TAG + " " + START_COLLECTION_SYMBOL);
        writer.write("\n");
        
        boolean needLineBreak = false;
        for (OBDAMappingAxiom mapping : model.getMappings(sourceUri)) {
            if (needLineBreak) {
                writer.write("\n");
            }
            writer.write(Label.mappingId.name() + "\t" + mapping.getId() + "\n");
            
            List<Function> targetQuery = mapping.getTargetQuery();
            writer.write(Label.target.name() + "\t\t" + printTargetQuery(targetQuery) + "\n");
            
            OBDASQLQuery sourceQuery = mapping.getSourceQuery();
            writer.write(Label.source.name() + "\t\t" + printSourceQuery(sourceQuery) + "\n");
            needLineBreak = true;
        }
        writer.write(END_COLLECTION_SYMBOL);
        writer.write("\n\n");
    }

    private String printTargetQuery(List<Function> query) {
    	return TargetQueryRenderer.encode(query, prefixManager);
    }
    
    private String printSourceQuery(OBDASQLQuery query) {
    	String sourceString = SourceQueryRenderer.encode(query);
    	String toReturn = convertTabToSpaces(sourceString);
    	return toReturn.replaceAll("\n", "\n\t\t\t");
    }
    
    /*
     * Helper methods related to load file.
     */

    private void readPrefixDeclaration(BufferedReader reader) throws IOException {
        final PrefixManager pm = model.getPrefixManager();
        String line = "";
        while (!(line = reader.readLine()).isEmpty()) {
            String[] tokens = line.split("[\t| ]+");
            pm.addPrefix(tokens[0], tokens[1]);
        }
    }
    
    private URI readSourceDeclaration(LineNumberReader reader) throws IOException {
        String line = "";
        URI sourceUri = null;
        OBDADataSource datasource = null;
        while (!(line = reader.readLine()).isEmpty()) {
            int lineNumber = reader.getLineNumber();
            String[] tokens = line.split("[\t| ]+", 2);
            
            final String parameter = tokens[0].trim();
            final String inputParamter = tokens[1].trim();
            if (parameter.equals(Label.sourceUri.name())) {
                sourceUri = URI.create(inputParamter);
                // TODO: BAD CODE! The data source id should be part of the parameters!
                datasource = model.getDataFactory().getDataSource(sourceUri);
            } else if (parameter.equals(Label.connectionUrl.name())) {
                datasource.setParameter(RDBMSourceParameterConstants.DATABASE_URL, inputParamter);
            } else if (parameter.equals(Label.username.name())) {
                datasource.setParameter(RDBMSourceParameterConstants.DATABASE_USERNAME, inputParamter);
            } else if (parameter.equals(Label.password.name())) {
                datasource.setParameter(RDBMSourceParameterConstants.DATABASE_PASSWORD, inputParamter);
            } else if (parameter.equals(Label.driverClass.name())) {
                // Class.forName was added for old fashion JDBC drivers (e.g., MonetDB driver).
                // Otherwise, it won't work for these drivers
                try {
                    Class.forName(inputParamter);
                } catch (ClassNotFoundException e) {
                    //e.printStackTrace();
                    /**
                     * This is harmless when you do not need to do query answering
                     */
                    log.warn("JDBC driver \"{}\" is not available on the class path! Query answering service will be unavailable!", inputParamter );

                }
                datasource.setParameter(RDBMSourceParameterConstants.DATABASE_DRIVER, inputParamter);
            } else {
                String msg = String.format("Unknown parameter name \"%s\" at line: %d.", parameter, lineNumber);
                throw new IOException(msg);
            }
        }
        // Save the source to the model.
        model.addSource(datasource);
        return sourceUri;
    }

    private void readMappingDeclaration(LineNumberReader reader, URI dataSourceUri) throws IOException {
        String mappingId = "";
        String currentLabel = ""; // the reader is working on which label
        StringBuffer sourceQuery = null;
        List<Function> targetQuery = null;
        int wsCount = 0;  // length of whitespace used as the separator
        boolean isMappingValid = true; // a flag to load the mapping to the model if valid
        
        String line = "";
        for(line = reader.readLine(); 
        		line != null && !line.trim().equals(END_COLLECTION_SYMBOL); 
        		line = reader.readLine()) {
            int lineNumber = reader.getLineNumber();
            if (line.isEmpty()) {
            	if (!mappingId.isEmpty()) {
	            	// Save the mapping to the model (if valid) at this point
	                if (isMappingValid) {
	                    saveMapping(dataSourceUri, mappingId, sourceQuery.toString(), targetQuery);
	                    mappingId = "";
	                    sourceQuery = null;
	                    targetQuery = null;
	                }
            	}
            	isMappingValid = true;
            	continue;
            }

            if (isCommentLine(line)) {
            	continue; // skip the comment line
            }
            if (!isMappingValid) {
            	continue; // skip if the mapping is invalid
            }
            
            String[] tokens = line.split("[\t| ]+", 2);
            String label = tokens[0].trim();
            String value = tokens[1].trim();
            if (!label.isEmpty()) {
            	currentLabel = tokens[0];
            	wsCount = getSeparatorLength(line, currentLabel.length());
            } else {
            	if (currentLabel.equals(Label.source.name())) {
            		int beginIndex = wsCount + 1; // add one tab to replace the "source" label
            		value = line.substring(beginIndex, line.length());
            	}       	
            }
            
            if (currentLabel.equals(Label.mappingId.name())) {
                mappingId = value;
                if (mappingId.isEmpty()) { // empty or not
                    register(invalidMappingIndicators, new Indicator(lineNumber, Label.mappingId, InvalidMappingException.MAPPING_ID_IS_BLANK));
                    isMappingValid = false;
                }
            } else if (currentLabel.equals(Label.target.name())) {
                String targetString = value;
                if (targetString.isEmpty()) { // empty or not
                    register(invalidMappingIndicators, new Indicator(lineNumber, mappingId, InvalidMappingException.TARGET_QUERY_IS_BLANK));
                    isMappingValid = false;
                } else {
	                // Load the target query
	                targetQuery = loadTargetQuery(targetString);
                }
            } else if (currentLabel.equals(Label.source.name())) {
                String sourceString = value;
                if (sourceString.isEmpty()) { // empty or not
                    register(invalidMappingIndicators, new Indicator(lineNumber, mappingId, InvalidMappingException.SOURCE_QUERY_IS_BLANK));
                    isMappingValid = false;
                } else {
	                // Build the source query string.
	                if (sourceQuery == null) {
	                	sourceQuery = new StringBuffer();
	                	sourceQuery.append(sourceString);
	                } else {
	                	sourceQuery.append("\n");
	                	sourceQuery.append(sourceString);
	                }
                }
            } else {
                String msg = String.format("Unknown parameter name \"%s\" at line: %d.", tokens[0], lineNumber);
                throw new IOException(msg);
            }
        }
        
        if (line == null) {
        	throw new IOException(String.format("End collection symbol %s is missing.", END_COLLECTION_SYMBOL));
        }
        
        // Save the last mapping entry to the model
        if (!mappingId.isEmpty() && isMappingValid) {
            saveMapping(dataSourceUri, mappingId, sourceQuery.toString(), targetQuery);
        }
    }

	private List<Function> loadTargetQuery(String targetString) throws UnparsableTargetQueryException {
        Map<TargetQueryParser, TargetQueryParserException> exceptions = new HashMap<>();
		for (TargetQueryParser parser : getParsers()) {
            try {
            	return parser.parse(targetString);
            } catch (TargetQueryParserException e) {
            	exceptions.put(parser, e);
            }     
    	}
		throw new UnparsableTargetQueryException(exceptions);
    }

	private int getSeparatorLength(String input, int beginIndex) {
		int count = 0;
		for (int i = beginIndex; i < input.length(); i++) {
			if (input.charAt(i) != '\u0009' || input.charAt(i) != '\t') { // a tab
				break;
			}
			count++;
		}
		return count;
	}
	
	private String convertTabToSpaces(String input) {
		return input.replaceAll("\t", "   ");
	}

	private void register(List<Indicator> list, Indicator indicator) {
        list.add(indicator);
    }

    private void saveMapping(URI dataSourceUri, String mappingId, String sourceQuery, List<Function> targetQuery) {
        try {
            OBDAMappingAxiom mapping = dataFactory.getRDBMSMappingAxiom(mappingId, 
            		dataFactory.getSQLQuery(sourceQuery), targetQuery);
            model.addMapping(dataSourceUri, mapping);
        } catch (DuplicateMappingException e) {
            // NO-OP: Ignore it as duplicates won't be loaded to the model
        }
    }

    private boolean isCommentLine(String line) {
        // A comment line is always started by semi-colon
        return line.contains(COMMENT_SYMBOL) && line.trim().indexOf(COMMENT_SYMBOL) == 0;
    }
}<|MERGE_RESOLUTION|>--- conflicted
+++ resolved
@@ -20,10 +20,6 @@
  * #L%
  */
 
-<<<<<<< HEAD
-import it.unibz.krdb.obda.exception.*;
-import it.unibz.krdb.obda.model.*;
-=======
 import it.unibz.krdb.obda.exception.DuplicateMappingException;
 import it.unibz.krdb.obda.exception.Indicator;
 import it.unibz.krdb.obda.exception.InvalidMappingException;
@@ -36,7 +32,6 @@
 import it.unibz.krdb.obda.model.OBDAMappingAxiom;
 import it.unibz.krdb.obda.model.OBDAModel;
 import it.unibz.krdb.obda.model.OBDASQLQuery;
->>>>>>> 2589d602
 import it.unibz.krdb.obda.model.impl.RDBMSourceParameterConstants;
 import it.unibz.krdb.obda.parser.*;
 import it.unibz.krdb.obda.renderer.SourceQueryRenderer;
@@ -480,7 +475,7 @@
 
     private void saveMapping(URI dataSourceUri, String mappingId, String sourceQuery, List<Function> targetQuery) {
         try {
-            OBDAMappingAxiom mapping = dataFactory.getRDBMSMappingAxiom(mappingId, 
+            OBDAMappingAxiom mapping = dataFactory.getRDBMSMappingAxiom(mappingId,
             		dataFactory.getSQLQuery(sourceQuery), targetQuery);
             model.addMapping(dataSourceUri, mapping);
         } catch (DuplicateMappingException e) {
