package it.unibz.krdb.obda.utils;

/*
 * #%L
 * ontop-obdalib-core
 * %%
 * Copyright (C) 2009 - 2013 Free University of Bozen-Bolzano
 * %%
 * Licensed under the Apache License, Version 2.0 (the "License");
 * you may not use this file except in compliance with the License.
 * You may obtain a copy of the License at
 * 
 *      http://www.apache.org/licenses/LICENSE-2.0
 * 
 * Unless required by applicable law or agreed to in writing, software
 * distributed under the License is distributed on an "AS IS" BASIS,
 * WITHOUT WARRANTIES OR CONDITIONS OF ANY KIND, either express or implied.
 * See the License for the specific language governing permissions and
 * limitations under the License.
 * #L%
 */

import it.unibz.krdb.obda.model.CQIE;
import it.unibz.krdb.obda.model.Constant;
import it.unibz.krdb.obda.model.DatalogProgram;
import it.unibz.krdb.obda.model.Function;
import it.unibz.krdb.obda.model.OBDADataFactory;
import it.unibz.krdb.obda.model.OBDAMappingAxiom;
import it.unibz.krdb.obda.model.OBDASQLQuery;
import it.unibz.krdb.obda.model.Predicate;
import it.unibz.krdb.obda.model.Predicate.COL_TYPE;
import it.unibz.krdb.obda.model.Term;
import it.unibz.krdb.obda.model.Variable;
import it.unibz.krdb.obda.model.impl.OBDADataFactoryImpl;
import it.unibz.krdb.obda.parser.SQLQueryTranslator;
import it.unibz.krdb.sql.DBMetadata;
import it.unibz.krdb.sql.DataDefinition;
import it.unibz.krdb.sql.api.RelationJSQL;
import it.unibz.krdb.sql.api.SelectionJSQL;
import it.unibz.krdb.sql.api.VisitedQuery;

import java.util.ArrayList;
import java.util.HashMap;
import java.util.Iterator;
import java.util.LinkedList;
import java.util.List;
import java.util.Stack;

import net.sf.jsqlparser.expression.BinaryExpression;
import net.sf.jsqlparser.expression.DateValue;
import net.sf.jsqlparser.expression.DoubleValue;
import net.sf.jsqlparser.expression.Expression;
import net.sf.jsqlparser.expression.LongValue;
import net.sf.jsqlparser.expression.Parenthesis;
import net.sf.jsqlparser.expression.StringValue;
import net.sf.jsqlparser.expression.TimeValue;
import net.sf.jsqlparser.expression.TimestampValue;
import net.sf.jsqlparser.expression.operators.relational.IsNullExpression;
import net.sf.jsqlparser.schema.Column;

//import com.hp.hpl.jena.iri.IRI;

public class MappingAnalyzer {

	private List<OBDAMappingAxiom> mappingList;
	private DBMetadata dbMetaData;

	private SQLQueryTranslator translator;

	private static final OBDADataFactory dfac = OBDADataFactoryImpl.getInstance();

	/**
	 * Creates a mapping analyzer by taking into account the OBDA model.
	 */
	public MappingAnalyzer(List<OBDAMappingAxiom> mappingList, DBMetadata dbMetaData) {
		this.mappingList = mappingList;
		this.dbMetaData = dbMetaData;

		translator = new SQLQueryTranslator(dbMetaData);
	}

	public DatalogProgram constructDatalogProgram() {
		DatalogProgram datalog = dfac.getDatalogProgram();
		LinkedList<String> errorMessage = new LinkedList<String>();
		for (OBDAMappingAxiom axiom : mappingList) {
			try {
				// Obtain the target and source query from each mapping axiom in
				// the model.
				CQIE targetQuery = (CQIE) axiom.getTargetQuery();
				
				// This is the new way to get the parsed sql, since it is already parsed by the mapping parser
				// Currently disabled, to prevent interference with the MetaMappingExpander
				//QueryTree queryTree = axiom.getSourceQueryTree();
				
				OBDASQLQuery sourceQuery = (OBDASQLQuery) axiom.getSourceQuery();

				// Construct the SQL query tree from the source query
				VisitedQuery queryParsed = translator.constructParser(sourceQuery.toString());
								
				// Create a lookup table for variable swapping
				LookupTable lookupTable = createLookupTable(queryParsed);

				// We can get easily the table from the SQL query tree
				ArrayList<RelationJSQL> tableList = queryParsed.getTableSet();

				// Construct the body from the source query
				ArrayList<Function> atoms = new ArrayList<Function>();
				for (RelationJSQL table : tableList) {
					// Construct the URI from the table name
					String tableName = table.getGivenName();
					String predicateName = tableName;

					// Construct the predicate using the table name
					int arity = dbMetaData.getDefinition(tableName).countAttribute();
					Predicate predicate = dfac.getPredicate(predicateName, arity);

					// Swap the column name with a new variable from the lookup table
					List<Term> terms = new ArrayList<Term>();
					for (int i = 1; i <= arity; i++) {
						String columnName = dbMetaData.getFullQualifiedAttributeName(tableName, table.getAlias(), i);
						String termName = lookupTable.lookup(columnName);
						if (termName == null) {
							throw new RuntimeException("Column '" + columnName + "'was not found in the lookup table: ");
						}
						Term term = dfac.getVariable(termName);
						terms.add(term);
					}
					// Create an atom for a particular table
					Function atom = dfac.getFunction(predicate, terms);
					atoms.add(atom);
				}

				// For the join conditions WE STILL NEED TO CONSIDER NOT EQUI JOIN
				ArrayList<String> joinConditions =  queryParsed.getJoinCondition();
				for (String predicate : joinConditions) 
				{
					
					String[] value = predicate.split("=");
					String leftValue = value[0].trim();
					String rightValue = value[1].trim();
					
					String lookup1 = lookupTable.lookup(leftValue);
					String lookup2 = lookupTable.lookup(rightValue);
					if (lookup1 == null)
						throw new RuntimeException("Unable to get column name for variable: " + leftValue);
					if (lookup2 == null)
						throw new RuntimeException("Unable to get column name for variable: " + rightValue);

					Term t1 = dfac.getVariable(lookup1);
					Term t2 = dfac.getVariable(lookup2);

					Function atom = dfac.getFunctionEQ(t1, t2);
					atoms.add(atom);
				}

				// For the selection "where" clause conditions
				SelectionJSQL selection = queryParsed.getSelection();
				if (selection!=null) {
					
					// Stack for filter function
					Stack<Function> filterFunctionStack = new Stack<Function>();
					
					Expression conditions = selection.getRawConditions();
				
					Object element = conditions;
					if (element instanceof BinaryExpression) {
						BinaryExpression pred = (BinaryExpression) element;
					
						Function filterFunction = getFunction(pred, lookupTable);
						
						filterFunctionStack.push(filterFunction);

					} else if (element instanceof IsNullExpression) {
						IsNullExpression pred = (IsNullExpression) element;
						Function filterFunction = getFunction(pred, lookupTable);
						filterFunctionStack.push(filterFunction);
					
						
					} else if (element instanceof Parenthesis) {
						Parenthesis pred = (Parenthesis) element;
	
						Function filterFunction = manageParenthesis(pred,lookupTable);
						filterFunctionStack.push(filterFunction);
						}
						

					// The filter function stack must have 1 element left
					if (filterFunctionStack.size() == 1) {
						Function filterFunction = filterFunctionStack.pop();
						Function atom = dfac.getFunction(filterFunction.getFunctionSymbol(), filterFunction.getTerms());
						atoms.add(atom);
					} else {						
						throwInvalidFilterExpressionException(filterFunctionStack);
					}
					
				
				}
		
				
				// Construct the head from the target query.
				List<Function> atomList = targetQuery.getBody();
				//for (Function atom : atomList) {
				Iterator<Function> atomListIter = atomList.iterator();
				
				while(atomListIter.hasNext())
				{
					Function atom = atomListIter.next();
					List<Term> terms = atom.getTerms();
					List<Term> newterms = new LinkedList<Term>();
					for (Term term : terms) {
						newterms.add(updateTerm(term, lookupTable));
					}
					Function newhead = dfac.getFunction(atom.getPredicate(), newterms);
					CQIE rule = dfac.getCQIE(newhead, atoms);
					datalog.appendRule(rule);
				}
				
			} catch (Exception e) {
				errorMessage.add("Error in mapping with id: " + axiom.getId() + " \n Description: "
						+ e.getMessage() + " \nMapping: [" + axiom.toString() + "]");
				
			}
		}
		
		if (errorMessage.size() > 0) {
			StringBuilder errors = new StringBuilder();
			for (String error: errorMessage) {
				errors.append(error + "\n");
			}
			final String msg = "There was an error analyzing the following mappings. Please correct the issue(s) to continue.\n" + errors.toString();
			RuntimeException r = new RuntimeException(msg);
			throw r;
		}
		return datalog;
	}
	
	private void throwInvalidFilterExpressionException(Stack<Function> filterFunctionStack) {
		StringBuilder filterExpression = new StringBuilder();
		while (!filterFunctionStack.isEmpty()) {
			filterExpression.append(filterFunctionStack.pop());
		}
		throw new RuntimeException("Illegal filter expression: " + filterExpression.toString());
	}
	
	/**
	 * Used to retrieve the expression contained in the parenthesis. Call getFunction 
	 * @param paren 
	 * @param lookupTable
	 * @return a function from the OBDADataFactory
	 */
	private Function manageParenthesis(Parenthesis paren, LookupTable lookupTable){
		Expression inside = paren.getExpression();
		
		if (inside instanceof BinaryExpression){
			BinaryExpression insideB= (BinaryExpression) inside;
			return getFunction(insideB, lookupTable);
		}
		
		throw new RuntimeException("Empty or irregular parenthesis: " + paren);
	}
	
	/**
	 * Methods to create a {@link Function} starting from a {@link IsNullExpression}
	 * @param pred IsNullExpression
	 * @param lookupTable
	 * @return a function from the OBDADataFactory
	 */
	
	private Function getFunction(IsNullExpression pred, LookupTable lookupTable) {
		
		Expression column = pred.getLeftExpression();
		String columnName = column.toString();
		String variableName = lookupTable.lookup(columnName);
		if (variableName == null) {
			throw new RuntimeException("Unable to find column name for variable: " + columnName);
		}
		Term var = dfac.getVariable(variableName);

		if (!pred.isNot()) {
			return dfac.getFunctionIsNull(var);
		} else {
			return dfac.getFunctionIsNotNull(var);
		}
	}

	/**
	 *  Recursive methods to create a {@link Function} starting from a {@link BinaryExpression}
	 *  We consider all possible values of the left and right expressions
	 * @param pred
	 * @param lookupTable
	 * @return
	 */

	private Function getFunction(BinaryExpression pred, LookupTable lookupTable) {
		Expression left = pred.getLeftExpression();
		Expression right = pred.getRightExpression();
		
		String leftValueName = left.toString();
		String termLeftName = lookupTable.lookup(leftValueName);
		Term t1=null;
		
		if (termLeftName == null) {
			if(left instanceof BinaryExpression)
				t1=getFunction((BinaryExpression) left, lookupTable);
			else if (left instanceof IsNullExpression)
				t1=getFunction((IsNullExpression) left, lookupTable);
			else if (left instanceof Parenthesis){
				t1= manageParenthesis((Parenthesis) left, lookupTable);
			}
			else
			throw new RuntimeException("Unable to find column name for variable: " + leftValueName);
		}
		else
		{
			t1 = dfac.getVariable(termLeftName);
		}
		
		String termRightName = "";
		Term t2 = null;
		
		if(right instanceof BinaryExpression)
			t2=getFunction((BinaryExpression) right, lookupTable);
		else if (right instanceof IsNullExpression)
			t2=getFunction((IsNullExpression) right, lookupTable);
		else if (right instanceof Parenthesis)
			t2= manageParenthesis((Parenthesis) left, lookupTable);
		else
			if (right instanceof Column) {
				//if the columns contains a boolean value
				String rightValueName = ((Column) right).getColumnName();
				if(rightValueName.toLowerCase().equals("true") || rightValueName.toLowerCase().equals("false"))
					t2 = dfac.getConstantLiteral(rightValueName, COL_TYPE.BOOLEAN);
				
				else{
					
					termRightName = lookupTable.lookup(right.toString());
					if (termRightName == null) {
						throw new RuntimeException("Unable to find column name for variable: " + rightValueName);
					}
					t2 = dfac.getVariable(termRightName);
				}
			} else 
			
				if (right instanceof StringValue) {
					termRightName= ((StringValue) right).getValue();
					t2 = dfac.getConstantLiteral(termRightName, COL_TYPE.STRING);
					
				}else if (right instanceof DateValue) {
					termRightName= ((DateValue) right).getValue().toString();
					t2 = dfac.getConstantLiteral(termRightName, COL_TYPE.DATETIME); 
						
				}else if ( right instanceof TimeValue) {
					termRightName= ((TimeValue) right).getValue().toString();
					t2 = dfac.getConstantLiteral(termRightName, COL_TYPE.DATETIME);
					
				}else if (right instanceof TimestampValue) {
					termRightName= ((TimestampValue) right).getValue().toString();
					t2 = dfac.getConstantLiteral(termRightName, COL_TYPE.DATETIME); 
					
				}else if (right instanceof LongValue) {
					termRightName= ((LongValue) right).getStringValue();
					t2 = dfac.getConstantLiteral(termRightName, COL_TYPE.INTEGER);
					
				} else if (right instanceof DoubleValue) {
					termRightName= ((DoubleValue) right).toString();
					t2 = dfac.getConstantLiteral(termRightName, COL_TYPE.DOUBLE);
					
				} else {
					termRightName= right.toString();
					t2 = dfac.getConstantLiteral(termRightName, COL_TYPE.LITERAL);
					
				}

		
		String op = pred.getStringExpression();
		
		
		Function funct = null;
		if( op.equals("="))
			funct = dfac.getFunctionEQ(t1, t2);
		else if(op.equals(">"))
			funct = dfac.getFunctionGT(t1, t2); 
		else if(op.equals("<")) 
			funct = dfac.getFunctionLT(t1, t2);
		else if(op.equals(">=")) 
			funct = dfac.getFunctionGTE(t1, t2);
		else if(op.equals("<="))
			funct = dfac.getFunctionLTE(t1, t2);
		else if(op.equals("<>"))
			funct = dfac.getFunctionNEQ(t1, t2);
		else if(op.equals("AND"))
			funct = dfac.getFunctionAND(t1, t2);
		else if(op.equals("OR"))
			funct = dfac.getFunctionOR(t1, t2);
		else if(op.equals("+"))
			funct = dfac.getFunctionAdd(t1, t2);
		else if(op.equals("-"))
			funct = dfac.getFunctionSubstract(t1, t2);
		else if(op.equals("*"))
			funct = dfac.getFunctionMultiply(t1, t2);
		else
			throw new RuntimeException("Unknown opertor: " + op);
		
		return funct;
		
	}

	/**
	 * Returns a new term with the updated references.
	 */
	private Term updateTerm(Term term, LookupTable lookupTable) {
		Term result = null;
		
		if (term instanceof Variable) {
			Variable var = (Variable) term;
			String varName = var.getName();
			String termName = lookupTable.lookup(varName);
			if (termName == null) {
				final String msg = String.format("Error in identifying column name \"%s\", please check the query source in the mappings.\nPossible reasons:\n1. The name is ambiguous, or\n2. The name is not defined in the database schema.", var);
				throw new RuntimeException(msg);
			}
			result = dfac.getVariable(termName);
			
		} 
		else if (term instanceof Function) {
			Function func = (Function) term;
			List<Term> terms = func.getTerms();
			List<Term> newterms = new LinkedList<Term>();
			for (Term innerTerm : terms) {
				newterms.add(updateTerm(innerTerm, lookupTable));
			}
			result = dfac.getFunction(func.getFunctionSymbol(), newterms);
		} 
		else if (term instanceof Constant) {
			result = term.clone();
		}
		return result;
	}

	private LookupTable createLookupTable(VisitedQuery queryParsed) {
		LookupTable lookupTable = new LookupTable();

		// Collect all the possible column names from tables.
		ArrayList<RelationJSQL> tableList = queryParsed.getTableSet();

		// Collect all known column aliases
		HashMap<String, String> aliasMap = queryParsed.getAliasMap();
		
		int offset = 0; // the index offset

		for (RelationJSQL table : tableList) {
			
			String tableName = table.getTableName();
			String tableGivenName = table.getGivenName();
			DataDefinition def = dbMetaData.getDefinition(tableGivenName);
			if (def == null) {
				 def = dbMetaData.getDefinition(tableName);
				 if (def == null) {
					 throw new RuntimeException("Definition not found for table '" + tableGivenName + "'.");
				 }
			}
			int size = def.countAttribute();

			for (int i = 1; i <= size; i++) {
				// assigned index number
				int index = i + offset;
				
				// simple attribute name
				String columnName = dbMetaData.getAttributeName(tableGivenName, i);
				
				String COLUMNNAME = columnName.toUpperCase();
				String columnname = columnName.toLowerCase();
				
				lookupTable.add(columnName, index);
				if (aliasMap.containsKey(columnName)) { // register the alias name, if any
					lookupTable.add(aliasMap.get(columnName), columnName);
				}
				
				// If the column name in the select string is in lower case
				if (aliasMap.containsKey(columnname)) { // register the alias name, if any
					lookupTable.add(aliasMap.get(columnname), columnName);
				}
				
				// If the column name in the select string is in upper case
				if (aliasMap.containsKey(COLUMNNAME)) { // register the alias name, if any
					lookupTable.add(aliasMap.get(COLUMNNAME), columnName);
				}
				
				// attribute name with table name prefix
				String tableColumnName = tableName + "." + columnName;
				lookupTable.add(tableColumnName, index);
				if (aliasMap.containsKey(tableColumnName)) { // register the alias name, if any
					lookupTable.add(aliasMap.get(tableColumnName), tableColumnName);
				}
				
				// attribute name with table given name prefix
				String givenTableColumnName = tableGivenName + "." + columnName;
				lookupTable.add(givenTableColumnName, tableColumnName);
				if (aliasMap.containsKey(givenTableColumnName)) { // register the alias name, if any
					lookupTable.add(aliasMap.get(givenTableColumnName), tableColumnName);
				}
				
				// attribute name with table name prefix
				String tablecolumnname = tableName + "." + columnname;
				//lookupTable.add(tablecolumnname, tableColumnName);
				if (aliasMap.containsKey(tablecolumnname)) { // register the alias name, if any
					lookupTable.add(aliasMap.get(tablecolumnname), tableColumnName);
				}


				// attribute name with table name prefix
				String tableCOLUMNNAME = tableName + "." + COLUMNNAME;
				//lookupTable.add(tableColumnName, columnName);
				if (aliasMap.containsKey(tableCOLUMNNAME)) { // register the alias name, if any
					lookupTable.add(aliasMap.get(tableCOLUMNNAME), tableColumnName);
				}

				
				// full qualified attribute name
				String qualifiedColumnName = dbMetaData.getFullQualifiedAttributeName(tableGivenName, i);
				lookupTable.add(qualifiedColumnName, tableColumnName);
				if (aliasMap.containsKey(qualifiedColumnName)) { // register the alias name, if any
					lookupTable.add(aliasMap.get(qualifiedColumnName), tableColumnName);
				}
				
				// full qualified attribute name using table alias
				String tableAlias = table.getAlias();
<<<<<<< HEAD
				if (tableAlias!=null) {
=======
				if (!tableAlias.isEmpty()) {
>>>>>>> 00acb0ea
					String qualifiedColumnAlias = dbMetaData.getFullQualifiedAttributeName(tableGivenName, tableAlias, i);
					lookupTable.add(qualifiedColumnAlias, index);
					if (aliasMap.containsKey(qualifiedColumnAlias)) {
						lookupTable.add(aliasMap.get(qualifiedColumnAlias), qualifiedColumnAlias);
					}
					if (aliasMap.containsKey(qualifiedColumnAlias.toLowerCase())) {
						lookupTable.add(aliasMap.get(qualifiedColumnAlias.toLowerCase()), qualifiedColumnAlias);
					}

					if (aliasMap.containsKey(qualifiedColumnAlias.toUpperCase())) {
						lookupTable.add(aliasMap.get(qualifiedColumnAlias.toUpperCase()), qualifiedColumnAlias);
					}
				}					
			}
			offset += size;
		}
		return lookupTable;
	}
}<|MERGE_RESOLUTION|>--- conflicted
+++ resolved
@@ -19,7 +19,7 @@
  * limitations under the License.
  * #L%
  */
-
+ 
 import it.unibz.krdb.obda.model.CQIE;
 import it.unibz.krdb.obda.model.Constant;
 import it.unibz.krdb.obda.model.DatalogProgram;
@@ -525,11 +525,7 @@
 				
 				// full qualified attribute name using table alias
 				String tableAlias = table.getAlias();
-<<<<<<< HEAD
 				if (tableAlias!=null) {
-=======
-				if (!tableAlias.isEmpty()) {
->>>>>>> 00acb0ea
 					String qualifiedColumnAlias = dbMetaData.getFullQualifiedAttributeName(tableGivenName, tableAlias, i);
 					lookupTable.add(qualifiedColumnAlias, index);
 					if (aliasMap.containsKey(qualifiedColumnAlias)) {
@@ -542,7 +538,7 @@
 					if (aliasMap.containsKey(qualifiedColumnAlias.toUpperCase())) {
 						lookupTable.add(aliasMap.get(qualifiedColumnAlias.toUpperCase()), qualifiedColumnAlias);
 					}
-				}					
+				}
 			}
 			offset += size;
 		}
