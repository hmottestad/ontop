package it.unibz.krdb.obda.utils;

/*
 * #%L
 * ontop-obdalib-core
 * %%
 * Copyright (C) 2009 - 2013 Free University of Bozen-Bolzano
 * %%
 * Licensed under the Apache License, Version 2.0 (the "License");
 * you may not use this file except in compliance with the License.
 * You may obtain a copy of the License at
 * 
 *      http://www.apache.org/licenses/LICENSE-2.0
 * 
 * Unless required by applicable law or agreed to in writing, software
 * distributed under the License is distributed on an "AS IS" BASIS,
 * WITHOUT WARRANTIES OR CONDITIONS OF ANY KIND, either express or implied.
 * See the License for the specific language governing permissions and
 * limitations under the License.
 * #L%
 */

import it.unibz.krdb.obda.model.CQIE;
import it.unibz.krdb.obda.model.Constant;
import it.unibz.krdb.obda.model.DatalogProgram;
import it.unibz.krdb.obda.model.Function;
import it.unibz.krdb.obda.model.OBDADataFactory;
import it.unibz.krdb.obda.model.OBDAMappingAxiom;
import it.unibz.krdb.obda.model.OBDASQLQuery;
import it.unibz.krdb.obda.model.Predicate;
import it.unibz.krdb.obda.model.Predicate.COL_TYPE;
import it.unibz.krdb.obda.model.Term;
import it.unibz.krdb.obda.model.Variable;
import it.unibz.krdb.obda.model.impl.OBDADataFactoryImpl;
import it.unibz.krdb.obda.parser.SQLQueryTranslator;
import it.unibz.krdb.sql.DBMetadata;
import it.unibz.krdb.sql.DataDefinition;
import it.unibz.krdb.sql.api.RelationJSQL;
import it.unibz.krdb.sql.api.SelectionJSQL;
import it.unibz.krdb.sql.api.VisitedQuery;

import java.util.ArrayList;
import java.util.HashMap;
import java.util.Iterator;
import java.util.LinkedList;
import java.util.List;
import java.util.Stack;

import net.sf.jsqlparser.JSQLParserException;
import net.sf.jsqlparser.expression.BinaryExpression;
import net.sf.jsqlparser.expression.DateValue;
import net.sf.jsqlparser.expression.DoubleValue;
import net.sf.jsqlparser.expression.Expression;
import net.sf.jsqlparser.expression.LongValue;
import net.sf.jsqlparser.expression.Parenthesis;
import net.sf.jsqlparser.expression.StringValue;
import net.sf.jsqlparser.expression.TimeValue;
import net.sf.jsqlparser.expression.TimestampValue;
import net.sf.jsqlparser.expression.operators.conditional.AndExpression;
import net.sf.jsqlparser.expression.operators.conditional.OrExpression;
import net.sf.jsqlparser.expression.operators.relational.Between;
import net.sf.jsqlparser.expression.operators.relational.EqualsTo;
import net.sf.jsqlparser.expression.operators.relational.ExpressionList;
import net.sf.jsqlparser.expression.operators.relational.GreaterThanEquals;
import net.sf.jsqlparser.expression.operators.relational.InExpression;
import net.sf.jsqlparser.expression.operators.relational.IsNullExpression;
import net.sf.jsqlparser.expression.operators.relational.MinorThanEquals;
import net.sf.jsqlparser.schema.Column;

//import com.hp.hpl.jena.iri.IRI;

public class MappingAnalyzer {

	private List<OBDAMappingAxiom> mappingList;
	private DBMetadata dbMetaData;

	private SQLQueryTranslator translator;

	private static final OBDADataFactory dfac = OBDADataFactoryImpl
			.getInstance();

	/**
	 * Creates a mapping analyzer by taking into account the OBDA model.
	 */
	public MappingAnalyzer(List<OBDAMappingAxiom> mappingList,
			DBMetadata dbMetaData) {
		this.mappingList = mappingList;
		this.dbMetaData = dbMetaData;

		translator = new SQLQueryTranslator(dbMetaData);
	}

	public DatalogProgram constructDatalogProgram() {
		DatalogProgram datalog = dfac.getDatalogProgram();
		LinkedList<String> errorMessage = new LinkedList<String>();
		for (OBDAMappingAxiom axiom : mappingList) {
			try {
				// Obtain the target and source query from each mapping axiom in
				// the model.
				CQIE targetQuery = (CQIE) axiom.getTargetQuery();

				// Get the parsed sql, since it is already parsed by the mapping
				// parser
				// consider also MetaMappingExpander
				// VisitedQuery queryParsed = ...;

				OBDASQLQuery sourceQuery = (OBDASQLQuery) axiom
						.getSourceQuery();

				// Construct the SQL query tree from the source query
				VisitedQuery queryParsed = translator
						.constructParser(sourceQuery.toString());

				// Create a lookup table for variable swapping
				LookupTable lookupTable = createLookupTable(queryParsed);

				// We can get easily the table from the SQL
				ArrayList<RelationJSQL> tableList = queryParsed.getTableSet();

				// Construct the body from the source query
				ArrayList<Function> atoms = new ArrayList<Function>();
				for (RelationJSQL table : tableList) {
					// Construct the URI from the table name
					String tableName = table.getGivenName();
					String predicateName = tableName;

					// Construct the predicate using the table name
					int arity = dbMetaData.getDefinition(tableName)
							.countAttribute();
					Predicate predicate = dfac.getPredicate(predicateName,
							arity);

					// Swap the column name with a new variable from the lookup
					// table
					List<Term> terms = new ArrayList<Term>();
					for (int i = 1; i <= arity; i++) {
						String columnName = dbMetaData
								.getFullQualifiedAttributeName(tableName,
										table.getAlias(), i);
						String termName = lookupTable.lookup(columnName);
						if (termName == null) {
							throw new RuntimeException("Column '" + columnName
									+ "'was not found in the lookup table: ");
						}
						Term term = dfac.getVariable(termName);
						terms.add(term);
					}
					// Create an atom for a particular table
					Function atom = dfac.getFunction(predicate, terms);
					atoms.add(atom);
				}

				// For the join conditions WE STILL NEED TO CONSIDER NOT EQUI
				// JOIN
				ArrayList<Expression> joinConditions = queryParsed.getJoinCondition();
				for (Expression predicate : joinConditions) {

					Function atom = getFunction(predicate, lookupTable);
					atoms.add(atom);
				}

				// For the selection "where" clause conditions
				SelectionJSQL selection = queryParsed.getSelection();
				if (selection != null) {

					// Stack for filter function
					Stack<Function> filterFunctionStack = new Stack<Function>();

					Expression conditions = selection.getRawConditions();
					Function filterFunction = getFunction(conditions,
							lookupTable);
					filterFunctionStack.push(filterFunction);

					// The filter function stack must have 1 element left
					if (filterFunctionStack.size() == 1) {
						Function filterFunct = filterFunctionStack.pop();
						Function atom = dfac.getFunction(
								filterFunct.getFunctionSymbol(),
								filterFunct.getTerms());
						atoms.add(atom);
					} else {
						throwInvalidFilterExpressionException(filterFunctionStack);
					}

				}

				// Construct the head from the target query.
				List<Function> atomList = targetQuery.getBody();
				// for (Function atom : atomList) {
				Iterator<Function> atomListIter = atomList.iterator();

				while (atomListIter.hasNext()) {
					Function atom = atomListIter.next();
					List<Term> terms = atom.getTerms();
					List<Term> newterms = new LinkedList<Term>();
					for (Term term : terms) {
						newterms.add(updateTerm(term, lookupTable));
					}
					Function newhead = dfac.getFunction(atom.getPredicate(),
							newterms);
					CQIE rule = dfac.getCQIE(newhead, atoms);
					datalog.appendRule(rule);
				}

			} catch (Exception e) {
				errorMessage.add("Error in mapping with id: " + axiom.getId()
						+ " \n Description: " + e.getMessage()
						+ " \nMapping: [" + axiom.toString() + "]");

			}
		}

		if (errorMessage.size() > 0) {
			StringBuilder errors = new StringBuilder();
			for (String error : errorMessage) {
				errors.append(error + "\n");
			}
			final String msg = "There was an error analyzing the following mappings. Please correct the issue(s) to continue.\n"
					+ errors.toString();
			RuntimeException r = new RuntimeException(msg);
			throw r;
		}
		return datalog;
	}

	private void throwInvalidFilterExpressionException(
			Stack<Function> filterFunctionStack) {
		StringBuilder filterExpression = new StringBuilder();
		while (!filterFunctionStack.isEmpty()) {
			filterExpression.append(filterFunctionStack.pop());
		}
		throw new RuntimeException("Illegal filter expression: "
				+ filterExpression.toString());
	}

	/**
	 * Methods to create a {@link Function} starting from a
	 * {@link IsNullExpression}
	 * 
	 * @param pred
	 *            IsNullExpression
	 * @param lookupTable
	 * @return a function from the OBDADataFactory
	 */
	private Function getFunction(IsNullExpression pred, LookupTable lookupTable) {

		Expression column = pred.getLeftExpression();
		String columnName = column.toString();
		String variableName = lookupTable.lookup(columnName);
		if (variableName == null) {
			throw new RuntimeException(
					"Unable to find column name for variable: " + columnName);
		}
		Term var = dfac.getVariable(variableName);

		if (!pred.isNot()) {
			return dfac.getFunctionIsNull(var);
		} else {
			return dfac.getFunctionIsNotNull(var);
		}
	}

	/**
	 * Recursive methods to create a {@link Function} starting from a
	 * {@link BinaryExpression} We consider all possible values of the left and
	 * right expressions
	 * 
	 * @param pred
	 * @param lookupTable
	 * @return
	 */
	private Function getFunction(Expression pred, LookupTable lookupTable) {
		if (pred instanceof BinaryExpression) {
			return getFunction((BinaryExpression) pred, lookupTable);
		} else if (pred instanceof IsNullExpression) {
			return getFunction((IsNullExpression) pred, lookupTable);
		} else if (pred instanceof Parenthesis) {
			Expression inside = ((Parenthesis) pred).getExpression();
			return getFunction(inside, lookupTable);
		} else if (pred instanceof Between) {
			Between between = (Between) pred;
			Expression left = between.getLeftExpression();
			Expression e1 = between.getBetweenExpressionStart();
			Expression e2 = between.getBetweenExpressionEnd();

			GreaterThanEquals gte = new GreaterThanEquals();
			gte.setLeftExpression(left);
			gte.setRightExpression(e1);

			MinorThanEquals mte = new MinorThanEquals();
			mte.setLeftExpression(left);
			mte.setRightExpression(e2);

			AndExpression ande = new AndExpression(gte, mte);
			return getFunction(ande, lookupTable);
		} else if (pred instanceof InExpression) {
			InExpression inExpr = (InExpression)pred;
			Expression left = inExpr.getLeftExpression();
			ExpressionList ilist = (ExpressionList)inExpr.getRightItemsList();
			
			List<EqualsTo> eqList = new ArrayList<EqualsTo>();
			for (Expression item : ilist.getExpressions()) {
				EqualsTo eq = new EqualsTo();
				eq.setLeftExpression(left);
				eq.setRightExpression(item);
				eqList.add(eq);
			}
			int size = eqList.size();
			if (size > 1) {
				OrExpression or = new OrExpression(eqList.get(size - 1),
												   eqList.get(size - 2));
				for (int i = size - 3; i >= 0; i--) {
					OrExpression orexpr = new OrExpression(eqList.get(i), or);
					or = orexpr;
				}
				return getFunction(or, lookupTable);
			} else {
				return getFunction(eqList.get(0), lookupTable);
			}
		} else
			return null;
	}

	/**
	 * Recursive methods to create a {@link Function} starting from a
	 * {@link BinaryExpression} We consider all possible values of the left and
	 * right expressions
	 * 
	 * @param pred
	 * @param lookupTable
	 * @return
	 */

	private Function getFunction(BinaryExpression pred, LookupTable lookupTable) {
		Expression left = pred.getLeftExpression();
		Expression right = pred.getRightExpression();

		//left term can be function or column variable
		Term t1 = null;
		t1 = getFunction(left, lookupTable);
		if (t1 == null) {
			t1 = getVariable(left, lookupTable);
		}
<<<<<<< HEAD
=======
		
		String termRightName = "";
		Term t2 = null;
		
		if(right instanceof BinaryExpression)
			t2=getFunction((BinaryExpression) right, lookupTable);
		else if (right instanceof IsNullExpression)
			t2=getFunction((IsNullExpression) right, lookupTable);
		else if (right instanceof Parenthesis)
			t2= manageParenthesis((Parenthesis) right, lookupTable);
		else
			if (right instanceof Column) {
				//if the columns contains a boolean value
				String rightValueName = ((Column) right).getColumnName();
				if(rightValueName.toLowerCase().equals("true") || rightValueName.toLowerCase().equals("false"))
					t2 = dfac.getConstantLiteral(rightValueName, COL_TYPE.BOOLEAN);
				
				else{
					
					termRightName = lookupTable.lookup(right.toString());
					if (termRightName == null) {
						throw new RuntimeException("Unable to find column name for variable: " + rightValueName);
					}
					t2 = dfac.getVariable(termRightName);
				}
			} else 
			
				if (right instanceof StringValue) {
					termRightName= ((StringValue) right).getValue();
					t2 = dfac.getConstantLiteral(termRightName, COL_TYPE.STRING);
					
				}else if (right instanceof DateValue) {
					termRightName= ((DateValue) right).getValue().toString();
					t2 = dfac.getConstantLiteral(termRightName, COL_TYPE.DATETIME); 
						
				}else if ( right instanceof TimeValue) {
					termRightName= ((TimeValue) right).getValue().toString();
					t2 = dfac.getConstantLiteral(termRightName, COL_TYPE.DATETIME);
					
				}else if (right instanceof TimestampValue) {
					termRightName= ((TimestampValue) right).getValue().toString();
					t2 = dfac.getConstantLiteral(termRightName, COL_TYPE.DATETIME); 
					
				}else if (right instanceof LongValue) {
					termRightName= ((LongValue) right).getStringValue();
					t2 = dfac.getConstantLiteral(termRightName, COL_TYPE.INTEGER);
					
				} else if (right instanceof DoubleValue) {
					termRightName= ((DoubleValue) right).toString();
					t2 = dfac.getConstantLiteral(termRightName, COL_TYPE.DOUBLE);
					
				} else {
					termRightName= right.toString();
					t2 = dfac.getConstantLiteral(termRightName, COL_TYPE.LITERAL);
					
				}
>>>>>>> b4fef443

		//right term can be function, column variable or data value
		Term t2 = null;
		t2 = getFunction(right, lookupTable);
		if (t2 == null) {
			t2 = getVariable(right, lookupTable);
		}
		if (t2 == null) {
			t2 = getValueConstant(right, lookupTable);
		}
		
		//get boolean operation
		String op = pred.getStringExpression();
		Function funct = null;
		if (op.equals("="))
			funct = dfac.getFunctionEQ(t1, t2);
		else if (op.equals(">"))
			funct = dfac.getFunctionGT(t1, t2);
		else if (op.equals("<"))
			funct = dfac.getFunctionLT(t1, t2);
		else if (op.equals(">="))
			funct = dfac.getFunctionGTE(t1, t2);
		else if (op.equals("<="))
			funct = dfac.getFunctionLTE(t1, t2);
		else if (op.equals("<>"))
			funct = dfac.getFunctionNEQ(t1, t2);
		else if (op.equals("AND"))
			funct = dfac.getFunctionAND(t1, t2);
		else if (op.equals("OR"))
			funct = dfac.getFunctionOR(t1, t2);
		else if (op.equals("+"))
			funct = dfac.getFunctionAdd(t1, t2);
		else if (op.equals("-"))
			funct = dfac.getFunctionSubstract(t1, t2);
		else if (op.equals("*"))
			funct = dfac.getFunctionMultiply(t1, t2);
		else
			throw new RuntimeException("Unknown opertor: " + op);

		return funct;

	}

	private Term getVariable(Expression pred, LookupTable lookupTable) {
		String termName = "";
		if (pred instanceof Column) {
			String columnName = ((Column) pred).getColumnName();
			termName = lookupTable.lookup(pred.toString());
			if (termName == null) {
				throw new RuntimeException(
						"Unable to find column name for variable: "
								+ columnName);
			}
			return dfac.getVariable(termName);
		}
		return null;
	}
	/**
	 * Return a valueConstant or Variable constructed from the given expression
	 * 
	 * @param pred
	 *            the expression to process
	 * @param lookupTable
	 *            in case of variable
	 * @return constructed valueconstant or variable
	 */
	private Term getValueConstant(Expression pred, LookupTable lookupTable) {
		String termRightName = "";
		if (pred instanceof Column) {
			// if the columns contains a boolean value
			String columnName = ((Column) pred).getColumnName();
			if (columnName.toLowerCase().equals("true")
					|| columnName.toLowerCase().equals("false")) {
				return dfac
						.getConstantLiteral(columnName, COL_TYPE.BOOLEAN);
			}
			return null;
		}
		else if (pred instanceof StringValue) {
			termRightName = ((StringValue) pred).getValue();
			return dfac.getConstantLiteral(termRightName, COL_TYPE.STRING);

		} else if (pred instanceof DateValue) {
			termRightName = ((DateValue) pred).getValue().toString();
			return dfac.getConstantLiteral(termRightName, COL_TYPE.DATETIME);

		} else if (pred instanceof TimeValue) {
			termRightName = ((TimeValue) pred).getValue().toString();
			return dfac.getConstantLiteral(termRightName, COL_TYPE.DATETIME);

		} else if (pred instanceof TimestampValue) {
			termRightName = ((TimestampValue) pred).getValue().toString();
			return dfac.getConstantLiteral(termRightName, COL_TYPE.DATETIME);

		} else if (pred instanceof LongValue) {
			termRightName = ((LongValue) pred).getStringValue();
			return dfac.getConstantLiteral(termRightName, COL_TYPE.INTEGER);

		} else if (pred instanceof DoubleValue) {
			termRightName = ((DoubleValue) pred).toString();
			return dfac.getConstantLiteral(termRightName, COL_TYPE.DOUBLE);

		} else {
			termRightName = pred.toString();
			return dfac.getConstantLiteral(termRightName, COL_TYPE.LITERAL);

		}
	}

	/**
	 * Returns a new term with the updated references.
	 */
	private Term updateTerm(Term term, LookupTable lookupTable) {
		Term result = null;

		if (term instanceof Variable) {
			Variable var = (Variable) term;
			String varName = var.getName();
			String termName = lookupTable.lookup(varName);
			if (termName == null) {
				final String msg = String
						.format("Error in identifying column name \"%s\", please check the query source in the mappings.\nPossible reasons:\n1. The name is ambiguous, or\n2. The name is not defined in the database schema.",
								var);
				throw new RuntimeException(msg);
			}
			result = dfac.getVariable(termName);

		} else if (term instanceof Function) {
			Function func = (Function) term;
			List<Term> terms = func.getTerms();
			List<Term> newterms = new LinkedList<Term>();
			for (Term innerTerm : terms) {
				newterms.add(updateTerm(innerTerm, lookupTable));
			}
			result = dfac.getFunction(func.getFunctionSymbol(), newterms);
		} else if (term instanceof Constant) {
			result = term.clone();
		}
		return result;
	}

	private LookupTable createLookupTable(VisitedQuery queryParsed) throws JSQLParserException {
		LookupTable lookupTable = new LookupTable();

		// Collect all the possible column names from tables.
		ArrayList<RelationJSQL> tableList = queryParsed.getTableSet();

		// Collect all known column aliases
		HashMap<String, String> aliasMap = queryParsed.getAliasMap();

		int offset = 0; // the index offset

		for (RelationJSQL table : tableList) {

			String tableName = table.getTableName();
			String tableGivenName = table.getGivenName();
			DataDefinition def = dbMetaData.getDefinition(tableGivenName);
			if (def == null) {
				def = dbMetaData.getDefinition(tableName);
				if (def == null) {
					throw new RuntimeException(
							"Definition not found for table '" + tableGivenName
									+ "'.");
				}
			}
			int size = def.countAttribute();

			for (int i = 1; i <= size; i++) {
				// assigned index number
				int index = i + offset;

				// simple attribute name
				String columnName = dbMetaData.getAttributeName(tableGivenName,
						i);

				lookupTable.add(columnName, index);

				String lowercaseColumn = columnName.toLowerCase();

				if (aliasMap.containsKey(lowercaseColumn)) { // register the
																// alias name,
																// if any
					lookupTable.add(aliasMap.get(lowercaseColumn), columnName);
				}

				// attribute name with table name prefix
				String tableColumnName = tableName + "." + columnName;
				lookupTable.add(tableColumnName, index);

				// attribute name with table name prefix
				String tablecolumnname = tableColumnName.toLowerCase();
				if (aliasMap.containsKey(tablecolumnname)) { // register the
																// alias name,
																// if any
					lookupTable.add(aliasMap.get(tablecolumnname),
							tableColumnName);
				}

				// attribute name with table given name prefix
				String givenTableColumnName = tableGivenName + "." + columnName;
				lookupTable.add(givenTableColumnName, tableColumnName);

				String giventablecolumnname = givenTableColumnName
						.toLowerCase();
				if (aliasMap.containsKey(giventablecolumnname)) { // register
																	// the alias
																	// name, if
																	// any
					lookupTable.add(aliasMap.get(giventablecolumnname),
							tableColumnName);
				}

				// full qualified attribute name
				String qualifiedColumnName = dbMetaData
						.getFullQualifiedAttributeName(tableGivenName, i);
				lookupTable.add(qualifiedColumnName, tableColumnName);
				String qualifiedcolumnname = qualifiedColumnName.toLowerCase();
				if (aliasMap.containsKey(qualifiedcolumnname)) { // register the
																	// alias
																	// name, if
																	// any
					lookupTable.add(aliasMap.get(qualifiedcolumnname),
							tableColumnName);
				}

				// full qualified attribute name using table alias
				String tableAlias = table.getAlias();
				if (tableAlias != null) {
					String qualifiedColumnAlias = dbMetaData
							.getFullQualifiedAttributeName(tableGivenName,
									tableAlias, i);
					lookupTable.add(qualifiedColumnAlias, index);
					String aliasColumnName = tableAlias.toLowerCase() + "."
							+ lowercaseColumn;
					if (aliasMap.containsKey(aliasColumnName)) { // register the
																	// alias
																	// name, if
																	// any
						lookupTable.add(aliasMap.get(aliasColumnName),
								qualifiedColumnAlias);
					}

				}
			}
			offset += size;
		}
		return lookupTable;
	}
}<|MERGE_RESOLUTION|>--- conflicted
+++ resolved
@@ -341,65 +341,6 @@
 		if (t1 == null) {
 			t1 = getVariable(left, lookupTable);
 		}
-<<<<<<< HEAD
-=======
-		
-		String termRightName = "";
-		Term t2 = null;
-		
-		if(right instanceof BinaryExpression)
-			t2=getFunction((BinaryExpression) right, lookupTable);
-		else if (right instanceof IsNullExpression)
-			t2=getFunction((IsNullExpression) right, lookupTable);
-		else if (right instanceof Parenthesis)
-			t2= manageParenthesis((Parenthesis) right, lookupTable);
-		else
-			if (right instanceof Column) {
-				//if the columns contains a boolean value
-				String rightValueName = ((Column) right).getColumnName();
-				if(rightValueName.toLowerCase().equals("true") || rightValueName.toLowerCase().equals("false"))
-					t2 = dfac.getConstantLiteral(rightValueName, COL_TYPE.BOOLEAN);
-				
-				else{
-					
-					termRightName = lookupTable.lookup(right.toString());
-					if (termRightName == null) {
-						throw new RuntimeException("Unable to find column name for variable: " + rightValueName);
-					}
-					t2 = dfac.getVariable(termRightName);
-				}
-			} else 
-			
-				if (right instanceof StringValue) {
-					termRightName= ((StringValue) right).getValue();
-					t2 = dfac.getConstantLiteral(termRightName, COL_TYPE.STRING);
-					
-				}else if (right instanceof DateValue) {
-					termRightName= ((DateValue) right).getValue().toString();
-					t2 = dfac.getConstantLiteral(termRightName, COL_TYPE.DATETIME); 
-						
-				}else if ( right instanceof TimeValue) {
-					termRightName= ((TimeValue) right).getValue().toString();
-					t2 = dfac.getConstantLiteral(termRightName, COL_TYPE.DATETIME);
-					
-				}else if (right instanceof TimestampValue) {
-					termRightName= ((TimestampValue) right).getValue().toString();
-					t2 = dfac.getConstantLiteral(termRightName, COL_TYPE.DATETIME); 
-					
-				}else if (right instanceof LongValue) {
-					termRightName= ((LongValue) right).getStringValue();
-					t2 = dfac.getConstantLiteral(termRightName, COL_TYPE.INTEGER);
-					
-				} else if (right instanceof DoubleValue) {
-					termRightName= ((DoubleValue) right).toString();
-					t2 = dfac.getConstantLiteral(termRightName, COL_TYPE.DOUBLE);
-					
-				} else {
-					termRightName= right.toString();
-					t2 = dfac.getConstantLiteral(termRightName, COL_TYPE.LITERAL);
-					
-				}
->>>>>>> b4fef443
 
 		//right term can be function, column variable or data value
 		Term t2 = null;
@@ -549,99 +490,99 @@
 
 		// Collect all known column aliases
 		HashMap<String, String> aliasMap = queryParsed.getAliasMap();
-
+		
 		int offset = 0; // the index offset
 
 		for (RelationJSQL table : tableList) {
-
+			
 			String tableName = table.getTableName();
 			String tableGivenName = table.getGivenName();
 			DataDefinition def = dbMetaData.getDefinition(tableGivenName);
 			if (def == null) {
-				def = dbMetaData.getDefinition(tableName);
-				if (def == null) {
-					throw new RuntimeException(
-							"Definition not found for table '" + tableGivenName
-									+ "'.");
-				}
+				 def = dbMetaData.getDefinition(tableName);
+				 if (def == null) {
+					 throw new RuntimeException("Definition not found for table '" + tableGivenName + "'.");
+				 }
 			}
 			int size = def.countAttribute();
 
 			for (int i = 1; i <= size; i++) {
 				// assigned index number
 				int index = i + offset;
-
+				
 				// simple attribute name
-				String columnName = dbMetaData.getAttributeName(tableGivenName,
-						i);
-
+				String columnName = dbMetaData.getAttributeName(tableGivenName, i);
+				
+				String COLUMNNAME = columnName.toUpperCase();
+				String columnname = columnName.toLowerCase();
+				
 				lookupTable.add(columnName, index);
-
-				String lowercaseColumn = columnName.toLowerCase();
-
-				if (aliasMap.containsKey(lowercaseColumn)) { // register the
-																// alias name,
-																// if any
-					lookupTable.add(aliasMap.get(lowercaseColumn), columnName);
-				}
-
+				if (aliasMap.containsKey(columnName)) { // register the alias name, if any
+					lookupTable.add(aliasMap.get(columnName), columnName);
+				}
+				
+				// If the column name in the select string is in lower case
+				if (aliasMap.containsKey(columnname)) { // register the alias name, if any
+					lookupTable.add(aliasMap.get(columnname), columnName);
+				}
+				
+				// If the column name in the select string is in upper case
+				if (aliasMap.containsKey(COLUMNNAME)) { // register the alias name, if any
+					lookupTable.add(aliasMap.get(COLUMNNAME), columnName);
+				}
+				
 				// attribute name with table name prefix
 				String tableColumnName = tableName + "." + columnName;
 				lookupTable.add(tableColumnName, index);
-
-				// attribute name with table name prefix
-				String tablecolumnname = tableColumnName.toLowerCase();
-				if (aliasMap.containsKey(tablecolumnname)) { // register the
-																// alias name,
-																// if any
-					lookupTable.add(aliasMap.get(tablecolumnname),
-							tableColumnName);
-				}
-
+				if (aliasMap.containsKey(tableColumnName)) { // register the alias name, if any
+					lookupTable.add(aliasMap.get(tableColumnName), tableColumnName);
+				}
+				
 				// attribute name with table given name prefix
 				String givenTableColumnName = tableGivenName + "." + columnName;
 				lookupTable.add(givenTableColumnName, tableColumnName);
-
-				String giventablecolumnname = givenTableColumnName
-						.toLowerCase();
-				if (aliasMap.containsKey(giventablecolumnname)) { // register
-																	// the alias
-																	// name, if
-																	// any
-					lookupTable.add(aliasMap.get(giventablecolumnname),
-							tableColumnName);
-				}
-
+				if (aliasMap.containsKey(givenTableColumnName)) { // register the alias name, if any
+					lookupTable.add(aliasMap.get(givenTableColumnName), tableColumnName);
+				}
+				
+				// attribute name with table name prefix
+				String tablecolumnname = tableName + "." + columnname;
+				//lookupTable.add(tablecolumnname, tableColumnName);
+				if (aliasMap.containsKey(tablecolumnname)) { // register the alias name, if any
+					lookupTable.add(aliasMap.get(tablecolumnname), tableColumnName);
+				}
+
+
+				// attribute name with table name prefix
+				String tableCOLUMNNAME = tableName + "." + COLUMNNAME;
+				//lookupTable.add(tableColumnName, columnName);
+				if (aliasMap.containsKey(tableCOLUMNNAME)) { // register the alias name, if any
+					lookupTable.add(aliasMap.get(tableCOLUMNNAME), tableColumnName);
+				}
+
+				
 				// full qualified attribute name
-				String qualifiedColumnName = dbMetaData
-						.getFullQualifiedAttributeName(tableGivenName, i);
+				String qualifiedColumnName = dbMetaData.getFullQualifiedAttributeName(tableGivenName, i);
 				lookupTable.add(qualifiedColumnName, tableColumnName);
-				String qualifiedcolumnname = qualifiedColumnName.toLowerCase();
-				if (aliasMap.containsKey(qualifiedcolumnname)) { // register the
-																	// alias
-																	// name, if
-																	// any
-					lookupTable.add(aliasMap.get(qualifiedcolumnname),
-							tableColumnName);
-				}
-
+				if (aliasMap.containsKey(qualifiedColumnName)) { // register the alias name, if any
+					lookupTable.add(aliasMap.get(qualifiedColumnName), tableColumnName);
+				}
+				
 				// full qualified attribute name using table alias
 				String tableAlias = table.getAlias();
-				if (tableAlias != null) {
-					String qualifiedColumnAlias = dbMetaData
-							.getFullQualifiedAttributeName(tableGivenName,
-									tableAlias, i);
+				if (tableAlias!=null) {
+					String qualifiedColumnAlias = dbMetaData.getFullQualifiedAttributeName(tableGivenName, tableAlias, i);
 					lookupTable.add(qualifiedColumnAlias, index);
-					String aliasColumnName = tableAlias.toLowerCase() + "."
-							+ lowercaseColumn;
-					if (aliasMap.containsKey(aliasColumnName)) { // register the
-																	// alias
-																	// name, if
-																	// any
-						lookupTable.add(aliasMap.get(aliasColumnName),
-								qualifiedColumnAlias);
+					if (aliasMap.containsKey(qualifiedColumnAlias)) {
+						lookupTable.add(aliasMap.get(qualifiedColumnAlias), qualifiedColumnAlias);
 					}
-
+					if (aliasMap.containsKey(qualifiedColumnAlias.toLowerCase())) {
+						lookupTable.add(aliasMap.get(qualifiedColumnAlias.toLowerCase()), qualifiedColumnAlias);
+					}
+
+					if (aliasMap.containsKey(qualifiedColumnAlias.toUpperCase())) {
+						lookupTable.add(aliasMap.get(qualifiedColumnAlias.toUpperCase()), qualifiedColumnAlias);
+					}
 				}
 			}
 			offset += size;
