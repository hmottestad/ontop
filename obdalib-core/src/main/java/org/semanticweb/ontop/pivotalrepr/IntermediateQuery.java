package org.semanticweb.ontop.pivotalrepr;

import com.google.common.base.Optional;
import com.google.common.collect.ImmutableList;
import org.semanticweb.ontop.model.AtomPredicate;
import org.semanticweb.ontop.pivotalrepr.proposal.*;

/**
 *
 */
public interface IntermediateQuery {

    ConstructionNode getRootConstructionNode();

    ImmutableList<QueryNode> getNodesInBottomUpOrder();

    ImmutableList<QueryNode> getCurrentSubNodesOf(QueryNode node);

    /**
     * EXCLUDES the root of the sub-tree (currentNode).
     * TODO: find a better name
     */
    ImmutableList<QueryNode> getSubTreeNodesInTopDownOrder(QueryNode currentNode);

    boolean contains(QueryNode node);

    /**
     * Central method for submitting a proposal.
     * Throws a InvalidQueryOptimizationProposalException if the proposal is rejected.
     *
     * Returns an IntermediateQuery that MIGHT (i) be the current intermediate query that would have been optimized
     * or (ii) a new IntermediateQuery.
     *
     *
     * The proposal is expected TO optimize the query WITHOUT CHANGING ITS SEMANTICS.
     * In principle, the proposal could be carefully checked, beware!
     *
     */
    IntermediateQuery applyProposal(QueryOptimizationProposal proposal)
        throws InvalidQueryOptimizationProposalException;

    /**
     * TODO: find an exception to throw
     */
    void mergeSubQuery(IntermediateQuery subQuery) throws QueryMergingException;

    /**
     * TODO: explain
     */
    Optional<BinaryAsymmetricOperatorNode.ArgumentPosition> getOptionalPosition(QueryNode parentNode, QueryNode child);

    ImmutableList<QueryNode> getAncestors(QueryNode descendantNode);

<<<<<<< HEAD
    Optional<QueryNode> getParent(QueryNode node);

    /**
     * Returns a new IntermediateQuery using the new predicate instead of the former one in some construction nodes.
     *
     * TODO: create a dedicated proposal instead.
     */
    IntermediateQuery newWithDifferentConstructionPredicate(AtomPredicate formerPredicate, AtomPredicate newPredicate)
            throws AlreadyExistingPredicateException;
=======
>>>>>>> 708964e7
}<|MERGE_RESOLUTION|>--- conflicted
+++ resolved
@@ -51,16 +51,6 @@
 
     ImmutableList<QueryNode> getAncestors(QueryNode descendantNode);
 
-<<<<<<< HEAD
     Optional<QueryNode> getParent(QueryNode node);
-
-    /**
-     * Returns a new IntermediateQuery using the new predicate instead of the former one in some construction nodes.
-     *
-     * TODO: create a dedicated proposal instead.
-     */
-    IntermediateQuery newWithDifferentConstructionPredicate(AtomPredicate formerPredicate, AtomPredicate newPredicate)
-            throws AlreadyExistingPredicateException;
-=======
->>>>>>> 708964e7
+    
 }