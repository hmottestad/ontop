--- conflicted
+++ resolved
@@ -80,16 +80,6 @@
 		return name;
 	}
 
-<<<<<<< HEAD
-	public Set<Variable> getReferencedVariables() {
-		return Collections.emptySet();
-=======
-	@Override
-	public ImmutableSet<Variable> getReferencedVariables() {
-		return ImmutableSet.of();
->>>>>>> c8cd8a77
-	}
-
 	@Override
 	public COL_TYPE getType() {
 		return COL_TYPE.BNODE;
