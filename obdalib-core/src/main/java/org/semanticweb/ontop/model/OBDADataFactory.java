package org.semanticweb.ontop.model;

/*
 * #%L
 * ontop-obdalib-core
 * %%
 * Copyright (C) 2009 - 2014 Free University of Bozen-Bolzano
 * %%
 * Licensed under the Apache License, Version 2.0 (the "License");
 * you may not use this file except in compliance with the License.
 * You may obtain a copy of the License at
 * 
 *      http://www.apache.org/licenses/LICENSE-2.0
 * 
 * Unless required by applicable law or agreed to in writing, software
 * distributed under the License is distributed on an "AS IS" BASIS,
 * WITHOUT WARRANTIES OR CONDITIONS OF ANY KIND, either express or implied.
 * See the License for the specific language governing permissions and
 * limitations under the License.
 * #L%
 */


import java.io.Serializable;
import java.net.URI;
import java.util.Collection;
import java.util.List;

import com.google.common.collect.ImmutableList;
import org.semanticweb.ontop.model.Predicate.COL_TYPE;
import org.semanticweb.ontop.utils.JdbcTypeMapper;

public interface OBDADataFactory extends Serializable {

	public OBDAModel getOBDAModel();
	
	public DatatypeFactory getDatatypeFactory();

	public CQIE getCQIE(Function head, Function... body );
	
	public CQIE getCQIE(Function head, List<Function> body);
	
	public CQIE getFreshCQIECopy(CQIE rule);	
	

	public OBDADataSource getDataSource(URI id);

	public DatalogProgram getDatalogProgram();
	
	public DatalogProgram getDatalogProgram(OBDAQueryModifiers modifiers);

	public DatalogProgram getDatalogProgram(CQIE rule);

	public DatalogProgram getDatalogProgram(Collection<CQIE> rules);

	public DatalogProgram getDatalogProgram(OBDAQueryModifiers modifiers, Collection<CQIE> rules);


	public Function getTripleAtom(Term subject, Term predicate, Term object);

	/**
	 * Construct a {@link Predicate} object.
	 *
	 * @param uri
	 *            the name of the predicate (defined as a URI).
	 * @param arity
	 *            the number of elements inside the predicate.
	 * @return a predicate object.
	 */
	@Deprecated
	public Predicate getPredicate(String uri, int arity);

	public Predicate getPredicate(String uri, COL_TYPE[] types);

	public Predicate getObjectPropertyPredicate(String name);

	public Predicate getDataPropertyPredicate(String name, COL_TYPE type);

	/**
	 * with default type COL_TYPE.LITERAL
	 * @param name
	 * @return
	 */
	
	public Predicate getDataPropertyPredicate(String name);
	
	public Predicate getClassPredicate(String name);


	

	public JdbcTypeMapper getJdbcTypeMapper();

	

	/*
	 * Built-in function predicates
	 */

	public Function getUriTemplate(Term...terms);

	public Function getUriTemplate(List<Term> terms);
	
	public Function getUriTemplateForDatatype(String type);
	

	public Function getBNodeTemplate(List<Term> terms);

	public Function getBNodeTemplate(Term... terms);
	
	/**
	 * Construct a {@link Function} object. A function expression consists of
	 * functional symbol (or functor) and one or more arguments.
	 * 
	 * @param functor
	 *            the function symbol name.
	 * @param arguments
	 *            a list of arguments.
	 * @return the function object.
	 */
	public Function getFunction(Predicate functor, Term... terms);

	BooleanExpression getBooleanExpression(BooleanOperationPredicate functor, List<Term> arguments);

	ImmutableBooleanExpression getImmutableBooleanExpression(BooleanOperationPredicate functor, ImmutableTerm... arguments);

	ImmutableBooleanExpression getImmutableBooleanExpression(BooleanOperationPredicate functor,
															 ImmutableList<ImmutableTerm> arguments);

	public Function getFunction(Predicate functor, List<Term> terms);

	public ImmutableFunctionalTerm getImmutableFunctionalTerm(Predicate functor, ImmutableList<ImmutableTerm> terms);

	public ImmutableFunctionalTerm getImmutableFunctionalTerm(Predicate functor, ImmutableTerm... terms);

	public NonGroundFunctionalTerm getNonGroundFunctionalTerm(Predicate functor, ImmutableTerm... terms);

	public NonGroundFunctionalTerm getNonGroundFunctionalTerm(Predicate functor, ImmutableList<ImmutableTerm> terms);

	/**
	 * Beware: a DataAtom is immutable
	 */
	public DataAtom getDataAtom(AtomPredicate predicate, ImmutableList<? extends VariableOrGroundTerm> terms);

	/**
	 * Beware: a DataAtom is immutable
	 */
	public DataAtom getDataAtom(AtomPredicate predicate, VariableOrGroundTerm... terms);


	public BooleanExpression getBooleanExpression(BooleanOperationPredicate functor, Term... arguments);

	/*
	 * Boolean function terms
	 */

	public BooleanExpression getFunctionEQ(Term firstTerm, Term secondTerm);

	public BooleanExpression getFunctionGTE(Term firstTerm, Term secondTerm);

	public BooleanExpression getFunctionGT(Term firstTerm, Term secondTerm);

	public BooleanExpression getFunctionLTE(Term firstTerm, Term secondTerm);

	public BooleanExpression getFunctionLT(Term firstTerm, Term secondTerm);

	public BooleanExpression getFunctionNEQ(Term firstTerm, Term secondTerm);

	public BooleanExpression getFunctionNOT(Term term);

	public BooleanExpression getFunctionAND(Term term1, Term term2);

	public BooleanExpression getFunctionOR(Term term1, Term term2);

	public BooleanExpression getFunctionIsTrue(Term term);
	
	public BooleanExpression getFunctionIsNull(Term term);

	public BooleanExpression getFunctionIsNotNull(Term term);

	public BooleanExpression getLANGMATCHESFunction(Term term1, Term term2);
	
	public BooleanExpression getFunctionLike(Term term1, Term term2);
	
	public BooleanExpression getFunctionRegex(Term term1, Term term2, Term term3);
	
	public Function getFunctionReplace(Term term1, Term term2, Term term3);
	

	/*
	 * Numerical arithmethic functions
	 */

	public Function getFunctionMinus(Term term1);

	public Function getFunctionAdd(Term term1, Term term2);

	public Function getFunctionSubstract(Term term1, Term term2);

	public Function getFunctionMultiply(Term term1, Term term2);

    public Function getFunctionConcat(Term term1, Term term2);
	
	/*
	 * Casting values cast(source-value AS destination-type)
	 */
	public Function getFunctionCast(Term term1, Term term2);
	
	/*
	 * JDBC objects
	 */

	public OBDADataSource getJDBCDataSource(String jdbcurl, String username,
			String password, String driverclass);

	public OBDADataSource getJDBCDataSource(String sourceuri, String jdbcurl,
			String username, String password, String driverclass);

	/**
	 * Construct a {@link URIConstant} object. This type of term is written as a
	 * usual URI construction following the generic URI syntax specification
	 * (RFC 3986).
	 * <p>
	 * <code>
	 * scheme://host:port/path#fragment
	 * </code>
	 * <p>
	 * Examples:
	 * <p>
	 * <code>
	 * http://example.org/some/paths <br />
	 * http://example.org/some/paths/to/resource#frag01 <br />
	 * ftp://example.org/resource.txt <br />
	 * </code>
	 * <p>
	 * are all well-formed URI strings.
	 * 
	 * @param uri
	 *            the URI.
	 * @return a URI constant.
	 */
	public URIConstant getConstantURI(String uri);
	
	public BNode getConstantBNode(String name);

	public ValueConstant getBooleanConstant(boolean value);
	
	/**
	 * Construct a {@link ValueConstant} object.
	 * 
	 * @param value
	 *            the value of the constant.
	 * @return the value constant.
	 */
	public ValueConstant getConstantLiteral(String value);

	/**
	 * Construct a {@link ValueConstant} object with a type definition.
	 * <p>
	 * Example:
	 * <p>
	 * <code>
	 * "Person"^^xsd:String <br />
	 * 22^^xsd:Integer
	 * </code>
	 * 
	 * @param value
	 *            the value of the constant.
	 * @param type
	 *            the type of the constant.
	 * @return the value constant.
	 */
	public ValueConstant getConstantLiteral(String value, Predicate.COL_TYPE type);


	/**
	 * Construct a {@link ValueConstant} object with a language tag.
	 * <p>
	 * Example:
	 * <p>
	 * <code>
	 * "This is American English"@en-US <br />
	 * </code>
	 * 
	 * @param value
	 *            the value of the constant.
	 * @param language
	 *            the language tag for the constant.
	 * @return the value constant.
	 */
	public ValueConstant getConstantLiteral(String value, String language);

	public Function getTypedTerm(Term value, String language);
	public Function getTypedTerm(Term value, Term language);
	public Function getTypedTerm(Term value, Predicate.COL_TYPE type);
	
	/**
	 * Construct a {@link ValueConstant} object with a system-assigned name
	 * that is automatically generated.
	 * 
	 * @return the value constant.
	 */
	public ValueConstant getConstantFreshLiteral();
	
	/**
	 * Construct a {@link Variable} object. The variable name is started by a
	 * dollar sign ('$') or a question mark sign ('?'), e.g.:
	 * <p>
	 * <code>
	 * pred($x) <br />
	 * func(?x, ?y)
	 * </code>
	 * 
	 * @param name
	 *            the name of the variable.
	 * @return the variable object.
	 */
	public Variable getVariable(String name);
	
	

	/**
	 * Construct a {@link Variable} object with empty name.
	 * 
	 * @return the variable object.
	 */
//	public Variable getVariableNondistinguished();

	public OBDARDBMappingAxiom getRDBMSMappingAxiom(String id, OBDAQuery sourceQuery, OBDAQuery targetQuery);

	public OBDARDBMappingAxiom getRDBMSMappingAxiom(String id, String sql, OBDAQuery targetQuery);

	public OBDARDBMappingAxiom getRDBMSMappingAxiom(String sql, OBDAQuery targetQuery);

	public OBDASQLQuery getSQLQuery(String query);

	
	public Function getSPARQLJoin(Term t1, Term t2);

	public Function getSPARQLJoin(Function t1, Function t2, Function joinCondition);
	
	public Function getSPARQLJoin(List<Function> atoms, Function filter);

	public Function getSPARQLJoin(List<Function> atoms);

	

	
	public Function getSPARQLLeftJoin(List<Function> atoms, List<Function> atoms2, Function filter);

	public Function getSPARQLLeftJoin(List<Function> atoms, List<Function> atoms2);

	public Function getSPARQLLeftJoin(Term t1, Term t2);

	public Function getSPARQLLeftJoin(Function function, Function function2, Function LjoinCondition);



<<<<<<< HEAD
	public Function getSPARQLLeftJoin(Term t1, Term t2);
=======
>>>>>>> c8cd8a77
}<|MERGE_RESOLUTION|>--- conflicted
+++ resolved
@@ -356,8 +356,4 @@
 
 
 
-<<<<<<< HEAD
-	public Function getSPARQLLeftJoin(Term t1, Term t2);
-=======
->>>>>>> c8cd8a77
 }