--- conflicted
+++ resolved
@@ -24,7 +24,7 @@
 import com.google.common.collect.ImmutableSet;
 import org.semanticweb.ontop.model.Variable;
 
-public class VariableImpl implements Variable {
+public class VariableImpl implements Variable, Comparable<Variable> {
 
 	private static final long serialVersionUID = 5723075311798541659L;
 
@@ -71,20 +71,8 @@
 		return this;
 	}
 
-<<<<<<< HEAD
-    @Override
-    public int compareTo(Variable o) {
-        return identifier - o.hashCode();
-    }
-=======
 	@Override
-	public ImmutableSet<Variable> getReferencedVariables() {
-		return ImmutableSet.of((Variable)this);
+	public int compareTo(Variable other) {
+		return other.hashCode() - hashCode() ;
 	}
-
-	@Override
-	public int compareTo(VariableImpl other) {
-		return other.identifier - identifier ;
-	}
->>>>>>> c8cd8a77
 }