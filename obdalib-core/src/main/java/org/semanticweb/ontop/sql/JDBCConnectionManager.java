--- conflicted
+++ resolved
@@ -41,10 +41,8 @@
 import org.semanticweb.ontop.model.impl.RDBMSourceParameterConstants;
 import org.semanticweb.ontop.sql.api.Attribute;
 import org.semanticweb.ontop.sql.api.RelationJSQL;
-
 import org.slf4j.Logger;
 import org.slf4j.LoggerFactory;
-
 
 public class JDBCConnectionManager {
 
@@ -390,11 +388,7 @@
 					/**
 					 * Print JDBC metadata returned by the driver, enabled in debug mode
 					 */
-<<<<<<< HEAD
-//					displayColumnNames(md, conn, rsColumns, tableSchema, tblName);
-=======
 					//displayColumnNames(md, conn, rsColumns, tableSchema, tblName);
->>>>>>> 453b1482
 					
 					
 					final String columnName = rsColumns.getString("COLUMN_NAME");
