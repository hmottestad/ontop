package org.semanticweb.ontop.utils;

/*
 * #%L
 * ontop-obdalib-core
 * %%
 * Copyright (C) 2009 - 2014 Free University of Bozen-Bolzano
 * %%
 * Licensed under the Apache License, Version 2.0 (the "License");
 * you may not use this file except in compliance with the License.
 * You may obtain a copy of the License at
 * 
 *      http://www.apache.org/licenses/LICENSE-2.0
 * 
 * Unless required by applicable law or agreed to in writing, software
 * distributed under the License is distributed on an "AS IS" BASIS,
 * WITHOUT WARRANTIES OR CONDITIONS OF ANY KIND, either express or implied.
 * See the License for the specific language governing permissions and
 * limitations under the License.
 * #L%
 */
 

import java.net.URI;
import java.sql.Connection;
import java.sql.ResultSet;
import java.sql.SQLException;
import java.sql.Statement;
import java.util.ArrayList;
import java.util.HashMap;
import java.util.List;
import java.util.Map;

import com.google.common.collect.ImmutableList;
import net.sf.jsqlparser.JSQLParserException;
import net.sf.jsqlparser.expression.BinaryExpression;
import net.sf.jsqlparser.expression.Expression;
import net.sf.jsqlparser.expression.StringValue;
import net.sf.jsqlparser.expression.operators.conditional.AndExpression;
import net.sf.jsqlparser.expression.operators.relational.EqualsTo;
import net.sf.jsqlparser.statement.select.SelectExpressionItem;

import org.semanticweb.ontop.exception.DuplicateMappingException;
import org.semanticweb.ontop.model.*;
import org.semanticweb.ontop.model.impl.OBDADataFactoryImpl;
import org.semanticweb.ontop.model.impl.OBDAVocabulary;
import org.semanticweb.ontop.parser.SQLQueryParser;
import org.semanticweb.ontop.sql.api.ParsedSQLQuery;
import org.semanticweb.ontop.sql.api.ProjectionJSQL;
import org.semanticweb.ontop.sql.api.SelectionJSQL;
import org.slf4j.Logger;
import org.slf4j.LoggerFactory;


/**
 * 
 * @author xiao
 *
 */
public class MetaMappingExpander {

	private final Logger log = LoggerFactory.getLogger(this.getClass());
	
	private final Connection connection;
	private final SQLQueryParser translator;
	private final List<OBDAMappingAxiom> expandedMappings;
	private final OBDADataFactory dfac;

	/**
	 *
	 * 
<<<<<<< HEAD
	 * @param connection
=======
	 * @param connection a JDBC connection
>>>>>>> 6bdac6d8
	 */
	public MetaMappingExpander(Connection connection) {
		this.connection = connection;
		translator = new SQLQueryParser();
		expandedMappings = new ArrayList<>();
		dfac = OBDADataFactoryImpl.getInstance();
	}

	/**
	 * this method expand the input mappings, which may include meta mappings, to the concrete mappings
	 * 
	 * @param mappings
	 * 		a list of mappings, which may include meta mappings
	 * @return
	 * 		expanded normal mappings
	 * @throws SQLException 
	 * @throws JSQLParserException 
	 */
	private ImmutableList<OBDAMappingAxiom> expand(List<OBDAMappingAxiom> mappings) throws SQLException, JSQLParserException {
		
		for (OBDAMappingAxiom mapping : mappings) {

			CQIE targetQuery = (CQIE) mapping.getTargetQuery();
			List<Function> body = targetQuery.getBody();
			Function bodyAtom = targetQuery.getBody().get(0);

			OBDASQLQuery sourceQuery = (OBDASQLQuery)mapping.getSourceQuery();

			Function firstBodyAtom = body.get(0);
			
			Predicate pred = firstBodyAtom.getFunctionSymbol();
			if (!pred.isTriplePredicate()){
				/**
				 * for normal mappings, we do not need to expand it.
				 */
				expandedMappings.add(mapping);
				
			} else {
				
				int arity;
				
				Term term1 = bodyAtom.getTerm(1);
				
				// variables are in the position of object
				if (isURIRDFType(term1)){
					arity = 1;
				} else {
				// variables are in the position of predicate
					arity = 2;
				}
				
				List<Variable> varsInTemplate = getVariablesInTemplate(bodyAtom, arity);
				
				if (varsInTemplate.isEmpty()){
					throw new IllegalArgumentException("No Variables could be found for this metamapping. Check that the variable in the metamapping is enclosed in a URI, for instance http://.../{var}");
				}
				
				// Construct the SQL query tree from the source query we do not work with views 
				ParsedSQLQuery sourceQueryParsed = translator.parseShallowly(sourceQuery.toString());
//				Select selectQuery;
//				
//				try {
//					selectQuery = (Select) CCJSqlParserUtil.parse(sourceQuery.toString());
//				} catch (JSQLParserException e3) {
//					e3.printStackTrace();
//				}
				
				ProjectionJSQL distinctParamsProjection = new ProjectionJSQL();
				
				distinctParamsProjection.setType(ProjectionJSQL.SELECT_DISTINCT);
				
				
				ArrayList<SelectExpressionItem> columnList = null;
			
					try {
						columnList = (ArrayList<SelectExpressionItem>) sourceQueryParsed.getProjection().getColumnList();
					} catch (JSQLParserException e2) {
						continue;
					}
				
				
				List<SelectExpressionItem> columnsForTemplate = getColumnsForTemplate(varsInTemplate, columnList);
				
				distinctParamsProjection.addAll(columnsForTemplate);
				
				/**
				 * The query for params is almost the same with the original source query, except that
				 * we only need to distinct project the columns needed for the template expansion 
				 */
				
				ParsedSQLQuery distinctParsedQuery = null;
				try {
					distinctParsedQuery = new ParsedSQLQuery(sourceQueryParsed.getStatement(), false);
					
				} catch (JSQLParserException e1) {
					throw new IllegalArgumentException(e1);
					//continue;
				}

				distinctParsedQuery.setProjection(distinctParamsProjection);
				
				String distinctParamsSQL = distinctParsedQuery.toString();
				List<List<String>> paramsForClassTemplate = new ArrayList<List<String>>();
				
				
				try(Statement st = connection.createStatement()) {
					try(ResultSet rs = st.executeQuery(distinctParamsSQL)) {
						while (rs.next()) {
							ArrayList<String> params = new ArrayList<>(varsInTemplate.size());
							for (int i = 1; i <= varsInTemplate.size(); i++) {
								params.add(rs.getString(i));
							}
							paramsForClassTemplate.add(params);
						}
					}
				}

				List<SelectExpressionItem>  columnsForValues = new ArrayList<>(columnList);
				columnsForValues.removeAll(columnsForTemplate);
				
				String id = mapping.getId();
				
				for(List<String> params : paramsForClassTemplate) {
					String newId = IDGenerator.getNextUniqueID(id + "#");
					OBDARDBMappingAxiom newMapping = instantiateMapping(newId, targetQuery,
							bodyAtom, sourceQueryParsed, columnsForTemplate,
							columnsForValues, params, arity);
										
					expandedMappings.add(newMapping);	
					
					log.debug("Expanded Mapping: {}", newMapping);
				}
				
			}

		}
		return ImmutableList.copyOf(expandedMappings);
	}

	/**
	 * check if the term is {@code URI("http://www.w3.org/1999/02/22-rdf-syntax-ns#type")}
	 * @param term
	 * @return
	 */
	private boolean isURIRDFType(Term term) {
		boolean result = true;
		if(term instanceof Function){
			Function func = (Function) term;
			if (func.getArity() != 1){
				result =false;
			} else {
				result  = result && (func.getFunctionSymbol() instanceof URITemplatePredicate);
				result  = result && (func.getTerm(0) instanceof ValueConstant) &&
						((ValueConstant) func.getTerm(0)).getValue(). equals(OBDAVocabulary.RDF_TYPE);
			}
		} else {
			result = false;
		}
		return result;
	}

	/**
	 * This method instantiate a meta mapping by the concrete parameters
	 * 
	 * @param targetQuery
	 * @param bodyAtom
	 * @param sourceParsedQuery
	 * @param columnsForTemplate
	 * @param columnsForValues
	 * @param params
	 * @return
	 * @throws JSQLParserException 
	 */
	private OBDARDBMappingAxiom instantiateMapping(String id, CQIE targetQuery,
			Function bodyAtom, ParsedSQLQuery sourceParsedQuery,
			List<SelectExpressionItem> columnsForTemplate,
			List<SelectExpressionItem> columnsForValues,
			List<String> params, int arity) throws JSQLParserException {
		
		/*
		 * First construct new Target Query 
		 */
		Function newTargetHead = targetQuery.getHead();
		Function newTargetBody = expandHigherOrderAtom(bodyAtom, params, arity);
		CQIE newTargetQuery = dfac.getCQIE(newTargetHead, newTargetBody);
		
		/*
		 * Then construct new Source Query
		 */
		
		/*
		 * new Selection 
		 */
		SelectionJSQL selection = null;
		try {
			selection = sourceParsedQuery.getWhereClause();
			
		} catch (JSQLParserException e1) {
			
			e1.printStackTrace();
		}
		SelectionJSQL newSelection = new SelectionJSQL();
		
		if(selection != null)
			newSelection.addCondition(selection.getRawConditions());
	
		
			int j=0;
			for(SelectExpressionItem column : columnsForTemplate){
				
				Expression columnRefExpression = column.getExpression();
				
				StringValue clsStringValue = new StringValue("'"+params.get(j)+"'");
				
				//we are considering only equivalences
				BinaryExpression condition = new EqualsTo();
				condition.setLeftExpression(columnRefExpression);
				condition.setRightExpression(clsStringValue);
				

				if(newSelection.getRawConditions()!=null){
					BinaryExpression andOperator = new AndExpression(newSelection.getRawConditions(), condition);
					newSelection.addCondition(andOperator);
				}
				else
				newSelection.addCondition(condition);
				j++;	
			}
			
			
		
		/*
		 * new Projection
		 */
		ProjectionJSQL newProjection = new ProjectionJSQL();
		newProjection.addAll(columnsForValues);
		
		/*
		 * new statement for the source query
		 * we create a new statement with the changed projection and selection
		 */
		
		ParsedSQLQuery newSourceParsedQuery = null;

			newSourceParsedQuery = new ParsedSQLQuery(sourceParsedQuery.getStatement(),false);
			newSourceParsedQuery.setProjection(newProjection);
			newSourceParsedQuery.setWhereClause(newSelection);
		
		
		String newSourceQuerySQL = newSourceParsedQuery.toString();
		OBDASQLQuery newSourceQuery =  dfac.getSQLQuery(newSourceQuerySQL);

		OBDARDBMappingAxiom newMapping = dfac.getRDBMSMappingAxiom(id, newSourceQuery, newTargetQuery);
		return newMapping;
	}

	/**
	 * This method get the columns which will be used for the predicate template 
	 * 
	 * @param varsInTemplate
	 * @param columnList
	 * @return
	 */
	private List<SelectExpressionItem> getColumnsForTemplate(List<Variable> varsInTemplate,
			ArrayList<SelectExpressionItem> columnList) {
		List<SelectExpressionItem> columnsForTemplate = new ArrayList<SelectExpressionItem>();

		for (Variable var : varsInTemplate) {
			boolean found = false;
			for (SelectExpressionItem column : columnList) {
				String expression=column.getExpression().toString();
				if(ParsedSQLQuery.pQuotes.matcher(expression).matches()) //remove the quotes when present to compare with var
					expression= expression.substring(1, expression.length()-1);
									
				if ((column.getAlias()==null && expression.equals(var.getName())) ||
						(column.getAlias()!=null && column.getAlias().getName().equals(var.getName()))) {
					columnsForTemplate.add(column);
					found = true;
					break;
				}
			}
			if(!found){
				throw new IllegalStateException();
			}
		}
		
		return columnsForTemplate;
	}

	/**
	 * 
	 * This method extracts the variables in the template from the atom 
	 * <p>
	 * Example 1: 
	 * <p>
	 * arity = 1. 
	 * Input Atom:
	 * <pre>triple(t1, 'rdf:type', URI("http://example.org/{}/{}", X, Y))</pre>
	 * 
	 * Output: [X, Y]
	 * <p>
	 * Example 2: 
	 * <p>
	 * arity = 2. 
	 * Input Atom:
	 * <pre>triple(t1,  URI("http://example.org/{}/{}", X, Y), t2)</pre>
	 * 
	 * Output: [X, Y]

	 * 
	 * @param atom
	 * @param arity 
	 * @return
	 */
	private List<Variable> getVariablesInTemplate(Function atom, int arity) {
		
		Function uriTermForPredicate = findTemplatePredicateTerm(atom, arity);
		
		List<Variable> vars = new ArrayList<Variable>();
		//for(int i = 1; i < uriTermForPredicate.getArity(); i++){
		// TODO: check when getTerms().size() != getArity() 
		for(int i = 1; i < uriTermForPredicate.getTerms().size(); i++){
			vars.add((Variable) uriTermForPredicate.getTerm(i));
		}
		return vars;
	}

	

	
	/***
	 * This method expands the higher order atom 
	 * <pre>triple(t1, 'rdf:type', URI("http://example.org/{}", X))</pre>
	 *  to 
	 *  <pre>http://example.org/cls(t1)</pre>, if X is t1
	 * 
	 * @param atom 
	 * 			a Function in form of triple(t1, 'rdf:type', X)
	 * @param values
	 * 			the concrete name of the X 
	 * @param arity 
	 * @return
	 * 			expanded atom in form of <pre>http://example.org/cls(t1)</pre>
	 */
	private Function expandHigherOrderAtom(Function atom, List<String> values, int arity) {

		Function uriTermForPredicate = findTemplatePredicateTerm(atom, arity);
		
		String uriTemplate = ((ValueConstant) uriTermForPredicate.getTerm(0)).getValue();

		String predName = URITemplates.format(uriTemplate, values);
		
		Function result = null;
		Predicate p; 
		if(arity == 1){
			p = dfac.getClassPredicate(predName);
			result = dfac.getFunction(p, atom.getTerm(0));
		} else if (arity == 2){
			p = dfac.getObjectPropertyPredicate(predName);
			result = dfac.getFunction(p, atom.getTerm(0), atom.getTerm(2));
		}
		return result;
	}
	
	/**
	 * This method finds the term for the predicate template
	 */
	private Function findTemplatePredicateTerm(Function atom, int arity) {
		Function uriTermForPredicate;
		
		if(arity == 1){
			uriTermForPredicate = (Function) atom.getTerm(2);
		} else if (arity == 2){
			uriTermForPredicate = (Function) atom.getTerm(1);	
		} else {
			throw new IllegalArgumentException("The parameter arity should be 1 or 2");
		}
		return uriTermForPredicate;
	}

	/**
<<<<<<< HEAD
	 * This method expands the input mappings, which may include meta mappings, to the concrete mappings
	 *
=======
	 * this method expands the input mappings, which may include meta mappings, to the concrete mappings
	 * 
	 * @param obdaModel
	 * 		the container for the list of mappings, which may include meta mappings
	 * @param sourceURI
	 * @return
	 * 		expanded normal mappings
	 * @throws Exception 
>>>>>>> 6bdac6d8
	 */
	public OBDAModel expand(OBDAModel obdaModel, URI sourceURI) throws OBDAException {
		try {
			ImmutableList<OBDAMappingAxiom> expandedMappings = expand(obdaModel.getMappings(sourceURI));

			Map<URI, ImmutableList<OBDAMappingAxiom>> mappingIndex = new HashMap<>(obdaModel.getMappings());
			mappingIndex.put(sourceURI, expandedMappings);
			return obdaModel.newModel(obdaModel.getSources(), mappingIndex);
		} catch (SQLException e) {
			throw new OBDAException(e);
		} catch (JSQLParserException e) {
			throw new OBDAException(e);
		} catch (DuplicateMappingException e) {
			throw new OBDAException(e);
		}
	}
	
	

}<|MERGE_RESOLUTION|>--- conflicted
+++ resolved
@@ -69,16 +69,12 @@
 	/**
 	 *
 	 * 
-<<<<<<< HEAD
-	 * @param connection
-=======
 	 * @param connection a JDBC connection
->>>>>>> 6bdac6d8
 	 */
 	public MetaMappingExpander(Connection connection) {
 		this.connection = connection;
 		translator = new SQLQueryParser();
-		expandedMappings = new ArrayList<>();
+		expandedMappings = new ArrayList<OBDAMappingAxiom>();
 		dfac = OBDADataFactoryImpl.getInstance();
 	}
 
@@ -455,10 +451,6 @@
 	}
 
 	/**
-<<<<<<< HEAD
-	 * This method expands the input mappings, which may include meta mappings, to the concrete mappings
-	 *
-=======
 	 * this method expands the input mappings, which may include meta mappings, to the concrete mappings
 	 * 
 	 * @param obdaModel
@@ -467,7 +459,6 @@
 	 * @return
 	 * 		expanded normal mappings
 	 * @throws Exception 
->>>>>>> 6bdac6d8
 	 */
 	public OBDAModel expand(OBDAModel obdaModel, URI sourceURI) throws OBDAException {
 		try {
@@ -483,6 +474,7 @@
 		} catch (DuplicateMappingException e) {
 			throw new OBDAException(e);
 		}
+		
 	}
 	
 	
