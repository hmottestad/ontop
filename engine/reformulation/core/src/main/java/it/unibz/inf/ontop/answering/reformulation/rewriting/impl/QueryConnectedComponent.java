package it.unibz.inf.ontop.answering.reformulation.rewriting.impl;

/*
 * #%L
 * ontop-reformulation-core
 * %%
 * Copyright (C) 2009 - 2014 Free University of Bozen-Bolzano
 * %%
 * Licensed under the Apache License, Version 2.0 (the "License");
 * you may not use this file except in compliance with the License.
 * You may obtain a copy of the License at
 * 
 *      http://www.apache.org/licenses/LICENSE-2.0
 * 
 * Unless required by applicable law or agreed to in writing, software
 * distributed under the License is distributed on an "AS IS" BASIS,
 * WITHOUT WARRANTIES OR CONDITIONS OF ANY KIND, either express or implied.
 * See the License for the specific language governing permissions and
 * limitations under the License.
 * #L%
 */

import it.unibz.inf.ontop.model.term.Function;
import it.unibz.inf.ontop.datalog.CQIE;
import it.unibz.inf.ontop.model.term.Term;
import it.unibz.inf.ontop.model.term.functionsymbol.Predicate;
import it.unibz.inf.ontop.model.term.Variable;
import it.unibz.inf.ontop.model.term.impl.TermUtils;
import it.unibz.inf.ontop.spec.ontology.*;

import java.util.ArrayList;
import java.util.Collection;
import java.util.HashMap;
import java.util.HashSet;
import java.util.Iterator;
import java.util.LinkedList;
import java.util.List;
import java.util.Map;
import java.util.Map.Entry;
import java.util.Set;

import static it.unibz.inf.ontop.model.OntopModelSingletons.TERM_FACTORY;

/**
 * QueryConnectedComponent represents a connected component of a CQ
 * 
 * keeps track of variables (both quantified and free) and edges
 * 
 * a connected component can either be degenerate (if it has no proper edges, i.e., just a loop)
 * 
 * @author Roman Kontchakov
 * 
 * 
 * types of predicates (as of 1 October 2014)
 * 
 * Constant: NULL (string), TRUE, FALSE (boolean)
 * 
 * NumericalOperationPredicate: MINUS, ADD, SUBTRACT, MULTIPLY
 * BooleanOperationPredicate: AND, NOT, OR, EQ, NEQ, GTE, GT, LTE, LT, IS_NULL, IS_NOT_NULL, IS_TRUE, 
 *                            SPARQL_IS_LITERAL_URI, SPARQL_IS_URI, SPARQL_IS_IRI, SPARQL_IS_BLANK, SPARQL_LANGMATCHES, 
 *                            SPARQL_REGEX, SPARQL_LIKE
 * NonBooleanOperationPredicate: SPARQL_STR, SPARQL_DATATYPE, SPARQL_LANG                        
 * DataTypePredicate: RDFS_LITERAL, RDFS_LITERAL_LANG, XSD_STRING, XSD_INTEGER, XSD_DECIMAL, XSD_DOUBLE, XSD_DATETIME,
 *                    XSD_BOOLEAN, XSD_DATE, XSD_TIME, XSD_YEAR
 * Predicate: QUEST_TRIPLE_PRED, QUEST_CAST                    
 * AlgebraOperatorPredicate: SPARQL_JOIN, SPARQL_LEFTJOIN 
 *
 */

public class QueryConnectedComponent {

	private List<Term> variables; 	
	private List<Loop> quantifiedVariables;   
	private List<Term> freeVariables;
	
	private final List<Edge> edges;  // a connect component contains a list of edges 
	private final Loop loop;  //                                   or a loop if it is degenerate 
	
	private final List<Function> nonDLAtoms;
	
	private boolean noFreeTerms; // no free variables and no constants 
	                             // if true the component can be mapped onto the anonymous part of the canonical model

	/**
	 * constructor is private as instances created only by the static method getConnectedComponents
	 * 
	 * @param edges: a list of edges in the connected component
	 * @param nonDLAtoms: a list of non-DL atoms in the connected component
	 * @param terms: terms that are covered by the edges
	 */
	
	private QueryConnectedComponent(List<Edge> edges, List<Function> nonDLAtoms, List<Loop> terms) {
		this.edges = edges;
		this.nonDLAtoms = nonDLAtoms;

		this.loop = isDegenerate() && !terms.isEmpty() ? terms.get(0) : null; 
				
		quantifiedVariables = new ArrayList<Loop>(terms.size());
		variables = new ArrayList<Term>(terms.size());
		freeVariables = new ArrayList<Term>(terms.size());
		noFreeTerms = true;
		
		for (Loop l: terms) {
			Term t = l.getTerm(); 
			if (t instanceof Variable) {
				variables.add(t);
				//if (headterms.contains(t))
				if (l.isExistentialVariable())
					quantifiedVariables.add(l);
				else {
					freeVariables.add(t);
					noFreeTerms = false;
				}
			}
			else
				noFreeTerms = false; // not a variable -- better definition?
		}
	}
	
	public static Loop getLoop(Term t, Map<Term, Loop> allLoops, Set<Term> headTerms) {
		Loop l = allLoops.get(t);
		if (l == null) {
			boolean isExistentialVariable =  ((t instanceof Variable) && !headTerms.contains(t));
			l = new Loop(t, isExistentialVariable);
			allLoops.put(t, l);
		}
		return l;
	}
	
	private static QueryConnectedComponent getConnectedComponent(Map<TermPair, Edge> pairs, Map<Term, Loop> allLoops, List<Function> nonDLAtoms,
																Term seed) {
		Set<Term> ccTerms = new HashSet<Term>((allLoops.size() * 2) / 3);
		List<Edge> ccEdges = new ArrayList<Edge>(pairs.size());
		List<Function> ccNonDLAtoms = new LinkedList<Function>();
		List<Loop> ccLoops = new ArrayList<Loop>(allLoops.size());
		
		ccTerms.add(seed);
		Loop seedLoop = allLoops.get(seed);
		if (seedLoop != null) {
			ccLoops.add(seedLoop);
			allLoops.remove(seed);
		}
		
		// expand the current CC by adding all edges that are have at least one of the terms in them
		boolean expanded = true;
		while (expanded) {
			expanded = false;
			Iterator<Entry<TermPair, Edge>> i = pairs.entrySet().iterator();
			//i = pairs.entrySet().iterator();
			while (i.hasNext()) {
				Edge edge = i.next().getValue();
				Term t0 = edge.getTerm0();
				Term t1 = edge.getTerm1();
				if (ccTerms.contains(t0)) {
					if (ccTerms.add(t1))  { // the other term is already there
						ccLoops.add(edge.getLoop1());
						allLoops.remove(t1); // remove the loops that are covered by the edges in CC
					}
				}
				else if (ccTerms.contains(t1)) {
					if (ccTerms.add(t0))  { // the other term is already there
						ccLoops.add(edge.getLoop0()); 
						allLoops.remove(t0); // remove the loops that are covered by the edges in CC
					}
				}
				else
					continue;
				
				ccEdges.add(edge);
				expanded = true;
				i.remove();
			}
			
			// non-DL atoms
			Iterator<Function> ni = nonDLAtoms.iterator();
			while (ni.hasNext()) {
				Function atom = ni.next();
				boolean intersects = false;
				Set<Variable> atomVars = new HashSet<>();
				TermUtils.addReferencedVariablesTo(atomVars, atom);
				for (Variable t : atomVars) 
					if (ccTerms.contains(t)) {
						intersects = true;
						break;
					}
				
				if (intersects) {
					ccNonDLAtoms.add(atom);
					ccTerms.addAll(atomVars);
					for (Variable v : atomVars) {
						allLoops.remove(v);
					}
					expanded = true;
					ni.remove();
				}
			}
		}
		return new QueryConnectedComponent(ccEdges, ccNonDLAtoms, ccLoops); 
	}
	
	/**
	 * getConnectedComponents creates a list of connected components of a given CQ
	 * 
	 * @param cqie: CQ to be split into connected components 
	 * @return list of connected components
	 */
	
	public static List<QueryConnectedComponent> getConnectedComponents(ClassifiedTBox reasoner, CQIE cqie) {

		Set<Term> headTerms = new HashSet<Term>(cqie.getHead().getTerms());

		// collect all edges and loops 
		//      an edge is a binary predicate P(t, t') with t \ne t'
		// 		a loop is either a unary predicate A(t) or a binary predicate P(t,t)
		//      a nonDL atom is an atom with a non-data predicate 
		Map<TermPair, Edge> pairs = new HashMap<TermPair, Edge>();
		Map<Term, Loop> allLoops = new HashMap<Term, Loop>();
		List<Function> nonDLAtoms = new LinkedList<Function>();
		
<<<<<<< HEAD
		for (Function a: cqie.getBody()) {
			Predicate p = a.getFunctionSymbol();
			if (a.isDataFunction() && !p.isTriplePredicate()) { // if DL predicates 
			//if (p.isClass() || p.couldBeAnObjectProperty() || p.couldBeADataProperty()) { // if DL predicate (throws NullPointerException)
				Term t0 = a.getTerm(0);				
=======
		for (Function atom : cqie.getBody()) {
			Predicate p = atom.getFunctionSymbol();
			if (atom.isDataFunction() && !p.isTriplePredicate()) { // if DL predicates
				Function a = getCanonicalForm(reasoner, atom);
				Term t0 = a.getTerm(0);
>>>>>>> 0f4a0fd6
				if (a.getArity() == 2 && !t0.equals(a.getTerm(1))) {
					// proper DL edge between two distinct terms
					Term t1 = a.getTerm(1);
					TermPair pair = new TermPair(t0, t1);
					Edge edge =  pairs.get(pair); 
					if (edge == null) {
						Loop l0 = getLoop(t0, allLoops, headTerms);
						Loop l1 = getLoop(t1, allLoops, headTerms);
						edge = new Edge(l0, l1);
						pairs.put(pair, edge);
					}
					edge.bAtoms.add(a);			
				}
				else {
					Loop l0 = getLoop(t0, allLoops, headTerms);
					l0.atoms.add(a);
				}
			}
			else { // non-DL precicate
				//log.debug("NON-DL ATOM {}",  a);
				nonDLAtoms.add(atom);
			}
		}	

		
		List<QueryConnectedComponent> ccs = new LinkedList<>();
		
		// form the list of connected components from the list of edges
		while (!pairs.isEmpty()) {
			Edge edge = pairs.entrySet().iterator().next().getValue();			
			ccs.add(getConnectedComponent(pairs, allLoops, nonDLAtoms, edge.getTerm0()));			
		}
		
		while (!nonDLAtoms.isEmpty()) {
			//log.debug("NON-DL ATOMS ARE NOT EMPTY: {}", nonDLAtoms);
			Function f = nonDLAtoms.iterator().next(); 
			Set<Variable> vars = new HashSet<>();
			TermUtils.addReferencedVariablesTo(vars, f);
			Variable v = vars.iterator().next();
			ccs.add(getConnectedComponent(pairs, allLoops, nonDLAtoms, v));			
		}

		// create degenerate connected components for all remaining loops (which are disconnected from anything else)
		//for (Entry<term, Loop> loop : allLoops.entrySet()) {
		while (!allLoops.isEmpty()) {
			Term seed = allLoops.keySet().iterator().next();
			ccs.add(getConnectedComponent(pairs, allLoops, nonDLAtoms, seed));			
			//ccs.add(new QueryConnectedComponent(Collections.EMPTY_LIST, loop.getValue(), Collections.EMPTY_LIST, Collections.singletonList(loop.getValue())));
		}
				
		return ccs;
	}
	
	public Loop getLoop() {
		return loop;
	}
	
	/**
	 * boolean isDenenerate() 
	 * 
	 * @return true if the component is degenerate (has no proper edges with two distinct terms)
	 */
	
	public boolean isDegenerate() {
		return edges.isEmpty(); // && nonDLAtoms.isEmpty();
	}
	
	/**
	 * boolean hasNoFreeTerms()
	 * 
	 * @return true if all terms of the connected component are existentially quantified variables
	 */
	
	public boolean hasNoFreeTerms() {
		return noFreeTerms;
	}
	
	/**
	 * List<Edge> getEdges()
	 * 
	 * @return the list of edges in the connected component
	 */
	
	public List<Edge> getEdges() {
		return edges;
	}
	
	/**
	 * List<Term> getVariables()
	 * 
	 * @return the list of variables in the connected components
	 */
	
	public List<Term> getVariables() {
		return variables;		
	}

	/**
	 * Set<Variable> getQuantifiedVariables()
	 * 
	 * @return the collection of existentially quantified variables
	 */
	
	public Collection<Loop> getQuantifiedVariables() {
		return quantifiedVariables;		
	}
	
	/**
	 * List<Term> getFreeVariables()
	 * 
	 * @return the list of free variables in the connected component
	 */
	
	public List<Term> getFreeVariables() {
		return freeVariables;
	}

	public List<Function> getNonDLAtoms() {
		return nonDLAtoms;
	}
	
	/**
	 * Loop: class representing loops of connected components
	 * 
	 * a loop is characterized by a term and a set of atoms involving only that term
	 * 
	 * @author Roman Kontchakov
	 *
	 */
	
	static class Loop {
		private final Term term;
		private final List<Function> atoms;
		private final boolean isExistentialVariable;
		
		public Loop(Term term, boolean isExistentialVariable) {
			this.term = term;
			this.isExistentialVariable = isExistentialVariable;
			this.atoms = new ArrayList<Function>(10);
		}
		
		public Term getTerm() {
			return term;
		}
		
		public Collection<Function> getAtoms() {
			return atoms;
		}
		
		public boolean isExistentialVariable() {
			return isExistentialVariable;
		}
		
		@Override
		public String toString() {
			return "loop: {" + term + "}" + atoms;
		}
		
		@Override 
		public boolean equals(Object o) {
			if (o instanceof Loop) 
				return term.equals(((Loop)o).term);
			return false;
		}
		
		@Override
		public int hashCode() {
			return term.hashCode();
		}
		
	}
	
	/**
	 * Edge: class representing edges of connected components
	 * 
	 * an edge is characterized by a pair of terms and a set of atoms involving only those terms
	 * 
	 * @author Roman Kontchakov
	 *
	 */
	
	static class Edge {
		private final Loop l0, l1;
		private final List<Function> bAtoms;
		
		public Edge(Loop l0, Loop l1) {
			this.bAtoms = new ArrayList<Function>(10);
			this.l0 = l0;
			this.l1 = l1;
		}

		public Loop getLoop0() {
			return l0;
		}
		
		public Loop getLoop1() {
			return l1;
		}
		
		public Term getTerm0() {
			return l0.term;
		}
		
		public Term getTerm1() {
			return l1.term;
		}
		
		public Collection<Function> getBAtoms() {
			return bAtoms;
		}
		
		public List<Function> getAtoms() {
			List<Function> allAtoms = new ArrayList<Function>(bAtoms.size() + l0.atoms.size() + l1.atoms.size());
			allAtoms.addAll(bAtoms);
			allAtoms.addAll(l0.atoms);
			allAtoms.addAll(l1.atoms);
			return allAtoms;
		}
		
		@Override
		public String toString() {
			return "edge: {" + l0.term + ", " + l1.term + "}" + bAtoms + l0.atoms + l1.atoms;
		}
	}
	
	/**
	 * TermPair: a simple abstraction of *unordered* pair of Terms (i.e., {t1, t2} and {t2, t1} are equal)
	 * 
	 * @author Roman Kontchakov
	 *
	 */
	
	private static class TermPair {
		private final Term t0, t1;

		public TermPair(Term t0, Term t1) {
			this.t0 = t0;
			this.t1 = t1;
		}

		@Override
		public boolean equals(Object o) {
			if (o instanceof TermPair) {
				TermPair other = (TermPair) o;
				if (this.t0.equals(other.t0) && this.t1.equals(other.t1))
					return true;
				if (this.t0.equals(other.t1) && this.t1.equals(other.t0))
					return true;
			}
			return false;
		}

		@Override
		public String toString() {
			return "term pair: {" + t0 + ", " + t1 + "}";
		}
		
		@Override
		public int hashCode() {
			return t0.hashCode() ^ t1.hashCode();
		}
	}

	private static Function getCanonicalForm(ClassifiedTBox reasoner, Function atom) {
		Predicate p = atom.getFunctionSymbol();

		// the contains tests are inefficient, but tests fails without them
		// p.isClass etc. do not work correctly -- throw exceptions because COL_TYPE is null
		if (/*p.isClass()*/ (p.getArity() == 1) && reasoner.classes().contains(p.getName())) {
			OClass c = reasoner.classes().get(p.getName());
			OClass equivalent = (OClass)reasoner.classesDAG().getCanonicalForm(c);
			if (equivalent != null && !equivalent.equals(c)) {
				return TERM_FACTORY.getFunction(equivalent.getPredicate(), atom.getTerms());
			}
		}
		else if (/*p.isObjectProperty()*/ (p.getArity() == 2) && reasoner.objectProperties().contains(p.getName())) {
			ObjectPropertyExpression ope = reasoner.objectProperties().get(p.getName());
			ObjectPropertyExpression equivalent = reasoner.objectPropertiesDAG().getCanonicalForm(ope);
			if (equivalent != null && !equivalent.equals(ope)) {
				if (!equivalent.isInverse())
					return TERM_FACTORY.getFunction(equivalent.getPredicate(), atom.getTerms());
				else
					return TERM_FACTORY.getFunction(equivalent.getPredicate(), atom.getTerm(1), atom.getTerm(0));
			}
		}
		else if (/*p.isDataProperty()*/ (p.getArity() == 2)  && reasoner.dataProperties().contains(p.getName())) {
			DataPropertyExpression dpe = reasoner.dataProperties().get(p.getName());
			DataPropertyExpression equivalent = reasoner.dataPropertiesDAG().getCanonicalForm(dpe);
			if (equivalent != null && !equivalent.equals(dpe)) {
				return TERM_FACTORY.getFunction(equivalent.getPredicate(), atom.getTerms());
			}
		}
		return atom;
	}

}<|MERGE_RESOLUTION|>--- conflicted
+++ resolved
@@ -20,9 +20,11 @@
  * #L%
  */
 
+import it.unibz.inf.ontop.model.atom.AtomFactory;
 import it.unibz.inf.ontop.model.term.Function;
 import it.unibz.inf.ontop.datalog.CQIE;
 import it.unibz.inf.ontop.model.term.Term;
+import it.unibz.inf.ontop.model.term.TermFactory;
 import it.unibz.inf.ontop.model.term.functionsymbol.Predicate;
 import it.unibz.inf.ontop.model.term.Variable;
 import it.unibz.inf.ontop.model.term.impl.TermUtils;
@@ -38,8 +40,6 @@
 import java.util.Map;
 import java.util.Map.Entry;
 import java.util.Set;
-
-import static it.unibz.inf.ontop.model.OntopModelSingletons.TERM_FACTORY;
 
 /**
  * QueryConnectedComponent represents a connected component of a CQ
@@ -201,11 +201,14 @@
 	/**
 	 * getConnectedComponents creates a list of connected components of a given CQ
 	 * 
-	 * @param cqie: CQ to be split into connected components 
+	 * @param cqie : CQ to be split into connected components
+	 * @param termFactory
+	 * @param atomFactory
 	 * @return list of connected components
 	 */
 	
-	public static List<QueryConnectedComponent> getConnectedComponents(ClassifiedTBox reasoner, CQIE cqie) {
+	public static List<QueryConnectedComponent> getConnectedComponents(ClassifiedTBox reasoner, CQIE cqie,
+																	   TermFactory termFactory, AtomFactory atomFactory) {
 
 		Set<Term> headTerms = new HashSet<Term>(cqie.getHead().getTerms());
 
@@ -217,19 +220,11 @@
 		Map<Term, Loop> allLoops = new HashMap<Term, Loop>();
 		List<Function> nonDLAtoms = new LinkedList<Function>();
 		
-<<<<<<< HEAD
-		for (Function a: cqie.getBody()) {
-			Predicate p = a.getFunctionSymbol();
-			if (a.isDataFunction() && !p.isTriplePredicate()) { // if DL predicates 
-			//if (p.isClass() || p.couldBeAnObjectProperty() || p.couldBeADataProperty()) { // if DL predicate (throws NullPointerException)
-				Term t0 = a.getTerm(0);				
-=======
 		for (Function atom : cqie.getBody()) {
 			Predicate p = atom.getFunctionSymbol();
 			if (atom.isDataFunction() && !p.isTriplePredicate()) { // if DL predicates
-				Function a = getCanonicalForm(reasoner, atom);
+				Function a = getCanonicalForm(reasoner, atom, termFactory, atomFactory);
 				Term t0 = a.getTerm(0);
->>>>>>> 0f4a0fd6
 				if (a.getArity() == 2 && !t0.equals(a.getTerm(1))) {
 					// proper DL edge between two distinct terms
 					Term t1 = a.getTerm(1);
@@ -493,7 +488,8 @@
 		}
 	}
 
-	private static Function getCanonicalForm(ClassifiedTBox reasoner, Function atom) {
+	private static Function getCanonicalForm(ClassifiedTBox reasoner, Function atom, TermFactory termFactory,
+											 AtomFactory atomFactory) {
 		Predicate p = atom.getFunctionSymbol();
 
 		// the contains tests are inefficient, but tests fails without them
@@ -502,7 +498,7 @@
 			OClass c = reasoner.classes().get(p.getName());
 			OClass equivalent = (OClass)reasoner.classesDAG().getCanonicalForm(c);
 			if (equivalent != null && !equivalent.equals(c)) {
-				return TERM_FACTORY.getFunction(equivalent.getPredicate(), atom.getTerms());
+				return termFactory.getFunction(atomFactory.getClassPredicate(equivalent.getIRI()), atom.getTerms());
 			}
 		}
 		else if (/*p.isObjectProperty()*/ (p.getArity() == 2) && reasoner.objectProperties().contains(p.getName())) {
@@ -510,16 +506,17 @@
 			ObjectPropertyExpression equivalent = reasoner.objectPropertiesDAG().getCanonicalForm(ope);
 			if (equivalent != null && !equivalent.equals(ope)) {
 				if (!equivalent.isInverse())
-					return TERM_FACTORY.getFunction(equivalent.getPredicate(), atom.getTerms());
+					return termFactory.getFunction(atomFactory.getObjectPropertyPredicate(equivalent.getIRI()), atom.getTerms());
 				else
-					return TERM_FACTORY.getFunction(equivalent.getPredicate(), atom.getTerm(1), atom.getTerm(0));
+					return termFactory.getFunction(atomFactory.getObjectPropertyPredicate(equivalent.getIRI()),
+							atom.getTerm(1), atom.getTerm(0));
 			}
 		}
 		else if (/*p.isDataProperty()*/ (p.getArity() == 2)  && reasoner.dataProperties().contains(p.getName())) {
 			DataPropertyExpression dpe = reasoner.dataProperties().get(p.getName());
 			DataPropertyExpression equivalent = reasoner.dataPropertiesDAG().getCanonicalForm(dpe);
 			if (equivalent != null && !equivalent.equals(dpe)) {
-				return TERM_FACTORY.getFunction(equivalent.getPredicate(), atom.getTerms());
+				return termFactory.getFunction(atomFactory.getDataPropertyPredicate(equivalent.getIRI()), atom.getTerms());
 			}
 		}
 		return atom;
