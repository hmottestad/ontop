--- conflicted
+++ resolved
@@ -32,13 +32,10 @@
 import it.unibz.inf.ontop.model.type.RDFDatatype;
 import it.unibz.inf.ontop.model.type.TermTypeInference;
 import it.unibz.inf.ontop.model.type.TypeFactory;
-<<<<<<< HEAD
 import it.unibz.inf.ontop.model.vocabulary.SPARQL;
 import it.unibz.inf.ontop.model.vocabulary.XPathFunction;
 import it.unibz.inf.ontop.model.vocabulary.XSD;
 import it.unibz.inf.ontop.utils.ImmutableCollectors;
-=======
->>>>>>> 9362a78d
 import it.unibz.inf.ontop.utils.R2RMLIRISafeEncoder;
 import org.eclipse.rdf4j.model.IRI;
 import org.eclipse.rdf4j.model.Literal;
@@ -148,18 +145,11 @@
     private class TranslationResult {
 
         final ImmutableList<Function> atoms;
-<<<<<<< HEAD
-        final ImmutableSet<Variable> variables;
+        final LinkedHashSet<Variable> variables;
         // BGP + Bind
         final boolean isBGPOrBind;
 
-        TranslationResult(ImmutableList<Function> atoms, ImmutableSet<Variable> variables, boolean isBGPOrBind) {
-=======
-        final LinkedHashSet<Variable> variables;
-        final boolean isBGP;
-
-        TranslationResult(ImmutableList<Function> atoms, LinkedHashSet<Variable> variables, boolean isBGP) {
->>>>>>> 9362a78d
+        TranslationResult(ImmutableList<Function> atoms, LinkedHashSet<Variable> variables, boolean isBGPOrBind) {
             this.atoms = atoms;
             this.variables = variables;
             this.isBGPOrBind = isBGPOrBind;
@@ -194,11 +184,7 @@
                 eqAtoms.add(termFactory.getFunctionEQ(v, expr));
             }
 
-<<<<<<< HEAD
-            return new TranslationResult(getAtomsExtended(eqAtoms.stream()), ImmutableSet.copyOf(vars), true);
-=======
-            return new TranslationResult(getAtomsExtended(eqAtoms.stream()), new LinkedHashSet<>(vars), false);
->>>>>>> 9362a78d
+            return new TranslationResult(getAtomsExtended(eqAtoms.stream()), new LinkedHashSet<>(vars), true);
         }
 
 
@@ -298,7 +284,7 @@
         }
         else if (node instanceof SingletonSet) {
             // the empty BGP has no variables and gives a single solution mapping on every non-empty graph
-            return new TranslationResult(ImmutableList.of(), new LinkedHashSet<Variable>(), true);
+            return new TranslationResult(ImmutableList.of(), new LinkedHashSet<>(), true);
         }
         else if (node instanceof Join) {     // JOIN algebra operation
             Join join = (Join) node;
@@ -389,7 +375,7 @@
             LinkedHashSet<Variable> vars = tVars.stream().map(t -> (Variable) t).collect(Collectors.toCollection(LinkedHashSet::new));
 
             if (noRenaming && sVars.containsAll(sub.variables)) // neither projection nor renaming
-                return new TranslationResult(sub.atoms, vars, sub.isBGP);
+                return new TranslationResult(sub.atoms, vars, sub.isBGPOrBind);
 
             if (noRenaming)
                 return new TranslationResult(sub.atoms, vars, false);
@@ -446,11 +432,7 @@
      * @return
      */
 
-<<<<<<< HEAD
-    private ImmutableExpression getFilterExpression(ValueExpr expr, ImmutableSet<Variable> variables)
-=======
-    private Function getFilterExpression(ValueExpr expr, LinkedHashSet<Variable> variables)
->>>>>>> 9362a78d
+    private ImmutableExpression getFilterExpression(ValueExpr expr, LinkedHashSet<Variable> variables)
             throws OntopUnsupportedInputQueryException, OntopInvalidInputQueryException {
 
         ImmutableTerm term = immutabilityTools.convertIntoImmutableTerm(getExpression(expr, variables));
