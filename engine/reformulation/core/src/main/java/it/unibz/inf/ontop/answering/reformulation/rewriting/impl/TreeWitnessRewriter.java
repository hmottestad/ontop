package it.unibz.inf.ontop.answering.reformulation.rewriting.impl;

/*
 * #%L
 * ontop-reformulation-core
 * %%
 * Copyright (C) 2009 - 2014 Free University of Bozen-Bolzano
 * %%
 * Licensed under the Apache License, Version 2.0 (the "License");
 * you may not use this file except in compliance with the License.
 * You may obtain a copy of the License at
 * 
 *      http://www.apache.org/licenses/LICENSE-2.0
 * 
 * Unless required by applicable law or agreed to in writing, software
 * distributed under the License is distributed on an "AS IS" BASIS,
 * WITHOUT WARRANTIES OR CONDITIONS OF ANY KIND, either express or implied.
 * See the License for the specific language governing permissions and
 * limitations under the License.
 * #L%
 */

import com.google.common.base.Strings;
import com.google.common.collect.ArrayListMultimap;
import com.google.common.collect.ImmutableList;
import com.google.common.collect.Multimap;
import com.google.inject.Inject;
import it.unibz.inf.ontop.answering.reformulation.rewriting.ExistentialQueryRewriter;
<<<<<<< HEAD
import it.unibz.inf.ontop.constraints.ChaseTools;
import it.unibz.inf.ontop.constraints.ImmutableCQ;
import it.unibz.inf.ontop.answering.reformulation.rewriting.ImmutableLinearInclusionDependenciesTools;
import it.unibz.inf.ontop.constraints.impl.ImmutableCQContainmentCheckUnderLIDs;
=======
import it.unibz.inf.ontop.answering.reformulation.rewriting.ImmutableCQ;
import it.unibz.inf.ontop.answering.reformulation.rewriting.ImmutableLinearInclusionDependenciesTools;
>>>>>>> 70470b1a
import it.unibz.inf.ontop.datalog.*;
import it.unibz.inf.ontop.exception.MinorOntopInternalBugException;
import it.unibz.inf.ontop.injection.IntermediateQueryFactory;
import it.unibz.inf.ontop.iq.IQ;
import it.unibz.inf.ontop.iq.IQTree;
import it.unibz.inf.ontop.iq.exception.EmptyQueryException;
import it.unibz.inf.ontop.iq.node.*;
import it.unibz.inf.ontop.iq.transform.impl.DefaultRecursiveIQTreeVisitingTransformer;
import it.unibz.inf.ontop.model.atom.AtomFactory;
import it.unibz.inf.ontop.model.atom.TriplePredicate;
import it.unibz.inf.ontop.model.term.*;
import it.unibz.inf.ontop.model.term.functionsymbol.Predicate;
import it.unibz.inf.ontop.model.term.impl.ImmutabilityTools;
import it.unibz.inf.ontop.model.term.impl.TermUtils;
import it.unibz.inf.ontop.spec.ontology.*;
import it.unibz.inf.ontop.spec.ontology.ClassifiedTBox;
import it.unibz.inf.ontop.answering.reformulation.rewriting.impl.QueryConnectedComponent.Edge;
import it.unibz.inf.ontop.answering.reformulation.rewriting.impl.QueryConnectedComponent.Loop;
import it.unibz.inf.ontop.answering.reformulation.rewriting.impl.TreeWitnessSet.CompatibleTreeWitnessSetIterator;

import java.util.*;

import it.unibz.inf.ontop.substitution.ImmutableSubstitution;
import it.unibz.inf.ontop.substitution.Substitution;
import it.unibz.inf.ontop.substitution.impl.SubstitutionUtilities;
import it.unibz.inf.ontop.substitution.impl.UnifierUtilities;
import it.unibz.inf.ontop.utils.ImmutableCollectors;
import org.slf4j.Logger;
import org.slf4j.LoggerFactory;


/**
 * 
 */

public class TreeWitnessRewriter extends DummyRewriter implements ExistentialQueryRewriter {

	private static final Logger log = LoggerFactory.getLogger(TreeWitnessRewriter.class);

	private ClassifiedTBox reasoner;
	private Collection<TreeWitnessGenerator> generators;
	private ImmutableCQContainmentCheckUnderLIDs containmentCheckUnderLIDs;

	private final AtomFactory atomFactory;
	private final TermFactory termFactory;
	private final DatalogFactory datalogFactory;
    private final EQNormalizer eqNormalizer;
	private final UnifierUtilities unifierUtilities;
	private final SubstitutionUtilities substitutionUtilities;
	private final ImmutabilityTools immutabilityTools;
    private final IQ2DatalogTranslator iqConverter;
    private final DatalogProgram2QueryConverter datalogConverter;

    @Inject
	private TreeWitnessRewriter(AtomFactory atomFactory, TermFactory termFactory, DatalogFactory datalogFactory,
                                EQNormalizer eqNormalizer, UnifierUtilities unifierUtilities,
                                SubstitutionUtilities substitutionUtilities,
                                ImmutabilityTools immutabilityTools,
                                ImmutableLinearInclusionDependenciesTools inclusionDependencyTools,
                                DatalogProgram2QueryConverter datalogConverter,
                                IntermediateQueryFactory iqFactory,
<<<<<<< HEAD
                                ChaseTools chaseTools,
                                IQ2DatalogTranslator iqConverter) {
        super(inclusionDependencyTools, chaseTools, iqFactory);
=======
                                IQ2DatalogTranslator iqConverter) {
        super(inclusionDependencyTools, iqFactory);
>>>>>>> 70470b1a

        this.atomFactory = atomFactory;
		this.termFactory = termFactory;
		this.datalogFactory = datalogFactory;
        this.eqNormalizer = eqNormalizer;
		this.unifierUtilities = unifierUtilities;
		this.substitutionUtilities = substitutionUtilities;
		this.immutabilityTools = immutabilityTools;
        this.iqConverter = iqConverter;
        this.datalogConverter = datalogConverter;
    }

	@Override
	public void setTBox(ClassifiedTBox reasoner) {
		double startime = System.currentTimeMillis();

		this.reasoner = reasoner;
		super.setTBox(reasoner);

<<<<<<< HEAD
        containmentCheckUnderLIDs = new ImmutableCQContainmentCheckUnderLIDs(getSigma(), chaseTools);
=======
        containmentCheckUnderLIDs = new ImmutableCQContainmentCheckUnderLIDs(getSigma(), inclusionDependencyTools);
>>>>>>> 70470b1a

		generators = TreeWitnessGenerator.getTreeWitnessGenerators(reasoner);
		
		double endtime = System.currentTimeMillis();
		double tm = (endtime - startime) / 1000;
		time += tm;
		log.debug(String.format("setTBox time: %.3f s (total %.3f s)", tm, time));		
	}
	
	
	/*
	 * returns an atom with given arguments and the predicate name formed by the given URI basis and string fragment
	 */
	
	private Function getHeadAtom(String base, String suffix, List<Term> arguments) {
		Predicate predicate = datalogFactory.getSubqueryPredicate(base + suffix, arguments.size());
		return termFactory.getFunction(predicate, arguments);
	}
	
	private int freshVarIndex = 0;
	
	private Variable getFreshVariable() {
		freshVarIndex++;
		return termFactory.getVariable("twr" + freshVarIndex);
	}
	
	/*
	 * returns atoms E of a given collection of tree witness generators; 
	 * the `free' variable of the generators is replaced by the term r0;
	 */

	private ImmutableList<Function> getAtomsForGenerators(Collection<TreeWitnessGenerator> gens, Term r0)  {
		return TreeWitnessGenerator.getMaximalBasicConcepts(gens, reasoner).stream()
				.map(con -> {
					log.debug("  BASIC CONCEPT: {}", con);
					if (con instanceof OClass) {
						return atomFactory.getMutableTripleBodyAtom(r0, ((OClass) con).getIRI());
					}
					else if (con instanceof ObjectSomeValuesFrom) {
						ObjectPropertyExpression ope = ((ObjectSomeValuesFrom)con).getProperty();
						return (!ope.isInverse())
								? atomFactory.getMutableTripleBodyAtom(r0, ope.getIRI(), getFreshVariable())
								: atomFactory.getMutableTripleBodyAtom(getFreshVariable(), ope.getIRI(), r0);
					}
					else {
						DataPropertyExpression dpe = ((DataSomeValuesFrom)con).getProperty();
						return atomFactory.getMutableTripleBodyAtom(r0, dpe.getIRI(), getFreshVariable());
					}
				})
				.collect(ImmutableCollectors.toList());
	}
	
	
	
	/*
	 * rewrites a given connected CQ with the rules put into output
	 */
	
	private Collection<CQIE> rewriteCC(QueryConnectedComponent cc, Function headAtom,  Multimap<Predicate, CQIE> edgeDP) {
		
		List<CQIE> outputRules = new LinkedList<>();	

		TreeWitnessSet tws = TreeWitnessSet.getTreeWitnesses(cc, reasoner, generators, immutabilityTools);

		if (cc.hasNoFreeTerms()) {  
			if (!cc.isDegenerate() || cc.getLoop() != null) 
				for (Function a : getAtomsForGenerators(tws.getGeneratorsOfDetachedCC(), getFreshVariable())) {
					outputRules.add(datalogFactory.getCQIE(headAtom, a));
				}
		}

		// COMPUTE AND STORE TREE WITNESS FORMULAS
		for (TreeWitness tw : tws.getTWs()) {
			log.debug("TREE WITNESS: {}", tw);		
			List<Function> twf = new LinkedList<>();
			
			// equality atoms
			Iterator<Term> i = tw.getRoots().iterator();
			Term r0 = i.next();
			while (i.hasNext()) 
				twf.add(termFactory.getFunctionEQ(i.next(), r0));
			
			// root atoms
			for (Function a : tw.getRootAtoms()) {
				if (!(a.getFunctionSymbol() instanceof TriplePredicate))
					throw new MinorOntopInternalBugException("A triple atom was expected: " + a);

				boolean isClass = ((TriplePredicate) a.getFunctionSymbol()).getClassIRI(
						a.getTerms().stream()
								.map(immutabilityTools::convertIntoImmutableTerm)
								.collect(ImmutableCollectors.toList()))
						.isPresent();

				twf.add(isClass
						? atomFactory.getMutableTripleAtom(r0, a.getTerm(1), a.getTerm(2))
						: atomFactory.getMutableTripleAtom(r0, a.getTerm(1), r0));
			}
			
			List<Function> genAtoms = getAtomsForGenerators(tw.getGenerators(), r0);			
			boolean subsumes = false;
//			for (Function a : genAtoms) 				
//				if (twf.subsumes(a)) {
//					subsumes = true;
//					log.debug("TWF {} SUBSUMES {}", twf.getAllAtoms(), a);
//					break;
//				}

			List<List<Function>> twfs = new ArrayList<>(subsumes ? 1 : genAtoms.size());
//			if (!subsumes) {
				for (Function a : genAtoms) {				
					LinkedList<Function> twfa = new LinkedList<>(twf);
					twfa.add(a); // 
					twfs.add(twfa);
				}
//			}
//			else
//				twfs.add(twf.getAllAtoms());
			
			tw.setFormula(twfs);
		}

		final String headURI = headAtom.getFunctionSymbol().getName();
		if (!cc.isDegenerate()) {
			if (tws.hasConflicts()) { 
				// there are conflicting tree witnesses
				// use compact exponential rewriting by enumerating all compatible subsets of tree witnesses
				CompatibleTreeWitnessSetIterator iterator = tws.getIterator();
				while (iterator.hasNext()) {
					Collection<TreeWitness> compatibleTWs = iterator.next();
					log.debug("COMPATIBLE: {}", compatibleTWs);
					LinkedList<Function> mainbody = new LinkedList<Function>(); 
					
					for (Edge edge : cc.getEdges()) {
						boolean contained = false;
						for (TreeWitness tw : compatibleTWs)
							if (tw.getDomain().contains(edge.getTerm0()) && tw.getDomain().contains(edge.getTerm1())) {
								contained = true;
								log.debug("EDGE {} COVERED BY {}", edge, tw);
								break;
							}
						if (!contained) {
							log.debug("EDGE {} NOT COVERED BY ANY TW",  edge);
							mainbody.addAll(edge.getAtoms());
						}
					}
					for (TreeWitness tw : compatibleTWs) {
						Function twAtom = getHeadAtom(headURI, "_TW_" + (edgeDP.size() + 1), cc.getVariables());
						mainbody.add(twAtom);				
						for (List<Function> twfa : tw.getFormula())
							edgeDP.put(twAtom.getFunctionSymbol(), datalogFactory.getCQIE(twAtom, twfa));
					}	
					mainbody.addAll(cc.getNonDLAtoms());					
					outputRules.add(datalogFactory.getCQIE(headAtom, mainbody));
				}
			}
			else {
				// no conflicting tree witnesses
				// use polynomial tree witness rewriting by treating each edge independently 
				LinkedList<Function> mainbody = new LinkedList<>();
				for (Edge edge : cc.getEdges()) {
					log.debug("EDGE {}", edge);
					
					Function edgeAtom = null;
					for (TreeWitness tw : tws.getTWs())
						if (tw.getDomain().contains(edge.getTerm0()) && tw.getDomain().contains(edge.getTerm1())) {
							if (edgeAtom == null) {
								//IRI atomURI = edge.getBAtoms().iterator().next().getIRI().getName();
								edgeAtom = getHeadAtom(headURI, 
										"_EDGE_" + (edgeDP.size() + 1) /*+ "_" + atomURI.getRawFragment()*/, cc.getVariables());
								mainbody.add(edgeAtom);				
								
								LinkedList<Function> edgeAtoms = new LinkedList<>();
								edgeAtoms.addAll(edge.getAtoms());
								edgeDP.put(edgeAtom.getFunctionSymbol(), datalogFactory.getCQIE(edgeAtom, edgeAtoms));
							}
							
							for (List<Function> twfa : tw.getFormula())
								edgeDP.put(edgeAtom.getFunctionSymbol(), datalogFactory.getCQIE(edgeAtom, twfa));
						}
					
					if (edgeAtom == null) // no tree witnesses -- direct insertion into the main body
						mainbody.addAll(edge.getAtoms());
				}
				mainbody.addAll(cc.getNonDLAtoms());
				outputRules.add(datalogFactory.getCQIE(headAtom, mainbody));
			}
		}
		else {
			// degenerate connected component
			LinkedList<Function> loopbody = new LinkedList<>();
			Loop loop = cc.getLoop();
			log.debug("LOOP {}", loop);
			if (loop != null)
				loopbody.addAll(loop.getAtoms());
			loopbody.addAll(cc.getNonDLAtoms());
			outputRules.add(datalogFactory.getCQIE(headAtom, loopbody));
		}
		return outputRules;
	}
	
	private double time = 0;
	
	@Override
    public IQ rewrite(IQ query) throws EmptyQueryException {
		
		double startime = System.currentTimeMillis();

		DatalogProgram program = iqConverter.translate(query);

		List<CQIE> outputRules = new LinkedList<>();
		Multimap<Predicate, CQIE> ccDP = null;
		Multimap<Predicate, CQIE> edgeDP = ArrayListMultimap.create();

		for (CQIE cqie : program.getRules()) {
			List<QueryConnectedComponent> ccs = QueryConnectedComponent.getConnectedComponents(reasoner, cqie,
					atomFactory, immutabilityTools);
			Function cqieAtom = cqie.getHead();
		
			if (ccs.size() == 1) {
				QueryConnectedComponent cc = ccs.iterator().next();
				log.debug("CONNECTED COMPONENT ({}) EXISTS {}", cc.getFreeVariables(), cc.getQuantifiedVariables());
				log.debug("     WITH EDGES {} AND LOOP {}", cc.getEdges(), cc.getLoop());
				log.debug("     NON-DL ATOMS {}", cc.getNonDLAtoms());
				outputRules.addAll(rewriteCC(cc, cqieAtom, edgeDP)); 				
			}
			else {
				if (ccDP == null)
					ccDP = ArrayListMultimap.create();
				String cqieURI = cqieAtom.getFunctionSymbol().getName();
				List<Function> ccBody = new ArrayList<>(ccs.size());
				for (QueryConnectedComponent cc : ccs) {
					log.debug("CONNECTED COMPONENT ({}) EXISTS {}", cc.getFreeVariables(), cc.getQuantifiedVariables());
					log.debug("     WITH EDGES {} AND LOOP {}", cc.getEdges(), cc.getLoop());
					log.debug("     NON-DL ATOMS {}", cc.getNonDLAtoms());
					Function ccAtom = getHeadAtom(cqieURI, "_CC_" + (ccDP.size() + 1), cc.getFreeVariables());
					for (CQIE cq : rewriteCC(cc, ccAtom, edgeDP))
					    ccDP.put(cq.getHead().getFunctionSymbol(), cq);
					ccBody.add(ccAtom);
				}
				outputRules.add(datalogFactory.getCQIE(cqieAtom, ccBody));
			}
		}
		
		log.debug("REWRITTEN PROGRAM\n{}CC DEFS\n{}", outputRules, ccDP);
		if (!edgeDP.isEmpty()) {
			log.debug("EDGE DEFS\n{}", edgeDP);			
			outputRules = plugInDefinitions(outputRules, edgeDP);
			if (ccDP != null) {
			    Multimap<Predicate, CQIE> ccDP2 = ArrayListMultimap.create();
			    for (Predicate p : ccDP.keys())
			        for (CQIE cq : plugInDefinitions(ccDP.get(p), edgeDP))
                        ccDP2.put(p, cq);
			    ccDP = ccDP2;
            }
			log.debug("INLINE EDGE PROGRAM\n{}CC DEFS\n{}", outputRules, ccDP);
		}
		if (ccDP != null) {
			outputRules = plugInDefinitions(outputRules, ccDP);
			log.debug("INLINE CONNECTED COMPONENTS PROGRAM\n{}", outputRules);
		}

        DatalogProgram programAfterRewriting = datalogFactory.getDatalogProgram(program.getQueryModifiers(), outputRules);
<<<<<<< HEAD
        IQ convertedIQ =  datalogConverter.convertDatalogProgram(programAfterRewriting, ImmutableList.of());
=======
        IQ convertedIQ =  datalogConverter.convertDatalogProgram(programAfterRewriting, ImmutableList.of(),
				query.getProjectionAtom().getArguments());
>>>>>>> 70470b1a

        IQTree optimisedTree = convertedIQ.getTree().acceptTransformer(new DefaultRecursiveIQTreeVisitingTransformer(iqFactory) {
            @Override
            public IQTree transformUnion(IQTree tree, UnionNode rootNode, ImmutableList<IQTree> children) {
                Map<ImmutableCQ, IQTree> map = new HashMap<>();
                // fix some order on variables
                ImmutableList<Variable> avs = ImmutableList.copyOf(rootNode.getVariables());
                for (IQTree child : children) {
                    ImmutableCQ cq;
                    if (child.getRootNode() instanceof InnerJoinNode
                            && !child.getChildren().stream()
                                .anyMatch(c -> !(c.getRootNode() instanceof IntensionalDataNode))) {
                        cq = new ImmutableCQ(avs, child.getChildren().stream()
                                .map(c -> ((IntensionalDataNode)c.getRootNode()).getProjectionAtom())
                                .collect(ImmutableCollectors.toList()));
                    }
                    else if (child.getRootNode() instanceof IntensionalDataNode) {
                        cq = new ImmutableCQ(avs, ImmutableList.of(
                                ((IntensionalDataNode)child.getRootNode()).getProjectionAtom()));
                    }
                    else if (child.getRootNode() instanceof ConstructionNode) {
                        ImmutableSubstitution<ImmutableTerm> substitution = ((ConstructionNode)child.getRootNode()).getSubstitution();
                        ImmutableList<Variable> avs1 = (ImmutableList<Variable>) substitution.apply(avs);
                        IQTree subtree = child.getChildren().get(0);
                        if ((subtree.getRootNode() instanceof InnerJoinNode)
                                && !subtree.getChildren().stream()
                                    .anyMatch(c -> !(c.getRootNode() instanceof IntensionalDataNode))) {
                            cq = new ImmutableCQ(avs1,
                                        subtree.getChildren().stream()
                                            .map(c -> ((IntensionalDataNode)c.getRootNode()).getProjectionAtom())
                                            .collect(ImmutableCollectors.toList()));
                        }
                        else if (subtree.getRootNode() instanceof IntensionalDataNode) {
                            cq = new ImmutableCQ(avs1, ImmutableList.of(
                                        ((IntensionalDataNode)subtree.getRootNode()).getProjectionAtom()));
                        }
                        else {
                            return transformNaryCommutativeNode(rootNode, children); // straight away
                        }
                    }
                    else {
                        return transformNaryCommutativeNode(rootNode, children);  // straight away
                    }
                    // .put returns the previous value
                    if (map.put(cq, child) != null)
                        return tree;
                }

                List<ImmutableCQ> ucq = new LinkedList<>(map.keySet());
                containmentCheckUnderLIDs.removeContainedQueries(ucq);
                if (ucq.size() == 1)
                    return map.get(ucq.get(0));
                else
                    return iqFactory.createNaryIQTree(rootNode, ucq.stream().map(cq -> map.get(cq))
                                .collect(ImmutableCollectors.toList()));
            }
        });

        IQ result = iqFactory.createIQ(convertedIQ.getProjectionAtom(), optimisedTree);

		double endtime = System.currentTimeMillis();
		double tm = (endtime - startime) / 1000;
		time += tm;
		log.debug(String.format("Rewriting time: %.3f s (total %.3f s)", tm, time));
		log.debug("Final rewriting:\n{}", result);

		return super.rewrite(result);
	}


    private List<CQIE> plugInDefinitions(Collection<CQIE> rules, Multimap<Predicate, CQIE> defs) {

        PriorityQueue<CQIE> queue = new PriorityQueue<>(rules.size(),
                Comparator.comparingInt(cq -> cq.getBody().size()));

        queue.addAll(rules);

        List<CQIE> output = new LinkedList<>();

        while (!queue.isEmpty()) {
            CQIE query = queue.poll();

            List<Function> body = query.getBody();
            int chosenAtomIdx = 0;
            Collection<CQIE> chosenDefinitions = null;
            ListIterator<Function> bodyIterator = body.listIterator();
            while (bodyIterator.hasNext()) {
                Function currentAtom = bodyIterator.next();
                Collection<CQIE> definitions = defs.get(currentAtom.getFunctionSymbol());
                if (!definitions.isEmpty()) {
                    if ((chosenDefinitions == null) || (chosenDefinitions.size() < definitions.size())) {
                        chosenDefinitions = definitions;
                        chosenAtomIdx = bodyIterator.previousIndex();
                    }
                }
            }

            boolean replaced = false;
            if (chosenDefinitions != null) {
                Collection<Variable> vars = new ArrayList<>();
                for (Function atom : body)
                    TermUtils.addReferencedVariablesTo(vars, atom);
                int maxlen = vars.stream()
                        .map(v -> v.getName().length())
                        .max(Integer::compareTo)
                        .orElse(0);
                String suffix = Strings.repeat("t", maxlen);

                for (CQIE rule : chosenDefinitions) {
                    Substitution mgu = unifierUtilities.getMGU(getFreshAtom(rule.getHead(), suffix),
                            query.getBody().get(chosenAtomIdx));
                    if (mgu != null) {
                        CQIE newquery = query.clone();
                        List<Function> newbody = newquery.getBody();
                        newbody.remove(chosenAtomIdx);
                        for (Function a : rule.getBody())
                            newbody.add(getFreshAtom(a, suffix));

                        // newquery contains only cloned atoms, so it is safe to unify "in-place"
                        substitutionUtilities.applySubstitution(newquery, mgu, false);

                        // REDUCE
                        eqNormalizer.enforceEqualities(newquery);
                        removeRundantAtoms(newquery);

                        queue.add(newquery);
                        replaced = true;
                    }

                }
            }
            if (!replaced) {
                boolean found = false;
                ListIterator<CQIE> i = output.listIterator();
                while (i.hasNext()) {
                    CQIE q2 = i.next();
                    if (isContainedIn(query, q2)) {
                        found = true;
                        break;
                    }
                    else if (isContainedIn(q2, query)) {
                        i.remove();
                        log.debug("   PRUNED {} BY {}", q2, query);
                    }
                }

                if (!found) {
                    log.debug("ADDING TO THE RESULT {}", query);
                    output.add(query.clone());
                    Collections.sort(output, Comparator.comparingInt(cq -> cq.getBody().size()));
                }
            }
        }

        return output;
    }

    private void removeRundantAtoms(CQIE q) {
	    // TODO: use sets instead
	    for (int i = 0; i < q.getBody().size(); i++)
	        for (int j = i + 1; j < q.getBody().size(); j++) {
	            if (q.getBody().get(i).equals(q.getBody().get(j))) {
                    q.getBody().remove(j);
                    j--;
                }
            }
    }

    private Function getFreshAtom(Function a, String suffix) {
        List<Term> termscopy = new ArrayList<>(a.getArity());

        for (Term t : a.getTerms()) {
            if (t instanceof Variable) {
                Variable v = (Variable)t;
                termscopy.add(termFactory.getVariable(v.getName() + suffix));
            }
            else
                termscopy.add(t.clone());
        }
        return termFactory.getFunction(a.getFunctionSymbol(), termscopy);
    }

    /**
     * Check if query cq1 is contained in cq2, syntactically. That is, if the
     * head of cq1 and cq2 are equal according to toString().equals and each
     * atom in cq2 is also in the body of cq1 (also by means of toString().equals().
     */

    private static boolean isContainedIn(CQIE cq1, CQIE cq2) {
        if (!cq2.getHead().equals(cq1.getHead()))
            return false;

        for (Function atom : cq2.getBody())
            if (!cq1.getBody().contains(atom))
                return false;

        return true;
    }

}<|MERGE_RESOLUTION|>--- conflicted
+++ resolved
@@ -26,15 +26,10 @@
 import com.google.common.collect.Multimap;
 import com.google.inject.Inject;
 import it.unibz.inf.ontop.answering.reformulation.rewriting.ExistentialQueryRewriter;
-<<<<<<< HEAD
 import it.unibz.inf.ontop.constraints.ChaseTools;
 import it.unibz.inf.ontop.constraints.ImmutableCQ;
 import it.unibz.inf.ontop.answering.reformulation.rewriting.ImmutableLinearInclusionDependenciesTools;
 import it.unibz.inf.ontop.constraints.impl.ImmutableCQContainmentCheckUnderLIDs;
-=======
-import it.unibz.inf.ontop.answering.reformulation.rewriting.ImmutableCQ;
-import it.unibz.inf.ontop.answering.reformulation.rewriting.ImmutableLinearInclusionDependenciesTools;
->>>>>>> 70470b1a
 import it.unibz.inf.ontop.datalog.*;
 import it.unibz.inf.ontop.exception.MinorOntopInternalBugException;
 import it.unibz.inf.ontop.injection.IntermediateQueryFactory;
@@ -96,14 +91,9 @@
                                 ImmutableLinearInclusionDependenciesTools inclusionDependencyTools,
                                 DatalogProgram2QueryConverter datalogConverter,
                                 IntermediateQueryFactory iqFactory,
-<<<<<<< HEAD
                                 ChaseTools chaseTools,
                                 IQ2DatalogTranslator iqConverter) {
         super(inclusionDependencyTools, chaseTools, iqFactory);
-=======
-                                IQ2DatalogTranslator iqConverter) {
-        super(inclusionDependencyTools, iqFactory);
->>>>>>> 70470b1a
 
         this.atomFactory = atomFactory;
 		this.termFactory = termFactory;
@@ -123,11 +113,7 @@
 		this.reasoner = reasoner;
 		super.setTBox(reasoner);
 
-<<<<<<< HEAD
         containmentCheckUnderLIDs = new ImmutableCQContainmentCheckUnderLIDs(getSigma(), chaseTools);
-=======
-        containmentCheckUnderLIDs = new ImmutableCQContainmentCheckUnderLIDs(getSigma(), inclusionDependencyTools);
->>>>>>> 70470b1a
 
 		generators = TreeWitnessGenerator.getTreeWitnessGenerators(reasoner);
 		
@@ -390,12 +376,8 @@
 		}
 
         DatalogProgram programAfterRewriting = datalogFactory.getDatalogProgram(program.getQueryModifiers(), outputRules);
-<<<<<<< HEAD
-        IQ convertedIQ =  datalogConverter.convertDatalogProgram(programAfterRewriting, ImmutableList.of());
-=======
         IQ convertedIQ =  datalogConverter.convertDatalogProgram(programAfterRewriting, ImmutableList.of(),
 				query.getProjectionAtom().getArguments());
->>>>>>> 70470b1a
 
         IQTree optimisedTree = convertedIQ.getTree().acceptTransformer(new DefaultRecursiveIQTreeVisitingTransformer(iqFactory) {
             @Override
