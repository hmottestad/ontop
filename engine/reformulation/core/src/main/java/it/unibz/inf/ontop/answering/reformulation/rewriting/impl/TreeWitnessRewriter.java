package it.unibz.inf.ontop.answering.reformulation.rewriting.impl;

/*
 * #%L
 * ontop-reformulation-core
 * %%
 * Copyright (C) 2009 - 2014 Free University of Bozen-Bolzano
 * %%
 * Licensed under the Apache License, Version 2.0 (the "License");
 * you may not use this file except in compliance with the License.
 * You may obtain a copy of the License at
 * 
 *      http://www.apache.org/licenses/LICENSE-2.0
 * 
 * Unless required by applicable law or agreed to in writing, software
 * distributed under the License is distributed on an "AS IS" BASIS,
 * WITHOUT WARRANTIES OR CONDITIONS OF ANY KIND, either express or implied.
 * See the License for the specific language governing permissions and
 * limitations under the License.
 * #L%
 */

import com.google.common.collect.*;
import com.google.inject.Inject;
import it.unibz.inf.ontop.answering.reformulation.rewriting.ExistentialQueryRewriter;
import it.unibz.inf.ontop.constraints.ImmutableCQ;
import it.unibz.inf.ontop.constraints.impl.ImmutableCQContainmentCheckUnderLIDs;
<<<<<<< HEAD
import it.unibz.inf.ontop.datalog.*;
import it.unibz.inf.ontop.datalog.exception.UnsupportedFeatureForDatalogConversionException;
=======
>>>>>>> be4bb731
import it.unibz.inf.ontop.exception.MinorOntopInternalBugException;
import it.unibz.inf.ontop.injection.IntermediateQueryFactory;
import it.unibz.inf.ontop.iq.IQ;
import it.unibz.inf.ontop.iq.IQTree;
import it.unibz.inf.ontop.iq.exception.EmptyQueryException;
import it.unibz.inf.ontop.iq.node.*;
import it.unibz.inf.ontop.iq.transform.impl.DefaultRecursiveIQTreeVisitingTransformer;
import it.unibz.inf.ontop.model.atom.*;
import it.unibz.inf.ontop.model.term.*;
import it.unibz.inf.ontop.spec.ontology.*;
import it.unibz.inf.ontop.spec.ontology.ClassifiedTBox;

import java.util.*;
import java.util.stream.Collector;
import java.util.stream.Collectors;
import java.util.stream.Stream;

import it.unibz.inf.ontop.substitution.ImmutableSubstitution;
import it.unibz.inf.ontop.substitution.SubstitutionFactory;
import it.unibz.inf.ontop.utils.CoreUtilsFactory;
import it.unibz.inf.ontop.utils.ImmutableCollectors;
import org.apache.commons.rdf.api.IRI;
import org.slf4j.Logger;
import org.slf4j.LoggerFactory;

import static java.util.function.Function.identity;


/**
 * 
 */

public class TreeWitnessRewriter extends DummyRewriter implements ExistentialQueryRewriter {

	private static final Logger log = LoggerFactory.getLogger(TreeWitnessRewriter.class);

	private TreeWitnessRewriterReasoner reasoner;
	private ImmutableCQContainmentCheckUnderLIDs containmentCheckUnderLIDs;

<<<<<<< HEAD
	private final DatalogFactory datalogFactory;
    private final EQNormalizer eqNormalizer;
	private final UnifierUtilities unifierUtilities;
	private final ImmutabilityTools immutabilityTools;
    private final IQ2DatalogTranslator iqConverter;
    private final DatalogProgram2QueryConverter datalogConverter;
=======
    private final SubstitutionFactory substitutionFactory;
>>>>>>> be4bb731

    @Inject
	private TreeWitnessRewriter(AtomFactory atomFactory,
								TermFactory termFactory,
<<<<<<< HEAD
								DatalogFactory datalogFactory,
                                EQNormalizer eqNormalizer,
								UnifierUtilities unifierUtilities,
                                ImmutabilityTools immutabilityTools,
                                DatalogProgram2QueryConverter datalogConverter,
=======
>>>>>>> be4bb731
                                IntermediateQueryFactory iqFactory,
								CoreUtilsFactory coreUtilsFactory,
                                SubstitutionFactory substitutionFactory) {
        super(iqFactory, atomFactory, termFactory, coreUtilsFactory);

<<<<<<< HEAD
		this.datalogFactory = datalogFactory;
        this.eqNormalizer = eqNormalizer;
		this.unifierUtilities = unifierUtilities;
		this.immutabilityTools = immutabilityTools;
        this.iqConverter = iqConverter;
        this.datalogConverter = datalogConverter;
=======
        this.substitutionFactory = substitutionFactory;
>>>>>>> be4bb731
    }

	@Override
	public void setTBox(ClassifiedTBox classifiedTBox) {
		double startime = System.currentTimeMillis();

		this.reasoner = new TreeWitnessRewriterReasoner(classifiedTBox);
		super.setTBox(classifiedTBox);

        containmentCheckUnderLIDs = new ImmutableCQContainmentCheckUnderLIDs(getSigma());

		double endtime = System.currentTimeMillis();
		double tm = (endtime - startime) / 1000;
		time += tm;
		log.debug(String.format("setTBox time: %.3f s (total %.3f s)", tm, time));		
	}
	
	
<<<<<<< HEAD
	/*
	 * returns an atom with given arguments and the predicate name formed by the given URI basis and string fragment
	 */
	
	private Function getHeadAtom(String base, String suffix, ImmutableList<Variable> arguments) {
		Predicate predicate = datalogFactory.getSubqueryPredicate(base + suffix, arguments.size());
		return termFactory.getFunction(predicate, new ArrayList(arguments));
	}
	
=======
>>>>>>> be4bb731
	private int freshVarIndex = 0;
	
	private Variable getFreshVariable() {
		freshVarIndex++;
		return termFactory.getVariable("twr" + freshVarIndex);
	}
	
	/*
	 * returns atoms E of a given collection of tree witness generators; 
	 * the `free' variable of the generators is replaced by the term r0;
	 */

	private ImmutableList<DataAtom<RDFAtomPredicate>> getAtomsForGenerators(Stream<TreeWitnessGenerator> gens, VariableOrGroundTerm r0)  {
		return gens
				.flatMap(g -> g.getMaximalGeneratorRepresentatives().stream())
				.distinct()
				.map(ce -> getAtomForGenerator(ce, r0))
				.collect(ImmutableCollectors.toList());
	}

	private DataAtom<RDFAtomPredicate> getAtomForGenerator(ClassExpression con, VariableOrGroundTerm r0) {
		log.debug("  BASIC CONCEPT: {}", con);
		if (con instanceof OClass) {
			return (DataAtom)atomFactory.getIntensionalTripleAtom(r0, ((OClass) con).getIRI());
		}
		else if (con instanceof ObjectSomeValuesFrom) {
			ObjectPropertyExpression ope = ((ObjectSomeValuesFrom)con).getProperty();
			return !ope.isInverse()
					? (DataAtom)atomFactory.getIntensionalTripleAtom(r0, ope.getIRI(), getFreshVariable())
					: (DataAtom)atomFactory.getIntensionalTripleAtom(getFreshVariable(), ope.getIRI(), r0);
		}
		else {
			DataPropertyExpression dpe = ((DataSomeValuesFrom)con).getProperty();
			return (DataAtom)atomFactory.getIntensionalTripleAtom(r0, dpe.getIRI(), getFreshVariable());
		}
	}
	
	private class CQ {
		private final ImmutableMap<VariableOrGroundTerm, VariableOrGroundTerm> equalities;
		private final ImmutableSet<DataAtom<RDFAtomPredicate>> atoms;

		CQ(ImmutableMap<VariableOrGroundTerm, VariableOrGroundTerm> equalities, ImmutableSet<DataAtom<RDFAtomPredicate>> atoms) {
		    this.equalities = equalities;
		    this.atoms = atoms;
        }

        CQ(ImmutableSet<DataAtom<RDFAtomPredicate>> atoms) {
            this.equalities = ImmutableMap.of();
            this.atoms = atoms;
        }

        CQ join(CQ cq) {
		    ImmutableMultimap<VariableOrGroundTerm, VariableOrGroundTerm> mm =
                        Stream.concat(equalities.entrySet().stream(), cq.equalities.entrySet().stream())
                            .distinct()
                            .collect(ImmutableCollectors.toMultimap());
		    Optional<Map.Entry<VariableOrGroundTerm, Collection<VariableOrGroundTerm>>> dk;
		    // merge equivalence classes: e.g., x = y and y = z are merged into x = y = z
		    while ((dk = mm.asMap().entrySet().stream().filter(e -> e.getValue().size() > 1).findFirst()).isPresent()) {
		        Collection<VariableOrGroundTerm> c = dk.get().getValue();
                VariableOrGroundTerm r = c.iterator().next();
                mm = mm.entries().stream()
                        .distinct()
                        .collect(ImmutableCollectors.toMultimap(Map.Entry::getKey, e -> c.contains(e.getValue()) ? r : e.getValue()));
            }
            ImmutableMap<VariableOrGroundTerm, VariableOrGroundTerm> eqs = mm.entries().stream().collect(ImmutableCollectors.toMap());

            return new CQ(eqs,
                    // reduce
                    Sets.union(atoms, cq.atoms).stream()
                            .map(a -> atomFactory.getDataAtom(a.getPredicate(),
                                    a.getArguments().stream()
                                            .map(t -> eqs.getOrDefault(t, t))
                                            .collect(ImmutableCollectors.toList())))
                            .collect(ImmutableCollectors.toSet()));
        }

        @Override
        public String toString() {
		    return equalities + " AND " + atoms;
        }
	}

    class UCQBuilder {
	    private List<CQ> list;

        UCQBuilder(CQ cq) {
	        list = ImmutableList.of(cq);
        }

        UCQBuilder join(Stream<CQ> cqs) {
            list = cqs
                    .flatMap(cq2 -> list.stream().map(cq1 -> cq1.join(cq2)))
                    .collect(Collectors.toList());

            System.out.println("START REDUCING: " + list);

            for (int i = 0; i < list.size(); i++) {
                CQ cq = list.get(i);
                for (int j = i + 1; j < list.size(); j++) {
                    CQ cqp = list.get(j);
                    if (cqp.atoms.containsAll(cq.atoms)) {
                        System.out.println("REMOVE " + cqp + " COVERED BY " + cq);
                        list.remove(j);
                        j--;
                    }
                    else if (cq.atoms.containsAll(cqp.atoms)) {
                        System.out.println("REMOVE2 " + cq + " COVERED BY " + cqp);
                        list.remove(i);
                        i--;
                        break;
                    }
                }
            }

            System.out.println("RESULT: " + list);
	        return this;
        }

        ImmutableList<CQ> build() { return ImmutableList.copyOf(list); }
    }

    public Collector<Stream<CQ>, UCQBuilder, ImmutableList<CQ>> toUCQ(CQ cq) {
        return Collector.of(
                () -> new UCQBuilder(cq), // Supplier
                UCQBuilder::join, // Accumulator
                (b1, b2) -> b1.join(b2.build().stream()), // Merger
                UCQBuilder::build, // Finisher
                Collector.Characteristics.UNORDERED);
    }

    public Collector<Stream<CQ>, UCQBuilder, ImmutableList<CQ>> toUCQ() {
        return toUCQ(new CQ(ImmutableSet.of()));
    }


    ImmutableList<CQ> getTreeWitnessFormula(TreeWitness tw) {
        // get canonical representative
        List<VariableOrGroundTerm> list = new ArrayList<>(tw.getRoots());
        list.sort(Comparator.comparing(Object::toString));
        VariableOrGroundTerm rep = list.get(0);
        ImmutableMap<VariableOrGroundTerm, VariableOrGroundTerm> equalities = list.stream()
                .collect(ImmutableCollectors.toMap(identity(), s -> rep));

        UCQBuilder ucq = new UCQBuilder(new CQ(equalities, tw.getRootAtoms()));
        return ucq.join(getAtomsForGenerators(tw.getGenerators().stream(), rep).stream()
                        .map(a -> new CQ(ImmutableSet.of(a))))
                .build();
    }

	/*
	 * rewrites a given connected CQ with the rules put into output
	 */
	
	private ImmutableList<CQ> rewriteCC(QueryConnectedComponent cc) {

		TreeWitnessSet tws = TreeWitnessSet.getTreeWitnesses(cc, reasoner);

		ImmutableList.Builder<CQ> builder = ImmutableList.builder();
		if (cc.hasNoFreeTerms() && (!cc.isDegenerate() || cc.getLoop().isPresent())) {
            builder.addAll(getAtomsForGenerators(tws.getGeneratorsOfDetachedCC().stream(), getFreshVariable()).stream()
                        .map(a -> new CQ(ImmutableSet.of(a)))
                        .collect(ImmutableCollectors.toList()));
		}

		if (!cc.isDegenerate()) {
			if (!TreeWitness.isCompatible(tws.getTWs())) {
				// there are conflicting tree witnesses
				// use compact exponential rewriting by enumerating all compatible subsets of tree witnesses
				for (ImmutableCollection<TreeWitness> compatibleTWs: tws) {
					log.debug("COMPATIBLE: {}", compatibleTWs);

					CQ edges = new CQ(cc.getEdges().stream()
                            .filter(edge -> compatibleTWs.stream().noneMatch(edge::isCoveredBy))
                            .flatMap(edge -> edge.getAtoms().stream())
                            .collect(ImmutableCollectors.toSet()));

					builder.addAll(
					        compatibleTWs.stream()
                                .map(tw -> getTreeWitnessFormula(tw).stream())
                                .collect(toUCQ(edges)));
				}
			}
			else {
				// no conflicting tree witnesses
				// use polynomial tree witness rewriting by treating each edge independently
				builder.addAll(
				        cc.getEdges().stream()
                            .map(edge -> Stream.concat(
                                Stream.of(new CQ(ImmutableSet.copyOf(edge.getAtoms()))),
                                tws.getTWs().stream()
                                        .filter(edge::isCoveredBy)
                                        .flatMap(tw -> getTreeWitnessFormula(tw).stream())))
                            .collect(toUCQ()));
            }
		}
		else {
			// degenerate connected component
			log.debug("LOOP {}", cc.getLoop());
			builder.add(new CQ(cc.getLoop()
                    .map(l -> ImmutableSet.copyOf(l.getAtoms()))
                    .orElse(ImmutableSet.of())));
		}
		return builder.build();
	}
	
	private double time = 0;

<<<<<<< HEAD
		DatalogProgram program = null;
		try {
			program = iqConverter.translate(query);
		} catch (UnsupportedFeatureForDatalogConversionException e) {
			throw new RuntimeException("Some features of the input query are not compatible with existential reasoning",e);
		}

		log.debug("Input Datalog program:\n{}",program);
=======
	private IQTree getCanonicalForm(IQTree tree) {
        ClassifiedTBox tbox = reasoner.getClassifiedTBox();
>>>>>>> be4bb731

        return tree.acceptTransformer(new DefaultRecursiveIQTreeVisitingTransformer(iqFactory) {
            @Override
            public IQTree transformIntensionalData(IntensionalDataNode dataNode) {
                // TODO: support quads
                DataAtom<AtomPredicate> atom = dataNode.getProjectionAtom();
                TriplePredicate triplePredicate = (TriplePredicate) atom.getPredicate();
                ImmutableList<? extends VariableOrGroundTerm> arguments = atom.getArguments();

                // the contains tests are inefficient, but tests fails without them
                // p.isClass etc. do not work correctly -- throw exceptions because COL_TYPE is null

                Optional<IRI> classIRI = triplePredicate.getClassIRI(arguments);
                if (classIRI.isPresent()) {
                    if (tbox.classes().contains(classIRI.get())) {
                        OClass c = tbox.classes().get(classIRI.get());
                        OClass equivalent = (OClass) tbox.classesDAG().getCanonicalForm(c);
                        return dataNode.newAtom(atomFactory.getIntensionalTripleAtom(arguments.get(0), equivalent.getIRI()));
                    }
<<<<<<< HEAD
                    else if (child.getRootNode() instanceof ConstructionNode) {
                        ImmutableSubstitution<ImmutableTerm> substitution = ((ConstructionNode)child.getRootNode()).getSubstitution();
                        ImmutableList<Variable> avs1 = (ImmutableList<Variable>) substitution.apply(avs);
                        IQTree subtree = child.getChildren().get(0);
                        if ((subtree.getRootNode() instanceof InnerJoinNode)
                                && !subtree.getChildren().stream()
                                    .anyMatch(c -> !(c.getRootNode() instanceof IntensionalDataNode))) {
                            cq = new ImmutableCQ(avs1,
                                        subtree.getChildren().stream()
                                            .map(c -> ((IntensionalDataNode)c.getRootNode()).getProjectionAtom())
                                            .collect(ImmutableCollectors.toList()));
                        }
                        else if (subtree.getRootNode() instanceof IntensionalDataNode) {
                            cq = new ImmutableCQ(avs1, ImmutableList.of(
                                        ((IntensionalDataNode)subtree.getRootNode()).getProjectionAtom()));
                        }
                        else {
                            return transformNaryCommutativeNode(tree, rootNode, children); // straight away
                        }
                    }
                    else {
                        return transformNaryCommutativeNode(tree, rootNode, children);  // straight away
=======
                    return  dataNode;
                }

                Optional<IRI> propertyIRI = triplePredicate.getPropertyIRI(arguments);
                if (propertyIRI.isPresent()) {
                    if (tbox.objectProperties().contains(propertyIRI.get())) {
                        ObjectPropertyExpression ope = tbox.objectProperties().get(propertyIRI.get());
                        ObjectPropertyExpression equivalent = tbox.objectPropertiesDAG().getCanonicalForm(ope);
                        return dataNode.newAtom((!equivalent.isInverse())
                                ? atomFactory.getIntensionalTripleAtom(arguments.get(0), equivalent.getIRI(), arguments.get(2))
                                : atomFactory.getIntensionalTripleAtom(arguments.get(2), equivalent.getIRI(), arguments.get(0)));
                    }
                    else if (tbox.dataProperties().contains(propertyIRI.get())) {
                        DataPropertyExpression dpe = tbox.dataProperties().get(propertyIRI.get());
                        DataPropertyExpression equivalent = tbox.dataPropertiesDAG().getCanonicalForm(dpe);
                        return dataNode.newAtom(atomFactory.getIntensionalTripleAtom(arguments.get(0), equivalent.getIRI(), arguments.get(2)));
>>>>>>> be4bb731
                    }
                    return  dataNode;
                }
                throw new MinorOntopInternalBugException("Unknown type of triple atoms");
            }
        });
    }


    ImmutableCQ<RDFAtomPredicate> convert(CQ cq, ImmutableList<Variable> vars) {
        ImmutableMap<Variable, VariableOrGroundTerm> equalities = cq.equalities.entrySet().stream()
                .filter(e -> e.getKey() != e.getValue())
                .collect(ImmutableCollectors.toMap(e -> (Variable)e.getKey(), Map.Entry::getValue));

        ImmutableSubstitution s = substitutionFactory.getSubstitution(equalities);

	    return new ImmutableCQ<RDFAtomPredicate>(s.apply(vars), ImmutableList.copyOf(cq.atoms));
    }

    private IQTree convertCQ(ImmutableCQ<RDFAtomPredicate> cq, ImmutableList<Variable> vars, Optional<ImmutableExpression> filter) {

        ImmutableList<IQTree> body = cq.getAtoms().stream()
                .map(a -> iqFactory.createIntensionalDataNode((DataAtom<AtomPredicate>)(DataAtom)a))
                .collect(ImmutableCollectors.toList());

        IQTree result = (body.size() == 1)
                ? ((filter.isPresent())
                    ? iqFactory.createUnaryIQTree(iqFactory.createFilterNode(filter.get()), body.get(0))
                    : body.get(0))
                : iqFactory.createNaryIQTree(iqFactory.createInnerJoinNode(filter), body);

        ImmutableMap.Builder<Variable, Variable> map = ImmutableMap.builder();
        for (int i = 0; i < vars.size(); i++) {
            Variable v1 = vars.get(i);
            Variable v2 = cq.getAnswerVariables().get(i);
            if (!v1.equals(v2))
                map.put(v1, v2);
        }

        ImmutableSubstitution substitution = substitutionFactory.getSubstitution(map.build());

        if (substitution.isEmpty())
            return result;
        else {
            return iqFactory.createUnaryIQTree(
                    iqFactory.createConstructionNode(
                            Sets.union(result.getVariables(), substitution.getDomain()).immutableCopy(),
                            substitution), result);
        }
    }

<<<<<<< HEAD
            boolean replaced = false;
            if (chosenDefinitions != null) {
                Collection<Variable> vars = new ArrayList<>();
                for (Function atom : body)
                    TermUtils.addReferencedVariablesTo(vars, atom);
                int maxlen = vars.stream()
                        .map(v -> v.getName().length())
                        .max(Integer::compareTo)
                        .orElse(0);
                String suffix = Strings.repeat("t", maxlen);

                for (CQIE rule : chosenDefinitions) {
                    Substitution mgu = unifierUtilities.getMGU(getFreshAtom(rule.getHead(), suffix),
                            query.getBody().get(chosenAtomIdx));
                    if (mgu != null) {
                        CQIE newquery = query.clone();
                        List<Function> newbody = newquery.getBody();
                        newbody.remove(chosenAtomIdx);
                        for (Function a : rule.getBody())
                            newbody.add(getFreshAtom(a, suffix));

						// apply substitutions in-place
						Function head = newquery.getHead();
						SubstitutionUtilities.applySubstitution(head, mgu);
						for (Function bodyatom : newquery.getBody())
							SubstitutionUtilities.applySubstitution(bodyatom, mgu);

                        // REDUCE
                        eqNormalizer.enforceEqualities(newquery);
                        removeRundantAtoms(newquery);

                        queue.add(newquery);
                        replaced = true;
                    }
=======
>>>>>>> be4bb731

    @Override
    public IQ rewrite(IQ query) throws EmptyQueryException {
		
		double startime = System.currentTimeMillis();

		IQTree canonicalTree = getCanonicalForm(query.getTree());

        IQTree rewritingTree = canonicalTree.acceptTransformer(new DefaultRecursiveIQTreeVisitingTransformer(iqFactory) {
            @Override
            public IQTree transformConstruction(IQTree tree, ConstructionNode rootNode, IQTree child) {
                // fix some order on variables
                ImmutableList<Variable> avs = ImmutableList.copyOf(rootNode.getVariables());
                ImmutableList<DataAtom<RDFAtomPredicate>> bgp;
                Optional<ImmutableExpression> filter;
                if ((child.getRootNode() instanceof InnerJoinNode)
                        && child.getChildren().stream()
                        .allMatch(c -> c.getRootNode() instanceof IntensionalDataNode)) {
                    bgp = child.getChildren().stream()
                                    .map(c -> (DataAtom<RDFAtomPredicate>)(DataAtom)((IntensionalDataNode)c.getRootNode()).getProjectionAtom())
                                    .collect(ImmutableCollectors.toList());
                    filter = ((InnerJoinNode)child.getRootNode()).getOptionalFilterCondition();
                }
                else if (child.getRootNode() instanceof IntensionalDataNode) {
                    bgp = ImmutableList.of((DataAtom<RDFAtomPredicate>)(DataAtom)((IntensionalDataNode)child.getRootNode()).getProjectionAtom());
                    filter = Optional.empty();
                }
                else {
                    return super.transformConstruction(tree, rootNode, child);
                }

                List<QueryConnectedComponent> ccs = QueryConnectedComponent.getConnectedComponents(new ImmutableCQ<>(avs, bgp));

                ImmutableList<CQ> ucq = ccs.stream()
                        .map(cc -> rewriteCC(cc).stream())
                        .collect(toUCQ());

                List<ImmutableCQ<RDFAtomPredicate>> ucq2 = ucq.stream()
                        .map(cq -> convert(cq, avs))
                        .collect(Collectors.toList());
                containmentCheckUnderLIDs.removeContainedQueries(ucq2);

                IQTree result = (ucq2.size() == 1)
                        ? convertCQ(ucq2.get(0), avs,  filter)
                        : iqFactory.createNaryIQTree(
                                iqFactory.createUnionNode(rootNode.getVariables()),
                                ucq2.stream().map(cq -> convertCQ(cq, avs, filter)).collect(ImmutableCollectors.toList()));

                return iqFactory.createUnaryIQTree(rootNode, result);
            }
        });


		double endtime = System.currentTimeMillis();
		double tm = (endtime - startime) / 1000;
		time += tm;
		log.debug(String.format("Rewriting time: %.3f s (total %.3f s)", tm, time));
		log.debug("Final rewriting:\n{}", rewritingTree);

        IQ result = iqFactory.createIQ(query.getProjectionAtom(), rewritingTree);
        return super.rewrite(result);
	}

}<|MERGE_RESOLUTION|>--- conflicted
+++ resolved
@@ -25,11 +25,6 @@
 import it.unibz.inf.ontop.answering.reformulation.rewriting.ExistentialQueryRewriter;
 import it.unibz.inf.ontop.constraints.ImmutableCQ;
 import it.unibz.inf.ontop.constraints.impl.ImmutableCQContainmentCheckUnderLIDs;
-<<<<<<< HEAD
-import it.unibz.inf.ontop.datalog.*;
-import it.unibz.inf.ontop.datalog.exception.UnsupportedFeatureForDatalogConversionException;
-=======
->>>>>>> be4bb731
 import it.unibz.inf.ontop.exception.MinorOntopInternalBugException;
 import it.unibz.inf.ontop.injection.IntermediateQueryFactory;
 import it.unibz.inf.ontop.iq.IQ;
@@ -69,43 +64,17 @@
 	private TreeWitnessRewriterReasoner reasoner;
 	private ImmutableCQContainmentCheckUnderLIDs containmentCheckUnderLIDs;
 
-<<<<<<< HEAD
-	private final DatalogFactory datalogFactory;
-    private final EQNormalizer eqNormalizer;
-	private final UnifierUtilities unifierUtilities;
-	private final ImmutabilityTools immutabilityTools;
-    private final IQ2DatalogTranslator iqConverter;
-    private final DatalogProgram2QueryConverter datalogConverter;
-=======
     private final SubstitutionFactory substitutionFactory;
->>>>>>> be4bb731
 
     @Inject
 	private TreeWitnessRewriter(AtomFactory atomFactory,
 								TermFactory termFactory,
-<<<<<<< HEAD
-								DatalogFactory datalogFactory,
-                                EQNormalizer eqNormalizer,
-								UnifierUtilities unifierUtilities,
-                                ImmutabilityTools immutabilityTools,
-                                DatalogProgram2QueryConverter datalogConverter,
-=======
->>>>>>> be4bb731
                                 IntermediateQueryFactory iqFactory,
 								CoreUtilsFactory coreUtilsFactory,
                                 SubstitutionFactory substitutionFactory) {
         super(iqFactory, atomFactory, termFactory, coreUtilsFactory);
 
-<<<<<<< HEAD
-		this.datalogFactory = datalogFactory;
-        this.eqNormalizer = eqNormalizer;
-		this.unifierUtilities = unifierUtilities;
-		this.immutabilityTools = immutabilityTools;
-        this.iqConverter = iqConverter;
-        this.datalogConverter = datalogConverter;
-=======
         this.substitutionFactory = substitutionFactory;
->>>>>>> be4bb731
     }
 
 	@Override
@@ -124,18 +93,6 @@
 	}
 	
 	
-<<<<<<< HEAD
-	/*
-	 * returns an atom with given arguments and the predicate name formed by the given URI basis and string fragment
-	 */
-	
-	private Function getHeadAtom(String base, String suffix, ImmutableList<Variable> arguments) {
-		Predicate predicate = datalogFactory.getSubqueryPredicate(base + suffix, arguments.size());
-		return termFactory.getFunction(predicate, new ArrayList(arguments));
-	}
-	
-=======
->>>>>>> be4bb731
 	private int freshVarIndex = 0;
 	
 	private Variable getFreshVariable() {
@@ -344,19 +301,8 @@
 	
 	private double time = 0;
 
-<<<<<<< HEAD
-		DatalogProgram program = null;
-		try {
-			program = iqConverter.translate(query);
-		} catch (UnsupportedFeatureForDatalogConversionException e) {
-			throw new RuntimeException("Some features of the input query are not compatible with existential reasoning",e);
-		}
-
-		log.debug("Input Datalog program:\n{}",program);
-=======
 	private IQTree getCanonicalForm(IQTree tree) {
         ClassifiedTBox tbox = reasoner.getClassifiedTBox();
->>>>>>> be4bb731
 
         return tree.acceptTransformer(new DefaultRecursiveIQTreeVisitingTransformer(iqFactory) {
             @Override
@@ -376,30 +322,6 @@
                         OClass equivalent = (OClass) tbox.classesDAG().getCanonicalForm(c);
                         return dataNode.newAtom(atomFactory.getIntensionalTripleAtom(arguments.get(0), equivalent.getIRI()));
                     }
-<<<<<<< HEAD
-                    else if (child.getRootNode() instanceof ConstructionNode) {
-                        ImmutableSubstitution<ImmutableTerm> substitution = ((ConstructionNode)child.getRootNode()).getSubstitution();
-                        ImmutableList<Variable> avs1 = (ImmutableList<Variable>) substitution.apply(avs);
-                        IQTree subtree = child.getChildren().get(0);
-                        if ((subtree.getRootNode() instanceof InnerJoinNode)
-                                && !subtree.getChildren().stream()
-                                    .anyMatch(c -> !(c.getRootNode() instanceof IntensionalDataNode))) {
-                            cq = new ImmutableCQ(avs1,
-                                        subtree.getChildren().stream()
-                                            .map(c -> ((IntensionalDataNode)c.getRootNode()).getProjectionAtom())
-                                            .collect(ImmutableCollectors.toList()));
-                        }
-                        else if (subtree.getRootNode() instanceof IntensionalDataNode) {
-                            cq = new ImmutableCQ(avs1, ImmutableList.of(
-                                        ((IntensionalDataNode)subtree.getRootNode()).getProjectionAtom()));
-                        }
-                        else {
-                            return transformNaryCommutativeNode(tree, rootNode, children); // straight away
-                        }
-                    }
-                    else {
-                        return transformNaryCommutativeNode(tree, rootNode, children);  // straight away
-=======
                     return  dataNode;
                 }
 
@@ -416,7 +338,6 @@
                         DataPropertyExpression dpe = tbox.dataProperties().get(propertyIRI.get());
                         DataPropertyExpression equivalent = tbox.dataPropertiesDAG().getCanonicalForm(dpe);
                         return dataNode.newAtom(atomFactory.getIntensionalTripleAtom(arguments.get(0), equivalent.getIRI(), arguments.get(2)));
->>>>>>> be4bb731
                     }
                     return  dataNode;
                 }
@@ -468,43 +389,6 @@
         }
     }
 
-<<<<<<< HEAD
-            boolean replaced = false;
-            if (chosenDefinitions != null) {
-                Collection<Variable> vars = new ArrayList<>();
-                for (Function atom : body)
-                    TermUtils.addReferencedVariablesTo(vars, atom);
-                int maxlen = vars.stream()
-                        .map(v -> v.getName().length())
-                        .max(Integer::compareTo)
-                        .orElse(0);
-                String suffix = Strings.repeat("t", maxlen);
-
-                for (CQIE rule : chosenDefinitions) {
-                    Substitution mgu = unifierUtilities.getMGU(getFreshAtom(rule.getHead(), suffix),
-                            query.getBody().get(chosenAtomIdx));
-                    if (mgu != null) {
-                        CQIE newquery = query.clone();
-                        List<Function> newbody = newquery.getBody();
-                        newbody.remove(chosenAtomIdx);
-                        for (Function a : rule.getBody())
-                            newbody.add(getFreshAtom(a, suffix));
-
-						// apply substitutions in-place
-						Function head = newquery.getHead();
-						SubstitutionUtilities.applySubstitution(head, mgu);
-						for (Function bodyatom : newquery.getBody())
-							SubstitutionUtilities.applySubstitution(bodyatom, mgu);
-
-                        // REDUCE
-                        eqNormalizer.enforceEqualities(newquery);
-                        removeRundantAtoms(newquery);
-
-                        queue.add(newquery);
-                        replaced = true;
-                    }
-=======
->>>>>>> be4bb731
 
     @Override
     public IQ rewrite(IQ query) throws EmptyQueryException {
