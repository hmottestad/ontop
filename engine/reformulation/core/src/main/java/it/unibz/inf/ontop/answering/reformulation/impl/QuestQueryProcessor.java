--- conflicted
+++ resolved
@@ -26,12 +26,9 @@
 import it.unibz.inf.ontop.iq.optimizer.*;
 import it.unibz.inf.ontop.iq.tools.ExecutorRegistry;
 import it.unibz.inf.ontop.iq.tools.IQConverter;
-<<<<<<< HEAD
 import it.unibz.inf.ontop.model.atom.AtomFactory;
 import it.unibz.inf.ontop.model.atom.DistinctVariableOnlyDataAtom;
 import it.unibz.inf.ontop.model.term.TermFactory;
-=======
->>>>>>> b2df701b
 import it.unibz.inf.ontop.model.term.Variable;
 import it.unibz.inf.ontop.spec.OBDASpecification;
 import it.unibz.inf.ontop.spec.mapping.Mapping;
@@ -201,40 +198,20 @@
                 intermediateQuery = flattenUnionOptimizer.optimize(intermediateQuery);
                 log.debug("New query after flattening Unions: \n" + intermediateQuery.toString());
 
-<<<<<<< HEAD
 				IQ executableQuery = generateExecutableQuery(iqConverter.convert(intermediateQuery));
 				queryCache.put(inputQuery, executableQuery);
 				return executableQuery;
 
 			}
 			catch (EmptyQueryException e) {
-				ImmutableList<Variable> variables = translation.getSignature().stream()
-						.map(termFactory::getVariable)
-						.collect(ImmutableCollectors.toList());
+				ImmutableList<Variable> signature = translation.getSignature();
 
 				DistinctVariableOnlyDataAtom projectionAtom = atomFactory.getDistinctVariableOnlyDataAtom(
-						atomFactory.getRDFAnswerPredicate(variables.size()),
-						variables);
+						atomFactory.getRDFAnswerPredicate(signature.size()),
+						signature);
 
 				return iqFactory.createIQ(projectionAtom,
 						iqFactory.createEmptyNode(projectionAtom.getVariables()));
-=======
-                ExecutableQuery executableQuery = generateExecutableQuery(intermediateQuery);
-                queryCache.put(inputQuery, executableQuery);
-                return executableQuery;
-
-            }
-            catch (EmptyQueryException e) {
-                // No solution.
-                ExecutableQuery emptyQuery = datasourceQueryGenerator.generateEmptyQuery(
-                		translation.getSignature().stream()
-								.map(Variable::getName)
-								.collect(ImmutableCollectors.toList()));
-
-                log.debug("Empty query --> no solution.");
-                queryCache.put(inputQuery, emptyQuery);
-                return emptyQuery;
->>>>>>> b2df701b
             }
             catch (OntopReformulationException e) {
                 throw e;
@@ -251,19 +228,11 @@
 		}
 	}
 
-<<<<<<< HEAD
 	private IQ generateExecutableQuery(IQ iq)
 			throws OntopReformulationException {
 		log.debug("Producing the native query string...");
 
 		IQ executableQuery = datasourceQueryGenerator.generateSourceQuery(iq, executorRegistry);
-=======
-	private ExecutableQuery generateExecutableQuery(IntermediateQuery intermediateQuery)
-			throws OntopReformulationException {
-		log.debug("Producing the native query string...");
-
-		ExecutableQuery executableQuery = datasourceQueryGenerator.generateSourceQuery(intermediateQuery);
->>>>>>> b2df701b
 
 		log.debug("Resulting native query: \n{}", executableQuery);
 
