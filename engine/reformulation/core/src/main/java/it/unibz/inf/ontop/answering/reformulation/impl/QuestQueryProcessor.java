--- conflicted
+++ resolved
@@ -14,15 +14,10 @@
 import it.unibz.inf.ontop.answering.reformulation.rewriting.SameAsRewriter;
 import it.unibz.inf.ontop.answering.reformulation.unfolding.QueryUnfolder;
 import it.unibz.inf.ontop.datalog.*;
-import it.unibz.inf.ontop.datalog.impl.CQCUtilities;
 import it.unibz.inf.ontop.dbschema.DBMetadata;
 import it.unibz.inf.ontop.exception.OntopInvalidInputQueryException;
 import it.unibz.inf.ontop.exception.OntopReformulationException;
-<<<<<<< HEAD
-import it.unibz.inf.ontop.exception.OntopUnsupportedInputQueryException;
 import it.unibz.inf.ontop.injection.IntermediateQueryFactory;
-=======
->>>>>>> b2647261
 import it.unibz.inf.ontop.injection.OntopReformulationSettings;
 import it.unibz.inf.ontop.injection.TranslationFactory;
 import it.unibz.inf.ontop.iq.IQ;
@@ -75,7 +70,6 @@
 	private final EQNormalizer eqNormalizer;
 	private final UnifierUtilities unifierUtilities;
 	private final SubstitutionUtilities substitutionUtilities;
-	private final CQCUtilities cqcUtilities;
 	private final PushUpBooleanExpressionOptimizer pullUpExpressionOptimizer;
 	private final IQConverter iqConverter;
 	private final AtomFactory atomFactory;
@@ -95,13 +89,9 @@
 								DatalogFactory datalogFactory,
 								DatalogNormalizer datalogNormalizer, FlattenUnionOptimizer flattenUnionOptimizer,
 								EQNormalizer eqNormalizer, UnifierUtilities unifierUtilities,
-								SubstitutionUtilities substitutionUtilities, CQCUtilities cqcUtilities,
-<<<<<<< HEAD
-								ImmutabilityTools immutabilityTools, IQConverter iqConverter, AtomFactory atomFactory, TermFactory termFactory, IntermediateQueryFactory iqFactory) {
-=======
-								PushUpBooleanExpressionOptimizer pullUpExpressionOptimizer,
-								IQConverter iqConverter) {
->>>>>>> b2647261
+								SubstitutionUtilities substitutionUtilities,
+								PushUpBooleanExpressionOptimizer pullUpExpressionOptimizer, IQConverter iqConverter,
+								AtomFactory atomFactory, TermFactory termFactory, IntermediateQueryFactory iqFactory) {
 		this.bindingLiftOptimizer = bindingLiftOptimizer;
 		this.settings = settings;
 		this.joinLikeOptimizer = joinLikeOptimizer;
@@ -112,18 +102,12 @@
 		this.eqNormalizer = eqNormalizer;
 		this.unifierUtilities = unifierUtilities;
 		this.substitutionUtilities = substitutionUtilities;
-		this.cqcUtilities = cqcUtilities;
 		this.pullUpExpressionOptimizer = pullUpExpressionOptimizer;
 		this.iqConverter = iqConverter;
-<<<<<<< HEAD
 		this.atomFactory = atomFactory;
 		this.termFactory = termFactory;
 		this.iqFactory = iqFactory;
-		ClassifiedTBox saturatedTBox = obdaSpecification.getSaturatedTBox();
-		this.sigma = inclusionDependencyTools.getABoxDependencies(saturatedTBox, true);
-
-=======
->>>>>>> b2647261
+
 		this.rewriter = queryRewriter;
 
 		this.rewriter.setTBox(obdaSpecification.getSaturatedTBox());
