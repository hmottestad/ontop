package it.unibz.inf.ontop.answering.reformulation.impl;

import com.google.inject.assistedinject.Assisted;
import com.google.inject.assistedinject.AssistedInject;
import it.unibz.inf.ontop.answering.logging.QueryLogger;
import it.unibz.inf.ontop.answering.reformulation.QueryCache;
import it.unibz.inf.ontop.answering.reformulation.QueryReformulator;
import it.unibz.inf.ontop.answering.reformulation.generation.NativeQueryGenerator;
import it.unibz.inf.ontop.answering.reformulation.input.InputQuery;
import it.unibz.inf.ontop.answering.reformulation.input.InputQueryFactory;
import it.unibz.inf.ontop.answering.reformulation.input.translation.InputQueryTranslator;
import it.unibz.inf.ontop.answering.reformulation.rewriting.QueryRewriter;
import it.unibz.inf.ontop.answering.reformulation.unfolding.QueryUnfolder;
import it.unibz.inf.ontop.exception.OntopReformulationException;
import it.unibz.inf.ontop.injection.TranslationFactory;
import it.unibz.inf.ontop.iq.IQ;
import it.unibz.inf.ontop.iq.exception.EmptyQueryException;
import it.unibz.inf.ontop.iq.optimizer.*;
import it.unibz.inf.ontop.iq.planner.QueryPlanner;
import it.unibz.inf.ontop.spec.OBDASpecification;
import org.slf4j.Logger;
import org.slf4j.LoggerFactory;

/**
 * TODO: rename it QueryTranslatorImpl ?
 *
 * See ReformulationFactory for creating a new instance.
 *
 */
public class QuestQueryProcessor implements QueryReformulator {

	private static final Logger LOGGER = LoggerFactory.getLogger(QuestQueryProcessor.class);

	private final QueryRewriter rewriter;
	private final NativeQueryGenerator datasourceQueryGenerator;
	private final QueryCache queryCache;

	private final QueryUnfolder queryUnfolder;

<<<<<<< HEAD
	private static final Logger log = LoggerFactory.getLogger(QuestQueryProcessor.class);
	private static boolean IS_DEBUG_ENABLED = log.isDebugEnabled();
=======
	private final ExecutorRegistry executorRegistry;
>>>>>>> 5e457dde
	private final InputQueryTranslator inputQueryTranslator;
	private final InputQueryFactory inputQueryFactory;
	private final GeneralStructuralAndSemanticIQOptimizer generalOptimizer;
	private final QueryPlanner queryPlanner;
	private final QueryLogger.Factory queryLoggerFactory;

	@AssistedInject
	private QuestQueryProcessor(@Assisted OBDASpecification obdaSpecification,
								QueryCache queryCache,
								TranslationFactory translationFactory,
								QueryRewriter queryRewriter,
								InputQueryFactory inputQueryFactory,
								InputQueryTranslator inputQueryTranslator,
								GeneralStructuralAndSemanticIQOptimizer generalOptimizer,
								QueryPlanner queryPlanner,
								QueryLogger.Factory queryLoggerFactory) {
		this.inputQueryFactory = inputQueryFactory;
		this.rewriter = queryRewriter;
		this.generalOptimizer = generalOptimizer;
		this.queryPlanner = queryPlanner;
		this.queryLoggerFactory = queryLoggerFactory;

		this.rewriter.setTBox(obdaSpecification.getSaturatedTBox());
		this.queryUnfolder = translationFactory.create(obdaSpecification.getSaturatedMapping());
		this.datasourceQueryGenerator = translationFactory.create(obdaSpecification.getDBParameters());

		this.inputQueryTranslator = inputQueryTranslator;
		this.queryCache = queryCache;

		LOGGER.info("Ontop has completed the setup and it is ready for query answering!");
	}

	@Override
	public IQ reformulateIntoNativeQuery(InputQuery inputQuery, QueryLogger queryLogger)
			throws OntopReformulationException {

		long beginning = System.currentTimeMillis();

		IQ cachedQuery = queryCache.get(inputQuery);
		if (cachedQuery != null) {
			queryLogger.declareReformulationFinishedAndSerialize(cachedQuery,true);
			return cachedQuery;
		}

		try {
			LOGGER.debug("SPARQL query:\n{}\n", inputQuery.getInputString());
			IQ convertedIQ = inputQuery.translate(inputQueryTranslator);
			LOGGER.debug("Parsed query converted into IQ (after normalization):\n{}\n", convertedIQ);

			queryLogger.setSparqlIQ(convertedIQ);

            try {
                LOGGER.debug("Start the rewriting process...");

                IQ rewrittenIQ = rewriter.rewrite(convertedIQ);
                LOGGER.debug("Rewritten IQ:\n{}\n", rewrittenIQ);

                LOGGER.debug("Start the unfolding...");
                IQ unfoldedIQ = queryUnfolder.optimize(rewrittenIQ);
                if (unfoldedIQ.getTree().isDeclaredAsEmpty()) {
					queryLogger.declareReformulationFinishedAndSerialize(unfoldedIQ, false);
                	LOGGER.debug("Reformulation time: {} ms\n", System.currentTimeMillis() - beginning);
					return unfoldedIQ;
				}

				LOGGER.debug("Unfolded query:\n{}\n", unfoldedIQ);

<<<<<<< HEAD
                IQ optimizedQuery = generalOptimizer.optimize(unfoldedIQ);
				IQ plannedQuery = queryPlanner.optimize(optimizedQuery);
				if (IS_DEBUG_ENABLED)
					log.debug("Planned query: \n" + plannedQuery);
=======
                IQ optimizedQuery = generalOptimizer.optimize(unfoldedIQ, executorRegistry);
				IQ plannedQuery = queryPlanner.optimize(optimizedQuery, executorRegistry);
				LOGGER.debug("Planned query:\n{}\n", plannedQuery);
>>>>>>> 5e457dde

				queryLogger.setPlannedQuery(plannedQuery);

				IQ executableQuery = generateExecutableQuery(plannedQuery);
				queryCache.put(inputQuery, executableQuery);
				queryLogger.declareReformulationFinishedAndSerialize(executableQuery, false);
				LOGGER.debug("Reformulation time: {} ms\n", System.currentTimeMillis() - beginning);
				return executableQuery;
			}
            catch (OntopReformulationException e) {
            	queryLogger.declareReformulationException(e);
                throw e;
            }
        }
		/*
		 * Bug: should normally not be reached
		 * TODO: remove it
		 */
		catch (Exception e) {
			LOGGER.warn("Unexpected exception: " + e.getMessage(), e);
			OntopReformulationException exception = new OntopReformulationException(e);
			queryLogger.declareReformulationException(exception);
			throw exception;
		}
	}

	private IQ generateExecutableQuery(IQ iq) {
		LOGGER.debug("Producing the native query string...");

		IQ executableQuery = datasourceQueryGenerator.generateSourceQuery(iq);
		LOGGER.debug("Resulting native query:\n{}\n", executableQuery);

		return executableQuery;
	}


	/**
	 * Returns the final rewriting of the given query
	 */
	@Override
	public String getRewritingRendering(InputQuery query) throws OntopReformulationException {
		LOGGER.debug("SPARQL query:\n{}\n", query.getInputString());

		IQ convertedIQ = query.translate(inputQueryTranslator);
		LOGGER.debug("Parsed query converted into IQ:\n{}\n", convertedIQ);

		try {
			IQ rewrittenIQ = rewriter.rewrite(convertedIQ);
			return rewrittenIQ.toString();
		}
		catch (EmptyQueryException e) {
			e.printStackTrace();
		}
		return "EMPTY REWRITING";
	}

	@Override
	public InputQueryFactory getInputQueryFactory() {
		return inputQueryFactory;
	}

	@Override
	public QueryLogger.Factory getQueryLoggerFactory() {
		return  queryLoggerFactory;
	}
}<|MERGE_RESOLUTION|>--- conflicted
+++ resolved
@@ -37,12 +37,6 @@
 
 	private final QueryUnfolder queryUnfolder;
 
-<<<<<<< HEAD
-	private static final Logger log = LoggerFactory.getLogger(QuestQueryProcessor.class);
-	private static boolean IS_DEBUG_ENABLED = log.isDebugEnabled();
-=======
-	private final ExecutorRegistry executorRegistry;
->>>>>>> 5e457dde
 	private final InputQueryTranslator inputQueryTranslator;
 	private final InputQueryFactory inputQueryFactory;
 	private final GeneralStructuralAndSemanticIQOptimizer generalOptimizer;
@@ -110,16 +104,9 @@
 
 				LOGGER.debug("Unfolded query:\n{}\n", unfoldedIQ);
 
-<<<<<<< HEAD
                 IQ optimizedQuery = generalOptimizer.optimize(unfoldedIQ);
 				IQ plannedQuery = queryPlanner.optimize(optimizedQuery);
-				if (IS_DEBUG_ENABLED)
-					log.debug("Planned query: \n" + plannedQuery);
-=======
-                IQ optimizedQuery = generalOptimizer.optimize(unfoldedIQ, executorRegistry);
-				IQ plannedQuery = queryPlanner.optimize(optimizedQuery, executorRegistry);
 				LOGGER.debug("Planned query:\n{}\n", plannedQuery);
->>>>>>> 5e457dde
 
 				queryLogger.setPlannedQuery(plannedQuery);
 
