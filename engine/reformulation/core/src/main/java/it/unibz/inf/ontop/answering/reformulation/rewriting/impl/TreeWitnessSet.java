package it.unibz.inf.ontop.answering.reformulation.rewriting.impl;

/*
 * #%L
 * ontop-reformulation-core
 * %%
 * Copyright (C) 2009 - 2014 Free University of Bozen-Bolzano
 * %%
 * Licensed under the Apache License, Version 2.0 (the "License");
 * you may not use this file except in compliance with the License.
 * You may obtain a copy of the License at
 * 
 *      http://www.apache.org/licenses/LICENSE-2.0
 * 
 * Unless required by applicable law or agreed to in writing, software
 * distributed under the License is distributed on an "AS IS" BASIS,
 * WITHOUT WARRANTIES OR CONDITIONS OF ANY KIND, either express or implied.
 * See the License for the specific language governing permissions and
 * limitations under the License.
 * #L%
 */

import com.google.common.collect.ImmutableCollection;
import com.google.common.collect.ImmutableList;
import it.unibz.inf.ontop.model.term.*;
import it.unibz.inf.ontop.spec.ontology.ClassExpression;
import it.unibz.inf.ontop.spec.ontology.ObjectPropertyExpression;
import it.unibz.inf.ontop.answering.reformulation.rewriting.impl.QueryConnectedComponent.Edge;
import it.unibz.inf.ontop.answering.reformulation.rewriting.impl.QueryConnectedComponent.Loop;

import java.util.*;

import org.slf4j.Logger;
import org.slf4j.LoggerFactory;

public class TreeWitnessSet implements Iterable<ImmutableCollection<TreeWitness>> {
	private final List<TreeWitness> tws = new LinkedList<>();

	private final QueryConnectedComponent cc;
	private final CachedClassifiedTBoxWrapper cache;

	// working lists (may all be nulls)
	private List<TreeWitness> mergeable;
	private Queue<TreeWitness> delta;
	private Map<TreeWitness.TermCover, TreeWitness> twsCache;

	private static final Logger log = LoggerFactory.getLogger(TreeWitnessSet.class);

	private TreeWitnessSet(QueryConnectedComponent cc, TreeWitnessRewriterReasoner reasoner) {
		this.cc = cc;
		this.cache = new CachedClassifiedTBoxWrapper(reasoner);
	}
	
	public ImmutableList<TreeWitness> getTWs() {
		return ImmutableList.copyOf(tws);
	}
	
	public static TreeWitnessSet getTreeWitnesses(QueryConnectedComponent cc, TreeWitnessRewriterReasoner reasoner) {
		TreeWitnessSet treewitnesses = new TreeWitnessSet(cc, reasoner);
		
		if (!cc.isDegenerate())
			treewitnesses.computeTreeWitnesses();
				
		return treewitnesses;
	}

	private void computeTreeWitnesses() {		
		QueryFolding qf = new QueryFolding(cache); // in-place query folding, so copying is required when creating a tree witness
		
		for (Loop loop : cc.getQuantifiedVariables()) {
			VariableOrGroundTerm v = loop.getTerm();
			log.debug("QUANTIFIED VARIABLE {}", v); 
			qf.newOneStepFolding(v);
			
			for (Edge edge : cc.getEdges()) { // loop.getAdjacentEdges()
				if (edge.getTerm0().equals(v)) {
					if (!qf.extend(edge.getLoop1(), edge, loop))
						break;
				}
				else if (edge.getTerm1().equals(v)) {
					if (!qf.extend(edge.getLoop0(), edge, loop))
						break;
				}
			}
			
			if (qf.isValid()) {
				// tws cannot contain duplicates by construction, so no caching (even negative)
				ImmutableList<TreeWitnessGenerator> twg = getTreeWitnessGenerators(qf);
				if (!twg.isEmpty()) {
					// no need to copy the query folding: it creates all temporary objects anyway (including NewLiterals)
					tws.add(qf.getTreeWitness(twg, cc.getEdges()));
				}
			}
		}		
		
		if (!tws.isEmpty()) {
			mergeable = new ArrayList<>();
			Queue<TreeWitness> working = new LinkedList<>();

			for (TreeWitness tw : tws) 
				if (tw.isMergeable())  {
					working.add(tw);			
					mergeable.add(tw);
				}
			
			delta = new LinkedList<>();
			twsCache = new HashMap<>();

			while (!working.isEmpty()) {
				while (!working.isEmpty()) {
					TreeWitness tw = working.poll(); 
					qf.newQueryFolding(tw);
					saturateTreeWitnesses(qf); 					
				}
				
				while (!delta.isEmpty()) {
					TreeWitness tw = delta.poll();
					tws.add(tw);
					if (tw.isMergeable())  {
						working.add(tw);			
						mergeable.add(tw);
					}
				}
			}				
		}
		
		log.debug("TREE WITNESSES FOUND: {}", tws.size());
	}
	
	private void saturateTreeWitnesses(QueryFolding qf) {
		boolean saturated = true; 
		
		for (Edge edge : cc.getEdges()) { 
			Loop rootLoop, internalLoop;
			if (qf.canBeAttachedToAnInternalRoot(edge.getLoop0(), edge.getLoop1())) {
				rootLoop = edge.getLoop0();
				internalLoop = edge.getLoop1();
			}
			else if (qf.canBeAttachedToAnInternalRoot(edge.getLoop1(), edge.getLoop0())) { 
				rootLoop = edge.getLoop1();
				internalLoop = edge.getLoop0();
			}
			else
				continue;
			
			log.debug("EDGE {} IS ADJACENT TO THE TREE WITNESS {}", edge, qf); 

			if (qf.getRoots().contains(internalLoop)) {
				if (qf.extend(internalLoop, edge, rootLoop)) {
					log.debug("    RE-ATTACHING A HANDLE {}", edge);
					continue;
				}	
				else {
					log.debug("    FAILED TO RE-ATTACH A HANDLE {}", edge);
					return;					
				}
			}

			saturated = false;

			VariableOrGroundTerm rootNewLiteral = rootLoop.getTerm();
			VariableOrGroundTerm internalNewLiteral = internalLoop.getTerm();
			for (TreeWitness tw : mergeable)  
				if (tw.getRoots().contains(rootNewLiteral) && tw.getDomain().contains(internalNewLiteral)) {
					log.debug("    ATTACHING A TREE WITNESS {}", tw);
					saturateTreeWitnesses(qf.extend(tw)); 
				} 
			
			QueryFolding qf2 = new QueryFolding(qf);
			if (qf2.extend(internalLoop, edge, rootLoop)) {
				log.debug("    ATTACHING A HANDLE {}", edge);
				saturateTreeWitnesses(qf2);  
			}	
		}

		if (saturated && qf.hasRoot())  {
			if (!twsCache.containsKey(qf.getTerms())) {
				ImmutableList<TreeWitnessGenerator> twg = getTreeWitnessGenerators(qf);
				if (!twg.isEmpty()) {
					TreeWitness tw = qf.getTreeWitness(twg, cc.getEdges()); 
					delta.add(tw);
					twsCache.put(tw.getTerms(), tw);
				}
				else
					twsCache.put(qf.getTerms(), null); // cache negative
			}
			else {
				log.debug("TWS CACHE HIT {}", qf.getTerms());
			}
		}
	}
	
	// can return null if there are no applicable generators!
	
	private ImmutableList<TreeWitnessGenerator> getTreeWitnessGenerators(QueryFolding qf) {
		ImmutableList.Builder<TreeWitnessGenerator> twg = ImmutableList.builder();
		log.debug("CHECKING WHETHER THE FOLDING {} CAN BE GENERATED: ", qf); 
		for (TreeWitnessGenerator g : cache.reasoner.getTreeWitnessGenerators()) {
			DownwardSaturatedImmutableSet<ObjectPropertyExpression> subp = qf.getProperties();
			if (!subp.subsumes(g.getProperty())) {
				log.debug("      NEGATIVE PROPERTY CHECK {}", g.getProperty());
				continue;
			}
			else
				log.debug("      POSITIVE PROPERTY CHECK {}", g.getProperty());

			DownwardSaturatedImmutableSet<ClassExpression> subc = qf.getInternalRootConcepts();
			if (!g.endPointEntails(subc)) {
				 log.debug("        ENDTYPE TOO SPECIFIC: {} FOR {}", subc, g);
				 continue;			
			}
			else
				 log.debug("        ENDTYPE IS FINE: TOP FOR {}", g);

			boolean failed = false;
			for (TreeWitness tw : qf.getInteriorTreeWitnesses()) {
				if (!g.endPointEntailsAny(tw.getGenerators())) {
					log.debug("        ENDTYPE TOO SPECIFIC: {} FOR {}", tw, g);
					failed = true;
					break;
				}
				else
					log.debug("        ENDTYPE IS FINE: {} FOR {}", tw, g);
			}
			if (failed)
				continue;
			
			twg.add(g);
			log.debug("        OK");
		}
		return twg.build();
	}
	
	@Override
	public Iterator<ImmutableCollection<TreeWitness>> iterator() {
		return new CompatibleTreeWitnessSetIterator(ImmutableList.copyOf(tws));
	}


	static class CachedClassifiedTBoxWrapper {
		private final Map<Map.Entry<VariableOrGroundTerm, VariableOrGroundTerm>, DownwardSaturatedImmutableSet<ObjectPropertyExpression>> propertiesCache = new HashMap<>();
		private final Map<VariableOrGroundTerm, DownwardSaturatedImmutableSet<ClassExpression>> conceptsCache = new HashMap<>();

		private final TreeWitnessRewriterReasoner reasoner;

		private CachedClassifiedTBoxWrapper(TreeWitnessRewriterReasoner reasoner) {
			this.reasoner = reasoner;
<<<<<<< HEAD
			this.immutabilityTools = immutabilityTools;
		}
		
		public Intersection<ClassExpression> getTopClass() {
			return new Intersection<>();
		}

		public Intersection<ObjectPropertyExpression> getTopProperty() {
			return new Intersection<>();
		}
		
		public Intersection<ClassExpression> getSubConcepts(Collection<Function> atoms) {
			Intersection<ClassExpression> subc = new Intersection<>();
			for (Function a : atoms) {
				Optional<IRI> optionalClassIRI = extractClassIRI(a);
				if (!optionalClassIRI.isPresent()) {
					subc.setToBottom();   // binary predicates R(x,x) cannot be matched to the anonymous part
					break;
				}
				IRI classIRI = optionalClassIRI.get();

				 if (reasoner.classes().contains(classIRI))
					 subc.intersectWith(reasoner.classesDAG().getSubRepresentatives(reasoner.classes().get(classIRI)));
				 else
					 subc.setToBottom();
				 if (subc.isBottom())
					 break;
			}
			return subc;
		}
		
		
		public Intersection<ClassExpression> getLoopConcepts(Loop loop) {
			Term t = loop.getTerm();
			Intersection<ClassExpression> subconcepts = conceptsCache.get(t); 
			if (subconcepts == null) {				
				subconcepts = getSubConcepts(loop.getAtoms());
				conceptsCache.put(t, subconcepts);	
			}
			return subconcepts;
		}
		
		
		public Intersection<ObjectPropertyExpression> getEdgeProperties(Edge edge, Term root, Term nonroot) {
			TermOrderedPair idx = new TermOrderedPair(root, nonroot);
			Intersection<ObjectPropertyExpression> properties = propertiesCache.get(idx);			
			if (properties == null) {
				properties = new Intersection<>();
				for (Function a : edge.getBAtoms()) {
					if (a.isOperation()) {
						log.debug("EDGE {} HAS PROPERTY {} NO BOOLEAN OPERATION PREDICATES ALLOWED IN PROPERTIES", edge, a);
						properties.setToBottom();
						break;
					}
					else {
						log.debug("EDGE {} HAS PROPERTY {}",  edge, a);
						Optional<IRI> optionalPropertyIRIString = extractPropertyIRI(a);
						if (optionalPropertyIRIString
								.filter(i -> reasoner.objectProperties().contains(i))
								.isPresent()) {
							ObjectPropertyExpression prop = reasoner.objectProperties().get(optionalPropertyIRIString.get());
							if (!root.equals(a.getTerm(0)))
									prop = prop.getInverse();
							properties.intersectWith(reasoner.objectPropertiesDAG().getSubRepresentatives(prop));
						}
						else
							properties.setToBottom();
						
						if (properties.isBottom())
							break;						
					}
				}
				propertiesCache.put(idx, properties); // edge.getTerms()
			}
			return properties;
=======
		}

		public DownwardSaturatedImmutableSet<ClassExpression> getLoopConcepts(Loop loop) {
			return conceptsCache.computeIfAbsent(loop.getTerm(),
					t -> reasoner.getSubConcepts(loop.getAtoms()));
>>>>>>> be4bb731
		}

		public DownwardSaturatedImmutableSet<ObjectPropertyExpression> getEdgeProperties(Edge edge, VariableOrGroundTerm root, VariableOrGroundTerm nonroot) {
			return propertiesCache.computeIfAbsent(new AbstractMap.SimpleImmutableEntry<>(root, nonroot),
					idx -> reasoner.getSubProperties(edge.getBAtoms(), idx));
		}
	}


	public Set<TreeWitnessGenerator> getGeneratorsOfDetachedCC() {		
		Set<TreeWitnessGenerator> generators = new HashSet<>();

		if (cc.isDegenerate()) { // do not remove the curly brackets -- dangling else otherwise
			System.out.println("LOOPY: " + cc.getLoop() + cc.isDegenerate() + " " + cc.getEdges());
			DownwardSaturatedImmutableSet<ClassExpression> subc = cache.getLoopConcepts(cc.getLoop().get());
			log.debug("DEGENERATE DETACHED COMPONENT: {}", cc);
			if (!subc.isBottom()) // (subc == null) || 
				for (TreeWitnessGenerator twg : cache.reasoner.getTreeWitnessGenerators()) {
					if (twg.endPointEntails(subc)) {
						log.debug("        ENDTYPE IS FINE: {} FOR {}", subc, twg);
						generators.add(twg);					
					}
					else 
						log.debug("        ENDTYPE TOO SPECIFIC: {} FOR {}", subc, twg);
				}
		} 
		else {
			for (TreeWitness tw : tws) 
				if (tw.getDomain().containsAll(cc.getVariables())) {
					log.debug("TREE WITNESS {} COVERS THE QUERY",  tw);
					DownwardSaturatedImmutableSet<ClassExpression> subc = cache.reasoner.getSubConcepts(tw.getRootAtoms());
					if (!subc.isBottom())
						for (TreeWitnessGenerator twg : cache.reasoner.getTreeWitnessGenerators())
							if (twg.endPointEntails(subc)) {
								log.debug("        ENDTYPE IS FINE: {} FOR {}",  subc, twg);
								if (twg.endPointEntailsAny(tw.getGenerators())) {
									log.debug("        ENDTYPE IS FINE: {} FOR {}",  tw, twg);
									generators.add(twg);					
								}
								else  
									log.debug("        ENDTYPE TOO SPECIFIC: {} FOR {}", tw, twg);
							}
							else 
								 log.debug("        ENDTYPE TOO SPECIFIC: {} FOR {}", subc, twg);
				}
		}
		
		if (!generators.isEmpty()) {
			boolean saturated = false;
			while (!saturated) {
				saturated = true;
				for (TreeWitnessGenerator g : cache.reasoner.getTreeWitnessGenerators())
					if (g.endPointEntailsAny(generators)) {
						if (generators.add(g))
							saturated = false;
					}		 		
			} 									
		}	
		return generators;
	}

}<|MERGE_RESOLUTION|>--- conflicted
+++ resolved
@@ -245,89 +245,11 @@
 
 		private CachedClassifiedTBoxWrapper(TreeWitnessRewriterReasoner reasoner) {
 			this.reasoner = reasoner;
-<<<<<<< HEAD
-			this.immutabilityTools = immutabilityTools;
-		}
-		
-		public Intersection<ClassExpression> getTopClass() {
-			return new Intersection<>();
-		}
-
-		public Intersection<ObjectPropertyExpression> getTopProperty() {
-			return new Intersection<>();
-		}
-		
-		public Intersection<ClassExpression> getSubConcepts(Collection<Function> atoms) {
-			Intersection<ClassExpression> subc = new Intersection<>();
-			for (Function a : atoms) {
-				Optional<IRI> optionalClassIRI = extractClassIRI(a);
-				if (!optionalClassIRI.isPresent()) {
-					subc.setToBottom();   // binary predicates R(x,x) cannot be matched to the anonymous part
-					break;
-				}
-				IRI classIRI = optionalClassIRI.get();
-
-				 if (reasoner.classes().contains(classIRI))
-					 subc.intersectWith(reasoner.classesDAG().getSubRepresentatives(reasoner.classes().get(classIRI)));
-				 else
-					 subc.setToBottom();
-				 if (subc.isBottom())
-					 break;
-			}
-			return subc;
-		}
-		
-		
-		public Intersection<ClassExpression> getLoopConcepts(Loop loop) {
-			Term t = loop.getTerm();
-			Intersection<ClassExpression> subconcepts = conceptsCache.get(t); 
-			if (subconcepts == null) {				
-				subconcepts = getSubConcepts(loop.getAtoms());
-				conceptsCache.put(t, subconcepts);	
-			}
-			return subconcepts;
-		}
-		
-		
-		public Intersection<ObjectPropertyExpression> getEdgeProperties(Edge edge, Term root, Term nonroot) {
-			TermOrderedPair idx = new TermOrderedPair(root, nonroot);
-			Intersection<ObjectPropertyExpression> properties = propertiesCache.get(idx);			
-			if (properties == null) {
-				properties = new Intersection<>();
-				for (Function a : edge.getBAtoms()) {
-					if (a.isOperation()) {
-						log.debug("EDGE {} HAS PROPERTY {} NO BOOLEAN OPERATION PREDICATES ALLOWED IN PROPERTIES", edge, a);
-						properties.setToBottom();
-						break;
-					}
-					else {
-						log.debug("EDGE {} HAS PROPERTY {}",  edge, a);
-						Optional<IRI> optionalPropertyIRIString = extractPropertyIRI(a);
-						if (optionalPropertyIRIString
-								.filter(i -> reasoner.objectProperties().contains(i))
-								.isPresent()) {
-							ObjectPropertyExpression prop = reasoner.objectProperties().get(optionalPropertyIRIString.get());
-							if (!root.equals(a.getTerm(0)))
-									prop = prop.getInverse();
-							properties.intersectWith(reasoner.objectPropertiesDAG().getSubRepresentatives(prop));
-						}
-						else
-							properties.setToBottom();
-						
-						if (properties.isBottom())
-							break;						
-					}
-				}
-				propertiesCache.put(idx, properties); // edge.getTerms()
-			}
-			return properties;
-=======
 		}
 
 		public DownwardSaturatedImmutableSet<ClassExpression> getLoopConcepts(Loop loop) {
 			return conceptsCache.computeIfAbsent(loop.getTerm(),
 					t -> reasoner.getSubConcepts(loop.getAtoms()));
->>>>>>> be4bb731
 		}
 
 		public DownwardSaturatedImmutableSet<ObjectPropertyExpression> getEdgeProperties(Edge edge, VariableOrGroundTerm root, VariableOrGroundTerm nonroot) {
