package it.unibz.inf.ontop.answering.reformulation.input.translation.impl;

import it.unibz.inf.ontop.datalog.InternalSparqlQuery;
import it.unibz.inf.ontop.exception.OntopInvalidInputQueryException;
import it.unibz.inf.ontop.exception.OntopUnsupportedInputQueryException;
import it.unibz.inf.ontop.utils.UriTemplateMatcher;
import org.junit.Test;
import org.eclipse.rdf4j.query.MalformedQueryException;
import org.eclipse.rdf4j.query.QueryLanguage;
import org.eclipse.rdf4j.query.parser.ParsedQuery;
import org.eclipse.rdf4j.query.parser.QueryParser;
import org.eclipse.rdf4j.query.parser.QueryParserUtil;

import java.util.stream.Stream;

import static it.unibz.inf.ontop.utils.ReformulationTestingTools.*;


/**
 * Created by Roman Kontchakov on 12/03/2016.
 */
public class SPARQLQueryFlattenerTest {

    @Test
    public void testBind0() throws MalformedQueryException, OntopUnsupportedInputQueryException, OntopInvalidInputQueryException {

        String queryBind = "PREFIX  dc:  <http://purl.org/dc/elements/1.1/>\n"
                + "PREFIX  ns:  <http://example.org/ns#>\n"
                + "SELECT  ?title (UCASE(?title) AS ?v) (CONCAT(?title, \" \", ?v) AS ?w) WHERE \n"
                + "{  ?x ns:price ?p .\n"
                + "   ?x ns:discount ?discount .\n"
                + "   ?x dc:title ?title .\n"
                + "}";

        QueryParser parser = QueryParserUtil.createParser(QueryLanguage.SPARQL);
        ParsedQuery pq = parser.parseQuery(queryBind, null);

        SparqlAlgebraToDatalogTranslator translator = new SparqlAlgebraToDatalogTranslator(
<<<<<<< HEAD
                UriTemplateMatcher.create(Stream.of(), TERM_FACTORY, TYPE_FACTORY), null, ATOM_FACTORY, TERM_FACTORY,
                TYPE_FACTORY, DATALOG_FACTORY, IMMUTABILITY_TOOLS);
=======
                UriTemplateMatcher.create(Stream.of(), TERM_FACTORY), null, ATOM_FACTORY, TERM_FACTORY,
                TYPE_FACTORY, DATALOG_FACTORY, IMMUTABILITY_TOOLS, RDF_FACTORY);
>>>>>>> b2647261

        InternalSparqlQuery program = translator.translate(pq);
        System.out.println(program);
    }

    @Test
    public void testBind() throws MalformedQueryException, OntopUnsupportedInputQueryException, OntopInvalidInputQueryException {

        String queryBind = "PREFIX  dc:  <http://purl.org/dc/elements/1.1/>\n"
                + "PREFIX  ns:  <http://example.org/ns#>\n"
                + "SELECT  ?title ?w WHERE \n"
                + "{  ?x ns:price ?p .\n"
                + "   ?x ns:discount ?discount .\n"
                + "   ?x dc:title ?title .\n"
                + "   BIND (UCASE(?title) AS ?v)\n"
                + "   BIND (CONCAT(?title, \" \", ?v) AS ?w)\n"
                + "}";

        QueryParser parser = QueryParserUtil.createParser(QueryLanguage.SPARQL);
        ParsedQuery pq = parser.parseQuery(queryBind, null);

        SparqlAlgebraToDatalogTranslator translator = new SparqlAlgebraToDatalogTranslator(
<<<<<<< HEAD
                UriTemplateMatcher.create(Stream.of(), TERM_FACTORY, TYPE_FACTORY), null, ATOM_FACTORY, TERM_FACTORY,
                TYPE_FACTORY, DATALOG_FACTORY, IMMUTABILITY_TOOLS);
=======
                UriTemplateMatcher.create(Stream.of(), TERM_FACTORY), null, ATOM_FACTORY, TERM_FACTORY,
                TYPE_FACTORY, DATALOG_FACTORY, IMMUTABILITY_TOOLS, RDF_FACTORY);
>>>>>>> b2647261
        InternalSparqlQuery program = translator.translate(pq);
        System.out.println(program);
    }


    @Test
    public void testUnion() throws MalformedQueryException, OntopUnsupportedInputQueryException, OntopInvalidInputQueryException {

        String query6 = "PREFIX : <http://www.example.org/test#> "
                + "PREFIX owl: <http://www.w3.org/2002/07/owl#> "
                + "SELECT * "
                + "WHERE {"
                + " ?p a :Person .  { ?p :name ?name .  "
                + " ?p a [ a owl:Restriction; owl:onProperty :q; owl:someValuesFrom owl:Thing ] . } "
                + " OPTIONAL {"
                + "   ?p :nick1 ?nick1 "
                + "   OPTIONAL {"
                + "     {?p :nick2 ?nick2 } UNION {?p :nick22 ?nick22} } } }";

        QueryParser parser = QueryParserUtil.createParser(QueryLanguage.SPARQL);
        ParsedQuery pq = parser.parseQuery(query6, null);

        SparqlAlgebraToDatalogTranslator translator = new SparqlAlgebraToDatalogTranslator(
<<<<<<< HEAD
                UriTemplateMatcher.create(Stream.of(), TERM_FACTORY, TYPE_FACTORY), null, ATOM_FACTORY, TERM_FACTORY,
                TYPE_FACTORY, DATALOG_FACTORY, IMMUTABILITY_TOOLS);
=======
                UriTemplateMatcher.create(Stream.of(), TERM_FACTORY), null, ATOM_FACTORY, TERM_FACTORY,
                TYPE_FACTORY, DATALOG_FACTORY, IMMUTABILITY_TOOLS, RDF_FACTORY);
>>>>>>> b2647261
        InternalSparqlQuery program = translator.translate(pq);
        System.out.println(program);
    }

    @Test
    public void testUnionJoin() throws MalformedQueryException, OntopUnsupportedInputQueryException, OntopInvalidInputQueryException {

        String query6 = "PREFIX : <http://www.example.org/test#> "
                + "PREFIX owl: <http://www.w3.org/2002/07/owl#> "
                + "SELECT * "
                + "WHERE {"
                + " { ?x :q ?z } UNION { ?x :p ?y. ?u :q ?v FILTER (?x > 3) FILTER (?v = 2) }  "
                + " { ?y :q ?v } UNION { ?z :p ?w } }";

        QueryParser parser = QueryParserUtil.createParser(QueryLanguage.SPARQL);
        ParsedQuery pq = parser.parseQuery(query6, null);

        SparqlAlgebraToDatalogTranslator translator = new SparqlAlgebraToDatalogTranslator(
<<<<<<< HEAD
                UriTemplateMatcher.create(Stream.of(), TERM_FACTORY, TYPE_FACTORY), null, ATOM_FACTORY, TERM_FACTORY,
                TYPE_FACTORY, DATALOG_FACTORY, IMMUTABILITY_TOOLS);
=======
                UriTemplateMatcher.create(Stream.of(), TERM_FACTORY), null, ATOM_FACTORY, TERM_FACTORY,
                TYPE_FACTORY, DATALOG_FACTORY, IMMUTABILITY_TOOLS, RDF_FACTORY);
>>>>>>> b2647261
        InternalSparqlQuery program = translator.translate(pq);
        System.out.println(program);
    }

}<|MERGE_RESOLUTION|>--- conflicted
+++ resolved
@@ -36,13 +36,8 @@
         ParsedQuery pq = parser.parseQuery(queryBind, null);
 
         SparqlAlgebraToDatalogTranslator translator = new SparqlAlgebraToDatalogTranslator(
-<<<<<<< HEAD
                 UriTemplateMatcher.create(Stream.of(), TERM_FACTORY, TYPE_FACTORY), null, ATOM_FACTORY, TERM_FACTORY,
-                TYPE_FACTORY, DATALOG_FACTORY, IMMUTABILITY_TOOLS);
-=======
-                UriTemplateMatcher.create(Stream.of(), TERM_FACTORY), null, ATOM_FACTORY, TERM_FACTORY,
                 TYPE_FACTORY, DATALOG_FACTORY, IMMUTABILITY_TOOLS, RDF_FACTORY);
->>>>>>> b2647261
 
         InternalSparqlQuery program = translator.translate(pq);
         System.out.println(program);
@@ -65,13 +60,8 @@
         ParsedQuery pq = parser.parseQuery(queryBind, null);
 
         SparqlAlgebraToDatalogTranslator translator = new SparqlAlgebraToDatalogTranslator(
-<<<<<<< HEAD
                 UriTemplateMatcher.create(Stream.of(), TERM_FACTORY, TYPE_FACTORY), null, ATOM_FACTORY, TERM_FACTORY,
-                TYPE_FACTORY, DATALOG_FACTORY, IMMUTABILITY_TOOLS);
-=======
-                UriTemplateMatcher.create(Stream.of(), TERM_FACTORY), null, ATOM_FACTORY, TERM_FACTORY,
                 TYPE_FACTORY, DATALOG_FACTORY, IMMUTABILITY_TOOLS, RDF_FACTORY);
->>>>>>> b2647261
         InternalSparqlQuery program = translator.translate(pq);
         System.out.println(program);
     }
@@ -95,13 +85,8 @@
         ParsedQuery pq = parser.parseQuery(query6, null);
 
         SparqlAlgebraToDatalogTranslator translator = new SparqlAlgebraToDatalogTranslator(
-<<<<<<< HEAD
                 UriTemplateMatcher.create(Stream.of(), TERM_FACTORY, TYPE_FACTORY), null, ATOM_FACTORY, TERM_FACTORY,
-                TYPE_FACTORY, DATALOG_FACTORY, IMMUTABILITY_TOOLS);
-=======
-                UriTemplateMatcher.create(Stream.of(), TERM_FACTORY), null, ATOM_FACTORY, TERM_FACTORY,
                 TYPE_FACTORY, DATALOG_FACTORY, IMMUTABILITY_TOOLS, RDF_FACTORY);
->>>>>>> b2647261
         InternalSparqlQuery program = translator.translate(pq);
         System.out.println(program);
     }
@@ -120,13 +105,8 @@
         ParsedQuery pq = parser.parseQuery(query6, null);
 
         SparqlAlgebraToDatalogTranslator translator = new SparqlAlgebraToDatalogTranslator(
-<<<<<<< HEAD
                 UriTemplateMatcher.create(Stream.of(), TERM_FACTORY, TYPE_FACTORY), null, ATOM_FACTORY, TERM_FACTORY,
-                TYPE_FACTORY, DATALOG_FACTORY, IMMUTABILITY_TOOLS);
-=======
-                UriTemplateMatcher.create(Stream.of(), TERM_FACTORY), null, ATOM_FACTORY, TERM_FACTORY,
                 TYPE_FACTORY, DATALOG_FACTORY, IMMUTABILITY_TOOLS, RDF_FACTORY);
->>>>>>> b2647261
         InternalSparqlQuery program = translator.translate(pq);
         System.out.println(program);
     }
