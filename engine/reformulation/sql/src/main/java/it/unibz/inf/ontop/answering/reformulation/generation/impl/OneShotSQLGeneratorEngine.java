package it.unibz.inf.ontop.answering.reformulation.generation.impl;

/*
 * #%L
 * ontop-reformulation-core
 * %%
 * Copyright (C) 2009 - 2014 Free University of Bozen-Bolzano
 * %%
 * Licensed under the Apache License, Version 2.0 (the "License");
 * you may not use this file except in compliance with the License.
 * You may obtain a copy of the License at
 * 
 *      http://www.apache.org/licenses/LICENSE-2.0
 * 
 * Unless required by applicable law or agreed to in writing, software
 * distributed under the License is distributed on an "AS IS" BASIS,
 * WITHOUT WARRANTIES OR CONDITIONS OF ANY KIND, either express or implied.
 * See the License for the specific language governing permissions and
 * limitations under the License.
 * #L%
 */


import com.google.common.base.Joiner;
import com.google.common.collect.ImmutableList;
import com.google.common.collect.ImmutableMap;
import com.google.common.collect.Lists;
import com.google.common.collect.Multimap;
import it.unibz.inf.ontop.answering.reformulation.IRIDictionary;
import it.unibz.inf.ontop.answering.reformulation.generation.dialect.SQLAdapterFactory;
import it.unibz.inf.ontop.answering.reformulation.generation.dialect.SQLDialectAdapter;
import it.unibz.inf.ontop.answering.reformulation.generation.dialect.impl.DB2SQLDialectAdapter;
import it.unibz.inf.ontop.answering.reformulation.generation.utils.COL_TYPE;
import it.unibz.inf.ontop.answering.reformulation.generation.utils.XsdDatatypeConverter;
import it.unibz.inf.ontop.datalog.*;
import it.unibz.inf.ontop.dbschema.*;
import it.unibz.inf.ontop.exception.FatalTypingException;
import it.unibz.inf.ontop.exception.MinorOntopInternalBugException;
import it.unibz.inf.ontop.exception.OntopReformulationException;
import it.unibz.inf.ontop.exception.OntopTypingException;
import it.unibz.inf.ontop.injection.IntermediateQueryFactory;
import it.unibz.inf.ontop.injection.OntopReformulationSQLSettings;
import it.unibz.inf.ontop.iq.IQ;
import it.unibz.inf.ontop.iq.IQTree;
import it.unibz.inf.ontop.iq.IntermediateQuery;
import it.unibz.inf.ontop.iq.UnaryIQTree;
import it.unibz.inf.ontop.iq.exception.EmptyQueryException;
import it.unibz.inf.ontop.iq.node.ConstructionNode;
import it.unibz.inf.ontop.iq.node.NativeNode;
import it.unibz.inf.ontop.iq.optimizer.GroundTermRemovalFromDataNodeReshaper;
import it.unibz.inf.ontop.iq.optimizer.PullOutVariableOptimizer;
<<<<<<< HEAD
import it.unibz.inf.ontop.iq.tools.ExecutorRegistry;
=======
import it.unibz.inf.ontop.iq.optimizer.PushDownBooleanExpressionOptimizer;
import it.unibz.inf.ontop.iq.optimizer.PushUpBooleanExpressionOptimizer;
>>>>>>> b2647261
import it.unibz.inf.ontop.iq.tools.IQConverter;
import it.unibz.inf.ontop.model.atom.AtomFactory;
import it.unibz.inf.ontop.model.atom.DistinctVariableOnlyDataAtom;
import it.unibz.inf.ontop.model.term.*;
import it.unibz.inf.ontop.model.term.functionsymbol.*;
import it.unibz.inf.ontop.model.term.impl.ImmutabilityTools;
import it.unibz.inf.ontop.model.term.impl.TermUtils;
import it.unibz.inf.ontop.model.type.TermType;
import it.unibz.inf.ontop.model.type.TermTypeInference;
import it.unibz.inf.ontop.model.type.TypeFactory;
import it.unibz.inf.ontop.model.vocabulary.XSD;
import it.unibz.inf.ontop.utils.ImmutableCollectors;
import it.unibz.inf.ontop.utils.VariableGenerator;
import org.eclipse.rdf4j.model.vocabulary.XMLSchema;
import org.slf4j.LoggerFactory;

import javax.annotation.Nullable;
import java.sql.Types;
import java.util.*;
import java.util.regex.Pattern;
import java.util.stream.Collectors;

/**
 * This class generates an SQLExecutableQuery from the datalog program coming from the
 * unfolder.
 *
 * This class is NOT thread-safe (attributes values are query-dependent).
 * Thus, an instance of this class should NOT BE SHARED between QuestStatements but be DUPLICATED.
 *
 *
 * @author mrezk, mariano, guohui, roman
 *
 */
public class OneShotSQLGeneratorEngine {

	/**
	 * Formatting templates
	 */
    private static final String VIEW_PREFIX = "Q";
    private static final String VIEW_SUFFIX = "VIEW";
    private static final String VIEW_ANS_SUFFIX = "View";
	private static final String OUTER_VIEW_NAME = "SUB_QVIEW";

	private static final String INDENT = "    ";

	private final RDBMetadata metadata;
	private final QuotedIDFactory idFactory;
	private final SQLDialectAdapter sqladapter;
	private final IQ2DatalogTranslator iq2DatalogTranslator;
	private final TypeExtractor typeExtractor;

	private final boolean distinctResultSet;
	private final boolean isIRISafeEncodingEnabled;

	@Nullable
	private final IRIDictionary uriRefIds;

	private final ImmutableMap<FunctionSymbol, String> operations;

	private static final org.slf4j.Logger log = LoggerFactory.getLogger(OneShotSQLGeneratorEngine.class);
	private final JdbcTypeMapper jdbcTypeMapper;
	private final PullOutVariableOptimizer pullOutVariableOptimizer;
	private final Relation2Predicate relation2Predicate;
	private final DatalogNormalizer datalogNormalizer;
	private final DatalogFactory datalogFactory;
	private final TypeFactory typeFactory;
	private final TermFactory termFactory;
	private final IQConverter iqConverter;
	private final IntermediateQueryFactory iqFactory;
	private final AtomFactory atomFactory;
	private final UnionFlattener unionFlattener;
<<<<<<< HEAD
	private final ImmutabilityTools immutabilityTools;
=======
	private final PushDownBooleanExpressionOptimizer pushDownExpressionOptimizer;
	private final PushUpBooleanExpressionOptimizer pullUpExpressionOptimizer;
>>>>>>> b2647261


	// the only two mutable (query-dependent) fields
	private boolean isDistinct = false;
	private boolean isOrderBy = false;


	OneShotSQLGeneratorEngine(DBMetadata metadata,
							  IRIDictionary iriDictionary,
							  OntopReformulationSQLSettings settings,
							  JdbcTypeMapper jdbcTypeMapper,
							  IQ2DatalogTranslator iq2DatalogTranslator,
							  PullOutVariableOptimizer pullOutVariableOptimizer,
							  TypeExtractor typeExtractor, Relation2Predicate relation2Predicate,
							  DatalogNormalizer datalogNormalizer, DatalogFactory datalogFactory,
<<<<<<< HEAD
							  TypeFactory typeFactory, TermFactory termFactory, IQConverter iqConverter,
							  IntermediateQueryFactory iqFactory, AtomFactory atomFactory, UnionFlattener unionFlattener,
							  ImmutabilityTools immutabilityTools) {
=======
							  TypeFactory typeFactory, TermFactory termFactory, IQConverter iqConverter, UnionFlattener unionFlattener,
							  PushDownBooleanExpressionOptimizer pushDownExpressionOptimizer,
							  PushUpBooleanExpressionOptimizer pullUpExpressionOptimizer) {
>>>>>>> b2647261
		this.pullOutVariableOptimizer = pullOutVariableOptimizer;
		this.typeExtractor = typeExtractor;
		this.relation2Predicate = relation2Predicate;
		this.datalogNormalizer = datalogNormalizer;
		this.datalogFactory = datalogFactory;
		this.typeFactory = typeFactory;
		this.termFactory = termFactory;
		this.iqConverter = iqConverter;
		this.iqFactory = iqFactory;
		this.atomFactory = atomFactory;
		this.unionFlattener = unionFlattener;
<<<<<<< HEAD
		this.immutabilityTools = immutabilityTools;
=======
		this.pushDownExpressionOptimizer = pushDownExpressionOptimizer;
		this.pullUpExpressionOptimizer = pullUpExpressionOptimizer;
>>>>>>> b2647261

		String driverURI = settings.getJdbcDriver();

		if (!(metadata instanceof RDBMetadata)) {
			throw new IllegalArgumentException("Not a DBMetadata!");
		}

		this.metadata = (RDBMetadata)metadata;
		this.idFactory = metadata.getQuotedIDFactory();
		this.sqladapter = SQLAdapterFactory.getSQLDialectAdapter(driverURI, this.metadata.getDbmsVersion(), settings);
		this.operations = buildOperations(sqladapter);
		this.distinctResultSet = settings.isDistinctPostProcessingEnabled();
		this.iq2DatalogTranslator = iq2DatalogTranslator;
		this.isIRISafeEncodingEnabled = settings.isIRISafeEncodingEnabled();
		this.uriRefIds = iriDictionary;
		this.jdbcTypeMapper = jdbcTypeMapper;
 	}

	/**
	 * For clone purposes only
	 */
	private OneShotSQLGeneratorEngine(RDBMetadata metadata, SQLDialectAdapter sqlAdapter,
									  boolean isIRISafeEncodingEnabled, boolean distinctResultSet,
									  IRIDictionary uriRefIds, JdbcTypeMapper jdbcTypeMapper,
									  ImmutableMap<FunctionSymbol, String> operations,
									  IQ2DatalogTranslator iq2DatalogTranslator,
									  PullOutVariableOptimizer pullOutVariableOptimizer,
									  TypeExtractor typeExtractor, Relation2Predicate relation2Predicate,
									  DatalogNormalizer datalogNormalizer, DatalogFactory datalogFactory,
									  TypeFactory typeFactory, TermFactory termFactory, IQConverter iqConverter,
<<<<<<< HEAD
									  IntermediateQueryFactory iqFactory, AtomFactory atomFactory,
									  UnionFlattener unionFlattener, ImmutabilityTools immutabilityTools) {
=======
									  UnionFlattener unionFlattener, PushDownBooleanExpressionOptimizer pushDownExpressionOptimizer,
									  PushUpBooleanExpressionOptimizer pullUpExpressionOptimizer) {
>>>>>>> b2647261
		this.metadata = metadata;
		this.idFactory = metadata.getQuotedIDFactory();
		this.sqladapter = sqlAdapter;
		this.operations = operations;
		this.isIRISafeEncodingEnabled = isIRISafeEncodingEnabled;
		this.distinctResultSet = distinctResultSet;
		this.uriRefIds = uriRefIds;
		this.jdbcTypeMapper = jdbcTypeMapper;
		this.iq2DatalogTranslator = iq2DatalogTranslator;
		this.pullOutVariableOptimizer = pullOutVariableOptimizer;
		this.typeExtractor = typeExtractor;
		this.relation2Predicate = relation2Predicate;
		this.datalogNormalizer = datalogNormalizer;
		this.datalogFactory = datalogFactory;
		this.typeFactory = typeFactory;
		this.termFactory = termFactory;
		this.iqConverter = iqConverter;
		this.iqFactory = iqFactory;
		this.atomFactory = atomFactory;
		this.unionFlattener = unionFlattener;
<<<<<<< HEAD
		this.immutabilityTools = immutabilityTools;
=======
		this.pushDownExpressionOptimizer = pushDownExpressionOptimizer;
		this.pullUpExpressionOptimizer = pullUpExpressionOptimizer;
>>>>>>> b2647261
	}

	private static ImmutableMap<FunctionSymbol, String> buildOperations(SQLDialectAdapter sqladapter) {
		ImmutableMap.Builder<FunctionSymbol, String> builder = new ImmutableMap.Builder<FunctionSymbol, String>()
				.put(ExpressionOperation.ADD, "%s + %s")
				.put(ExpressionOperation.SUBTRACT, "%s - %s")
				.put(ExpressionOperation.MULTIPLY, "%s * %s")
				.put(ExpressionOperation.DIVIDE, "(1.0 * %s) / %s")
				.put(ExpressionOperation.ABS, "ABS(%s)")
				.put(ExpressionOperation.CEIL, sqladapter.ceil())
				.put(ExpressionOperation.FLOOR, "FLOOR(%s)")
				.put(ExpressionOperation.ROUND, sqladapter.round())
				.put(ExpressionOperation.RAND, sqladapter.rand())
				.put(BooleanExpressionOperation.EQ, "%s = %s")
				.put(BooleanExpressionOperation.NEQ, "%s <> %s")
				.put(BooleanExpressionOperation.GT, "%s > %s")
				.put(BooleanExpressionOperation.GTE, "%s >= %s")
				.put(BooleanExpressionOperation.LT, "%s < %s")
				.put(BooleanExpressionOperation.LTE, "%s <= %s")
				.put(BooleanExpressionOperation.AND, "%s AND %s")
				.put(BooleanExpressionOperation.OR, "%s OR %s")
				.put(BooleanExpressionOperation.NOT, "NOT %s")
				.put(BooleanExpressionOperation.IS_NULL, "%s IS NULL")
				.put(BooleanExpressionOperation.IS_NOT_NULL, "%s IS NOT NULL")
				//.put(ExpressionOperation.IS_TRUE, "%s IS TRUE")
				.put(BooleanExpressionOperation.SQL_LIKE, "%s LIKE %s")
				.put(BooleanExpressionOperation.STR_STARTS, sqladapter.strStartsOperator())
				.put(BooleanExpressionOperation.STR_ENDS, sqladapter.strEndsOperator())
				.put(BooleanExpressionOperation.CONTAINS, sqladapter.strContainsOperator())
				.put(ExpressionOperation.NOW, sqladapter.dateNow());

		try {
			builder.put(ExpressionOperation.STRUUID, sqladapter.strUuid());
		} catch (UnsupportedOperationException e) {
			// ignore
		}
		try {
			builder.put(ExpressionOperation.UUID, sqladapter.uuid());
		} catch (UnsupportedOperationException e) {
			// ignore
		}
		return builder.build();
	}

	/**
	 * SQLGenerator must not be shared between threads but CLONED.
	 *
	 * roman: this is an incorrect way of overriding clone - see, e.g.,
	 * https://docs.oracle.com/javase/tutorial/java/IandI/objectclass.html
	 *
	 * @return A cloned object without any query-dependent value
	 */
	@Override
	public OneShotSQLGeneratorEngine clone() {
		return new OneShotSQLGeneratorEngine(metadata, sqladapter,
				isIRISafeEncodingEnabled, distinctResultSet, uriRefIds, jdbcTypeMapper, operations, iq2DatalogTranslator,
                pullOutVariableOptimizer, typeExtractor, relation2Predicate, datalogNormalizer, datalogFactory,
<<<<<<< HEAD
                typeFactory, termFactory, iqConverter, iqFactory, atomFactory, unionFlattener, immutabilityTools);
=======
                typeFactory, termFactory, iqConverter, unionFlattener, pushDownExpressionOptimizer, pullUpExpressionOptimizer);
>>>>>>> b2647261
	}

	/**
	 * Generates and SQL query ready to be executed by Quest. Each query is a
	 * SELECT FROM WHERE query. To know more about each of these see the inner
	 * method descriptions.
	 * Observe that the SQL is produced by {@link #generateQuery}
	 *
	 * @param initialIQ
	 */
	public IQ generateSourceQuery(IQ initialIQ, ExecutorRegistry executorRegistry)
			throws OntopReformulationException {

		UnaryIQTree initialTree = Optional.of(initialIQ.getTree())
				.filter(t -> t.getRootNode() instanceof ConstructionNode)
				.map(t -> (UnaryIQTree) t)
				.orElseThrow(() -> new MinorOntopInternalBugException(
						"The initial IQ is not starting with a construction node.\n" + initialIQ));
		ConstructionNode rootNode = (ConstructionNode) initialTree.getRootNode();

		/*
		 * Only the SUB-tree is translated into SQL
		 */
		IQTree normalizedSubTree = normalizeSubTree(initialTree.getChild(), initialIQ.getVariableGenerator(), executorRegistry);
		ImmutableList<Variable> childSignature = ImmutableList.copyOf(normalizedSubTree.getVariables());

		DatalogProgram queryProgram = iq2DatalogTranslator.translate(normalizedSubTree, childSignature);

		for (CQIE cq : queryProgram.getRules()) {
			datalogNormalizer.foldJoinTrees(cq);
			datalogNormalizer.addMinimalEqualityToLeftJoin(cq);
		}
		log.debug("Program normalized for SQL translation:\n" + queryProgram);

		MutableQueryModifiers queryModifiers = queryProgram.getQueryModifiers();
		isDistinct = queryModifiers.hasModifiers() && queryModifiers.isDistinct();
		isOrderBy = queryModifiers.hasModifiers() && !queryModifiers.getSortConditions().isEmpty();

		DatalogDependencyGraphGenerator depGraph = new DatalogDependencyGraphGenerator(queryProgram.getRules());
		Multimap<Predicate, CQIE> ruleIndex = depGraph.getRuleIndex();
		List<Predicate> predicatesInBottomUp = depGraph.getPredicatesInBottomUp();
		List<Predicate> extensionalPredicates = depGraph.getExtensionalPredicates();

		final String resultingQuery;
		String queryString = generateQuery(childSignature.stream()
				.map(Variable::getName)
				.collect(ImmutableCollectors.toList()),
				ruleIndex, predicatesInBottomUp, extensionalPredicates);
		if (queryModifiers.hasModifiers()) {
			//List<Variable> groupby = queryProgram.getQueryModifiers().getGroupConditions();
			// if (!groupby.isEmpty()) {
			// subquery += "\n" + sqladapter.sqlGroupBy(groupby, "") + " " +
			// havingStr + "\n";
			// }
			// List<OrderCondition> conditions =
			// query.getQueryModifiers().getSortConditions();

			long limit = queryModifiers.getLimit();
			long offset = queryModifiers.getOffset();
			List<OrderCondition> conditions = queryModifiers.getSortConditions();

			final String modifier;
			if (!conditions.isEmpty()) {
				modifier = sqladapter.sqlOrderByAndSlice(conditions, OUTER_VIEW_NAME, limit, offset) + "\n";
			}
			else if (limit != -1 || offset != -1) {
				modifier = sqladapter.sqlSlice(limit, offset) + "\n";
			}
			else {
				modifier = "";
			}

			resultingQuery = "SELECT *\n" +
					"FROM " + inBrackets("\n" + queryString + "\n") + " " + OUTER_VIEW_NAME + "\n" +
					modifier;
		}
		else {
			resultingQuery = queryString;
		}

		NativeNode nativeNode = iqFactory.createNativeNode(normalizedSubTree.getVariables(), resultingQuery,
				normalizedSubTree.getVariableNullability());
		UnaryIQTree newTree = iqFactory.createUnaryIQTree(rootNode, nativeNode);

		return iqFactory.createIQ(initialIQ.getProjectionAtom(), newTree);
	}

<<<<<<< HEAD
	private IQTree normalizeSubTree(IQTree subTree, VariableGenerator variableGenerator, ExecutorRegistry executorRegistry) {
		IQTree flattenSubTree = unionFlattener.optimize(subTree, variableGenerator);
		log.debug("New query after flattening the union: \n" + flattenSubTree);
=======
		// Trick for pushing down expressions under unions:
		//   - there the context may be concrete enough for evaluations certain expressions
		//   - useful for dealing with SPARQL EBVs for instance
		IntermediateQuery pushedDownQuery = pushDownExpressionOptimizer.optimize(intermediateQuery);
		log.debug("New query after pushing down the boolean expressions (temporary): \n" + pushedDownQuery);

		IQ flattenIQ = unionFlattener.optimize(iqConverter.convert(pushedDownQuery));
		log.debug("New query after flattening the union: \n" + flattenIQ);
>>>>>>> b2647261

		try {
			// Just here for converting the IQTree into an IntermediateQuery (will be ignored later on)
			DistinctVariableOnlyDataAtom temporaryProjectionAtom = atomFactory.getDistinctVariableOnlyDataAtom(
					atomFactory.getRDFAnswerPredicate(flattenSubTree.getVariables().size()),
					ImmutableList.copyOf(flattenSubTree.getVariables()));

			IQ flattenSubQuery = iqFactory.createIQ(temporaryProjectionAtom, flattenSubTree);

			IntermediateQuery groundTermFreeSubQuery = new GroundTermRemovalFromDataNodeReshaper()
					.optimize(iqConverter.convert(flattenSubQuery, metadata, executorRegistry));
			log.debug("New query after removing ground terms: \n" + groundTermFreeSubQuery);

<<<<<<< HEAD
			IntermediateQuery subQueryAfterPullOut = pullOutVariableOptimizer.optimize(groundTermFreeSubQuery);
			log.debug("New query after pulling out equalities: \n" + subQueryAfterPullOut);

			return iqConverter.convert(subQueryAfterPullOut).getTree();
=======
			// Pulling up is needed when filtering conditions appear above a data atom on the left
			// (causes problems to the IQ2DatalogConverter)
			IntermediateQuery queryAfterPullUp = pullUpExpressionOptimizer.optimize(queryAfterPullOut);
			log.debug("New query after pulling up the boolean expressions: \n" + queryAfterPullOut);

			return iqConverter.convert(queryAfterPullUp);
>>>>>>> b2647261
		} catch (EmptyQueryException e) {
			throw new MinorOntopInternalBugException("Empty query should have been detected before SQL generation");
		}
	}


	/**
	 * Generates the full SQL query.
	 * An important part of this program is {@link #generateQueryFromRules}
	 * that will create a view for every ans predicate in the input Datalog program.
	 *
	 * @param signature is the list of main columns in the ResultSet
	 * @param ruleIndex maps intentional predicates to its rules
	 * @param predicatesInBottomUp the topologically ordered predicates in the program
	 * @param extensionalPredicates are the predicates that are not defined by any rule
	 * @return
	 */
	private String generateQuery(List<String> signature,
								 Multimap<Predicate, CQIE> ruleIndex,
								 List<Predicate> predicatesInBottomUp,
								 List<Predicate> extensionalPredicates) throws OntopReformulationException {

		final TypeExtractor.TypeResults typeResults;
		try {
			typeResults = typeExtractor.extractTypes(ruleIndex, predicatesInBottomUp, metadata);
			/*
			 * Currently, incompatible terms are treated as a reformulation error
			 */
		} catch (FatalTypingException e) {
			throw new OntopTypingException(e.getMessage());
		}

		ImmutableMap<Predicate, ImmutableList<TermType>> castTypeMap = typeResults.getCastTypeMap();

		// non-top-level intensional predicates - need to create subqueries

		ImmutableMap.Builder<Predicate, FromItem> subQueryDefinitionsBuilder = ImmutableMap.builder();
		Set<RelationID> usedAliases = new HashSet<>();
		// create a view for every ans predicate in the Datalog input program.
		int topLevel = predicatesInBottomUp.size() - 1;
		for (int i = 0; i < topLevel; i++) {
			Predicate pred = predicatesInBottomUp.get(i);
			if (!extensionalPredicates.contains(pred)) {
				// extensional predicates are defined by DBs, so, we skip them
				/*
				 * handle the semantics of OPTIONAL when there
				 * are multiple mappings or Unions. It will take mappings of the form
				 * <ul>
				 * <li>Concept <- definition1</li>
				 * <li>Concept <- definition2</li>
				 * </ul>
				 * And will generate a view of the form
				 * <ul>
				 * <li>QConceptView = definition1 UNION definition2
				 * </ul>
				 * This view is stored in the <code>metadata </code>. See DBMetadata
				 *
				 * The idea is to use the view definition in the case of Union in the
				 * Optionals/LeftJoins
				 */

				// all have the same arity
				int size = ruleIndex.get(pred).iterator().next().getHead().getArity();
				// create signature
				ImmutableList.Builder<String> varListBuilder = ImmutableList.builder();
				for (int k = 0; k < size; k++) {
					varListBuilder.add("v" + k);
				}
				ImmutableList<SignatureVariable> s = createSignature(varListBuilder.build(), castTypeMap.get(pred));

				// Creates the body of the subquery
				String subQuery = generateQueryFromRules(ruleIndex.get(pred), s,
						subQueryDefinitionsBuilder.build(), false);

				RelationID subQueryAlias = createAlias(pred.getName(), VIEW_ANS_SUFFIX, usedAliases);
				usedAliases.add(subQueryAlias);

				ImmutableList.Builder<QualifiedAttributeID> columnsBuilder = ImmutableList.builder();
				for (SignatureVariable var : s) {
					columnsBuilder.add(new QualifiedAttributeID(subQueryAlias,
							metadata.getQuotedIDFactory().createAttributeID(var.columnAlias)));
				}
				FromItem item = new FromItem(subQueryAlias, inBrackets(subQuery), columnsBuilder.build());
				subQueryDefinitionsBuilder.put(pred, item);
			}
		}

		// top-level intensional predicate
		Predicate topLevelPredicate = predicatesInBottomUp.get(topLevel);
		ImmutableList<SignatureVariable> topSignature = createSignature(signature, castTypeMap.get(topLevelPredicate));

		return generateQueryFromRules(ruleIndex.get(topLevelPredicate), topSignature,
				subQueryDefinitionsBuilder.build(), isDistinct && !distinctResultSet);
	}


	/**
	 * Takes a union of CQs and returns its SQL translation.
	 * It is a helper method for{@link #generateQuery}
	 *
	 * @param cqs
	 * @param signature
	 * @param subQueryDefinitions
	 * @param unionNoDuplicates
	 */
	private String generateQueryFromRules(Collection<CQIE> cqs,
										  ImmutableList<SignatureVariable> signature,
										  ImmutableMap<Predicate, FromItem> subQueryDefinitions,
										  boolean unionNoDuplicates) {

		List<String> sqls = Lists.newArrayListWithExpectedSize(cqs.size());
		for (CQIE cq : cqs) {
		    /* Main loop, constructing the SPJ query for each CQ */
			AliasIndex index = new AliasIndex(cq, subQueryDefinitions);

			StringBuilder sb = new StringBuilder();
			sb.append("SELECT ");
			if (isDistinct && !distinctResultSet) {
				sb.append("DISTINCT ");
			}

			List<String> select;
			if (!signature.isEmpty()) {
				List<Term> terms = cq.getHead().getTerms();
				select = Lists.newArrayListWithCapacity(signature.size());
				for (int i = 0; i < signature.size(); i++) {
					select.add(getSelectClauseFragment(signature.get(i), terms.get(i), index));
				}
			}
			else {
				select = ImmutableList.of("'true' AS x"); // Only for ASK
			}
			Joiner.on(", ").appendTo(sb, select);

			List<Function> body = cq.getBody();
			sb.append("\nFROM \n").append(INDENT);
			List<String> from = getTableDefs(body, index, INDENT);
			if (from.isEmpty()) {
				from = ImmutableList.of(inBrackets(sqladapter.getDummyTable()) + " tdummy");
			}
			Joiner.on(",\n" + INDENT).appendTo(sb, from);

			Set<String> where = getConditionsSet(body, index, false);
			if (!where.isEmpty()) {
				sb.append("\nWHERE \n").append(INDENT);
				Joiner.on(" AND\n" + INDENT).appendTo(sb, where);
			}

			ImmutableList<QualifiedAttributeID> groupBy = getGroupBy(body, index);
			if (!groupBy.isEmpty()) {
				sb.append("\nGROUP BY ");
				Joiner.on(", ").appendTo(sb, groupBy.stream()
						.map(QualifiedAttributeID::getSQLRendering)
						.collect(ImmutableCollectors.toList()));
			}

			ImmutableList<Function> having = getHaving(body);
			if (!having.isEmpty()) {
				sb.append("\nHAVING (");
				Joiner.on(" AND ").appendTo(sb, getBooleanConditions(having, index));
				sb.append(") ");
			}

			sqls.add(sb.toString());
		}
		return sqls.size() == 1
				? sqls.get(0)
				: inBrackets(Joiner.on(")\n " + (unionNoDuplicates ? "UNION" : "UNION ALL") + "\n (").join(sqls));
	}


	private ImmutableList<Function> convert(List<Term> terms) {
		return terms.stream().map(c -> (Function)c).collect(ImmutableCollectors.toList());
	}

	private ImmutableList<Function> getHaving(List<Function> body) {
		for (Function atom : body) {
			if (atom.getFunctionSymbol().equals(datalogFactory.getSparqlHavingPredicate())) {
				return convert(atom.getTerms());
			}
		}
		return ImmutableList.of();
	}

	private ImmutableList<QualifiedAttributeID> getGroupBy(List<Function> body, AliasIndex index) {
		return body.stream()
				.filter(a -> a.getFunctionSymbol().equals(datalogFactory.getSparqlGroupPredicate()))
				.map(a -> a.getVariables())
				.flatMap(l -> l.stream())
				.map(v -> index.getColumns(v))
				.flatMap(l -> l.stream())
				.collect(ImmutableCollectors.toList());
	}

	private RelationID createAlias(String predicateName, String suffix, Collection<RelationID> usedAliases) {
		// escapes the predicate name
		String safePredicateName = predicateName
				.replace('.', '_')
				.replace(':', '_')
				.replace('/', '_')
				.replace(' ', '_');
		String alias = sqladapter.nameView(VIEW_PREFIX, safePredicateName, suffix, usedAliases);
		return idFactory.createRelationID(null, alias);
	}

	/**
	 * Returns a string with boolean conditions formed with the boolean atoms
	 * found in the atoms list.
	 */
	private Set<String> getBooleanConditions(List<Function> atoms, AliasIndex index) {
		Set<String> conditions = new LinkedHashSet<>();
		for (Function atom : atoms) {
			if (atom.isOperation()) {  // Boolean expression
				if (atom.getFunctionSymbol() == BooleanExpressionOperation.AND) {
					// flatten ANDs
					for (Term t : atom.getTerms()) {
						Set<String> arg = getBooleanConditions(ImmutableList.of((Function)t), index);
						conditions.addAll(arg);
					}
				}
				else {
					String condition = getSQLCondition(atom, index);
					conditions.add(condition);
				}
			}
		}
		return conditions;
	}

	/**
	 * Returns the SQL for an atom representing an SQL condition (booleans).
	 */
	private String getSQLCondition(Function atom, AliasIndex index) {
		Predicate functionSymbol = atom.getFunctionSymbol();
		if (operations.containsKey(functionSymbol)) {
			String expressionFormat = operations.get(functionSymbol);
			if (functionSymbol.getArity() == 1) {
				// For unary boolean operators, e.g., NOT, IS NULL, IS NOT NULL.
				Term term = atom.getTerm(0);
				final String arg;
				if (functionSymbol == BooleanExpressionOperation.NOT) {
					arg = getSQLString(term, index, false);
				}
				else {
					arg = getSQLString(term, index, false);
				}
				return String.format(expressionFormat, arg);
			}
			else if (functionSymbol.getArity() == 2) {
				// For binary boolean operators, e.g., AND, OR, EQ, GT, LT, etc.
				String left = getSQLString(atom.getTerm(0), index, true);
				String right = getSQLString(atom.getTerm(1), index, true);
				return String.format(inBrackets(expressionFormat), left, right);
			}
		}
		else if (functionSymbol == BooleanExpressionOperation.IS_TRUE) {
			return effectiveBooleanValue(atom.getTerm(0), index);
		}
		else if (functionSymbol == BooleanExpressionOperation.REGEX) {
			boolean caseinSensitive = false, multiLine = false, dotAllMode = false;
			if (atom.getArity() == 3) {
				String options = atom.getTerm(2).toString();
				caseinSensitive = options.contains("i");
				multiLine = options.contains("m");
				dotAllMode = options.contains("s");
			}
			String column = getSQLString(atom.getTerm(0), index, false);
			String pattern = getSQLString(atom.getTerm(1), index, false);
			return sqladapter.sqlRegex(column, pattern, caseinSensitive, multiLine, dotAllMode);
		}

		throw new RuntimeException("The builtin function " + functionSymbol + " is not supported yet!");
	}

	private ImmutableList<String> getTableDefs(List<Function> atoms, AliasIndex index, String indent) {
		return atoms.stream()
				.map(a -> getTableDefinition(a, index, indent))
				.filter(d -> d != null)
				.collect(ImmutableCollectors.toList());
	}

	/**
	 * Returns the table definition for these atoms. By default, a list of atoms
	 * represents JOIN or LEFT JOIN of all the atoms, left to right. All boolean
	 * atoms in the list are considered conditions in the ON clause of the JOIN.
	 *
	 * <p>
	 * If the list is a LeftJoin, then it can only have 2 data atoms, and it HAS
	 * to have 2 data atoms.
	 *
	 * <p>
	 * If process boolean operators is enabled, all boolean conditions will be
	 * added to the ON clause of the first JOIN.
	 *
	 * @param atoms
	 * @param index
	 * @param JOIN_KEYWORD
	 * @param parenthesis
	 * @param indent
	 *
	 * @return
	 */
	private String getTableDefinitions(List<Function> atoms,
									   AliasIndex index,
									   String JOIN_KEYWORD,
									   boolean parenthesis,
									   String indent) {

		List<String> tables = getTableDefs(atoms, index, INDENT + indent);
		switch (tables.size()) {
			case 0:
				throw new RuntimeException("Cannot generate definition for empty data");

			case 1:
				return tables.get(0);

			default:
				String JOIN = "%s\n" + indent + JOIN_KEYWORD + "\n" + INDENT + indent + "%s";
				/*
		 		 * Now we generate the table definition: Join/LeftJoin
				 * (possibly nested if there are more than 2 table definitions in the
				 * current list) in case this method was called recursively.
				 *
				 * To form the JOIN we will cycle through each data definition,
				 * nesting the JOINs as we go. The conditions in the ON clause will
				 * go on the TOP level only.
				 */
				int size = tables.size();
				String currentJoin = tables.get(size - 1);

				currentJoin = String.format(JOIN, tables.get(size - 2),
						parenthesis ? inBrackets(currentJoin) : currentJoin);

				for (int i = size - 3; i >= 0; i--) {
					currentJoin = String.format(JOIN, tables.get(i), inBrackets(currentJoin));
				}

				Set<String> on = getConditionsSet(atoms, index, true);

				StringBuilder sb = new StringBuilder();
				sb.append(currentJoin).append("\n").append(indent).append("ON ");
				Joiner.on(" AND\n" + indent).appendTo(sb, on);
				return sb.toString();
		}
	}

	/**
	 * Returns the table definition for the given atom. If the atom is a simple
	 * table or view, then it returns the value as defined by the
	 * AliasIndex. If the atom is a Join or Left Join, it will call
	 * getTableDefinitions on the nested term list.
	 */
	private String getTableDefinition(Function atom, AliasIndex index, String indent) {

		if (atom.isAlgebraFunction()) {
			Predicate functionSymbol = atom.getFunctionSymbol();
			ImmutableList<Function> joinAtoms = convert(atom.getTerms());
			if (functionSymbol.equals(datalogFactory.getSparqlJoinPredicate())) {
				// nested joins we need to add parenthesis later
				boolean parenthesis = joinAtoms.get(0).isAlgebraFunction()
						|| joinAtoms.get(1).isAlgebraFunction();

				String join =  getTableDefinitions(joinAtoms, index,
						"JOIN", parenthesis, indent + INDENT);
				return join;
			}
			else if (functionSymbol.equals(datalogFactory.getSparqlLeftJoinPredicate())) {
				// in case of left join we want to add the parenthesis only for the right tables
				// we ignore nested joins from the left tables
				boolean parenthesis = joinAtoms.get(1).isAlgebraFunction();

				String join =  getTableDefinitions(joinAtoms, index,
						"LEFT OUTER JOIN", parenthesis, indent + INDENT);
				return join;
			}
		}
		else if (!atom.isOperation()) {
			return index.getViewDefinition(atom);  // a database atom
		}
		return null;
	}

	/**
	 * Generates all the conditions on the given atoms, e.g., shared variables
	 * and boolean conditions. This string can then be used to form a WHERE or
	 * an ON clause.
	 *
	 * <p>
	 * The method assumes that no variable in this list (or nested ones) referes
	 * to an upper level one.
	 */
	private Set<String> getConditionsSet(List<Function> atoms, AliasIndex index, boolean processShared) {

		Set<String> conditions = new LinkedHashSet<>();
		if (processShared) {
			// guohui: After normalization, do we have shared variables?
			// TODO: should we remove this ??
			Set<Variable> currentLevelVariables = new LinkedHashSet<>();
			for (Function atom : atoms) {
	 			// assume that no variables are shared across deeper levels of
	 			// nesting (through Join or LeftJoin atoms), it will not call itself
	 			// recursively. Nor across upper levels.
				collectVariableReferencesWithLeftJoin(currentLevelVariables, atom);
			}
			Set<String> conditionsSharedVariables = getConditionsSharedVariables(currentLevelVariables, index);
			conditions.addAll(conditionsSharedVariables);
		}

		Set<String> eqConstants = getEqConditionsForConstants(atoms, index);
		conditions.addAll(eqConstants);

		Set<String> booleanConditions = getBooleanConditions(atoms, index);
		conditions.addAll(booleanConditions);

		return conditions;
	}

	/**
	 * Collects (recursively) the set of variables that participate in data atoms
	 * (either in this atom directly or in nested ones, excluding those on the
	 * right-hand side of left joins.
	 *
	 * @param vars
	 * @param atom
	 * @return
	 */
	private void collectVariableReferencesWithLeftJoin(Set<Variable> vars, Function atom) {
		if (atom.isDataFunction()) {
			TermUtils.addReferencedVariablesTo(vars, atom);
		}
		else if (atom.isAlgebraFunction()) {
			Predicate functionSymbol = atom.getFunctionSymbol();
			if (functionSymbol.equals(datalogFactory.getSparqlJoinPredicate())) {
				// if it's a join, we need to collect all the variables of each nested atom
				convert(atom.getTerms()).stream()
						.filter(f -> !f.isOperation())
						.forEach(f -> collectVariableReferencesWithLeftJoin(vars, f));
			}
			else if (functionSymbol.equals(datalogFactory.getSparqlLeftJoinPredicate())) {
				// if it's a left join, only of the first data/algebra atom (the left atom)
				collectVariableReferencesWithLeftJoin(vars, (Function) atom.getTerm(0));
			}
		}
	}

	/**
	 * Returns a list of equality conditions that reflect the semantics of the
	 * shared variables in the list of atoms.
	 * <p>
	 * When generating equalities recursively, we will also generate a minimal
	 * number of equalities. E.g., if we have A(x), Join(R(x,y), Join(R(y,
	 * x),B(x))
	 *
	 */
	private Set<String> getConditionsSharedVariables(Set<Variable> vars, AliasIndex index) {
		/*
		 * For each variable we collect all the columns that should be equated
		 * (due to repeated positions of the variable)
		 * then we create atoms of the form "COL1 = COL2"
		 */
		Set<String> equalities = new LinkedHashSet<>();
		for (Variable var : vars) {
			Set<QualifiedAttributeID> columns = index.getColumns(var);
			if (columns.size() >= 2) {
				// if 1, then no need for equality
				Iterator<QualifiedAttributeID> iterator = columns.iterator();
				QualifiedAttributeID leftColumn = iterator.next();
				while (iterator.hasNext()) {
					QualifiedAttributeID rightColumn = iterator.next();
					String equality = String.format("(%s = %s)",
							leftColumn.getSQLRendering(),
							rightColumn.getSQLRendering());
					equalities.add(equality);
					leftColumn = rightColumn;
				}
			}
		}
		return equalities;
	}

	private Set<String> getEqConditionsForConstants(List<Function> atoms, AliasIndex index) {
		Set<String> equalities = new LinkedHashSet<>();
		for (Function atom : atoms) {
			if (atom.isDataFunction())  {
				for (int i = 0; i < atom.getArity(); i++) {
					Term t = atom.getTerm(i);
					if (t instanceof Constant) {
						String value = getSQLString(t, index, false);
						QualifiedAttributeID column = index.getColumn(atom, i);
						equalities.add(String.format("(%s = %s)", column.getSQLRendering(), value));
					}
				}
			}
		}
		return equalities;
	}

	/**
	 * TODO: remove
	 */
	private String effectiveBooleanValue(Term term, AliasIndex index) {

		String column = getSQLString(term, index, false);
		// find data type of term and evaluate accordingly
		switch (getDataType(term)) {
			case Types.INTEGER:
			case Types.BIGINT:
			case Types.DOUBLE:
			case Types.FLOAT:
				return String.format("%s != 0", column);
			case Types.VARCHAR:
				return String.format("LENGTH(%s) > 0", column);
			case Types.BOOLEAN:
				return column;
			default:
				return "1";
		}
	}

	// return the SQL data type
	private int getDataType(Term term) {
		if (term instanceof Function){
			Function functionalTerm = (Function) term;
			return Optional.of((ImmutableFunctionalTerm) immutabilityTools.convertIntoImmutableTerm(functionalTerm))
					.flatMap(ImmutableFunctionalTerm::inferType)
					.flatMap(TermTypeInference::getTermType)
					.map(jdbcTypeMapper::getSQLType)
					.orElse(Types.VARCHAR);
		}
        else if (term instanceof Variable) {
            throw new RuntimeException("Cannot return the SQL type for: " + term);
        }
		/*
		 * Boolean constant
		 */
		else if (term.equals(termFactory.getBooleanConstant(false))
				 || term.equals(termFactory.getBooleanConstant(true))) {
			return Types.BOOLEAN;
		}

		return Types.VARCHAR;
	}

	private static final class SignatureVariable {
		private final String name;
		private final String columnAlias;
		private final TermType castType;
		SignatureVariable(String name, String columnAlias, TermType castType) {
			this.name = name;
			this.columnAlias = columnAlias;
			this.castType = castType;
		}
	}

	/**
	 * produces the select clause of the sql query for the given CQIE
	 *
	 * @return the sql select clause
	 */
	private String getSelectClauseFragment(SignatureVariable var,
										   Term term,
										   AliasIndex index) {
		String mainColumn = getMainColumnForSELECT(term, index, var.castType);

		return "\n   " + mainColumn + " AS " + var.columnAlias;
	}

	private ImmutableList<SignatureVariable> createSignature(List<String> names, ImmutableList<TermType> castTypes) {
		/*
		 * Set that contains all the variable names created on the top query.
		 * It helps the dialect adapter to generate variable names according to its possible restrictions.
		 * Currently, this is needed for the Oracle adapter (max. length of 30 characters).
		 */
		Set<String> columnAliases = new HashSet<>();
		ImmutableList.Builder<SignatureVariable> builder = ImmutableList.builder();
		for (int i = 0; i < names.size(); i++) {
			String name = names.get(i);

			String mainAlias = sqladapter.nameTopVariable(name, columnAliases);
			columnAliases.add(mainAlias);

			builder.add(new SignatureVariable(name, mainAlias, castTypes.get(i)));
		}
		return builder.build();
	}

	private String getMainColumnForSELECT(Term ht, AliasIndex index, TermType castDataType) {

		String column = getSQLString(ht, index, false);
		if (column.charAt(0) != '\'' && column.charAt(0) != '(' && castDataType != null) {
			// a column that still needs a CAST to VARCHAR
			return sqladapter.sqlCast(column, jdbcTypeMapper.getSQLType(castDataType));
		}
		return column;
	}


	private static final Pattern pQuotes = Pattern.compile("[\"`\\['][^\\.]*[\"`\\]']");

	private String getSQLStringForTemplateFunction(List<Term> terms, AliasIndex index) {

		// The first argument determines the form of the result
		Term term0 = terms.get(0);
		if (term0 instanceof RDFLiteralConstant || term0 instanceof BNode) {
			// An actual template: the first term is a string of the form
			// http://.../.../ or empty "{}" with placeholders of the form {}
			// The other terms are variables or constants that should replace
			// the placeholders. We need to tokenize and form the CONCAT
			String template = (term0 instanceof BNode)
					? ((BNode) term0).getName()   // getValue should be removed from Constant
					: ((RDFLiteralConstant) term0).getValue();
			// strip the template of all quotation marks (dubious step)
			while (pQuotes.matcher(template).matches()) {
				template = template.substring(1, template.length() - 1);
			}
			String[] split = template.split("[{][}]");

			List<String> vex = new ArrayList<>();
			if (split.length > 0 && !split[0].isEmpty()) { // fragment before the first {}
				vex.add(sqladapter.getSQLLexicalFormString(split[0]));
			}

			int size = terms.size();
			for (int i = 1; i < size; i++) {
				Term term = terms.get(i);
				String arg = getSQLString(term, index, false);
				String cast = isStringColType(term, index)
						? arg
						: sqladapter.sqlCast(arg, Types.VARCHAR);
				// empty placeholder: the correct uri is in the column of DB no need to replace
				vex.add((split.length > 0 && isIRISafeEncodingEnabled)
						? sqladapter.iriSafeEncode(cast)
						: cast);
				if (i < split.length) { // fragment after the current {} (if it exists)
					vex.add(sqladapter.getSQLLexicalFormString(split[i]));
				}
			}

			// if there is only one element there is nothing to concatenate
			return (vex.size() == 1) ? vex.get(0) : getStringConcatenation(vex.toArray(new String[0]));
		}
		else {
			// a concrete uri, a variable or a complex expression like in uri(CONCAT(x, "a"))
			// use the first term as the result string and ignore other terms
			return getSQLString(term0, index, false);
		}
	}

	// TODO: move to SQLAdapter
	private String getStringConcatenation(String[] params) {
		String toReturn = sqladapter.strConcat(params);
		if (sqladapter instanceof DB2SQLDialectAdapter) {
			/*
			 * A work around to handle DB2 (>9.1) issue SQL0134N: Improper use
			 * of a string column, host variable, constant, or function name.
			 * http
			 * ://publib.boulder.ibm.com/infocenter/db2luw/v9r5/index.jsp?topic
			 * =%2Fcom.ibm.db2.luw.messages.sql.doc%2Fdoc%2Fmsql00134n.html
			 */
			if (isDistinct || isOrderBy) {
				return sqladapter.sqlCast(toReturn, Types.VARCHAR);
			}
		}
		return toReturn;
	}

	private boolean isStringColType(Term term, AliasIndex index) {
		if (term instanceof Function) {
			Function function = (Function) term;
			Predicate functionSymbol = function.getFunctionSymbol();
			if (functionSymbol instanceof IRIStringTemplateFunctionSymbol) {
				/*
				 * A URI function always returns a string, thus it is a string
				 * column type.
				 */
				return !hasIRIDictionary();
			}
			else {
				if (functionSymbol.getArity() == 1) {
					if (functionSymbol.getName().equals("Count")) {
						return false;
					}
					/*
					 * Update the term with the parent term's first parameter.
					 * Note: this method is confusing :(
					 */
					term = function.getTerm(0);
					return isStringColType(term, index);
				}
			}
		}
		else if (term instanceof Variable) {
			Set<QualifiedAttributeID> columns = index.getColumns((Variable) term);
			QualifiedAttributeID column0 = columns.iterator().next();

			RelationDefinition relation = index.relationsForAliases.get(column0.getRelation());
			if (relation != null) {
				QuotedID columnId = column0.getAttribute();
				for (Attribute a : relation.getAttributes()) {
					if (a.getID().equals(columnId)) {
						switch (a.getType()) {
							case Types.VARCHAR:
							case Types.CHAR:
							case Types.LONGNVARCHAR:
							case Types.LONGVARCHAR:
							case Types.NVARCHAR:
							case Types.NCHAR:
								return true;
							default:
								return false;
						}
					}
				}
			}
		}
		return false;
	}

	/**
	 * Generates the SQL string that forms or retrieves the given term. The
	 * function takes as input either: a constant (value or URI), a variable, or
	 * a Function (i.e., uri(), eq(..), ISNULL(..), etc)).
	 * <p>
	 * If the input is a constant, it will return the SQL that generates the
	 * string representing that constant.
	 * <p>
	 * If its a variable, it returns the column references to the position where
	 * the variable first appears.
	 * <p>
	 * If its a function uri(..) it returns the SQL string concatenation that
	 * builds the result of uri(...)
	 * <p>
	 * If its a boolean comparison, it returns the corresponding SQL comparison.
	 */
	private String getSQLString(Term term, AliasIndex index, boolean useBrackets) {

		if (term == null) {
			return "";
		}
		if (term instanceof RDFLiteralConstant) {
			RDFLiteralConstant ct = (RDFLiteralConstant) term;
			if (hasIRIDictionary()) {
				if (ct.getType().isA(XSD.STRING)) {
					int id = getUriid(ct.getValue());
					if (id >= 0)
						//return jdbcutil.getSQLLexicalForm(String.valueOf(id));
						return String.valueOf(id);
				}
			}
			return getSQLLexicalForm(ct);
		}
		else if (term instanceof IRIConstant) {
			IRIConstant uc = (IRIConstant) term;
			if (hasIRIDictionary()) {
				int id = getUriid(uc.getValue());
				return sqladapter.getSQLLexicalFormString(String.valueOf(id));
			}
			return sqladapter.getSQLLexicalFormString(uc.toString());
		}
		else if (term instanceof Variable) {
			Set<QualifiedAttributeID> columns = index.getColumns((Variable) term);
			return columns.iterator().next().getSQLRendering();
		}

		// If it's not constant, or variable it's a function
		Function function = (Function) term;
		Predicate functionSymbol = function.getFunctionSymbol();
		int size = function.getTerms().size();

		if (functionSymbol instanceof ObjectStringTemplateFunctionSymbol) {

		 	// The atom must be of the form uri("...", x, y)
			return getSQLStringForTemplateFunction(function.getTerms(), index);
		}
		if (operations.containsKey(functionSymbol)) {
			String expressionFormat = operations.get(functionSymbol);
			switch (function.getArity()) {
				case 0:
					return expressionFormat;
				case 1:
					// for unary functions, e.g., NOT, IS NULL, IS NOT NULL
					String arg = getSQLString(function.getTerm(0), index, true);
					return String.format(expressionFormat, arg);
				case 2:
					// for binary functions, e.g., AND, OR, EQ, NEQ, GT etc.
					String left = getSQLString(function.getTerm(0), index, true);
					String right = getSQLString(function.getTerm(1), index, true);
					String result = String.format(expressionFormat, left, right);
					return useBrackets ? inBrackets(result) : result;
				default:
					throw new RuntimeException("Cannot translate boolean function: " + functionSymbol);
			}
		}
		if (functionSymbol == BooleanExpressionOperation.IS_TRUE) {
			return effectiveBooleanValue(function.getTerm(0), index);
		}
		if (functionSymbol == BooleanExpressionOperation.REGEX) {
			boolean caseinSensitive = false, multiLine = false, dotAllMode = false;
			if (function.getArity() == 3) {
				String options = function.getTerm(2).toString();
				caseinSensitive = options.contains("i");
				multiLine = options.contains("m");
				dotAllMode = options.contains("s");
			}
			String column = getSQLString(function.getTerm(0), index, false);
			String pattern = getSQLString(function.getTerm(1), index, false);
			return sqladapter.sqlRegex(column, pattern, caseinSensitive, multiLine, dotAllMode);
		}
		if (functionSymbol == ExpressionOperation.SPARQL_LANG) {
			throw new RuntimeException("SPARQL_LANG is not supported by the SQL generator");
		}
		/**
		 * TODO: replace by a switch
		 */
		if (functionSymbol.equals(ExpressionOperation.IF_ELSE_NULL)) {
			String condition = getSQLString(function.getTerm(0), index, false);
			String value = getSQLString(function.getTerm(1), index, false);
			return sqladapter.ifElseNull(condition, value);
		}
		if (functionSymbol == ExpressionOperation.QUEST_CAST) {
			String columnName = getSQLString(function.getTerm(0), index, false);
			String datatype = ((Constant) function.getTerm(1)).getValue();
			int sqlDatatype = datatype.equals(XMLSchema.STRING.stringValue())
					? Types.VARCHAR
					: Types.LONGVARCHAR;
			return isStringColType(function, index) ? columnName : sqladapter.sqlCast(columnName, sqlDatatype);
		}
		if (functionSymbol == ExpressionOperation.SPARQL_STR) {
			String columnName = getSQLString(function.getTerm(0), index, false);
			return isStringColType(function, index) ? columnName : sqladapter.sqlCast(columnName, Types.VARCHAR);
		}
		if (functionSymbol == ExpressionOperation.REPLACE) {
			String orig = getSQLString(function.getTerm(0), index, false);
			String out_str = getSQLString(function.getTerm(1), index, false);
			String in_str = getSQLString(function.getTerm(2), index, false);
			String result = sqladapter.strReplace(orig, out_str, in_str);
			// TODO: handle flags
			return result;
		}
		if (functionSymbol == ExpressionOperation.CONCAT) {
			String left = getSQLString(function.getTerm(0), index, false);
			String right = getSQLString(function.getTerm(1), index, false);
			return sqladapter.strConcat(new String[]{left, right});
		}
		if (functionSymbol == ExpressionOperation.STRLEN) {
			String literal = getSQLString(function.getTerm(0), index, false);
			return sqladapter.strLength(literal);
		}
		if (functionSymbol == ExpressionOperation.YEAR) {
			String literal = getSQLString(function.getTerm(0), index, false);
			return sqladapter.dateYear(literal);
		}
		if (functionSymbol == ExpressionOperation.MINUTES) {
			String literal = getSQLString(function.getTerm(0), index, false);
			return sqladapter.dateMinutes(literal);
		}
		if (functionSymbol == ExpressionOperation.DAY) {
			String literal = getSQLString(function.getTerm(0), index, false);
			return sqladapter.dateDay(literal);
		}
		if (functionSymbol == ExpressionOperation.MONTH) {
			String literal = getSQLString(function.getTerm(0), index, false);
			return sqladapter.dateMonth(literal);
		}
		if (functionSymbol == ExpressionOperation.SECONDS) {
			String literal = getSQLString(function.getTerm(0), index, false);
			return sqladapter.dateSeconds(literal);
		}
		if (functionSymbol == ExpressionOperation.HOURS) {
			String literal = getSQLString(function.getTerm(0), index, false);
			return sqladapter.dateHours(literal);
		}
		if (functionSymbol == ExpressionOperation.TZ) {
			String literal = getSQLString(function.getTerm(0), index, false);
			return sqladapter.dateTZ(literal);
		}
		if (functionSymbol == ExpressionOperation.ENCODE_FOR_URI) {
			String literal = getSQLString(function.getTerm(0), index, false);
			return sqladapter.iriSafeEncode(literal);
		}
		if (functionSymbol == ExpressionOperation.UCASE) {
			String literal = getSQLString(function.getTerm(0), index, false);
			return sqladapter.strUcase(literal);
		}
		if (functionSymbol == ExpressionOperation.MD5) {
			String literal = getSQLString(function.getTerm(0), index, false);
			return sqladapter.MD5(literal);
		}
		if (functionSymbol == ExpressionOperation.SHA1) {
			String literal = getSQLString(function.getTerm(0), index, false);
			return sqladapter.SHA1(literal);
		}
		if (functionSymbol == ExpressionOperation.SHA256) {
			String literal = getSQLString(function.getTerm(0), index, false);
			return sqladapter.SHA256(literal);
		}
		if (functionSymbol == ExpressionOperation.SHA512) {
			String literal = getSQLString(function.getTerm(0), index, false);
			return sqladapter.SHA512(literal); //TODO FIX
		}
		if (functionSymbol == ExpressionOperation.LCASE) {
			String literal = getSQLString(function.getTerm(0), index, false);
			return sqladapter.strLcase(literal);
		}
		if (functionSymbol == ExpressionOperation.SUBSTR2) {
			String string = getSQLString(function.getTerm(0), index, false);
			String start = getSQLString(function.getTerm(1), index, false);
			return sqladapter.strSubstr(string, start);
		}
		if (functionSymbol == ExpressionOperation.SUBSTR3) {
			String string = getSQLString(function.getTerm(0), index, false);
			String start = getSQLString(function.getTerm(1), index, false);
			String end = getSQLString(function.getTerm(2), index, false);
			return sqladapter.strSubstr(string, start, end);
		}
		if (functionSymbol == ExpressionOperation.STRBEFORE) {
			String string = getSQLString(function.getTerm(0), index, false);
			String before = getSQLString(function.getTerm(1), index, false);
			return sqladapter.strBefore(string, before);
		}
		if (functionSymbol == ExpressionOperation.STRAFTER) {
			String string = getSQLString(function.getTerm(0), index, false);
			String after = getSQLString(function.getTerm(1), index, false);
			return sqladapter.strAfter(string, after);
		}
		if (functionSymbol == ExpressionOperation.COUNT) {
			if (function.getTerm(0).toString().equals("*")) {
				return "COUNT(*)";
			}
			String columnName = getSQLString(function.getTerm(0), index, false);
			//havingCond = true;
			return "COUNT(" + columnName + ")";
		}
		if (functionSymbol == ExpressionOperation.AVG) {
			String columnName = getSQLString(function.getTerm(0), index, false);
			//havingCond = true;
			return "AVG(" + columnName + ")";
		}
		if (functionSymbol == ExpressionOperation.SUM) {
			String columnName = getSQLString(function.getTerm(0), index, false);
			//havingCond = true;
			return "SUM(" + columnName + ")";
		}

		throw new RuntimeException("Unexpected function in the query: " + functionSymbol);
	}

	/***
	 * Returns the valid SQL lexical form of rdf literals based on the current
	 * database and the datatype specified in the function predicate.
	 *
	 * <p>
	 * For example, if the function is xsd:boolean, and the current database is
	 * H2, the SQL lexical form would be for "true" "TRUE" (or any combination
	 * of lower and upper case) or "1" is always
	 *
	 * @param constant
	 * @return
	 */
	private String getSQLLexicalForm(RDFLiteralConstant constant) {

		if (constant.equals(termFactory.getNullConstant())) {
			// TODO: we should not have to treat NULL as a special case!
			// It is because this constant is currently of type COL_TYPE.STRING!
			return "NULL";
		}
		switch (COL_TYPE.getColType(constant.getType().getIRI())) {
			case BNODE:
			case OBJECT:
			case STRING:
				return sqladapter.getSQLLexicalFormString(constant.getValue());
			case BOOLEAN:
				boolean v = XsdDatatypeConverter.parseXsdBoolean(constant.getValue());
				return sqladapter.getSQLLexicalFormBoolean(v);
			case DATETIME:
				return sqladapter.getSQLLexicalFormDatetime(constant.getValue());
			case DATETIME_STAMP:
				return sqladapter.getSQLLexicalFormDatetimeStamp(constant.getValue());
			case DECIMAL:
			case DOUBLE:
			case INTEGER:
			case LONG:
			case FLOAT:
			case NON_POSITIVE_INTEGER:
			case INT:
			case UNSIGNED_INT:
			case NEGATIVE_INTEGER:
			case POSITIVE_INTEGER:
			case NON_NEGATIVE_INTEGER:
				return constant.getValue();
			case NULL:
				return "NULL";
			default:
				return "'" + constant.getValue() + "'";
		}
	}



	private boolean hasIRIDictionary() {
		return uriRefIds != null;
	}

	/**
	 * We look for the ID in the list of IDs, if it's not there, then we return -2,
	 * which we know will never appear on the DB. This is correct because if a
	 * constant appears in a query, and that constant was never inserted in the
	 * DB, the query must be empty (that atom), by putting -2 as id, we will
	 * enforce that.
	 *
	 * @param uri
	 * @return
	 */
	private int getUriid(String uri) {
		Integer id = uriRefIds.getId(uri);
		if (id != null)
			return id;
		return -2;
	}



	private static final class FromItem {
		private final RelationID alias;
		private final String definition;
		private final ImmutableList<QualifiedAttributeID> attributes;

		FromItem(RelationID alias, String definition, ImmutableList<QualifiedAttributeID> attributes) {
			this.alias = alias;
			this.definition = definition;
			this.attributes = attributes;
		}
		@Override
		public String toString() {
			return alias + " " + definition;
		}
	}

	/**
	 * Utility class to resolve "database" atoms to view definitions ready to be
	 * used in a FROM clause, and variables, to column references defined over
	 * the existing view definitions of a query.
	 */
	public final class AliasIndex {

		final Map<Function, FromItem> fromItemsForAtoms = new HashMap<>();
		final Map<RelationID, FromItem> subQueryFromItems = new HashMap<>();
		final Map<Variable, Set<QualifiedAttributeID>> columnsForVariables = new HashMap<>();
		final Map<RelationID, RelationDefinition> relationsForAliases = new HashMap<>();

		public AliasIndex(CQIE query, ImmutableMap<Predicate, FromItem> subQueryDefinitions) {
			for (Function atom : query.getBody()) {
				// This will be called recursively if necessary
				generateViewsIndexVariables(atom, subQueryDefinitions);
			}
		}

		/***
		 * We associate each atom to a view definition. This will be
		 * <p>
		 * "tablename" as "viewX" or
		 * <p>
		 * (some nested sql view) as "viewX"
		 *
		 * <p>
		 * View definitions are only done for data atoms. Join/LeftJoin and
		 * boolean atoms are not associated to view definitions.
		 *
		 * @param atom
		 * @param subQueryDefinitions
		 */
		private void generateViewsIndexVariables(Function atom,
												 ImmutableMap<Predicate, FromItem> subQueryDefinitions) {
			if (atom.isOperation()) {
				return;
			}
			else if (atom.isAlgebraFunction()) {
				for (Term subatom : atom.getTerms()) {
					if (subatom instanceof Function) {
						generateViewsIndexVariables((Function) subatom, subQueryDefinitions);
					}
				}
			}

			Predicate predicate = atom.getFunctionSymbol();
			boolean isSubquery = subQueryDefinitions.containsKey(predicate);
			final FromItem fromItem;
			if (isSubquery) {
				fromItem = subQueryDefinitions.get(predicate);
				subQueryFromItems.put(fromItem.alias, fromItem);
			}
			else {
				RelationDefinition relation = metadata.getRelation(relation2Predicate.createRelationFromPredicateName(
						metadata.getQuotedIDFactory(), predicate));
				if (relation == null)
					return;   // because of dummyN - what exactly is that?

				RelationID relationAlias = createAlias(predicate.getName(),
						VIEW_SUFFIX + fromItemsForAtoms.size(),
						fromItemsForAtoms.entrySet().stream()
								.map(e -> e.getValue().alias).collect(Collectors.toList()));

				fromItem = new FromItem(
						relationAlias,
						relation instanceof DatabaseRelationDefinition
								? relation.getID().getSQLRendering()
								: inBrackets(((ParserViewDefinition)relation).getStatement()),
						relation.getAttributes().stream()
								.map(a -> new QualifiedAttributeID(relationAlias, a.getID()))
								.collect(ImmutableCollectors.toList()));

				relationsForAliases.put(fromItem.alias, relation);
			}
			fromItemsForAtoms.put(atom, fromItem);

			for (int i = 0; i < atom.getTerms().size(); i++) {
				Term term = atom.getTerms().get(i);
				if (term instanceof Variable) {
					Set<QualifiedAttributeID> columns = columnsForVariables.get(term);
					if (columns == null) {
						columns = new LinkedHashSet<>();
						columnsForVariables.put((Variable) term, columns);
					}
					int idx = isSubquery
							? 3 * i + 2 // a view from an Ans predicate
							: i;        // a database relation
					columns.add(fromItem.attributes.get(idx));
				}
			}
		}

		/**
		 * Returns all the column aliases that correspond to this variable,
		 * across all the DATA atoms in the query (not algebra operators or
		 * boolean conditions.
		 *
		 * @param var
		 *            The variable we want the referenced columns.
		 */
		public Set<QualifiedAttributeID> getColumns(Variable var) {
			Set<QualifiedAttributeID> columns = columnsForVariables.get(var);
			if (columns == null || columns.isEmpty())
				throw new RuntimeException("Unbound variable found in WHERE clause: " + var);
			return columns;
		}

		/**
		 * Generates the view definition, i.e., "tablename viewname".
		 */
		public String getViewDefinition(Function atom) {

			FromItem dd = fromItemsForAtoms.get(atom);
			if (dd != null) {
				return sqladapter.sqlTableName(dd.definition, dd.alias.getSQLRendering());
			}
			else if (atom.getArity() == 0) {
				 // Special case of nullary atoms
				return inBrackets(sqladapter.getDummyTable()) + " tdummy";
			}
			throw new RuntimeException(
						"Impossible to get data definition for: " + atom + ", type: " + dd);
		}

		public QualifiedAttributeID getColumn(Function atom, int column) {
			FromItem dd = fromItemsForAtoms.get(atom);
			return dd.attributes.get(column);
		}
	}

	private static String inBrackets(String s) {
		return "(" + s + ")";
	}
}<|MERGE_RESOLUTION|>--- conflicted
+++ resolved
@@ -49,12 +49,9 @@
 import it.unibz.inf.ontop.iq.node.NativeNode;
 import it.unibz.inf.ontop.iq.optimizer.GroundTermRemovalFromDataNodeReshaper;
 import it.unibz.inf.ontop.iq.optimizer.PullOutVariableOptimizer;
-<<<<<<< HEAD
-import it.unibz.inf.ontop.iq.tools.ExecutorRegistry;
-=======
 import it.unibz.inf.ontop.iq.optimizer.PushDownBooleanExpressionOptimizer;
 import it.unibz.inf.ontop.iq.optimizer.PushUpBooleanExpressionOptimizer;
->>>>>>> b2647261
+import it.unibz.inf.ontop.iq.tools.ExecutorRegistry;
 import it.unibz.inf.ontop.iq.tools.IQConverter;
 import it.unibz.inf.ontop.model.atom.AtomFactory;
 import it.unibz.inf.ontop.model.atom.DistinctVariableOnlyDataAtom;
@@ -126,12 +123,9 @@
 	private final IntermediateQueryFactory iqFactory;
 	private final AtomFactory atomFactory;
 	private final UnionFlattener unionFlattener;
-<<<<<<< HEAD
-	private final ImmutabilityTools immutabilityTools;
-=======
 	private final PushDownBooleanExpressionOptimizer pushDownExpressionOptimizer;
 	private final PushUpBooleanExpressionOptimizer pullUpExpressionOptimizer;
->>>>>>> b2647261
+	private final ImmutabilityTools immutabilityTools;
 
 
 	// the only two mutable (query-dependent) fields
@@ -147,15 +141,10 @@
 							  PullOutVariableOptimizer pullOutVariableOptimizer,
 							  TypeExtractor typeExtractor, Relation2Predicate relation2Predicate,
 							  DatalogNormalizer datalogNormalizer, DatalogFactory datalogFactory,
-<<<<<<< HEAD
 							  TypeFactory typeFactory, TermFactory termFactory, IQConverter iqConverter,
 							  IntermediateQueryFactory iqFactory, AtomFactory atomFactory, UnionFlattener unionFlattener,
-							  ImmutabilityTools immutabilityTools) {
-=======
-							  TypeFactory typeFactory, TermFactory termFactory, IQConverter iqConverter, UnionFlattener unionFlattener,
-							  PushDownBooleanExpressionOptimizer pushDownExpressionOptimizer,
+							  ImmutabilityTools immutabilityTools, PushDownBooleanExpressionOptimizer pushDownExpressionOptimizer,
 							  PushUpBooleanExpressionOptimizer pullUpExpressionOptimizer) {
->>>>>>> b2647261
 		this.pullOutVariableOptimizer = pullOutVariableOptimizer;
 		this.typeExtractor = typeExtractor;
 		this.relation2Predicate = relation2Predicate;
@@ -167,12 +156,9 @@
 		this.iqFactory = iqFactory;
 		this.atomFactory = atomFactory;
 		this.unionFlattener = unionFlattener;
-<<<<<<< HEAD
-		this.immutabilityTools = immutabilityTools;
-=======
 		this.pushDownExpressionOptimizer = pushDownExpressionOptimizer;
 		this.pullUpExpressionOptimizer = pullUpExpressionOptimizer;
->>>>>>> b2647261
+		this.immutabilityTools = immutabilityTools;
 
 		String driverURI = settings.getJdbcDriver();
 
@@ -203,13 +189,10 @@
 									  TypeExtractor typeExtractor, Relation2Predicate relation2Predicate,
 									  DatalogNormalizer datalogNormalizer, DatalogFactory datalogFactory,
 									  TypeFactory typeFactory, TermFactory termFactory, IQConverter iqConverter,
-<<<<<<< HEAD
 									  IntermediateQueryFactory iqFactory, AtomFactory atomFactory,
-									  UnionFlattener unionFlattener, ImmutabilityTools immutabilityTools) {
-=======
-									  UnionFlattener unionFlattener, PushDownBooleanExpressionOptimizer pushDownExpressionOptimizer,
+									  UnionFlattener unionFlattener, ImmutabilityTools immutabilityTools,
+									  PushDownBooleanExpressionOptimizer pushDownExpressionOptimizer,
 									  PushUpBooleanExpressionOptimizer pullUpExpressionOptimizer) {
->>>>>>> b2647261
 		this.metadata = metadata;
 		this.idFactory = metadata.getQuotedIDFactory();
 		this.sqladapter = sqlAdapter;
@@ -230,12 +213,9 @@
 		this.iqFactory = iqFactory;
 		this.atomFactory = atomFactory;
 		this.unionFlattener = unionFlattener;
-<<<<<<< HEAD
 		this.immutabilityTools = immutabilityTools;
-=======
 		this.pushDownExpressionOptimizer = pushDownExpressionOptimizer;
 		this.pullUpExpressionOptimizer = pullUpExpressionOptimizer;
->>>>>>> b2647261
 	}
 
 	private static ImmutableMap<FunctionSymbol, String> buildOperations(SQLDialectAdapter sqladapter) {
@@ -293,11 +273,8 @@
 		return new OneShotSQLGeneratorEngine(metadata, sqladapter,
 				isIRISafeEncodingEnabled, distinctResultSet, uriRefIds, jdbcTypeMapper, operations, iq2DatalogTranslator,
                 pullOutVariableOptimizer, typeExtractor, relation2Predicate, datalogNormalizer, datalogFactory,
-<<<<<<< HEAD
-                typeFactory, termFactory, iqConverter, iqFactory, atomFactory, unionFlattener, immutabilityTools);
-=======
-                typeFactory, termFactory, iqConverter, unionFlattener, pushDownExpressionOptimizer, pullUpExpressionOptimizer);
->>>>>>> b2647261
+                typeFactory, termFactory, iqConverter, iqFactory, atomFactory, unionFlattener, immutabilityTools,
+				pushDownExpressionOptimizer, pullUpExpressionOptimizer);
 	}
 
 	/**
@@ -385,20 +362,10 @@
 		return iqFactory.createIQ(initialIQ.getProjectionAtom(), newTree);
 	}
 
-<<<<<<< HEAD
 	private IQTree normalizeSubTree(IQTree subTree, VariableGenerator variableGenerator, ExecutorRegistry executorRegistry) {
+
 		IQTree flattenSubTree = unionFlattener.optimize(subTree, variableGenerator);
 		log.debug("New query after flattening the union: \n" + flattenSubTree);
-=======
-		// Trick for pushing down expressions under unions:
-		//   - there the context may be concrete enough for evaluations certain expressions
-		//   - useful for dealing with SPARQL EBVs for instance
-		IntermediateQuery pushedDownQuery = pushDownExpressionOptimizer.optimize(intermediateQuery);
-		log.debug("New query after pushing down the boolean expressions (temporary): \n" + pushedDownQuery);
-
-		IQ flattenIQ = unionFlattener.optimize(iqConverter.convert(pushedDownQuery));
-		log.debug("New query after flattening the union: \n" + flattenIQ);
->>>>>>> b2647261
 
 		try {
 			// Just here for converting the IQTree into an IntermediateQuery (will be ignored later on)
@@ -412,19 +379,15 @@
 					.optimize(iqConverter.convert(flattenSubQuery, metadata, executorRegistry));
 			log.debug("New query after removing ground terms: \n" + groundTermFreeSubQuery);
 
-<<<<<<< HEAD
 			IntermediateQuery subQueryAfterPullOut = pullOutVariableOptimizer.optimize(groundTermFreeSubQuery);
 			log.debug("New query after pulling out equalities: \n" + subQueryAfterPullOut);
 
-			return iqConverter.convert(subQueryAfterPullOut).getTree();
-=======
 			// Pulling up is needed when filtering conditions appear above a data atom on the left
 			// (causes problems to the IQ2DatalogConverter)
-			IntermediateQuery queryAfterPullUp = pullUpExpressionOptimizer.optimize(queryAfterPullOut);
-			log.debug("New query after pulling up the boolean expressions: \n" + queryAfterPullOut);
-
-			return iqConverter.convert(queryAfterPullUp);
->>>>>>> b2647261
+			IntermediateQuery queryAfterPullUp = pullUpExpressionOptimizer.optimize(subQueryAfterPullOut);
+			log.debug("New query after pulling up the boolean expressions: \n" + queryAfterPullUp);
+
+			return iqConverter.convert(queryAfterPullUp).getTree();
 		} catch (EmptyQueryException e) {
 			throw new MinorOntopInternalBugException("Empty query should have been detected before SQL generation");
 		}
