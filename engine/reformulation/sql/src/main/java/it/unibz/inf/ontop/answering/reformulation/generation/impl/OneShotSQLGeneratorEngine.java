--- conflicted
+++ resolved
@@ -1198,188 +1198,19 @@
 		}
 		else if (functionSymbol == ExpressionOperation.SPARQL_LANG) {
 			Variable var = (Variable) function.getTerm(0);
-<<<<<<< HEAD
 			Optional<QualifiedAttributeID> lang = index.getLangColumn(var);
 			if (!lang.isPresent())
 				throw new RuntimeException("Cannot find LANG column for " + var);
 			return lang.get().getSQLRendering();
-=======
-			Set<QualifiedAttributeID> posList = index.getColumnReferences(var);
-
-			if (posList == null || posList.size() == 0) {
-				throw new RuntimeException(
-						"Unbound variable found in WHERE clause: " + term);
-			}
-
-			String langC = posList.iterator().next().getSQLRendering();
-			String langColumn = langC.replaceAll("`$", "Lang`");
-			return langColumn;
-
-
-			/**
-			 * TODO: replace by a switch
-			 */
-		}else {
-			if (functionSymbol == ExpressionOperation.QUEST_CAST) {
-				String columnName = getSQLString(function.getTerm(0), index,
-						false);
-				String datatype = ((Constant) function.getTerm(1)).getValue();
-				int sqlDatatype = -1;
-				if (datatype.equals(XMLSchema.STRING.stringValue())){
-					sqlDatatype = Types.VARCHAR;
-				}
-				if (isStringColType(function, index)) {
-					return columnName;
-				} else {
-					return sqladapter.sqlCast(columnName, sqlDatatype);
-				}
-			} else if (functionSymbol == ExpressionOperation.SPARQL_STR) {
-				String columnName = getSQLString(function.getTerm(0), index,
-						false);
-				if (isStringColType(function, index)) {
-					return columnName;
-				} else {
-					return sqladapter.sqlCast(columnName, Types.VARCHAR);
-				}
-			}else if (functionSymbol == ExpressionOperation.REPLACE) {
-                String orig = getSQLString(function.getTerm(0), index, false);
-                String out_str = getSQLString(function.getTerm(1), index, false);
-                String in_str = getSQLString(function.getTerm(2), index, false);
-                String result = sqladapter.strReplace(orig, out_str, in_str);
-				// TODO: handle flags
-                return result;
-            }
-            else if (functionSymbol == ExpressionOperation.CONCAT) {
-                String left = getSQLString(function.getTerm(0), index, false);
-                String right = getSQLString(function.getTerm(1), index, false);
-                String result = sqladapter.strConcat(new String[]{left, right});
-                return result;
-            }
-			else if (functionSymbol == ExpressionOperation.STRLEN) {
-				String literal = getSQLString(function.getTerm(0), index, false);
-				String result = sqladapter.strLength(literal);
-				return result;
-			}
-			else if (functionSymbol == ExpressionOperation.YEAR) {
-				String literal = getSQLString(function.getTerm(0), index, false);
-				String result = sqladapter.dateYear(literal);
-				return result;
-			}
-			else if (functionSymbol == ExpressionOperation.MINUTES) {
-				String literal = getSQLString(function.getTerm(0), index, false);
-				String result = sqladapter.dateMinutes(literal);
-				return result;
-			}
-			else if (functionSymbol == ExpressionOperation.DAY) {
-				String literal = getSQLString(function.getTerm(0), index, false);
-				String result = sqladapter.dateDay(literal);
-				return result;
-			}
-			else if (functionSymbol == ExpressionOperation.MONTH) {
-				String literal = getSQLString(function.getTerm(0), index, false);
-				String result = sqladapter.dateMonth(literal);
-				return result;
-			}
-			else if (functionSymbol == ExpressionOperation.SECONDS) {
-				String literal = getSQLString(function.getTerm(0), index, false);
-				String result = sqladapter.dateSeconds(literal);
-				return result;
-			}
-			else if (functionSymbol == ExpressionOperation.HOURS) {
-				String literal = getSQLString(function.getTerm(0), index, false);
-				String result = sqladapter.dateHours(literal);
-				return result;
-			}
-			else if (functionSymbol == ExpressionOperation.TZ) {
-				String literal = getSQLString(function.getTerm(0), index, false);
-				String result = sqladapter.dateTZ(literal);
-				return result;
-			}
-			else if (functionSymbol == ExpressionOperation.ENCODE_FOR_URI) {
-				String literal = getSQLString(function.getTerm(0), index, false);
-				String result = sqladapter.strEncodeForUri(literal);
-				return result;
-			}
-			else if (functionSymbol == ExpressionOperation.UCASE) {
-				String literal = getSQLString(function.getTerm(0), index, false);
-				String result = sqladapter.strUcase(literal);
-				return result;
-			}
-			else if (functionSymbol == ExpressionOperation.MD5) {
-				String literal = getSQLString(function.getTerm(0), index, false);
-				String result = sqladapter.MD5(literal);
-				return result;
-			}
-			else if (functionSymbol == ExpressionOperation.SHA1) {
-				String literal = getSQLString(function.getTerm(0), index, false);
-				String result = sqladapter.SHA1(literal);
-				return result;
-			}
-			else if (functionSymbol == ExpressionOperation.SHA256) {
-				String literal = getSQLString(function.getTerm(0), index, false);
-				String result = sqladapter.SHA256(literal);
-				return result;
-			}
-			else if (functionSymbol == ExpressionOperation.SHA512) {
-				String literal = getSQLString(function.getTerm(0), index, false);
-				String result = sqladapter.SHA512(literal); //TODO FIX
-				return result;
-			}
-			else if (functionSymbol == ExpressionOperation.LCASE) {
-				String literal = getSQLString(function.getTerm(0), index, false);
-				String result = sqladapter.strLcase(literal);
-				return result;
-			}
-			else if (functionSymbol == ExpressionOperation.SUBSTR2) {
-				String string = getSQLString(function.getTerm(0), index, false);
-				String start = getSQLString(function.getTerm(1), index, false);
-				return sqladapter.strSubstr(string, start);
-			}
-			else if (functionSymbol == ExpressionOperation.SUBSTR3) {
-				String string = getSQLString(function.getTerm(0), index, false);
-				String start = getSQLString(function.getTerm(1), index, false);
-				String end = getSQLString(function.getTerm(2), index, false);
-				String result = sqladapter.strSubstr(string, start, end);
-
-				return result;
-			}
-			else if (functionSymbol == ExpressionOperation.STRBEFORE) {
-				String string = getSQLString(function.getTerm(0), index, false);
-				String before = getSQLString(function.getTerm(1), index, false);
-				String result = sqladapter.strBefore(string, before);
-				return result;
-			}
-			else if (functionSymbol == ExpressionOperation.STRAFTER) {
-				String string = getSQLString(function.getTerm(0), index, false);
-				String after = getSQLString(function.getTerm(1), index, false);
-				String result = sqladapter.strAfter(string, after);
-				return result;
-			}
-			else if (functionSymbol == ExpressionOperation.COUNT) {
-				if (function.getTerm(0).toString().equals("*")) {
-					return "COUNT(*)";
-				}
-				String columnName = getSQLString(function.getTerm(0), index, false);
-				//havingCond = true;
-				return "COUNT(" + columnName + ")";
-			} else if (functionSymbol == ExpressionOperation.AVG) {
-				String columnName = getSQLString(function.getTerm(0), index, false);
-				//havingCond = true;
-				return "AVG(" + columnName + ")";
-			} else if (functionSymbol == ExpressionOperation.SUM) {
-				String columnName = getSQLString(function.getTerm(0), index, false);
-				//havingCond = true;
-				return "SUM(" + columnName + ")";
-			} else if (functionSymbol.equals(ExpressionOperation.IF_ELSE_NULL)) {
-				String condition = getSQLString(function.getTerm(0), index, false);
-				String value = getSQLString(function.getTerm(1), index, false);
-				return sqladapter.ifElseNull(condition, value);
-			}
->>>>>>> 0c1f2689
 		}
 		/**
 		 * TODO: replace by a switch
 		 */
+		else if (functionSymbol.equals(ExpressionOperation.IF_ELSE_NULL)) {
+			String condition = getSQLString(function.getTerm(0), index, false);
+			String value = getSQLString(function.getTerm(1), index, false);
+			return sqladapter.ifElseNull(condition, value);
+		}
 		else if (functionSymbol == ExpressionOperation.QUEST_CAST) {
 			String columnName = getSQLString(function.getTerm(0), index, false);
 			String datatype = ((Constant) function.getTerm(1)).getValue();
