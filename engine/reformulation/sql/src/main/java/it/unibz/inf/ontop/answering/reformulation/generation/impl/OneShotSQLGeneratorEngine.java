package it.unibz.inf.ontop.answering.reformulation.generation.impl;

/*
 * #%L
 * ontop-reformulation-core
 * %%
 * Copyright (C) 2009 - 2014 Free University of Bozen-Bolzano
 * %%
 * Licensed under the Apache License, Version 2.0 (the "License");
 * you may not use this file except in compliance with the License.
 * You may obtain a copy of the License at
 * 
 *      http://www.apache.org/licenses/LICENSE-2.0
 * 
 * Unless required by applicable law or agreed to in writing, software
 * distributed under the License is distributed on an "AS IS" BASIS,
 * WITHOUT WARRANTIES OR CONDITIONS OF ANY KIND, either express or implied.
 * See the License for the specific language governing permissions and
 * limitations under the License.
 * #L%
 */


import com.google.common.base.Joiner;
import com.google.common.collect.*;
import it.unibz.inf.ontop.datalog.*;
import it.unibz.inf.ontop.datalog.impl.DatalogAlgebraOperatorPredicates;
import it.unibz.inf.ontop.dbschema.*;
import it.unibz.inf.ontop.exception.OntopReformulationException;
import it.unibz.inf.ontop.exception.OntopTypingException;
import it.unibz.inf.ontop.injection.OntopReformulationSQLSettings;
import it.unibz.inf.ontop.iq.node.OrderCondition;
import it.unibz.inf.ontop.model.term.functionsymbol.BNodePredicate;
import it.unibz.inf.ontop.model.term.functionsymbol.ExpressionOperation;
import it.unibz.inf.ontop.model.term.functionsymbol.Predicate;
import it.unibz.inf.ontop.model.type.COL_TYPE;
import it.unibz.inf.ontop.model.term.TermConstants;
import it.unibz.inf.ontop.model.term.impl.TermUtils;
import it.unibz.inf.ontop.model.term.functionsymbol.URITemplatePredicate;
import it.unibz.inf.ontop.model.term.*;
import it.unibz.inf.ontop.exception.IncompatibleTermException;
import it.unibz.inf.ontop.model.type.RDFDatatype;
import it.unibz.inf.ontop.model.type.TermType;
import it.unibz.inf.ontop.answering.reformulation.impl.SQLExecutableQuery;
import it.unibz.inf.ontop.answering.reformulation.generation.utils.XsdDatatypeConverter;
import it.unibz.inf.ontop.iq.optimizer.GroundTermRemovalFromDataNodeReshaper;
import it.unibz.inf.ontop.iq.optimizer.PullOutVariableOptimizer;
import it.unibz.inf.ontop.answering.reformulation.generation.dialect.impl.DB2SQLDialectAdapter;
import it.unibz.inf.ontop.answering.reformulation.generation.dialect.SQLAdapterFactory;
import it.unibz.inf.ontop.answering.reformulation.generation.dialect.SQLDialectAdapter;
import it.unibz.inf.ontop.utils.EncodeForURI;
import it.unibz.inf.ontop.iq.IntermediateQuery;
import it.unibz.inf.ontop.answering.reformulation.IRIDictionary;
import it.unibz.inf.ontop.dbschema.JdbcTypeMapper;
import org.eclipse.rdf4j.model.Literal;
import org.eclipse.rdf4j.model.vocabulary.XMLSchema;
import org.slf4j.LoggerFactory;

import javax.annotation.Nullable;
import java.sql.DriverManager;
import java.sql.SQLException;
import java.sql.Types;
import java.util.*;
import java.util.Map.Entry;
import java.util.regex.Pattern;
import java.util.stream.Collectors;

import static it.unibz.inf.ontop.datalog.impl.DatalogAlgebraOperatorPredicates.SPARQL_GROUP;
import static it.unibz.inf.ontop.model.type.COL_TYPE.*;
import static it.unibz.inf.ontop.model.OntopModelSingletons.TYPE_FACTORY;

/**
 * This class generates an SQLExecutableQuery from the datalog program coming from the
 * unfolder.
 *
 * This class is NOT thread-safe (attributes values are query-dependent).
 * Thus, an instance of this class should NOT BE SHARED between QuestStatements but be DUPLICATED.
 *
 *
 * @author mrezk, mariano, guohui
 *
 */
public class OneShotSQLGeneratorEngine {

	private static final long serialVersionUID = 7477161929752147045L;

	/**
	 * Formatting template
	 */
    //private static final String VIEW_NAME = "Q%sVIEW%s";
    //private static final String VIEW_ANS_NAME = "Q%sView";
    private static final String VIEW_PREFIX = "Q";
    private static final String VIEW_SUFFIX = "VIEW";
    private static final String VIEW_ANS_SUFFIX = "View";

    private static final String TYPE_STR = "%s AS %s" ;
    private static final String TYPE_SUFFIX = "QuestType";
    private static final String LANG_STR = "%s AS %s";
    private static final String LANG_SUFFIX = "Lang";
    private static final String MAIN_COLUMN_SUFFIX = "";


	private static final String INDENT = "    ";

	private final RDBMetadata metadata;
	private final SQLDialectAdapter sqladapter;
	private final IntermediateQuery2DatalogTranslator iq2DatalogTranslator;


	private boolean generatingREPLACE = true;
	private final boolean distinctResultSet;
	private final String replace1, replace2;

	/**
	 * Mutable (query-dependent)
	 */
	private boolean isDistinct = false;
	private boolean isOrderBy = false;

	@Nullable
	private IRIDictionary uriRefIds;

	private Multimap<Predicate, CQIE> ruleIndex;

	private Map<Predicate, String> sqlAnsViewMap;

	private final ImmutableMap<ExpressionOperation, String> operations;

	private static final org.slf4j.Logger log = LoggerFactory
			.getLogger(OneShotSQLGeneratorEngine.class);
	private final JdbcTypeMapper jdbcTypeMapper;

	OneShotSQLGeneratorEngine(DBMetadata metadata,
							  IRIDictionary iriDictionary,
							  OntopReformulationSQLSettings settings,
							  JdbcTypeMapper jdbcTypeMapper,
							  IntermediateQuery2DatalogTranslator iq2DatalogTranslator) {

		String driverURI = settings.getJdbcDriver()
				.orElseGet(() -> {
					try {
						return DriverManager.getDriver(settings.getJdbcUrl()).getClass().getCanonicalName();
					} catch (SQLException e) {
						// TODO: find a better exception
						throw new RuntimeException("Impossible to get the JDBC driver. Reason: " + e.getMessage());
					}
				});

		if (!(metadata instanceof RDBMetadata)) {
			throw new IllegalArgumentException("Not a DBMetadata!");
		}

		this.metadata = (RDBMetadata)metadata;
		this.sqladapter = SQLAdapterFactory.getSQLDialectAdapter(driverURI,this.metadata.getDbmsVersion(), settings);
		this.operations = buildOperations(sqladapter);
		this.distinctResultSet = settings.isDistinctPostProcessingEnabled();
		this.iq2DatalogTranslator = iq2DatalogTranslator;


		this.generatingREPLACE = settings.isIRISafeEncodingEnabled();

		if (generatingREPLACE) {
			StringBuilder sb1 = new StringBuilder();
			StringBuilder sb2 = new StringBuilder();
			for (Entry<String, String> e : EncodeForURI.TABLE.entrySet()) {
				sb1.append("REPLACE(");
				sb2.append(", '").append(e.getValue()).append("', '").append(e.getKey()).append("')");
			}
			replace1 = sb1.toString();
			replace2 = sb2.toString();
		}
		else {
			replace1 = replace2 = "";
		}

		this.uriRefIds = iriDictionary;
		this.jdbcTypeMapper = jdbcTypeMapper;
 	}

	/**
	 * For clone purposes only
	 */
	private OneShotSQLGeneratorEngine(RDBMetadata metadata, SQLDialectAdapter sqlAdapter, boolean generatingReplace,
                                      String replace1, String replace2, boolean distinctResultSet,
                                      IRIDictionary uriRefIds, JdbcTypeMapper jdbcTypeMapper,
                                      ImmutableMap<ExpressionOperation, String> operations,
									  IntermediateQuery2DatalogTranslator iq2DatalogTranslator) {
		this.metadata = metadata;
		this.sqladapter = sqlAdapter;
		this.operations = operations;
		this.generatingREPLACE = generatingReplace;
		this.replace1 = replace1;
		this.replace2 = replace2;
		this.distinctResultSet = distinctResultSet;
		this.uriRefIds = uriRefIds;
		this.jdbcTypeMapper = jdbcTypeMapper;
		this.iq2DatalogTranslator = iq2DatalogTranslator;
	}

	private static ImmutableMap<ExpressionOperation, String> buildOperations(SQLDialectAdapter sqladapter) {
		ImmutableMap.Builder<ExpressionOperation, String> builder = new ImmutableMap.Builder<ExpressionOperation, String>()
				.put(ExpressionOperation.ADD, "%s + %s")
				.put(ExpressionOperation.SUBTRACT, "%s - %s")
				.put(ExpressionOperation.MULTIPLY, "%s * %s")
				.put(ExpressionOperation.ABS, "ABS(%s)")
				.put(ExpressionOperation.CEIL, sqladapter.ceil())
				.put(ExpressionOperation.FLOOR, "FLOOR(%s)")
				.put(ExpressionOperation.ROUND, sqladapter.round())
				.put(ExpressionOperation.RAND, sqladapter.rand())

				.put(ExpressionOperation.EQ, "%s = %s")
				.put(ExpressionOperation.NEQ, "%s <> %s")
				.put(ExpressionOperation.GT, "%s > %s")
				.put(ExpressionOperation.GTE, "%s >= %s")
				.put(ExpressionOperation.LT, "%s < %s")
				.put(ExpressionOperation.LTE, "%s <= %s")
				.put(ExpressionOperation.AND, "%s AND %s")
				.put(ExpressionOperation.OR, "%s OR %s")
				.put(ExpressionOperation.NOT, "NOT %s")
				.put(ExpressionOperation.IS_NULL, "%s IS NULL")
				.put(ExpressionOperation.IS_NOT_NULL, "%s IS NOT NULL")
				.put(ExpressionOperation.IS_TRUE, "%s IS TRUE")
				.put(ExpressionOperation.SQL_LIKE, "%s LIKE %s")
				.put(ExpressionOperation.STR_STARTS, sqladapter.strStartsOperator())
				.put(ExpressionOperation.STR_ENDS, sqladapter.strEndsOperator())
				.put(ExpressionOperation.CONTAINS, sqladapter.strContainsOperator())

				.put(ExpressionOperation.NOW, sqladapter.dateNow());

		try {
			builder.put(ExpressionOperation.STRUUID, sqladapter.strUuid());
		} catch (UnsupportedOperationException e) {
			// ignore
		}
		try {
			builder.put(ExpressionOperation.UUID, sqladapter.uuid());
		} catch (UnsupportedOperationException e) {
			// ignore
		}
		return builder.build(

		);
	}

	/**
	 * SQLGenerator must not be shared between threads
	 * but CLONED.
	 *
	 * @return A cloned object without any query-dependent value
	 */
	@Override
	public OneShotSQLGeneratorEngine clone() {
		return new OneShotSQLGeneratorEngine(metadata, sqladapter, generatingREPLACE,
				replace1, replace2, distinctResultSet, uriRefIds, jdbcTypeMapper, operations, iq2DatalogTranslator);
	}

	/**
	 * Generates and SQL query ready to be executed by Quest. Each query is a
	 * SELECT FROM WHERE query. To know more about each of these see the inner
	 * method descriptions. Observe that the SQL itself will be done by
	 * {@link #generateQuery}
	 *
	 */
	public SQLExecutableQuery generateSourceQuery(IntermediateQuery intermediateQuery, ImmutableList<String> signature)
			throws OntopReformulationException {

		IntermediateQuery normalizedQuery = normalizeIQ(intermediateQuery);

		DatalogProgram queryProgram = iq2DatalogTranslator.translate(normalizedQuery);

		normalizeProgram(queryProgram);

		DatalogDependencyGraphGenerator depGraph = new DatalogDependencyGraphGenerator(
				queryProgram);

		sqlAnsViewMap = new HashMap<>();

		ruleIndex = depGraph.getRuleIndex();

		List<Predicate> predicatesInBottomUp = depGraph
				.getPredicatesInBottomUp();

		List<Predicate> extensionalPredicates = depGraph
				.getExtensionalPredicates();

		isDistinct = hasSelectDistinctStatement(queryProgram);
		isOrderBy = hasOrderByClause(queryProgram);
		if (queryProgram.getQueryModifiers().hasModifiers()) {
			final String outerViewName = "SUB_QVIEW";
			String subquery = generateQuery(signature, ruleIndex, predicatesInBottomUp, extensionalPredicates);

			String modifier;

			List<OrderCondition> conditions = queryProgram.getQueryModifiers().getSortConditions();

			List<Variable> groupby = queryProgram.getQueryModifiers().getGroupConditions();
			// if (!groupby.isEmpty()) {
			// subquery += "\n" + sqladapter.sqlGroupBy(groupby, "") + " " +
			// havingStr + "\n";
			// }
			// List<OrderCondition> conditions =
			// query.getQueryModifiers().getSortConditions();

			long limit = queryProgram.getQueryModifiers().getLimit();
			long offset = queryProgram.getQueryModifiers().getOffset();

			if (!conditions.isEmpty()) {
				modifier = sqladapter.sqlOrderByAndSlice(conditions, outerViewName, limit, offset)
						+ "\n";
			}
			else if (limit != -1 || offset != -1) {
				modifier = sqladapter.sqlSlice(limit, offset) + "\n";
			}
			else {
				modifier = "";
			}

			String sql = "SELECT *\n";
			sql += "FROM (\n";
			sql += subquery + "\n";
			sql += ") " + outerViewName + "\n";
			sql += modifier;
			return new SQLExecutableQuery(sql, signature);
		} else {
			String sqlQuery = generateQuery(signature, ruleIndex, predicatesInBottomUp, extensionalPredicates);
			return new SQLExecutableQuery(sqlQuery, signature);
		}
	}

	private IntermediateQuery normalizeIQ(IntermediateQuery intermediateQuery) {

		IntermediateQuery groundTermFreeQuery = new GroundTermRemovalFromDataNodeReshaper()
				.optimize(intermediateQuery);
		log.debug("New query after removing ground terms: \n" + groundTermFreeQuery);

		IntermediateQuery queryAfterPullOut = new PullOutVariableOptimizer().optimize(groundTermFreeQuery);
		log.debug("New query after pulling out equalities: \n" + queryAfterPullOut);

		return queryAfterPullOut;
	}

    private boolean hasSelectDistinctStatement(DatalogProgram query) {
		boolean toReturn = false;
		if (query.getQueryModifiers().hasModifiers()) {
			toReturn = query.getQueryModifiers().isDistinct();
		}
		return toReturn;
	}

	private boolean hasOrderByClause(DatalogProgram query) {
		boolean toReturn = false;
		if (query.getQueryModifiers().hasModifiers()) {
			final List<OrderCondition> conditions = query.getQueryModifiers()
					.getSortConditions();
			toReturn = (!conditions.isEmpty());
		}
		return toReturn;
	}

	/**
	 * Main method. Generates the full SQL query, taking into account
	 * limit/offset/order by. An important part of this program is
	 * {@link #createViewFrom}
	 * that will create a view for every ans predicate in the Datalog input
	 * program.
	 *
	 * @param signature
	 *            The Select variables in the SPARQL query
	 * @param ruleIndex
	 *            The index that maps intentional predicates to its rules
	 * @param predicatesInBottomUp
	 *            The topologically ordered predicates in
	 *            <code> query </code>.
	 * @param extensionalPredicates
	 *            The predicates that are not defined by any rule in <code>
	 *            query </code>
	 * @return
	 */
	private String generateQuery(List<String> signature,
								 Multimap<Predicate, CQIE> ruleIndex,
								 List<Predicate> predicatesInBottomUp,
								 List<Predicate> extensionalPredicates) throws OntopReformulationException {

		int numPreds = predicatesInBottomUp.size();
		int i = 0;

		 Map<Predicate, ParserViewDefinition> subQueryDefinitions = new HashMap<>();

		TypeExtractor.TypeResults typeResults;
		try {
			typeResults = TypeExtractor.extractTypes(ruleIndex, predicatesInBottomUp, metadata);
			/*
			 * Currently, incompatible terms are treated as a reformulation error
			 */
		} catch (IncompatibleTermException e) {
			throw new OntopTypingException(e.getMessage());
		}

		ImmutableMap<CQIE, ImmutableList<Optional<TermType>>> termTypeMap = typeResults.getTermTypeMap();
		ImmutableMap<Predicate, ImmutableList<COL_TYPE>> castTypeMap = typeResults.getCastTypeMap();

		/**
		 * ANS i > 1
		 */

		// create a view for every ans predicate in the Datalog input program.
		while (i < numPreds - 1) {
			Predicate pred = predicatesInBottomUp.get(i);
			if (extensionalPredicates.contains(pred)) {
				/*
				 * extensional predicates are defined by DBs
				 */
			} else {
				ParserViewDefinition view = createViewFrom(pred, metadata, ruleIndex, subQueryDefinitions,
						termTypeMap, castTypeMap.get(pred));

				subQueryDefinitions.put(pred, view);
			}
			i++;
		}

		/**
		 * ANS 1
		 */

		// This should be ans1, and the rules defining it.
		Predicate predAns1 = predicatesInBottomUp.get(i);
		Collection<CQIE> ansrules = ruleIndex.get(predAns1);

		List<String> queryStrings = Lists.newArrayListWithCapacity(ansrules
				.size());

		
		/* Main loop, constructing the SPJ query for each CQ */

		for (CQIE cq : ansrules) {

			/*
			 * Here we normalize so that the form of the CQ is as close to the
			 * form of a normal SQL algebra as possible,
			 */
			boolean isAns1 = true;
			String querystr = generateQueryFromSingleRule(cq, signature, isAns1, castTypeMap.get(predAns1),
					subQueryDefinitions, termTypeMap.get(cq));

			queryStrings.add(querystr);
		}

		StringBuilder result = createUnionFromSQLList(queryStrings);

		return result.toString();
	}



	/**
	 * Takes a list of SQL strings, and returns SQL1 UNION SQL 2 UNION.... This
	 * method complements {@link #generateQueryFromSingleRule}
	 *
	 * @param queriesStrings list
	 *                       of SQL strings
	 * @return Union of sql queries
	 */
	private StringBuilder createUnionFromSQLList(List<String> queriesStrings) {
		Iterator<String> queryStringIterator = queriesStrings.iterator();
		StringBuilder result = new StringBuilder();
		if (queryStringIterator.hasNext()) {
			result.append(queryStringIterator.next());
		}

		String UNION;
		if (isDistinct && !distinctResultSet) {
			UNION = "UNION";
		} else {
			UNION = "UNION ALL";
		}
		while (queryStringIterator.hasNext()) {
			result.append("\n");
			result.append(UNION);
			result.append("\n");
			result.append(queryStringIterator.next());
		}
		return result;
	}

	/**
	 * Takes 1 single Datalog rule <code> cq </code> and return the SQL
	 * translation of that rule. It is a helper method for
	 * {@link #generateQuery}
	 *
	 * @param cq
	 * @param signature
	 * @param castDatatypes
	 * @param subQueryDefinitions
	 * @param termTypes
	 */
	public String generateQueryFromSingleRule(CQIE cq, List<String> signature,
											  boolean isAns1, List<COL_TYPE> castDatatypes,
											  Map<Predicate, ParserViewDefinition> subQueryDefinitions,
											  ImmutableList<Optional<TermType>> termTypes) {
		QueryAliasIndex index = new QueryAliasIndex(cq, subQueryDefinitions);

		boolean innerdistincts = false;

		// && numberOfQueries == 1
		if (isDistinct && !distinctResultSet) {
			innerdistincts = true;
		}

		String FROM = getFROM(cq.getBody(), index);
		String WHERE = getWHERE(cq.getBody(), index);

		String SELECT = getSelectClause(signature, cq, index, innerdistincts, isAns1, castDatatypes, termTypes);
		String GROUP = getGroupBy(cq.getBody(), index);
		String HAVING = getHaving(cq.getBody(), index);

		String querystr = SELECT + FROM + WHERE + GROUP + HAVING;
		return querystr;
	}

	private String getHaving(List<Function> body, QueryAliasIndex index) {
		StringBuilder result = new StringBuilder();
		List <Term> conditions = new LinkedList<Term> ();
		List <Function> condFunctions = new LinkedList<Function> ();
		//List<Variable> varsInHaving = Lists.newArrayList();
		for (Function atom : body) {
			if (atom.getFunctionSymbol().equals(DatalogAlgebraOperatorPredicates.SPARQL_HAVING)) {
				conditions = atom.getTerms();
				break;
			}
		}
		if (conditions.isEmpty()) {
			return "";
		}

		for(Term cond : conditions){
			condFunctions.add((Function) cond);
		}

		Set<String> condSet = getBooleanConditionsString(condFunctions, index);

//		List<String> groupReferences = Lists.newArrayList();

//		for(Variable var : varsInGroupBy) {
//			Collection<String> references = index.columnReferences.get(var);
//			groupReferences.addAll(references);
//		}
//		
//		if(!groupReferences.isEmpty()) {
//			result.append(" GROUP BY " );
//			Joiner.on(" , ").appendTo(result, groupReferences);
//		}

		result.append(" HAVING ( ");
		for (String c: condSet) {
			result.append(c);
		}
		result.append(" ) ");
		return result.toString();
	}

	private String getGroupBy(List<Function> body, QueryAliasIndex index) {
		StringBuilder result = new StringBuilder();

		List<Variable> varsInGroupBy = Lists.newArrayList();
		for (Function atom : body) {
			if (atom.getFunctionSymbol().equals(SPARQL_GROUP)) {
				varsInGroupBy.addAll(atom.getVariables());
			}
		}

		List<String> groupReferences = Lists.newArrayList();

		for(Variable var : varsInGroupBy) {
			index.columnReferences.get(var).stream()
					.map(QualifiedAttributeID::getSQLRendering)
					.forEach(groupReferences::add);
		}

		if(!groupReferences.isEmpty()) {
			result.append(" GROUP BY " );
			Joiner.on(" , ").appendTo(result, groupReferences);
		}

		return result.toString();
	}

	/**
	 * Normalizations of the Datalog program requirend by the Datalog to SQL translator
	 */
	private void normalizeRule(CQIE cq) {

		DatalogNormalizer.foldJoinTrees(cq);

		DatalogNormalizer.addMinimalEqualityToLeftJoin(cq);
	}

	/**
	 * @param program
	 */
	private void normalizeProgram(DatalogProgram program) {
		for (CQIE rule : program.getRules()) {
			normalizeRule(rule);
		}
		log.debug("Program normalized for SQL translation: \n"+program);
	}

	/**
	 * This Method was created to handle the semantics of OPTIONAL when there
	 * are multiple mappings or Unions. It will take mappings of the form
	 * <ul>
	 * <li>Concept <- definition1</li>
	 * <li>Concept <- definition2</li>
	 * </ul>
	 * And will generate a view of the form
	 * <ul>
	 * <li>QConceptView = definition1 UNION definition2
	 * </ul>
	 * This view is stored in the <code>metadata </code>. See DBMetadata
	 *
	 * The idea is to use the view definition in the case of Union in the
	 * Optionals/LeftJoins
	 *
	 * @param ruleIndex
	 * @param subQueryDefinitions
	 * @param termTypeMap
	 *@param castTypes @throws OBDAException
	 *
	 * @throws Exception
	 */

	private ParserViewDefinition createViewFrom(Predicate pred, RDBMetadata metadata,
												Multimap<Predicate, CQIE> ruleIndex,
												Map<Predicate, ParserViewDefinition> subQueryDefinitions,
												ImmutableMap<CQIE, ImmutableList<Optional<TermType>>> termTypeMap,
												ImmutableList<COL_TYPE> castTypes) {

		/* Creates BODY of the view query */

		Collection<CQIE> ruleList = ruleIndex.get(pred);

		String unionView;

		List<String> sqls = Lists.newArrayListWithExpectedSize(ruleList.size());

		int headArity = 0;

		for (CQIE rule : ruleList) {
			Function cqHead = rule.getHead();

			headArity = cqHead.getTerms().size();

			List<String> varContainer = cqHead.getVariables().stream()
					.map(Variable::getName)
					.collect(Collectors.toList());

			/* Creates the SQL for the View */
			String sqlQuery = generateQueryFromSingleRule(rule, varContainer,
					false, castTypes, subQueryDefinitions, termTypeMap.get(rule));

			sqls.add(sqlQuery);
		}

		if (sqls.size() == 1) {
			unionView = sqls.iterator().next();
		} else {
			unionView = "(" + Joiner.on(")\n UNION ALL \n (").join(sqls) + ")";
		}

		QuotedIDFactory idFactory = metadata.getQuotedIDFactory();

		Set<RelationID> alreadyAllocatedViewNames = subQueryDefinitions.values().stream()
				.map(ParserViewDefinition::getID)
				.collect(Collectors.toSet());

		String safePredicateName = escapeName(pred.getName());
		String viewname = sqladapter.nameView(VIEW_PREFIX, safePredicateName, VIEW_ANS_SUFFIX,
				alreadyAllocatedViewNames);
		RelationID viewId = idFactory.createRelationID(null, viewname);

		List<QualifiedAttributeID> columnIds = Lists.newArrayListWithExpectedSize(3 * headArity);

		// Hard coded variable names
		for (int i = 0; i < headArity; i++) {
			columnIds.add(new QualifiedAttributeID(viewId,
					idFactory.createAttributeID(sqladapter.sqlQuote("v" + i + TYPE_SUFFIX))));
			columnIds.add(new QualifiedAttributeID(viewId,
					idFactory.createAttributeID(sqladapter.sqlQuote("v" + i + LANG_SUFFIX))));
			columnIds.add(new QualifiedAttributeID(viewId,
					idFactory.createAttributeID(sqladapter.sqlQuote("v" + i))));
		}

		// Creates a view outside the DBMetadata (specific to this sub-query)
		ParserViewDefinition view = new ParserViewDefinition(viewId, unionView);
		columnIds.stream().forEach(view::addAttribute);

		sqlAnsViewMap.put(pred, unionView);

		return view;
	}

	/**
	 * Escapes view names.
	 */
	private static String escapeName(String name) {
		return name.replace('.', '_').replace(':', '_').replace('/', '_').replace(' ', '_');
	}

	/***
	 * Returns a string with boolean conditions formed with the boolean atoms
	 * found in the atoms list.
	 */
	private Set<String> getBooleanConditionsString(
			List<Function> atoms, QueryAliasIndex index) {
		Set<String> conditions = new LinkedHashSet<String>();
		for (int atomidx = 0; atomidx < atoms.size(); atomidx++) {
			Term innerAtom = atoms.get(atomidx);
			Function innerAtomAsFunction = (Function) innerAtom;
			// Boolean expression
			if (innerAtomAsFunction.isOperation()) {
				String condition = getSQLCondition(innerAtomAsFunction, index);

				conditions.add(condition);
			} else if (innerAtomAsFunction.isDataTypeFunction()) {

				String condition = getSQLString(innerAtom, index, false);
				conditions.add(condition);
			}
		}
		return conditions;
	}

	/***
	 * Returns the SQL for an atom representing an SQL condition (booleans).
	 */
	private String getSQLCondition(Function atom, QueryAliasIndex index) {
		Predicate functionSymbol = atom.getFunctionSymbol();
		if (isUnary(atom)) {
			// For unary boolean operators, e.g., NOT, IS NULL, IS NOT NULL.
			// added also for IS TRUE
			String expressionFormat = operations.get(functionSymbol);
			Term term = atom.getTerm(0);
			String column = getSQLString(term, index, false);
			if (expressionFormat.contains("NOT %s")) {
				// find data type of term and evaluate accordingly
				// int type = 8;
				if (term instanceof Function) {
					Function f = (Function) term;
					if (!f.isDataTypeFunction())
						return String.format(expressionFormat, column);
				}
				int type = getVariableDataType(term, index);
				switch (type) {
					case Types.INTEGER:
					case Types.BIGINT:
					case Types.DOUBLE:
					case Types.FLOAT:
						return String.format("%s = 0", column);
					case Types.BOOLEAN:
						return String.format("NOT %s", column);
					case Types.VARCHAR:
						return String.format("NOT LENGTH(%s) > 0", column);
					default:
						throw new UnsupportedOperationException("Unsupported type: " + type);
				}
			}
			if (expressionFormat.contains("IS TRUE")) {
				// find data type of term and evaluate accordingly
				int type = getVariableDataType(term, index);
				switch (type) {
					case Types.INTEGER:
					case Types.BIGINT:
					case Types.DOUBLE:
					case Types.FLOAT:
						return String.format("%s != 0", column);
					case Types.BOOLEAN:
						return String.format("%s", column);
					case Types.VARCHAR:
						return String.format("LENGTH(%s) > 0", column);
					default:
						throw new UnsupportedOperationException("Unsupported type: " + type);
				}
			}
			return String.format(expressionFormat, column);
		} else if (isBinary(atom)) {
			// For binary boolean operators, e.g., AND, OR, EQ, GT, LT, etc.
			// _
			String expressionFormat = operations.get(functionSymbol);
			Term left = atom.getTerm(0);
			Term right = atom.getTerm(1);
			String leftOp = getSQLString(left, index, true);
			String rightOp = getSQLString(right, index, true);

			return String.format("(" + expressionFormat + ")", leftOp,
					rightOp);
		} else {
			if (functionSymbol == ExpressionOperation.REGEX) {
				boolean caseinSensitive = false;
				boolean multiLine = false;
				boolean dotAllMode = false;
				if (atom.getArity() == 3) {
					if (atom.getTerm(2).toString().contains("i")) {
						caseinSensitive = true;
					}
					if (atom.getTerm(2).toString().contains("m")) {
						multiLine = true;
					}
					if (atom.getTerm(2).toString().contains("s")) {
						dotAllMode = true;
					}
				}
				Term p1 = atom.getTerm(0);
				Term p2 = atom.getTerm(1);

				String column = getSQLString(p1, index, false);
				String pattern = getSQLString(p2, index, false);
				String sqlRegex = sqladapter.sqlRegex(column, pattern, caseinSensitive,
						multiLine, dotAllMode);
				return sqlRegex;
			} else {
				throw new RuntimeException("The builtin function "
						+ functionSymbol.toString() + " is not supported yet!");
			}
		}
	}

	/**
	 * Returns the table definition for these atoms. By default, a list of atoms
	 * represents JOIN or LEFT JOIN of all the atoms, left to right. All boolean
	 * atoms in the list are considered conditions in the ON clause of the JOIN.
	 *
	 * <p>
	 * If the list is a LeftJoin, then it can only have 2 data atoms, and it HAS
	 * to have 2 data atoms.
	 *
	 * <p>
	 * If process boolean operators is enabled, all boolean conditions will be
	 * added to the ON clause of the first JOIN.
	 *
	 * @param atoms
	 * @param index
	 * @param isTopLevel
	 *            indicates if the list of atoms is actually the main body of
	 *            the conjunctive query. If it is, no JOIN is generated, but a
	 *            cross product with WHERE clause. Moreover, the isLeftJoin
	 *            argument will be ignored.
	 *
	 * @return
	 */
	private String getTableDefinitions(List<Function> atoms,
									   QueryAliasIndex index, boolean isTopLevel, boolean isLeftJoin, boolean parenthesis,
									   String indent) {
		/*
		 * We now collect the view definitions for each data atom each
		 * condition, and each each nested Join/LeftJoin
		 */
		List<String> tableDefinitions = new LinkedList<>();
		for (Function a : atoms) {
			String definition = getTableDefinition(a, index, indent + INDENT);
			if (!definition.isEmpty()) {
				tableDefinitions.add(definition);
			}
		}

		/*
		 * Now we generate the table definition, this will be either a comma
		 * separated list for TOP level (FROM clause) or a Join/LeftJoin
		 * (possibly nested if there are more than 2 table definitions in the
		 * current list) in case this method was called recursively.
		 */
		StringBuilder tableDefinitionsString = new StringBuilder();

		int size = tableDefinitions.size();
		if (isTopLevel) {
			if (size == 0) {
				tableDefinitionsString.append("(" + sqladapter.getDummyTable()
						+ ") tdummy ");

			} else {
				Iterator<String> tableDefinitionsIterator = tableDefinitions
						.iterator();
				tableDefinitionsString.append(indent);
				tableDefinitionsString.append(tableDefinitionsIterator.next());
				while (tableDefinitionsIterator.hasNext()) {
					tableDefinitionsString.append(",\n");
					tableDefinitionsString.append(indent);
					tableDefinitionsString.append(tableDefinitionsIterator
							.next());
				}
			}
		} else {
			/*
			 * This is actually a Join or LeftJoin, so we form the JOINs/LEFT
			 * JOINs and the ON clauses
			 */
			String JOIN_KEYWORD;
			if (isLeftJoin) {
				JOIN_KEYWORD = "LEFT OUTER JOIN";
			} else {
				JOIN_KEYWORD = "JOIN";
			}
			String JOIN;

			//add parenthesis
			String NESTEDJOIN = "" + indent + "" + indent + "%s\n" + indent
					+ JOIN_KEYWORD + "\n" + indent + "(%s)" + indent + "";

			if(parenthesis){
				JOIN = NESTEDJOIN;
			}
			else {
				JOIN = "" + indent + "" + indent + "%s\n" + indent
						+ JOIN_KEYWORD + "\n" + indent + "%s" + indent + "";
			}

			if (size == 0) {
				throw new RuntimeException(
						"Cannot generate definition for empty data");
			}
			if (size == 1) {
				return tableDefinitions.get(0);
			}

			/*
			 * To form the JOIN we will cycle through each data definition,
			 * nesting the JOINs as we go. The conditions in the ON clause will
			 * go on the TOP level only.
			 */
			String currentJoin = String.format(JOIN,
					tableDefinitions.get(size - 2),
					tableDefinitions.get(size - 1));
			tableDefinitions.remove(size - 1);
			tableDefinitions.remove(size - 2);

			int currentSize = tableDefinitions.size();
			while (currentSize > 0) {
				currentJoin = String.format(NESTEDJOIN,
						tableDefinitions.get(currentSize - 1), currentJoin);
				tableDefinitions.remove(currentSize - 1);
				currentSize = tableDefinitions.size();
			}
			tableDefinitions.add(currentJoin);

			tableDefinitionsString.append(currentJoin);


			/*
			 * If there are ON conditions we add them now. We need to remove the
			 * last parenthesis ')' and replace it with ' ON %s)' where %s are
			 * all the conditions
			 */
			String conditions = getConditionsString(atoms, index, true,
					indent);

//			if (conditions.length() > 0
//					&& tableDefinitionsString.lcastIndexOf(")") != -1) {
//				int lastidx = tableDefinitionsString.lastIndexOf(")");
//				tableDefinitionsString.delete(lastidx,
//						tableDefinitionsString.length());
//				String ON_CLAUSE = String.format("ON\n%s\n " + indent + ")",
//						conditions);
//				tableDefinitionsString.append(ON_CLAUSE);
//			}
			String ON_CLAUSE = String.format(" ON\n%s\n " + indent, conditions);
			tableDefinitionsString.append(ON_CLAUSE);


		}
		return  tableDefinitionsString.toString() ;
	}

	/**
	 * Returns the table definition for the given atom. If the atom is a simple
	 * table or view, then it returns the value as defined by the
	 * QueryAliasIndex. If the atom is a Join or Left Join, it will call
	 * getTableDefinitions on the nested term list.
	 */
	private String getTableDefinition(Function atom, QueryAliasIndex index,
									  String indent) {
		Predicate predicate = atom.getFunctionSymbol();

		if (atom.isOperation()
				|| atom.isDataTypeFunction()) {
			// These don't participate in the FROM clause
			return "";
		} else if (atom.isAlgebraFunction()) {

			if (predicate == SPARQL_GROUP) {
				return "";
			}
			List<Function> innerTerms = new ArrayList<>(atom.getTerms().size());

			boolean parenthesis = false;


			if (predicate == DatalogAlgebraOperatorPredicates.SPARQL_JOIN || predicate == DatalogAlgebraOperatorPredicates.SPARQL_LEFTJOIN) {

				boolean isLeftJoin = false;

				if (predicate == DatalogAlgebraOperatorPredicates.SPARQL_LEFTJOIN) {
					isLeftJoin = true;
				}

				int i =0;
				for (Term term : atom.getTerms()){
					Function innerTerm1 = (Function) term;
					if(innerTerm1.isAlgebraFunction()){
						//nested joins we need to add parenthesis later
						parenthesis = true;
					}
					else if(isLeftJoin && i == 1){
						//in case of left join we  want to add the parenthesis
						// only for the right tables
						//we ignore nested joins from the left tables

						parenthesis = false;
					}
					innerTerms.add(innerTerm1);
					i++;
				}
				String tableDefinitions =  getTableDefinitions(innerTerms,
						index, false, isLeftJoin, parenthesis, indent + INDENT );
				return tableDefinitions;
			}

		}


		/*
		 * This is a data atom
		 */
		String def = index.getViewDefinition(atom);
		return def;
	}

	private String getFROM(List<Function> atoms, QueryAliasIndex index) {
		String tableDefinitions = getTableDefinitions(atoms, index, true,
				false, false, "");
		return "\n FROM \n" + tableDefinitions;
	}

	/**
	 * Generates all the conditions on the given atoms, e.g., shared variables
	 * and boolean conditions. This string can then be used to form a WHERE or
	 * an ON clause.
	 *
	 * <p>
	 * The method assumes that no variable in this list (or nested ones) referes
	 * to an upper level one.
	 */
	private String getConditionsString(List<Function> atoms,
									   QueryAliasIndex index, boolean processShared, String indent) {

		Set<String> equalityConditions = new LinkedHashSet<>();

		// if (processShared)

		// guohui: After normalization, do we have shared variables?
		// TODO: should we remove this ??
		Set<String> conditionsSharedVariablesAndConstants = getConditionsSharedVariablesAndConstants(
				atoms, index, processShared);
		equalityConditions.addAll(conditionsSharedVariablesAndConstants);
		Set<String> booleanConditions = getBooleanConditionsString(
				atoms, index);

		Set<String> conditions = new LinkedHashSet<>();
		conditions.addAll(equalityConditions);
		conditions.addAll(booleanConditions);

		/*
		 * Collecting all the conditions in a single string for the ON or WHERE
		 * clause
		 */
		StringBuilder conditionsString = new StringBuilder();
		Iterator<String> conditionsIterator = conditions.iterator();
		if (conditionsIterator.hasNext()) {
			conditionsString.append(indent);
			conditionsString.append(conditionsIterator.next());
		}
		while (conditionsIterator.hasNext()) {
			conditionsString.append(" AND\n");
			conditionsString.append(indent);
			conditionsString.append(conditionsIterator.next());
		}
		return conditionsString.toString();
	}

	/**
	 * Returns the set of variables that participate data atoms (either in this
	 * atom directly or in nested ones). This will recursively collect the
	 * variables references in in this atom, exlcuding those on the right side
	 * of left joins.
	 *
	 * @param atom
	 * @return
	 */
	private Set<Variable> getVariableReferencesWithLeftJoin(Function atom) {
		if (atom.isDataFunction()) {
			Set<Variable> variables = new LinkedHashSet<>();
			TermUtils.addReferencedVariablesTo(variables, atom);
			return variables;
		}
		if (atom.isOperation()) {
			return Collections.emptySet();
		}
		if (atom.isDataTypeFunction()) {
			return Collections.emptySet();
		}
		/*
		 * we have an algebra operator (join or left join) if its a join, we need
		 * to collect all the variables of each nested atom., if its a left
		 * join, only of the first data/algebra atom (the left atom).
		 */
		boolean isLeftJoin = false;
		boolean foundFirstDataAtom = false;

		if (atom.getFunctionSymbol() == DatalogAlgebraOperatorPredicates.SPARQL_LEFTJOIN) {
			isLeftJoin = true;
		}
		Set<Variable> innerVariables = new LinkedHashSet<>();
		for (Term t : atom.getTerms()) {
			if (isLeftJoin && foundFirstDataAtom) {
				break;
			}
			Function asFunction = (Function) t;
			if (asFunction.isOperation()) {
				continue;
			}
			innerVariables
					.addAll(getVariableReferencesWithLeftJoin(asFunction));
			foundFirstDataAtom = true;
		}
		return innerVariables;

	}

	/**
	 * Returns a list of equality conditions that reflect the semantics of the
	 * shared variables in the list of atoms.
	 * <p>
	 * The method assumes that no variables are shared across deeper levels of
	 * nesting (through Join or LeftJoin atoms), it will not call itself
	 * recursively. Nor across upper levels.
	 *
	 * <p>
	 * When generating equalities recursively, we will also generate a minimal
	 * number of equalities. E.g., if we have A(x), Join(R(x,y), Join(R(y,
	 * x),B(x))
	 *
	 */
	private Set<String> getConditionsSharedVariablesAndConstants(
			List<Function> atoms, QueryAliasIndex index, boolean processShared) {
		Set<String> equalities = new LinkedHashSet<>();

		Set<Variable> currentLevelVariables = new LinkedHashSet<>();
		if (processShared) {
			for (Function atom : atoms) {
				currentLevelVariables
						.addAll(getVariableReferencesWithLeftJoin(atom));
			}
		}

		/*
		 * For each variable we collect all the columns that shold be equated
		 * (due to repeated positions of the variable). then we form atoms of
		 * the form "COL1 = COL2"
		 */
		for (Variable var : currentLevelVariables) {
			Set<QualifiedAttributeID> references = index.getColumnReferences(var);
			if (references.size() < 2) {
				// No need for equality
				continue;
			}
			Iterator<QualifiedAttributeID> referenceIterator = references.iterator();
			QualifiedAttributeID leftColumnReference = referenceIterator.next();
			while (referenceIterator.hasNext()) {
				QualifiedAttributeID rightColumnReference = referenceIterator.next();
				String equality = String.format("(%s = %s)",
						leftColumnReference.getSQLRendering(),
						rightColumnReference.getSQLRendering());
				equalities.add(equality);
				leftColumnReference = rightColumnReference;
			}
		}

		for (Function atom : atoms) {
			if (!atom.isDataFunction()) {
				continue;
			}
			for (int idx = 0; idx < atom.getArity(); idx++) {
				Term l = atom.getTerm(idx);
				if (l instanceof Constant) {
					String value = getSQLString(l, index, false);
					String columnReference = index
							.getColumnReference(atom, idx);
					equalities.add(String.format("(%s = %s)", columnReference,
							value));
				}
			}

		}
		return equalities;
	}

	// return variable SQL data type
	private int getVariableDataType(Term term, QueryAliasIndex idx) {

		if (term instanceof Function){
			Function f = (Function) term;
			if (f.isDataTypeFunction()) {
				Predicate p = f.getFunctionSymbol();
				COL_TYPE type = TYPE_FACTORY.getDatatype(p.getName()).get();
				return jdbcTypeMapper.getSQLType(type);
			}
			// Return varchar for unknown
			return Types.VARCHAR;
		}else if (term instanceof Variable){
			throw new RuntimeException("Cannot return the SQL type for: "
					+ term.toString());
		}
		/**
		 * Boolean constant
		 */
		else if (term.equals(TermConstants.FALSE)
				 || term.equals(TermConstants.TRUE)) {
			return Types.BOOLEAN;
		}

		return Types.VARCHAR;
	}

	private String getWHERE(List<Function> atoms, QueryAliasIndex index) {
		String conditions = getConditionsString(atoms, index, false, "");
		if (conditions.isEmpty()) {
			return "";
		}
		return "\nWHERE \n" + conditions;
	}

	/**
	 * produces the select clause of the sql query for the given CQIE
	 *
	 * @param query
	 *            the query
	 * @param castTypes
	 * @param termTypes
	 * @return the sql select clause
	 */
	private String getSelectClause(List<String> signature, CQIE query,
								   QueryAliasIndex index, boolean distinct, boolean isAns1,
								   List<COL_TYPE> castTypes, ImmutableList<Optional<TermType>> termTypes) {
		/*
		 * If the head has size 0 this is a boolean query.
		 */
		List<Term> headterms = query.getHead().getTerms();
		StringBuilder sb = new StringBuilder();

		sb.append("SELECT ");
		if (distinct && !distinctResultSet) {
			sb.append("DISTINCT ");
		}
		//Only for ASK
		if (headterms.size() == 0) {
			sb.append("'true' as x");
			return sb.toString();
		}

		Iterator<Term> hit = headterms.iterator();
		int hpos = 0;

		Iterator<COL_TYPE> castTypeIter = castTypes.iterator();
		Iterator<Optional<TermType>> termTypeIter = termTypes.iterator();

		/**
		 * Set that contains all the variable names created on the top query.
		 * It helps the dialect adapter to generate variable names according to its possible restrictions.
		 * Currently, this is needed for the Oracle adapter (max. length of 30 characters).
		 */
		Set<String> sqlVariableNames = new HashSet<>();

		while (hit.hasNext()) {
			Term ht = hit.next();

			/**
			 * Datatype for the main column (to which it is cast).
			 * Beware, it may defer the RDF datatype (the one of the type column).
			 *
			 * Why? Because most DBs (if not all) require the result table to have
			 * one datatype per column. If the sub-queries are producing results of different types,
			 * them there will be a difference between the type in the main column and the RDF one.
			 */
			COL_TYPE castType = castTypeIter.next();

			Optional<TermType> optionalTermType = termTypeIter.next();

			String varName;

			/*
			 * When isAns1 is true, we need to use the <code>signature</code>
			 * for the varName
			 */
			if (isAns1) {
				varName = signature.get(hpos);
			} else {
				varName = "v" + hpos;
			}

			String typeColumn = getTypeColumnForSELECT(ht, varName, index, sqlVariableNames, optionalTermType);
			String mainColumn = getMainColumnForSELECT(ht, varName, index, castType, sqlVariableNames);
			String langColumn = getLangColumnForSELECT(ht, varName, index, sqlVariableNames, optionalTermType);

			sb.append("\n   ");
			sb.append(typeColumn);
			sb.append(", ");
			sb.append(langColumn);
			sb.append(", ");
			sb.append(mainColumn);
			if (hit.hasNext()) {
				sb.append(", ");
			}
			hpos++;
		}
		return sb.toString();
	}

	private String getMainColumnForSELECT(Term ht, String signatureVarName,
										  QueryAliasIndex index, COL_TYPE castDataType,
										  Set<String> sqlVariableNames) {

		final String varName = sqladapter.nameTopVariable(signatureVarName, MAIN_COLUMN_SUFFIX, sqlVariableNames);
		sqlVariableNames.add(varName);

		String mainColumn;

		String mainTemplate = "%s AS %s";

		if (ht instanceof URIConstant) {
			URIConstant uc = (URIConstant) ht;
			mainColumn = sqladapter.getSQLLexicalFormString(uc.getURI().toString());
			/**
			 * TODO: we should not have to treat NULL as a special case! It is because this constant is currently
			 * a STRING!
			 */
		} else if (ht == TermConstants.NULL) {
			mainColumn = "NULL";
		} else if (ht instanceof ValueConstant) {
			mainColumn = getSQLLexicalForm((ValueConstant) ht);
		} else if (ht instanceof Variable) {
			Variable termVar = (Variable) ht;
			mainColumn = getSQLString(termVar, index, false);
		} else if (ht instanceof Function) {
			/*
			 * if it's a function we need to get the nested value if its a
			 * datatype function or we need to do the CONCAT if its URI(....).
			 */
			Function ov = (Function) ht;
			Predicate functionSymbol = ov.getFunctionSymbol();

			/*
			 * Adding the column(s) with the actual value(s)
			 */
			if (ov.isDataTypeFunction()) {
				/*
				 * Case where we have a typing function in the head (this is the
				 * case for all literal columns
				 */
				String termStr = null;
				int size = ov.getTerms().size();
				if ((functionSymbol instanceof Literal) || size > 2) {
					termStr = getSQLStringForTemplateFunction(ov, index);
				} else {
					Term term = ov.getTerms().get(0);
					if (term instanceof ValueConstant) {
						termStr = getSQLLexicalForm((ValueConstant) term);
					} else {
						termStr = getSQLString(term, index, false);
					}
				}
				mainColumn = termStr;

			}
			else if (functionSymbol instanceof URITemplatePredicate) {
				// New template based URI building functions
				mainColumn = getSQLStringForTemplateFunction(ov, index);
			}
            else if (functionSymbol instanceof BNodePredicate) {
				// New template based BNODE building functions
				mainColumn = getSQLStringForTemplateFunction(ov, index);
			}
			else if (ov.isOperation()) {
				mainColumn = getSQLString(ov, index, false);
			}
			else {
				throw new IllegalArgumentException(
						"Error generating SQL query. Found an invalid function during translation: "
								+ ov.toString());
			}
		} else {
			throw new RuntimeException("Cannot generate SELECT for term: "
					+ ht.toString());
		}

		/*
		 * If the we have a column we need to still CAST to VARCHAR
		 */
		if (mainColumn.charAt(0) != '\'' && mainColumn.charAt(0) != '(') {

			if (castDataType != null){

				mainColumn = sqladapter.sqlCast(mainColumn, jdbcTypeMapper.getSQLType(castDataType));
			}

			//int sqlType = getSQLTypeForTerm(ht,index );
//			
//			if(sqlType != Types.NULL){
//				mainColumn = sqladapter.sqlCast(mainColumn, sqlType);	
//			}


		}


		String format = String.format(mainTemplate, mainColumn, varName);

		return format;
	}

	private String getLangColumnForSELECT(Term ht, String signatureVarName, QueryAliasIndex index,
										  Set<String> sqlVariableNames, Optional<TermType> optionalTermType) {

        /**
         * Creates a variable name that fits to the restrictions of the SQL dialect.
         */
        String langVariableName = sqladapter.nameTopVariable(signatureVarName, LANG_SUFFIX, sqlVariableNames);
        sqlVariableNames.add(langVariableName);

		final String lang;

		if (ht instanceof Variable) {
			lang = getLangFromVariable((Variable) ht, index);
		}
		else {
			lang = optionalTermType
<<<<<<< HEAD
					.filter(t -> t instanceof RDFDatatype)
					.map(t -> (RDFDatatype)t)
					.flatMap(RDFDatatype::getLanguageTag)
					.map(tag -> sqladapter.getSQLLexicalFormString(tag.getFullString()))
=======
					.filter(t -> t.getColType() == LANG_STRING)
					.map(t -> t.getLanguageTagConstant()
								.map(tag -> "'" + tag.getFullString() + "'")
								.orElseGet(() -> t.getLanguageTagTerm()
										.map(tag -> getSQLString(tag, index, false))
										.orElseThrow(() -> new IllegalStateException(
												"Inconsistent term type: the language tag must be defined " +
														"for any LANG_STRING"))))
>>>>>>> 38d93d3b
					.orElse("NULL");
		}
		return String.format(LANG_STR, lang, langVariableName);
    }

	/**
	 * Infers the type of a projected term.
	 *
	 * Note this type may differ from the one used for casting the main column (in some special cases).
	 * This type will appear as the RDF datatype.
	 *  @param projectedTerm
	 * @param signatureVarName Name of the variable
	 * @param index Used when the term correspond to a column name
	 * @param sqlVariableNames Used for creating non conflicting variable names (when they have to be shorten)  @return A string like "5 AS ageQuestType"
	 * @param optionalTermType
	 */
	private String getTypeColumnForSELECT(Term projectedTerm, String signatureVarName,
										  QueryAliasIndex index,
										  Set<String> sqlVariableNames, Optional<TermType> optionalTermType) {

		final String varName = sqladapter.nameTopVariable(signatureVarName, TYPE_SUFFIX, sqlVariableNames);
		sqlVariableNames.add(varName);

		final String typeString;
		if (projectedTerm instanceof Variable) {
			typeString = getTypeFromVariable((Variable) projectedTerm, index);
		}
		else {
			COL_TYPE colType = optionalTermType
					.map(TermType::getColType)
					/**
					 * By default, we apply the "most" general COL_TYPE
					 */
					.orElse(STRING);

			typeString = String.format("%d", colType.getQuestCode());
		}

		return String.format(TYPE_STR, typeString, varName);
	}

	/**
	 * Gets the type of a variable.
	 *
	 * Such variable does not hold this information, so we have to look
	 * at the database metadata.
	 *
	 *
	 * @param var
	 * @param index
	 * @return
	 */
	private String getTypeFromVariable(Variable var, QueryAliasIndex index) {

		return getNonMainColumnId(var, index, -2)
				.map(QualifiedAttributeID::getSQLRendering)
				/**
				 * By default, we assume that the variable is an IRI.
				 *
				 */
				.orElseGet(() -> String.format("%d", OBJECT.getQuestCode()));
	}

	private static String getLangFromVariable(Variable var, QueryAliasIndex index) {
		return getNonMainColumnId(var, index, -1)
				.map(QualifiedAttributeID::getSQLRendering)
				.orElse("NULL");
	}

	private static Optional<QualifiedAttributeID> getNonMainColumnId(Variable var, QueryAliasIndex index,
																	 int relativeIndexWrtMainColumn) {
		Set<QualifiedAttributeID> columnRefs = index.getColumnReferences(var);

		if (columnRefs == null || columnRefs.size() == 0) {
			throw new RuntimeException(
					"Unbound variable found in WHERE clause: " + var);
		}

		/**
		 * For each column reference corresponding to the variable.
		 *
		 * For instance, columnRef is `Qans4View`.`v1` .
		 */
		for (QualifiedAttributeID mainColumn : columnRefs) {
			RelationID relationId = mainColumn.getRelation();

			/**
			 * If the var is defined in a ViewDefinition, then there is a
			 * column for the type and we just need to refer to that column.
			 *
			 * For instance, tableColumnType becomes `Qans4View`.`v1QuestType` .
			 */
			Optional<RelationDefinition> optionalViewDefinition = index.getDefinition(relationId);

			if (optionalViewDefinition.isPresent()
					&& (optionalViewDefinition.get() instanceof ParserViewDefinition)) {
				ParserViewDefinition viewDefinition = (ParserViewDefinition) optionalViewDefinition.get();

				List<QualifiedAttributeID> columnIds = viewDefinition.getAttributes().stream()
						.map(Attribute::getQualifiedID)
						.collect(Collectors.toList());
				int mainColumnIndex = columnIds.indexOf(mainColumn) + 1;

				Attribute typeColumn = viewDefinition.getAttribute(mainColumnIndex + relativeIndexWrtMainColumn);
				return Optional.of(typeColumn.getQualifiedID());
			}
		}

		return Optional.empty();
	}

	public String getSQLStringForTemplateFunction(Function ov,
												  QueryAliasIndex index) {
		/*
		 * The first inner term determines the form of the result
		 */
		Term t = ov.getTerms().get(0);

		String literalValue = "";

		if (t instanceof ValueConstant || t instanceof BNode) {
			/*
			 * The function is actually a template. The first parameter is a
			 * string of the form http://.../.../ or empty "{}" with place holders of the form
			 * {}. The rest are variables or constants that should be put in
			 * place of the place holders. We need to tokenize and form the
			 * CONCAT
			 */
			if (t instanceof BNode) {
				//TODO: why getValue and not getName(). Change coming from v1.
				literalValue = ((BNode) t).getName();
			} else {
				literalValue = ((ValueConstant) t).getValue();
			}
			Predicate pred = ov.getFunctionSymbol();

			String template = trimLiteral(literalValue);

			String[] split = template.split("[{][}]");

			List<String> vex = new LinkedList<>();
			if (split.length > 0 && !split[0].isEmpty()) {
				vex.add(sqladapter.getSQLLexicalFormString(split[0]));
			}

			/*
			 * New we concat the rest of the function, note that if there is
			 * only 1 element there is nothing to concatenate
			 */
			if (ov.getTerms().size() > 1) {
				int size = ov.getTerms().size();
//				if (TYPE_FACTORY.isLiteral(pred)) {
//					size--;
//				}
				for (int termIndex = 1; termIndex < size; termIndex++) {
					Term currentTerm = ov.getTerms().get(termIndex);
					String repl = "";
					if (isStringColType(currentTerm, index)) {
						//empty place holders: the correct uri is in the column of DB no need to replace
						if(split.length == 0)
						{
							repl = getSQLString(currentTerm, index, false) ;
						}
						else
						{
							repl = replace1 + (getSQLString(currentTerm, index, false)) + replace2;
						}

					} else {
						if(split.length == 0)
						{
							repl = sqladapter.sqlCast(getSQLString(currentTerm, index, false), Types.VARCHAR) ;
						}
						else {
							repl = replace1 + sqladapter.sqlCast(getSQLString(currentTerm, index, false), Types.VARCHAR) + replace2;
						}
					}
					vex.add(repl);
					if (termIndex < split.length) {
						vex.add(sqladapter.getSQLLexicalFormString(split[termIndex]));
					}
				}
			}

			if (vex.size() == 1) {

				return vex.get(0);
			}
			String[] params = new String[vex.size()];
			int i = 0;
			for (String param : vex) {
				params[i] = param;
				i += 1;
			}
			return getStringConcatenation(params);

		} else if (t instanceof Variable) {
			/*
			 * The function is of the form uri(x), we need to simply return the
			 * value of X
			 */
			return getSQLString(((Variable) t), index, false);

		} else if (t instanceof URIConstant) {
			/*
			 * The function is of the form uri("http://some.uri/"), i.e., a
			 * concrete URI, we return the string representing that URI.
			 */
			URIConstant uc = (URIConstant) t;
			return sqladapter.getSQLLexicalFormString(uc.getURI());
		}
		/**
		 * Complex first argument: treats it as a string and ignore other arguments
		 */
		else {
			/*
			 * The function is for example of the form uri(CONCAT("string",x)),we simply return the value from the database.
			 */
			return getSQLString(t, index, false);
		}
	}

	// TODO: move to SQLAdapter
	private String getStringConcatenation(String[] params) {
		String toReturn = sqladapter.strConcat(params);
		if (sqladapter instanceof DB2SQLDialectAdapter) {
			/*
			 * A work around to handle DB2 (>9.1) issue SQL0134N: Improper use
			 * of a string column, host variable, constant, or function name.
			 * http
			 * ://publib.boulder.ibm.com/infocenter/db2luw/v9r5/index.jsp?topic
			 * =%2Fcom.ibm.db2.luw.messages.sql.doc%2Fdoc%2Fmsql00134n.html
			 */
			if (isDistinct || isOrderBy) {
				return sqladapter.sqlCast(toReturn, Types.VARCHAR);
			}
		}
		return toReturn;
	}

	private boolean isStringColType(Term term, QueryAliasIndex index) {
		if (term instanceof Function) {
			Function function = (Function) term;
			Predicate functionSymbol = function.getFunctionSymbol();
			if (functionSymbol instanceof URITemplatePredicate) {
				/*
				 * A URI function always returns a string, thus it is a string
				 * column type.
				 */
				return !hasIRIDictionary();
			} else {
				if (isUnary(function)) {
					if (functionSymbol.getName().equals("Count")) {
						return false;
					}
					/*
					 * Update the term with the parent term's first parameter.
					 * Note: this method is confusing :(
					 */
					term = function.getTerm(0);
					return isStringColType(term, index);
				}
			}
		} else if (term instanceof Variable) {
			Set<QualifiedAttributeID> viewdef = index
					.getColumnReferences((Variable) term);
			QualifiedAttributeID def = viewdef.iterator().next();

			RelationID relationId = def.getRelation();
			QuotedID colId = def.getAttribute();

			// Non-final TODO: understand
			String table = relationId.getTableName();

			if (relationId.getTableName().startsWith("QVIEW")) {
				Map<Function, RelationID> views = index.viewNames;
				for (Function func : views.keySet()) {
					RelationID knownViewId = views.get(func);
					if (knownViewId.equals(relationId)) {
						table = func.getFunctionSymbol().toString();
						break;
					}
				}
			}
			Collection<DatabaseRelationDefinition> tables = metadata.getDatabaseRelations();
			for (DatabaseRelationDefinition tabledef : tables) {
				if (tabledef.getID().getTableName().equals(table)) {
					List<Attribute> attr = tabledef.getAttributes();
					for (Attribute a : attr) {
						if (a.getID().equals(colId)) {
							switch (a.getType()) {
								case Types.VARCHAR:
								case Types.CHAR:
								case Types.LONGNVARCHAR:
								case Types.LONGVARCHAR:
								case Types.NVARCHAR:
								case Types.NCHAR:
									return true;
								default:
									return false;
							}
						}
					}
				}
			}
		}
		return false;
	}

	private boolean hasIRIDictionary() {
		return uriRefIds != null;
	}

	private static final Pattern pQuotes = Pattern.compile("[\"`\\['][^\\.]*[\"`\\]']");

	private static String trimLiteral(String string) {
		while (pQuotes.matcher(string).matches()) {
			string = string.substring(1, string.length() - 1);
		}
		return string;
	}

	/**
	 * Determines if it is a unary function.
	 */
	private boolean isUnary(Function fun) {
		return fun.getArity() == 1;
	}

	/**
	 * Determines if it is a binary function.
	 */
	private boolean isBinary(Function fun) {
		return fun.getArity() == 2;
	}

	/**
	 * Generates the SQL string that forms or retrieves the given term. The
	 * function takes as input either: a constant (value or URI), a variable, or
	 * a Function (i.e., uri(), eq(..), ISNULL(..), etc)).
	 * <p>
	 * If the input is a constant, it will return the SQL that generates the
	 * string representing that constant.
	 * <p>
	 * If its a variable, it returns the column references to the position where
	 * the variable first appears.
	 * <p>
	 * If its a function uri(..) it returns the SQL string concatenation that
	 * builds the result of uri(...)
	 * <p>
	 * If its a boolean comparison, it returns the corresponding SQL comparison.
	 */
	public String getSQLString(Term term, QueryAliasIndex index,
							   boolean useBrackets) {
		if (term == null) {
			return "";
		}
		if (term instanceof ValueConstant) {
			ValueConstant ct = (ValueConstant) term;
			if (hasIRIDictionary()) {
				if (ct.getType() == OBJECT || ct.getType() == STRING) {
					int id = getUriid(ct.getValue());
					if (id >= 0)
						//return jdbcutil.getSQLLexicalForm(String.valueOf(id));
						return String.valueOf(id);
				}
			}
			return getSQLLexicalForm(ct);
		} else if (term instanceof URIConstant) {
			if (hasIRIDictionary()) {
				String uri = term.toString();
				int id = getUriid(uri);
				return sqladapter.getSQLLexicalFormString(String.valueOf(id));
			}
			URIConstant uc = (URIConstant) term;
			return sqladapter.getSQLLexicalFormString(uc.toString());
		} else if (term instanceof Variable) {
			Variable var = (Variable) term;
			Set<QualifiedAttributeID> posList = index.getColumnReferences(var);
			if (posList == null || posList.size() == 0) {
				throw new RuntimeException(
						"Unbound variable found in WHERE clause: " + term);
			}
			return posList.iterator().next().getSQLRendering();
		}

		/* If its not constant, or variable its a function */

		Function function = (Function) term;
		Predicate functionSymbol = function.getFunctionSymbol();
		int size = function.getTerms().size();

		if (function.isDataTypeFunction()) {
			if (functionSymbol.getType(0) == UNSUPPORTED) {
				throw new RuntimeException("Unsupported type in the query: "
						+ function);
			}
			if (size == 1) {
				// atoms of the form integer(x)
				Term term1 = function.getTerm(0);
				return getSQLString(term1, index, false);
			} else {
				return getSQLStringForTemplateFunction(function, index);
			}
		}
		else if (operations.containsKey(functionSymbol)) {
			// atoms of the form EQ(x,y)
			String expressionFormat = operations.get(functionSymbol);
			if (function.getArity() == 1) {
				Term term1 = function.getTerm(0);
				// for unary functions, e.g., NOT, IS NULL, IS NOT NULL
				// also added for IS TRUE
				if (functionSymbol == ExpressionOperation.IS_TRUE) {
					// find data type of term and evaluate accordingly
					String column = getSQLString(term1, index, false);
					int type = getVariableDataType(term1, index);
					if (type == Types.INTEGER || type == Types.BIGINT || type == Types.DOUBLE || type == Types.FLOAT)
						return String.format("%s > 0", column);
					else if (type == Types.BOOLEAN)
						return String.format("%s", column);
					else if (type == Types.VARCHAR)
						return String.format("LENGTH(%s) > 0", column);
					return "1";
				}
				String op = getSQLString(term1, index, true);
				return String.format(expressionFormat, op);
			}
			else if (function.getArity() == 2) {
				// for binary functions, e.g., AND, OR, EQ, NEQ, GT etc.
				String leftOp = getSQLString(function.getTerm(0), index, true);
				String rightOp = getSQLString(function.getTerm(1), index, true);
				String result = String.format(expressionFormat, leftOp, rightOp);
				if (useBrackets)
					return String.format("(%s)", result);
				else
					return result;
			}
			else if (function.getArity() == 0) {
				return expressionFormat;
			}
			else
				throw new RuntimeException("Cannot translate boolean function: " + functionSymbol);
		}
		else if (functionSymbol == ExpressionOperation.REGEX) {
					boolean caseinSensitive = false;
					boolean multiLine = false;
					boolean dotAllMode = false;
					if (function.getArity() == 3) {
						if (function.getTerm(2).toString().contains("i")) {
							caseinSensitive = true;
						}
						if (function.getTerm(2).toString().contains("m")) {
							multiLine = true;
						}
						if (function.getTerm(2).toString().contains("s")) {
							dotAllMode = true;
						}
					}
					Term p1 = function.getTerm(0);
					Term p2 = function.getTerm(1);

					String column = getSQLString(p1, index, false);
					String pattern = getSQLString(p2, index, false);
					return sqladapter.sqlRegex(column, pattern, caseinSensitive, multiLine, dotAllMode);
				}
		else if (functionSymbol == ExpressionOperation.SPARQL_LANG) {
			Variable var = (Variable) function.getTerm(0);
			Set<QualifiedAttributeID> posList = index.getColumnReferences(var);

			if (posList == null || posList.size() == 0) {
				throw new RuntimeException(
						"Unbound variable found in WHERE clause: " + term);
			}

			String langC = posList.iterator().next().getSQLRendering();
			String langColumn = langC.replaceAll("`$", "Lang`");
			return langColumn;


			/**
			 * TODO: replace by a switch
			 */
		}else {
			if (functionSymbol == ExpressionOperation.QUEST_CAST) {
				String columnName = getSQLString(function.getTerm(0), index,
						false);
				String datatype = ((Constant) function.getTerm(1)).getValue();
				int sqlDatatype = -1;
				if (datatype.equals(XMLSchema.STRING.stringValue())){
					sqlDatatype = Types.VARCHAR;
				}
				if (isStringColType(function, index)) {
					return columnName;
				} else {
					return sqladapter.sqlCast(columnName, sqlDatatype);
				}
			} else if (functionSymbol == ExpressionOperation.SPARQL_STR) {
				String columnName = getSQLString(function.getTerm(0), index,
						false);
				if (isStringColType(function, index)) {
					return columnName;
				} else {
					return sqladapter.sqlCast(columnName, Types.VARCHAR);
				}
			}else if (functionSymbol == ExpressionOperation.REPLACE) {
                String orig = getSQLString(function.getTerm(0), index, false);
                String out_str = getSQLString(function.getTerm(1), index, false);
                String in_str = getSQLString(function.getTerm(2), index, false);
                String result = sqladapter.strReplace(orig, out_str, in_str);
				// TODO: handle flags
                return result;
            }
            else if (functionSymbol == ExpressionOperation.CONCAT) {
                String left = getSQLString(function.getTerm(0), index, false);
                String right = getSQLString(function.getTerm(1), index, false);
                String result = sqladapter.strConcat(new String[]{left, right});
                return result;
            }
			else if (functionSymbol == ExpressionOperation.STRLEN) {
				String literal = getSQLString(function.getTerm(0), index, false);
				String result = sqladapter.strLength(literal);
				return result;
			}
			else if (functionSymbol == ExpressionOperation.YEAR) {
				String literal = getSQLString(function.getTerm(0), index, false);
				String result = sqladapter.dateYear(literal);
				return result;
			}
			else if (functionSymbol == ExpressionOperation.MINUTES) {
				String literal = getSQLString(function.getTerm(0), index, false);
				String result = sqladapter.dateMinutes(literal);
				return result;
			}
			else if (functionSymbol == ExpressionOperation.DAY) {
				String literal = getSQLString(function.getTerm(0), index, false);
				String result = sqladapter.dateDay(literal);
				return result;
			}
			else if (functionSymbol == ExpressionOperation.MONTH) {
				String literal = getSQLString(function.getTerm(0), index, false);
				String result = sqladapter.dateMonth(literal);
				return result;
			}
			else if (functionSymbol == ExpressionOperation.SECONDS) {
				String literal = getSQLString(function.getTerm(0), index, false);
				String result = sqladapter.dateSeconds(literal);
				return result;
			}
			else if (functionSymbol == ExpressionOperation.HOURS) {
				String literal = getSQLString(function.getTerm(0), index, false);
				String result = sqladapter.dateHours(literal);
				return result;
			}
			else if (functionSymbol == ExpressionOperation.TZ) {
				String literal = getSQLString(function.getTerm(0), index, false);
				String result = sqladapter.dateTZ(literal);
				return result;
			}
			else if (functionSymbol == ExpressionOperation.ENCODE_FOR_URI) {
				String literal = getSQLString(function.getTerm(0), index, false);
				String result = sqladapter.strEncodeForUri(literal);
				return result;
			}
			else if (functionSymbol == ExpressionOperation.UCASE) {
				String literal = getSQLString(function.getTerm(0), index, false);
				String result = sqladapter.strUcase(literal);
				return result;
			}
			else if (functionSymbol == ExpressionOperation.MD5) {
				String literal = getSQLString(function.getTerm(0), index, false);
				String result = sqladapter.MD5(literal);
				return result;
			}
			else if (functionSymbol == ExpressionOperation.SHA1) {
				String literal = getSQLString(function.getTerm(0), index, false);
				String result = sqladapter.SHA1(literal);
				return result;
			}
			else if (functionSymbol == ExpressionOperation.SHA256) {
				String literal = getSQLString(function.getTerm(0), index, false);
				String result = sqladapter.SHA256(literal);
				return result;
			}
			else if (functionSymbol == ExpressionOperation.SHA512) {
				String literal = getSQLString(function.getTerm(0), index, false);
				String result = sqladapter.SHA512(literal); //TODO FIX
				return result;
			}
			else if (functionSymbol == ExpressionOperation.LCASE) {
				String literal = getSQLString(function.getTerm(0), index, false);
				String result = sqladapter.strLcase(literal);
				return result;
			}
			else if (functionSymbol == ExpressionOperation.SUBSTR2) {
				String string = getSQLString(function.getTerm(0), index, false);
				String start = getSQLString(function.getTerm(1), index, false);
				return sqladapter.strSubstr(string, start);
			}
			else if (functionSymbol == ExpressionOperation.SUBSTR3) {
				String string = getSQLString(function.getTerm(0), index, false);
				String start = getSQLString(function.getTerm(1), index, false);
				String end = getSQLString(function.getTerm(2), index, false);
				String result = sqladapter.strSubstr(string, start, end);

				return result;
			}
			else if (functionSymbol == ExpressionOperation.STRBEFORE) {
				String string = getSQLString(function.getTerm(0), index, false);
				String before = getSQLString(function.getTerm(1), index, false);
				String result = sqladapter.strBefore(string, before);
				return result;
			}
			else if (functionSymbol == ExpressionOperation.STRAFTER) {
				String string = getSQLString(function.getTerm(0), index, false);
				String after = getSQLString(function.getTerm(1), index, false);
				String result = sqladapter.strAfter(string, after);
				return result;
			}
			else if (functionSymbol == ExpressionOperation.COUNT) {
				if (function.getTerm(0).toString().equals("*")) {
					return "COUNT(*)";
				}
				String columnName = getSQLString(function.getTerm(0), index, false);
				//havingCond = true;
				return "COUNT(" + columnName + ")";
			} else if (functionSymbol == ExpressionOperation.AVG) {
				String columnName = getSQLString(function.getTerm(0), index, false);
				//havingCond = true;
				return "AVG(" + columnName + ")";
			} else if (functionSymbol == ExpressionOperation.SUM) {
				String columnName = getSQLString(function.getTerm(0), index, false);
				//havingCond = true;
				return "SUM(" + columnName + ")";
			}
		}

		/*
		 * The atom must be of the form uri("...", x, y)
		 */
		if (functionSymbol instanceof URITemplatePredicate
				|| functionSymbol instanceof BNodePredicate) {
			return getSQLStringForTemplateFunction(function, index);
		} else {
			throw new RuntimeException("Unexpected function in the query: "
					+ functionSymbol);
		}
	}

	/***
	 * Returns the valid SQL lexical form of rdf literals based on the current
	 * database and the datatype specified in the function predicate.
	 *
	 * <p>
	 * For example, if the function is xsd:boolean, and the current database is
	 * H2, the SQL lexical form would be for "true" "TRUE" (or any combination
	 * of lower and upper case) or "1" is always
	 *
	 * @param constant
	 * @return
	 */
	private String getSQLLexicalForm(ValueConstant constant) {
		switch (constant.getType()) {
			case BNODE:
			case OBJECT:
			case STRING:
				return sqladapter.getSQLLexicalFormString(constant.getValue());
			case BOOLEAN:
				boolean v = XsdDatatypeConverter.parseXsdBoolean(constant.getValue());
				return sqladapter.getSQLLexicalFormBoolean(v);
			case DATETIME:
				return sqladapter.getSQLLexicalFormDatetime(constant.getValue());
			case DATETIME_STAMP:
				return sqladapter.getSQLLexicalFormDatetimeStamp(constant.getValue());
			case DECIMAL:
			case DOUBLE:
			case INTEGER:
			case LONG:
			case FLOAT:
			case NON_POSITIVE_INTEGER:
			case INT:
			case UNSIGNED_INT:
			case NEGATIVE_INTEGER:
			case POSITIVE_INTEGER:
			case NON_NEGATIVE_INTEGER:
				return constant.getValue();
			case NULL:
				return "NULL";
			default:
				return "'" + constant.getValue() + "'";
		}
	}

	/***
	 * We look for the ID in the list of IDs, if its not there, we return -2,
	 * which we know will never appear on the DB. This is correct because if a
	 * constant appears in a query, and that constant was never inserted in the
	 * DB, the query must be empty (that atom), by putting -2 as id, we will
	 * enforce that.
	 *
	 * @param uri
	 * @return
	 */
	private int getUriid(String uri) {

		Integer id = uriRefIds.getId(uri);
		if (id != null)
			return id;
		return -2;

	}

	/**
	 * Utility class to resolve "database" atoms to view definitions ready to be
	 * used in a FROM clause, and variables, to column references defined over
	 * the existing view definitions of a query.
	 */
	public class QueryAliasIndex {

		final Map<Function, RelationID> viewNames = new HashMap<>();
		final Map<Function, RelationDefinition> dataDefinitions = new HashMap<>();
		final Map<RelationID, RelationDefinition> dataDefinitionsById = new HashMap<>();
		final Map<Variable, Set<QualifiedAttributeID>> columnReferences = new HashMap<>();

		int dataTableCount = 0;
		boolean isEmpty = false;

		public QueryAliasIndex(CQIE query, Map<Predicate, ParserViewDefinition> subQueryDefinitions) {
			List<Function> body = query.getBody();
			generateViews(body, subQueryDefinitions);
		}

		private void generateViews(List<Function> atoms, Map<Predicate, ParserViewDefinition> subQueryDefinitions) {
			for (Function atom : atoms) {
				/*
				 * This will be called recursively if necessary
				 */
				generateViewsIndexVariables(atom, subQueryDefinitions);
			}
		}

		/***
		 * We assiciate each atom to a view definition. This will be
		 * <p>
		 * "tablename" as "viewX" or
		 * <p>
		 * (some nested sql view) as "viewX"
		 *
		 * <p>
		 * View definitions are only done for data atoms. Join/LeftJoin and
		 * boolean atoms are not associated to view definitions.
		 *
		 * @param atom
		 * @param subQueryDefinitions
		 */
		private void generateViewsIndexVariables(Function atom,
												 Map<Predicate, ParserViewDefinition> subQueryDefinitions) {
			if (atom.isOperation()) {
				return;
			} else if (atom.isAlgebraFunction()){
				List<Term> lit = atom.getTerms();
				for (Term subatom : lit) {
					if (subatom instanceof Function) {
						generateViewsIndexVariables((Function) subatom, subQueryDefinitions);
					}
				}
			}

			Predicate predicate = atom.getFunctionSymbol();
			RelationID tableId = Relation2Predicate.createRelationFromPredicateName(metadata.getQuotedIDFactory(),
					predicate);
			RelationDefinition def = metadata.getRelation(tableId);


			final RelationID relationId;

			if (def == null) {
				/*
				 * There is no definition for this atom, its not a database
				 * predicate. We check if it is an ans predicate and it has a
				 * view:
				 */
				def = subQueryDefinitions.get(predicate);
				if (def == null) {
					isEmpty = true;
					return;
				} else {
					RelationID viewId = def.getID();
					viewNames.put(atom, viewId);
					relationId = viewId;
				}
			} else {
				relationId = tableId;

				String suffix = VIEW_SUFFIX + String.valueOf(dataTableCount);

				String safePredicateName = escapeName(predicate.getName());
				String simpleViewName = sqladapter.nameView(VIEW_PREFIX, safePredicateName, suffix, viewNames.values());
				viewNames.put(atom, metadata.getQuotedIDFactory().createRelationID(null, simpleViewName));
			}
			dataTableCount++;
			dataDefinitions.put(atom, def);
			dataDefinitionsById.put(relationId, def);

			indexVariables(atom);
		}

		private void indexVariables(Function atom) {
			RelationDefinition def = dataDefinitions.get(atom);
			RelationID viewName = viewNames.get(atom);

			for (int index = 0; index < atom.getTerms().size(); index++) {
				Term term = atom.getTerms().get(index);

				if (term instanceof Variable) {

					Set<QualifiedAttributeID> references = columnReferences.get(term);
					if (references == null) {
						references = new LinkedHashSet<>();
						columnReferences.put((Variable) term, references);
					}

					/*
					 * the index of attributes of the definition starts from 1
					 */
					Attribute column;

					if (ruleIndex.containsKey(atom.getFunctionSymbol())) {
						// If I am here it means that it is not a database table
						// but a view from an Ans predicate
						int attPos = 3 * (index + 1);
						column = def.getAttribute(attPos);
					} else {
						column = def.getAttribute(index + 1);
					}

					QualifiedAttributeID qualifiedId = new QualifiedAttributeID(viewName, column.getID());
					references.add(qualifiedId);
				}

			}
		}

		/***
		 * Returns all the column aliases that correspond to this variable,
		 * across all the DATA atoms in the query (not algebra operators or
		 * boolean conditions.
		 *
		 * @param var
		 *            The variable we want the referenced columns.
		 */
		public Set<QualifiedAttributeID> getColumnReferences(Variable var) {
			return columnReferences.get(var);
		}

		/***
		 * Generates the view definition, i.e., "tablename viewname".
		 */
		public String getViewDefinition(Function atom) {
			/**
			 * Normal case
			 */
			RelationDefinition def = dataDefinitions.get(atom);
			if (def != null) {
				if (def instanceof DatabaseRelationDefinition) {
					return sqladapter.sqlTableName(dataDefinitions.get(atom).getID().getSQLRendering(),
							viewNames.get(atom).getSQLRendering());
				}
				else if (def instanceof ParserViewDefinition) {
					return String.format("(%s) %s", ((ParserViewDefinition) def).getStatement(),
							viewNames.get(atom).getSQLRendering());
				}
				throw new RuntimeException("Impossible to get data definition for: " + atom + ", type: " + def);
			}

			/**
			 * Special case of nullary atoms
			 */
			else if(atom.getArity() == 0){
				return "(" + sqladapter.getDummyTable() + ") tdummy";
			}

			/**
			 * Special case.
			 * For atoms nested in a LJ.
			 *
			 * TODO: unify with the normal case?
			 */
			else {
				// Should be an ans atom.
				Predicate pred = atom.getFunctionSymbol();
				String view = sqlAnsViewMap.get(pred);
				if (view != null) {
					// TODO: check if it is correct not to consider other view names.
					final String viewName = sqladapter.sqlQuote(sqladapter.nameView(VIEW_PREFIX, pred.getName(),
							VIEW_ANS_SUFFIX, ImmutableSet.of()));
					String formatView = String.format("(%s) %s", view, viewName);
					return formatView;
				}
				throw new RuntimeException(
						"Impossible to get data definition for: " + atom
								+ ", type: " + def);
			}
		}

		public Optional<RelationDefinition> getDefinition(RelationID relationId) {
			return Optional.ofNullable(dataDefinitionsById.get(relationId));
		}

		public String getColumnReference(Function atom, int column) {
			RelationID viewName = viewNames.get(atom);
			RelationDefinition def = dataDefinitions.get(atom);
			QuotedID columnname = def.getAttribute(column + 1).getID(); // indexes from 1
			return new QualifiedAttributeID(viewName, columnname).getSQLRendering();
		}
	}
}<|MERGE_RESOLUTION|>--- conflicted
+++ resolved
@@ -1441,21 +1441,10 @@
 		}
 		else {
 			lang = optionalTermType
-<<<<<<< HEAD
 					.filter(t -> t instanceof RDFDatatype)
 					.map(t -> (RDFDatatype)t)
 					.flatMap(RDFDatatype::getLanguageTag)
 					.map(tag -> sqladapter.getSQLLexicalFormString(tag.getFullString()))
-=======
-					.filter(t -> t.getColType() == LANG_STRING)
-					.map(t -> t.getLanguageTagConstant()
-								.map(tag -> "'" + tag.getFullString() + "'")
-								.orElseGet(() -> t.getLanguageTagTerm()
-										.map(tag -> getSQLString(tag, index, false))
-										.orElseThrow(() -> new IllegalStateException(
-												"Inconsistent term type: the language tag must be defined " +
-														"for any LANG_STRING"))))
->>>>>>> 38d93d3b
 					.orElse("NULL");
 		}
 		return String.format(LANG_STR, lang, langVariableName);
