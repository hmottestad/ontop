--- conflicted
+++ resolved
@@ -46,13 +46,8 @@
 import it.unibz.inf.ontop.iq.IntermediateQuery;
 import it.unibz.inf.ontop.iq.UnaryIQTree;
 import it.unibz.inf.ontop.iq.exception.EmptyQueryException;
-<<<<<<< HEAD
 import it.unibz.inf.ontop.iq.node.ConstructionNode;
 import it.unibz.inf.ontop.iq.node.NativeNode;
-import it.unibz.inf.ontop.iq.optimizer.GroundTermRemovalFromDataNodeReshaper;
-import it.unibz.inf.ontop.iq.optimizer.PullOutVariableOptimizer;
-=======
->>>>>>> 42d3872c
 import it.unibz.inf.ontop.iq.optimizer.PushDownBooleanExpressionOptimizer;
 import it.unibz.inf.ontop.iq.optimizer.PushUpBooleanExpressionOptimizer;
 import it.unibz.inf.ontop.iq.tools.ExecutorRegistry;
@@ -63,13 +58,7 @@
 import it.unibz.inf.ontop.model.term.functionsymbol.*;
 import it.unibz.inf.ontop.model.term.impl.ImmutabilityTools;
 import it.unibz.inf.ontop.model.term.impl.TermUtils;
-<<<<<<< HEAD
-import it.unibz.inf.ontop.model.type.TermType;
-import it.unibz.inf.ontop.model.type.TermTypeInference;
-import it.unibz.inf.ontop.model.type.TypeFactory;
-=======
 import it.unibz.inf.ontop.model.type.*;
->>>>>>> 42d3872c
 import it.unibz.inf.ontop.model.vocabulary.XSD;
 import it.unibz.inf.ontop.utils.ImmutableCollectors;
 import it.unibz.inf.ontop.utils.VariableGenerator;
@@ -128,7 +117,6 @@
 	private final TypeFactory typeFactory;
 	private final TermFactory termFactory;
 	private final IQConverter iqConverter;
-	private final IntermediateQueryFactory iqFactory;
 	private final AtomFactory atomFactory;
 	private final UnionFlattener unionFlattener;
 	private final PushDownBooleanExpressionOptimizer pushDownExpressionOptimizer;
@@ -150,19 +138,11 @@
 							  IQ2DatalogTranslator iq2DatalogTranslator,
 							  TypeExtractor typeExtractor, Relation2Predicate relation2Predicate,
 							  DatalogNormalizer datalogNormalizer, DatalogFactory datalogFactory,
-<<<<<<< HEAD
 							  TypeFactory typeFactory, TermFactory termFactory, IQConverter iqConverter,
-							  IntermediateQueryFactory iqFactory, AtomFactory atomFactory, UnionFlattener unionFlattener,
-							  ImmutabilityTools immutabilityTools, PushDownBooleanExpressionOptimizer pushDownExpressionOptimizer,
-							  PushUpBooleanExpressionOptimizer pullUpExpressionOptimizer) {
-		this.pullOutVariableOptimizer = pullOutVariableOptimizer;
-=======
-							  TypeFactory typeFactory, TermFactory termFactory,
-							  IntermediateQueryFactory iqFactory,
-							  IQConverter iqConverter, UnionFlattener unionFlattener,
+							  AtomFactory atomFactory, UnionFlattener unionFlattener,
 							  PushDownBooleanExpressionOptimizer pushDownExpressionOptimizer,
-							  OptimizerFactory optimizerFactory, PushUpBooleanExpressionOptimizer pullUpExpressionOptimizer) {
->>>>>>> 42d3872c
+							  IntermediateQueryFactory iqFactory, OptimizerFactory optimizerFactory,
+							  PushUpBooleanExpressionOptimizer pullUpExpressionOptimizer, ImmutabilityTools immutabilityTools) {
 		this.typeExtractor = typeExtractor;
 		this.relation2Predicate = relation2Predicate;
 		this.datalogNormalizer = datalogNormalizer;
@@ -170,7 +150,6 @@
 		this.typeFactory = typeFactory;
 		this.termFactory = termFactory;
 		this.iqConverter = iqConverter;
-		this.iqFactory = iqFactory;
 		this.atomFactory = atomFactory;
 		this.unionFlattener = unionFlattener;
 		this.pushDownExpressionOptimizer = pushDownExpressionOptimizer;
@@ -206,18 +185,9 @@
 									  IQ2DatalogTranslator iq2DatalogTranslator,
 									  TypeExtractor typeExtractor, Relation2Predicate relation2Predicate,
 									  DatalogNormalizer datalogNormalizer, DatalogFactory datalogFactory,
-<<<<<<< HEAD
 									  TypeFactory typeFactory, TermFactory termFactory, IQConverter iqConverter,
-									  IntermediateQueryFactory iqFactory, AtomFactory atomFactory,
-									  UnionFlattener unionFlattener, ImmutabilityTools immutabilityTools,
-									  PushDownBooleanExpressionOptimizer pushDownExpressionOptimizer,
-									  PushUpBooleanExpressionOptimizer pullUpExpressionOptimizer) {
-=======
-									  TypeFactory typeFactory, TermFactory termFactory, IntermediateQueryFactory iqFactory,
-									  IQConverter iqConverter, UnionFlattener unionFlattener,
-									  PushDownBooleanExpressionOptimizer pushDownExpressionOptimizer,
-									  OptimizerFactory optimizerFactory, PushUpBooleanExpressionOptimizer pullUpExpressionOptimizer) {
->>>>>>> 42d3872c
+									  AtomFactory atomFactory, UnionFlattener unionFlattener, PushDownBooleanExpressionOptimizer pushDownExpressionOptimizer,
+									  IntermediateQueryFactory iqFactory, OptimizerFactory optimizerFactory, PushUpBooleanExpressionOptimizer pullUpExpressionOptimizer, ImmutabilityTools immutabilityTools) {
 		this.metadata = metadata;
 		this.idFactory = metadata.getQuotedIDFactory();
 		this.sqladapter = sqlAdapter;
@@ -234,14 +204,13 @@
 		this.typeFactory = typeFactory;
 		this.termFactory = termFactory;
 		this.iqConverter = iqConverter;
-		this.iqFactory = iqFactory;
 		this.atomFactory = atomFactory;
 		this.unionFlattener = unionFlattener;
-		this.immutabilityTools = immutabilityTools;
 		this.pushDownExpressionOptimizer = pushDownExpressionOptimizer;
 		this.iqFactory = iqFactory;
 		this.optimizerFactory = optimizerFactory;
 		this.pullUpExpressionOptimizer = pullUpExpressionOptimizer;
+		this.immutabilityTools = immutabilityTools;
 	}
 
 	private static ImmutableMap<FunctionSymbol, String> buildOperations(SQLDialectAdapter sqladapter) {
@@ -298,15 +267,8 @@
 	public OneShotSQLGeneratorEngine clone() {
 		return new OneShotSQLGeneratorEngine(metadata, sqladapter,
 				isIRISafeEncodingEnabled, distinctResultSet, uriRefIds, jdbcTypeMapper, operations, iq2DatalogTranslator,
-<<<<<<< HEAD
-                pullOutVariableOptimizer, typeExtractor, relation2Predicate, datalogNormalizer, datalogFactory,
-                typeFactory, termFactory, iqConverter, iqFactory, atomFactory, unionFlattener, immutabilityTools,
-				pushDownExpressionOptimizer, pullUpExpressionOptimizer);
-=======
-				typeExtractor, relation2Predicate, datalogNormalizer, datalogFactory,
-                typeFactory, termFactory, iqFactory, iqConverter, unionFlattener, pushDownExpressionOptimizer,
-				optimizerFactory, pullUpExpressionOptimizer);
->>>>>>> 42d3872c
+                typeExtractor, relation2Predicate, datalogNormalizer, datalogFactory,
+                typeFactory, termFactory, iqConverter, atomFactory, unionFlattener, pushDownExpressionOptimizer, iqFactory, optimizerFactory, pullUpExpressionOptimizer, immutabilityTools);
 	}
 
 	/**
@@ -317,11 +279,7 @@
 	 *
 	 * @param initialIQ
 	 */
-<<<<<<< HEAD
 	public IQ generateSourceQuery(IQ initialIQ, ExecutorRegistry executorRegistry)
-=======
-	SQLExecutableQuery generateSourceQuery(IntermediateQuery intermediateQuery, ImmutableList<String> signature)
->>>>>>> 42d3872c
 			throws OntopReformulationException {
 
 		UnaryIQTree initialTree = Optional.of(initialIQ.getTree())
@@ -397,55 +355,37 @@
 		return iqFactory.createIQ(initialIQ.getProjectionAtom(), newTree);
 	}
 
-<<<<<<< HEAD
 	private IQTree normalizeSubTree(IQTree subTree, VariableGenerator variableGenerator, ExecutorRegistry executorRegistry) {
-=======
-		// Trick for pushing down expressions under unions:
-		//   - there the context may be concrete enough for evaluating certain expressions
-		//   - useful for dealing with SPARQL EBVs for instance
-		IntermediateQuery pushedDownQuery = pushDownExpressionOptimizer.optimize(intermediateQuery);
-		log.debug("New query after pushing down the boolean expressions (temporary): \n" + pushedDownQuery);
->>>>>>> 42d3872c
 
 		IQTree flattenSubTree = unionFlattener.optimize(subTree, variableGenerator);
 		log.debug("New query after flattening the union: \n" + flattenSubTree);
 
-<<<<<<< HEAD
+		// Just here for converting the IQTree into an IntermediateQuery (will be ignored later on)
+		DistinctVariableOnlyDataAtom temporaryProjectionAtom = atomFactory.getDistinctVariableOnlyDataAtom(
+				atomFactory.getRDFAnswerPredicate(flattenSubTree.getVariables().size()),
+				ImmutableList.copyOf(flattenSubTree.getVariables()));
+
 		try {
-			// Just here for converting the IQTree into an IntermediateQuery (will be ignored later on)
-			DistinctVariableOnlyDataAtom temporaryProjectionAtom = atomFactory.getDistinctVariableOnlyDataAtom(
-					atomFactory.getRDFAnswerPredicate(flattenSubTree.getVariables().size()),
-					ImmutableList.copyOf(flattenSubTree.getVariables()));
-
-			IQ flattenSubQuery = iqFactory.createIQ(temporaryProjectionAtom, flattenSubTree);
-
-			IntermediateQuery groundTermFreeSubQuery = new GroundTermRemovalFromDataNodeReshaper()
-					.optimize(iqConverter.convert(flattenSubQuery, metadata, executorRegistry));
-			log.debug("New query after removing ground terms: \n" + groundTermFreeSubQuery);
-
-			IntermediateQuery subQueryAfterPullOut = pullOutVariableOptimizer.optimize(groundTermFreeSubQuery);
-			log.debug("New query after pulling out equalities: \n" + subQueryAfterPullOut);
+			IQTree treeAfterPullOut = optimizerFactory.createEETransformer(variableGenerator).transform(flattenSubTree);
+			log.debug("Query tree after pulling out equalities: \n" + treeAfterPullOut);
+
+
+			IQ pulledOutSubQuery = iqFactory.createIQ(temporaryProjectionAtom, treeAfterPullOut);
+
+            // Trick for pushing down expressions under unions:
+            //   - there the context may be concrete enough for evaluating certain expressions
+            //   - useful for dealing with SPARQL EBVs for instance
+            IntermediateQuery pushedDownQuery = pushDownExpressionOptimizer.optimize(
+            		iqConverter.convert(pulledOutSubQuery, metadata, executorRegistry));
+            log.debug("New query after pushing down the boolean expressions (temporary): \n" + pushedDownQuery);
+
 
 			// Pulling up is needed when filtering conditions appear above a data atom on the left
 			// (causes problems to the IQ2DatalogConverter)
-			IntermediateQuery queryAfterPullUp = pullUpExpressionOptimizer.optimize(subQueryAfterPullOut);
+			IntermediateQuery queryAfterPullUp = pullUpExpressionOptimizer.optimize(pushedDownQuery);
 			log.debug("New query after pulling up the boolean expressions: \n" + queryAfterPullUp);
 
 			return iqConverter.convert(queryAfterPullUp).getTree();
-=======
-		IQTree treeAfterPullOut = optimizerFactory.createEETransformer(flattenIQ.getVariableGenerator()).transform(flattenIQ.getTree());
-		log.debug("Query tree after pulling out equalities: \n" + treeAfterPullOut);
-
-		// Pulling up is needed when filtering conditions appear above a data atom on the left
-		// (causes problems to the IQ2DatalogConverter)
-		try {
-			IntermediateQuery queryAfterPullUp = pullUpExpressionOptimizer.optimize(iqConverter.convert(
-					iqFactory.createIQ(flattenIQ.getProjectionAtom(), treeAfterPullOut),
-					intermediateQuery.getDBMetadata(), intermediateQuery.getExecutorRegistry()));
-			log.debug("New query after pulling up the boolean expressions: \n" + queryAfterPullUp);
-			return iqConverter.convert(queryAfterPullUp);
-
->>>>>>> 42d3872c
 		} catch (EmptyQueryException e) {
 			// Not expected
 			throw new MinorOntopInternalBugException(e.getMessage());
@@ -521,11 +461,7 @@
 
 				// Creates the body of the subquery
 				String subQuery = generateQueryFromRules(ruleIndex.get(pred), s,
-<<<<<<< HEAD
-						subQueryDefinitionsBuilder.build(), false);
-=======
-						subQueryDefinitionsBuilder.build(), termTypeMap, false, viewCounter);
->>>>>>> 42d3872c
+						subQueryDefinitionsBuilder.build(), false, viewCounter);
 
 				RelationID subQueryAlias = createAlias(pred.getName(), VIEW_ANS_SUFFIX, usedAliases);
 				usedAliases.add(subQueryAlias);
@@ -545,12 +481,8 @@
 		ImmutableList<SignatureVariable> topSignature = createSignature(signature, castTypeMap.get(topLevelPredicate));
 
 		return generateQueryFromRules(ruleIndex.get(topLevelPredicate), topSignature,
-<<<<<<< HEAD
-				subQueryDefinitionsBuilder.build(), isDistinct && !distinctResultSet);
-=======
-				subQueryDefinitionsBuilder.build(), termTypeMap,
-				isDistinct && !distinctResultSet, viewCounter);
->>>>>>> 42d3872c
+				subQueryDefinitionsBuilder.build(), isDistinct && !distinctResultSet,
+                viewCounter);
 	}
 
 
@@ -564,14 +496,9 @@
 	 * @param viewCounter
 	 */
 	private String generateQueryFromRules(Collection<CQIE> cqs,
-										  ImmutableList<SignatureVariable> signature,
-										  ImmutableMap<Predicate, FromItem> subQueryDefinitions,
-<<<<<<< HEAD
-										  boolean unionNoDuplicates) {
-=======
-										  ImmutableMap<CQIE, ImmutableList<Optional<TermType>>> termTypeMap,
-										  boolean unionNoDuplicates, AtomicInteger viewCounter) {
->>>>>>> 42d3872c
+                                          ImmutableList<SignatureVariable> signature,
+                                          ImmutableMap<Predicate, FromItem> subQueryDefinitions,
+                                          boolean unionNoDuplicates, AtomicInteger viewCounter) {
 
 		List<String> sqls = Lists.newArrayListWithExpectedSize(cqs.size());
 		for (CQIE cq : cqs) {
@@ -1008,19 +935,10 @@
 	}
 
 	private static final class SignatureVariable {
-<<<<<<< HEAD
-		private final String name;
 		private final String columnAlias;
 		private final TermType castType;
-		SignatureVariable(String name, String columnAlias, TermType castType) {
-			this.name = name;
+		SignatureVariable(String columnAlias, TermType castType) {
 			this.columnAlias = columnAlias;
-=======
-		private final ImmutableList<String> columnAliases;
-		private final TermType castType;
-		SignatureVariable(String name, ImmutableList<String> columnAliases, TermType castType) {
-			this.columnAliases = columnAliases;
->>>>>>> 42d3872c
 			this.castType = castType;
 		}
 	}
@@ -1052,7 +970,7 @@
 			String mainAlias = sqladapter.nameTopVariable(name, columnAliases);
 			columnAliases.add(mainAlias);
 
-			builder.add(new SignatureVariable(name, mainAlias, castTypes.get(i)));
+			builder.add(new SignatureVariable(mainAlias, castTypes.get(i)));
 		}
 		return builder.build();
 	}
@@ -1283,32 +1201,7 @@
 		 * TODO: make sure that SPARQL_LANG are eliminated earlier on
 		 */
 		if (functionSymbol == ExpressionOperation.SPARQL_LANG) {
-<<<<<<< HEAD
 			throw new RuntimeException("SPARQL_LANG is not supported by the SQL generator");
-=======
-
-			Term subTerm = function.getTerm(0);
-			if (subTerm instanceof Variable) {
-				Variable var = (Variable) subTerm;
-				Optional<QualifiedAttributeID> lang = index.getLangColumn(var);
-				if (!lang.isPresent())
-					throw new RuntimeException("Cannot find LANG column for " + var);
-				return lang.get().getSQLRendering();
-			}
-			else {
-				// Temporary fix
-				LanguageTag langTag = Optional.of(subTerm)
-						.filter(t -> t instanceof Function)
-						.map(t -> ((Function) t).getFunctionSymbol())
-						.filter(f -> f instanceof DatatypePredicate)
-						.map(f -> ((DatatypePredicate) f).getReturnedType())
-						.flatMap(RDFDatatype::getLanguageTag)
-						.orElseThrow(() -> new RuntimeException("Cannot extract the language tag from "
-								+ subTerm));
-
-				return  sqladapter.getSQLLexicalFormString(langTag.getFullString());
-			}
->>>>>>> 42d3872c
 		}
 		/*
 		  TODO: replace by a switch
@@ -1667,37 +1560,6 @@
 			FromItem dd = fromItemsForAtoms.get(atom);
 			return dd.attributes.get(column);
 		}
-<<<<<<< HEAD
-=======
-
-		Optional<QualifiedAttributeID> getTypeColumn(Variable var) {
-			return getNonMainColumn(var, -2);
-		}
-
-		Optional<QualifiedAttributeID> getLangColumn(Variable var) {
-			return getNonMainColumn(var, -1);
-		}
-
-		private Optional<QualifiedAttributeID> getNonMainColumn(Variable var, int relativeIndexWrtMainColumn) {
-
-			// For each column reference corresponding to the variable.
-			// For instance, columnRef is `Qans4View`.`v1` .
-			for (QualifiedAttributeID mainColumn : getColumns(var)) {
-				// If the var is defined in a ViewDefinition, then there is a
-				// column for the type and we just need to refer to that column.
-				//
-				// For instance, tableColumnType becomes `Qans4View`.`v1QuestType` .
-
-				FromItem subQuery = subQueryFromItems.get(mainColumn.getRelation());
-				if (subQuery != null) {
-					int mainColumnIndex = subQuery.attributes.indexOf(mainColumn);
-					return Optional.of(subQuery.attributes.get(
-							mainColumnIndex + relativeIndexWrtMainColumn));
-				}
-			}
-			return Optional.empty();
-		}
->>>>>>> 42d3872c
 	}
 
 	private static String inBrackets(String s) {
