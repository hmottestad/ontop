package it.unibz.inf.ontop.answering.resultset.impl;

/*
 * #%L
 * ontop-reformulation-core
 * %%
 * Copyright (C) 2009 - 2014 Free University of Bozen-Bolzano
 * %%
 * Licensed under the Apache License, Version 2.0 (the "License");
 * you may not use this file except in compliance with the License.
 * You may obtain a copy of the License at
 * 
 *      http://www.apache.org/licenses/LICENSE-2.0
 * 
 * Unless required by applicable law or agreed to in writing, software
 * distributed under the License is distributed on an "AS IS" BASIS,
 * WITHOUT WARRANTIES OR CONDITIONS OF ANY KIND, either express or implied.
 * See the License for the specific language governing permissions and
 * limitations under the License.
 * #L%
 */

import com.google.common.collect.ImmutableMap;
import it.unibz.inf.ontop.answering.reformulation.input.ConstructTemplate;
import it.unibz.inf.ontop.answering.resultset.OntopBindingSet;
import it.unibz.inf.ontop.answering.resultset.SimpleGraphResultSet;
import it.unibz.inf.ontop.answering.resultset.TupleResultSet;
import it.unibz.inf.ontop.exception.OntopConnectionException;
import it.unibz.inf.ontop.exception.OntopResultConversionException;
import it.unibz.inf.ontop.model.*;
import it.unibz.inf.ontop.model.term.*;
import it.unibz.inf.ontop.model.term.ValueConstant;
import it.unibz.inf.ontop.spec.ontology.*;
import it.unibz.inf.ontop.spec.ontology.impl.OntologyBuilderImpl;
import it.unibz.inf.ontop.utils.ImmutableCollectors;
import org.eclipse.rdf4j.model.IRI;
import org.eclipse.rdf4j.model.Literal;
import org.eclipse.rdf4j.query.algebra.*;

import java.util.*;

public class DefaultSimpleGraphResultSet implements SimpleGraphResultSet {

	private final List<Assertion> results = new ArrayList<>();

	private final TupleResultSet tupleResultSet;

	private final ConstructTemplate constructTemplate;

	private final ImmutableMap<String, ValueExpr> extMap;

	// store results in case of describe queries
	private final boolean storeResults;
    private final TermFactory termFactory;

	public DefaultSimpleGraphResultSet(TupleResultSet tupleResultSet, ConstructTemplate constructTemplate,
                                       boolean storeResults, TermFactory termFactory) throws OntopResultConversionException, OntopConnectionException {
		this.tupleResultSet = tupleResultSet;
		this.constructTemplate = constructTemplate;
        this.termFactory = termFactory;
        Extension ex = constructTemplate.getExtension();
        if (ex != null) {
            extMap = ex.getElements().stream()
                    .collect(ImmutableCollectors.toMap(e -> e.getName(), e -> e.getExpr()));
        }
        else
            extMap = null;

        this.storeResults = storeResults;
        if (storeResults) {
            //process current result set into local buffer,
            //since additional results will be collected
            while (tupleResultSet.hasNext()) {
                results.addAll(processResults(tupleResultSet.next()));
            }
        }
	}


    @Override
    public int getFetchSize() throws OntopConnectionException {
        return tupleResultSet.getFetchSize();
    }

    @Override
	public void addNewResult(Assertion assertion)
	{
		results.add(assertion);
	}

	/**
	 * The method to actually process the current result set Row.
	 * Construct a list of assertions from the current result set row.
	 * In case of describe it is called to process and store all 
	 * the results from a resultset.
	 * In case of construct it is called upon next, to process
	 * the only current result set.
	 */
    private List<Assertion> processResults(OntopBindingSet bindingSet)
            throws OntopResultConversionException, OntopConnectionException {

        List<Assertion> tripleAssertions = new ArrayList<>();
        ABoxAssertionSupplier builder = OntologyBuilderImpl.assertionSupplier();

        for (ProjectionElemList peList : constructTemplate.getProjectionElemList()) {
            int size = peList.getElements().size();

            for (int i = 0; i < size / 3; i++) {

                ObjectConstant subjectConstant = (ObjectConstant) getConstant(peList.getElements().get(i * 3), bindingSet);
                Constant predicateConstant = getConstant(peList.getElements().get(i * 3 + 1), bindingSet);
                Constant objectConstant = getConstant(peList.getElements().get(i * 3 + 2), bindingSet);

                // A triple can only be constructed when none of bindings is missing
                if (subjectConstant == null || predicateConstant == null || objectConstant==null) {
                    continue;
                }

                // Determines the type of assertion
                String predicateName = predicateConstant.getValue();
                try {
                    Assertion assertion;
                    if (predicateName.equals(IriConstants.RDF_TYPE)) {
                        assertion = builder.createClassAssertion(objectConstant.getValue(), subjectConstant);
                    }
                    else {
                        if ((objectConstant instanceof URIConstant) || (objectConstant instanceof BNode)) {
                            assertion = builder.createObjectPropertyAssertion(predicateName,
                                    subjectConstant, (ObjectConstant) objectConstant);
                        }
                        else {
                            assertion = builder.createDataPropertyAssertion(predicateName,
                                    subjectConstant, (ValueConstant) objectConstant);
                        }
                    }
                    if (assertion != null)
                        tripleAssertions.add(assertion);
                }
                catch (InconsistentOntologyException e) {
                    throw new OntopResultConversionException("InconsistentOntologyException: " +
                            predicateName + " " + subjectConstant + " " + objectConstant);
                }
            }
        }
        return tripleAssertions;
    }

    @Override
    public boolean hasNext() throws OntopConnectionException, OntopResultConversionException {
        if (results.size() > 0)
            return true;
        //in case of describe, we return the collected results list information
        if (storeResults)
            return false;
        // construct
        while(tupleResultSet.hasNext()) {
            List<Assertion> newTriples = processResults(tupleResultSet.next());
            if (!newTriples.isEmpty()) {
                results.addAll(newTriples);
                return true;
            }
        }
        return false;
    }

    @Override
    public Assertion next() {
        if (results.size() > 0)
            return results.remove(0);
        else
            throw new NoSuchElementException("Please call hasNext() before calling next()");
    }

    private Constant getConstant(ProjectionElem node, OntopBindingSet bindingSet)
            throws OntopResultConversionException, OntopConnectionException {
        Constant constant = null;
        String node_name = node.getSourceName();
        ValueExpr ve = null;

        if (extMap != null) {
            ve = extMap.get(node_name);
            if (ve != null && ve instanceof Var)
                throw new OntopResultConversionException("Invalid query. Found unbound variable: " + ve);
        }

//		if (node_name.charAt(0) == '-') {
        if (ve instanceof org.eclipse.rdf4j.query.algebra.ValueConstant) {
            org.eclipse.rdf4j.query.algebra.ValueConstant vc = (org.eclipse.rdf4j.query.algebra.ValueConstant) ve;
            if (vc.getValue() instanceof IRI) {
<<<<<<< HEAD
                constant = termFactory.getConstantURI(vc.getValue().stringValue());
            }
            else if (vc.getValue() instanceof Literal) {
                constant = termFactory.getConstantLiteral(vc.getValue().stringValue());
            }
            else {
                constant = termFactory.getConstantBNode(vc.getValue().stringValue());
=======
                constant = TERM_FACTORY.getConstantURI(vc.getValue().stringValue());
            } else if (vc.getValue() instanceof Literal) {
                constant = TERM_FACTORY.getConstantLiteral(vc.getValue().stringValue());
            } else {
                constant = TERM_FACTORY.getConstantBNode(vc.getValue().stringValue());
>>>>>>> dfe1585a
            }
        } else {
            constant = bindingSet.getConstant(node_name);
        }
        return constant;
    }

    @Override
	public void close() throws OntopConnectionException {
		tupleResultSet.close();
	}
}<|MERGE_RESOLUTION|>--- conflicted
+++ resolved
@@ -187,7 +187,6 @@
         if (ve instanceof org.eclipse.rdf4j.query.algebra.ValueConstant) {
             org.eclipse.rdf4j.query.algebra.ValueConstant vc = (org.eclipse.rdf4j.query.algebra.ValueConstant) ve;
             if (vc.getValue() instanceof IRI) {
-<<<<<<< HEAD
                 constant = termFactory.getConstantURI(vc.getValue().stringValue());
             }
             else if (vc.getValue() instanceof Literal) {
@@ -195,13 +194,6 @@
             }
             else {
                 constant = termFactory.getConstantBNode(vc.getValue().stringValue());
-=======
-                constant = TERM_FACTORY.getConstantURI(vc.getValue().stringValue());
-            } else if (vc.getValue() instanceof Literal) {
-                constant = TERM_FACTORY.getConstantLiteral(vc.getValue().stringValue());
-            } else {
-                constant = TERM_FACTORY.getConstantBNode(vc.getValue().stringValue());
->>>>>>> dfe1585a
             }
         } else {
             constant = bindingSet.getConstant(node_name);
