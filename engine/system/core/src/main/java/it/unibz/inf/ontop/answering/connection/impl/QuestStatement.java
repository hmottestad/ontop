--- conflicted
+++ resolved
@@ -295,13 +295,8 @@
 			throws OntopReformulationException, OntopQueryEvaluationException {
 		QueryLogger queryLogger = queryLoggerFactory.create();
 
-<<<<<<< HEAD
-		String sparqlQuery = inputQuery.getInputString();
-		log.debug("Executing SPARQL query: \n{}", sparqlQuery);
-		queryLogger.setSparqlQuery(sparqlQuery);
-
-=======
->>>>>>> 023aba2b
+		queryLogger.setSparqlQuery(inputQuery.getInputString());
+
 		CountDownLatch monitor = new CountDownLatch(1);
 		IQ executableQuery = engine.reformulateIntoNativeQuery(inputQuery, queryLogger);
 
