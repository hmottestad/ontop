--- conflicted
+++ resolved
@@ -24,34 +24,19 @@
 import it.unibz.inf.ontop.answering.reformulation.IRIDictionary;
 import it.unibz.inf.ontop.dbschema.DBMetadata;
 import it.unibz.inf.ontop.exception.OntopConnectionException;
-<<<<<<< HEAD
-import it.unibz.inf.ontop.exception.OntopResultConversionException;
-import it.unibz.inf.ontop.model.*;
-import it.unibz.inf.ontop.model.term.functionsymbol.Predicate.COL_TYPE;
-import it.unibz.inf.ontop.model.term.Constant;
-import it.unibz.inf.ontop.answering.reformulation.IRIDictionary;
-=======
 import it.unibz.inf.ontop.model.JDBCRowReader;
 import it.unibz.inf.ontop.model.OntopBindingSet;
 import it.unibz.inf.ontop.model.MainTypeLangValues;
 import it.unibz.inf.ontop.model.TupleResultSet;
 import it.unibz.inf.ontop.model.impl.OntopConstantConverter;
 import it.unibz.inf.ontop.model.impl.SimpleOntopBindingSet;
->>>>>>> 23f99a96
 
 import java.sql.ResultSet;
-<<<<<<< HEAD
-import java.text.*;
-import java.util.*;
-
-import static it.unibz.inf.ontop.model.OntopModelSingletons.TERM_FACTORY;
-=======
 import java.sql.SQLException;
 import java.util.HashMap;
 import java.util.List;
 import java.util.Map;
 import java.util.Optional;
->>>>>>> 23f99a96
 
 public class QuestTupleResultSet implements TupleResultSet {
 
@@ -133,232 +118,6 @@
 
     @Override
     public void close() throws OntopConnectionException {
-<<<<<<< HEAD
-		try {
-			rs.close();
-		} catch (Exception e) {
-			throw new OntopConnectionException(e);
-		}
-	}
-
-	public Object getRawObject(int column) throws OntopConnectionException {
-		try {
-			Object realValue = rs.getObject(column);
-			return realValue;
-		} 
-		catch (Exception e) {
-			throw new OntopConnectionException(e);
-		}
-	}
-
-	/***
-	 * Returns the constant at column "column" recall that columns start at index 1.
-	 */
-	@Override
-	public Constant getConstant(int column) throws OntopConnectionException, OntopResultConversionException {
-		column = column * 3; // recall that the real SQL result set has 3
-								// columns per value. From each group of 3 the actual value is the
-								// 3rd column, the 2nd is the language, the 1st is the type code (an integer)
-
-		Constant result = null;
-		String value = "";
-
-		try {
-			value = rs.getString(column);
-		    
-			if (value == null) {
-				return null;
-			} 
-			else {
-				int t = rs.getInt(column - 2);
-			    COL_TYPE type = COL_TYPE.getQuestType(t);
-			    if (type == null)
-			    	throw new OntopResultConversionException("typeCode unknown: " + t);
-			    
-				switch (type) {
-				case NULL:
-					result = null;
-					break;
-					
-				case OBJECT:
-					if (iriDictionary != null) {
-						try {
-							Integer id = Integer.parseInt(value);
-							value = iriDictionary.getURI(id);
-						} 
-						catch (NumberFormatException e) {
-							 // If its not a number, then it has to be a URI, so
-							 // we leave realValue as it is.
-						}
-					}
-					result = TERM_FACTORY.getConstantURI(value.trim());
-					break;
-					
-				case BNODE:
-					String scopedLabel = this.bnodeMap.get(value);
-					if (scopedLabel == null) {
-						scopedLabel = "b" + bnodeCounter;
-						bnodeCounter += 1;
-						bnodeMap.put(value, scopedLabel);
-					}
-					result = TERM_FACTORY.getConstantBNode(scopedLabel);
-					break;
-					/**
-                     * TODO: the language tag should be reserved to LITERAL_LANG
- 					 */
-				case LITERAL:
-				case LITERAL_LANG:
-					// The constant is a literal, we need to find if its
-					// rdfs:Literal or a normal literal and construct it
-					// properly.
-					String language = rs.getString(column - 1);
-					if (language == null || language.trim().equals("")) 
-						result = TERM_FACTORY.getConstantLiteral(value);
-					else 
-						result = TERM_FACTORY.getConstantLiteral(value, language);
-					break;
-					
-				case BOOLEAN:
-					boolean bvalue = rs.getBoolean(column);
-					result = TERM_FACTORY.getBooleanConstant(bvalue);
-					break;
-				
-				case DOUBLE:
-					double d = rs.getDouble(column);
-					String s = formatter.format(d); // format name into correct double representation
-					result = TERM_FACTORY.getConstantLiteral(s, type);
-					break;
-
-                case INT:
-                    int intValue = rs.getInt(column);
-                    result = TERM_FACTORY.getConstantLiteral(String.valueOf(intValue), type);
-                    break;
-
-                case LONG:
-                case UNSIGNED_INT:
-                    long longValue = rs.getLong(column);
-                    result = TERM_FACTORY.getConstantLiteral(String.valueOf(longValue), type);
-                    break;
-
-                case INTEGER:
-                case NEGATIVE_INTEGER:
-                case NON_NEGATIVE_INTEGER:
-                case POSITIVE_INTEGER:
-                case NON_POSITIVE_INTEGER:
-                    /**
-                     * Sometimes the integer may have been converted as DECIMAL, FLOAT or DOUBLE
-                     */
-                    int dotIndex = value.indexOf(".");
-                    String integerString = dotIndex >= 0
-                            ? value.substring(0, dotIndex)
-                            : value;
-                    result = TERM_FACTORY.getConstantLiteral(integerString, type);
-                    break;
-
-                case DATETIME:
-                    /** set.getTimestamp() gives problem with MySQL and Oracle drivers we need to specify the dateformat
-                    MySQL DateFormat ("MMM DD YYYY HH:mmaa");
-                    Oracle DateFormat "dd-MMM-yy HH.mm.ss.SSSSSS aa" For oracle driver v.11 and less
-                    Oracle "dd-MMM-yy HH:mm:ss,SSSSSS" FOR ORACLE DRIVER 12.1.0.2
-                    To overcome the problem we create a new Timestamp */
-                    try {
-                        Timestamp tsvalue = rs.getTimestamp(column);
-                        result = TERM_FACTORY.getConstantLiteral(tsvalue.toString().replace(' ', 'T'), COL_TYPE.DATETIME);
-                    }
-                    catch (Exception e) {
-                        if (isMsSQL || isOracle) {
-                            try {
-                            	java.util.Date date = dateFormat.parse(value);
-                                Timestamp ts = new Timestamp(date.getTime());
-                                result = TERM_FACTORY.getConstantLiteral(ts.toString().replace(' ', 'T'), COL_TYPE.DATETIME);
-                            } 
-                            catch (ParseException pe) {
-                                throw new OntopResultConversionException(pe);
-                            }
-                        } 
-                        else
-                            throw new OntopResultConversionException(e);
-                    }
-                    break;
-               
-				case DATETIME_STAMP:    
-					if (!isOracle) {
-						result = TERM_FACTORY.getConstantLiteral(value.replaceFirst(" ", "T").replaceAll(" ", ""), COL_TYPE.DATETIME_STAMP);
-					}
-					else {
-						/* oracle has the type timestamptz. The format returned by getString is not a valid xml format
-						we need to transform it. We first take the information about the timezone value, that is lost
-						during the conversion in java.util.Date and then we proceed with the conversion. */
-						try {
-							int indexTimezone = value.lastIndexOf(" ");
-							String timezone = value.substring(indexTimezone+1);
-							String datetime = value.substring(0, indexTimezone);
-							
-							java.util.Date date = dateFormat.parse(datetime);
-							Timestamp ts = new Timestamp(date.getTime());
-							result = TERM_FACTORY.getConstantLiteral(ts.toString().replaceFirst(" ", "T").replaceAll(" ", "")+timezone, COL_TYPE.DATETIME_STAMP);
-						} 
-						catch (ParseException pe) {
-							throw new OntopResultConversionException(pe);
-						}
-					}
-					break;
-					
-				case DATE:
-					if (!isOracle) {
-						Date dvalue = rs.getDate(column);
-						result = TERM_FACTORY.getConstantLiteral(dvalue.toString(), COL_TYPE.DATE);
-					} 
-					else {
-						try {
-							DateFormat df = new SimpleDateFormat("dd-MMM-yy" ,  Locale.ENGLISH);
-							java.util.Date date = df.parse(value);
-						} 
-						catch (ParseException e) {
-							throw new OntopResultConversionException(e);
-						}
-						result = TERM_FACTORY.getConstantLiteral(value.toString(), COL_TYPE.DATE);
-					}
-					break;
-					
-				case TIME:
-					Time tvalue = rs.getTime(column);						
-					result = TERM_FACTORY.getConstantLiteral(tvalue.toString().replace(' ', 'T'), COL_TYPE.TIME);
-					break;
-				
-				default:
-					result = TERM_FACTORY.getConstantLiteral(value, type);
-				}
-			}
-		} 
-		catch (IllegalArgumentException e) {
-			Throwable cause = e.getCause();
-			if (cause instanceof URISyntaxException) {
-				OntopResultConversionException ex = new OntopResultConversionException(
-						"Error creating an object's URI. This is often due to mapping with URI templates that refer to "
-								+ "columns in which illegal values may appear, e.g., white spaces and special characters.\n"
-								+ "To avoid this error do not use these columns for URI templates in your mappings, or process "
-								+ "them using SQL functions (e.g., string replacement) in the SQL queries of your mappings.\n\n"
-								+ "Note that this last option can be bad for performance, future versions of Quest will allow to "
-								+ "string manipulation functions in URI templates to avoid these performance problems.\n\n"
-								+ "Detailed message: " + cause.getMessage());
-				ex.setStackTrace(e.getStackTrace());
-				throw ex;
-			} 
-			else {
-				OntopResultConversionException ex = new OntopResultConversionException("Quest couldn't parse the data value to Java object: " + value + "\n"
-						+ "Please review the mapping rules to have the datatype assigned properly.");
-				ex.setStackTrace(e.getStackTrace());
-				throw ex;
-			}
-		} 
-		catch (SQLException e) {
-			throw new OntopConnectionException(e);
-		}
-
-		return result;
-	}
-=======
         try {
             rs.close();
         } catch (Exception e) {
@@ -374,7 +133,6 @@
             throw new OntopConnectionException(e);
         }
     }
->>>>>>> 23f99a96
 
 
 }