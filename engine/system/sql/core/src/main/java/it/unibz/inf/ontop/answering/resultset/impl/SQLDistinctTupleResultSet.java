package it.unibz.inf.ontop.answering.resultset.impl;

/*
 * #%L
 * ontop-reformulation-core
 * %%
 * Copyright (C) 2009 - 2014 Free University of Bozen-Bolzano
 * %%
 * Licensed under the Apache License, Version 2.0 (the "License");
 * you may not use this file except in compliance with the License.
 * You may obtain a copy of the License at
 *
 *      http://www.apache.org/licenses/LICENSE-2.0
 *
 * Unless required by applicable law or agreed to in writing, software
 * distributed under the License is distributed on an "AS IS" BASIS,
 * WITHOUT WARRANTIES OR CONDITIONS OF ANY KIND, either express or implied.
 * See the License for the specific language governing permissions and
 * limitations under the License.
 * #L%
 */

import com.google.common.collect.ImmutableList;
import it.unibz.inf.ontop.answering.resultset.TupleResultSet;
import it.unibz.inf.ontop.dbschema.DBMetadata;
import it.unibz.inf.ontop.exception.OntopConnectionException;
import it.unibz.inf.ontop.answering.reformulation.IRIDictionary;
import it.unibz.inf.ontop.model.term.TermFactory;
import it.unibz.inf.ontop.model.type.TypeFactory;

import java.sql.ResultSet;
import java.sql.SQLException;
import java.util.*;

/**
 * Class to handle distinct in SPARQL query. Avoid returning duplicate rows.
 * See test case DistinctResultSetTest
 */

public class SQLDistinctTupleResultSet extends DelegatedIriSQLTupleResultSet implements TupleResultSet {

    private Set<List<Object>> rowKeys;

    public SQLDistinctTupleResultSet(ResultSet rs, ImmutableList<String> signature,
                                     DBMetadata dbMetadata,
                                     Optional<IRIDictionary> iriDictionary, TermFactory termFactory,
                                     TypeFactory typeFactory) {

<<<<<<< HEAD
        tupleResultSet = new SQLTupleResultSet(set, signature, dbMetadata, iriDictionary, termFactory, typeFactory);

        distinctKeys = new HashSet<>();

    }


    @Override
    public int getColumnCount() {
        return tupleResultSet.getColumnCount();
    }

    @Override
    public List<String> getSignature() {
        return tupleResultSet.getSignature();
    }

    @Override
    public int getFetchSize() throws OntopConnectionException {
        return tupleResultSet.getFetchSize();
=======
        super(rs, signature, dbMetadata, iriDictionary);
        rowKeys = new HashSet<>();
>>>>>>> dfe1585a
    }

    /**
     * Moves cursor until we get a fresh row
     */
    @Override
    protected boolean moveCursor() throws SQLException, OntopConnectionException {
        boolean foundFreshRow;
        List<Object> currentKey;
        do{
           foundFreshRow = rs.next();
           // Cannot use this in the while condition: limit case where the last row was a duplicate
           if(!foundFreshRow) {
               break;
           }
           currentKey = computeRowKey(rs);
        } while(!rowKeys.add(currentKey));

        return foundFreshRow;
    }

    private List<Object> computeRowKey(ResultSet rs) throws OntopConnectionException {

        ArrayList rowKey = new ArrayList<>();
        for (int i = 1; i <= getSignature().size();  i ++ ) {
            int column = i * 3;
            rowKey.add(getRawObject(column-2));  //type
            rowKey.add(getRawObject(column-1)); //lang
            rowKey.add(getRawObject(column)); //value
        }
        return rowKey;
    }

    Object getRawObject(int column) throws OntopConnectionException {
        try {
            Object realValue = rs.getObject(column);
            return realValue;
        } catch (Exception e) {
            throw new OntopConnectionException(e);
        }
    }
}<|MERGE_RESOLUTION|>--- conflicted
+++ resolved
@@ -46,31 +46,8 @@
                                      Optional<IRIDictionary> iriDictionary, TermFactory termFactory,
                                      TypeFactory typeFactory) {
 
-<<<<<<< HEAD
-        tupleResultSet = new SQLTupleResultSet(set, signature, dbMetadata, iriDictionary, termFactory, typeFactory);
-
-        distinctKeys = new HashSet<>();
-
-    }
-
-
-    @Override
-    public int getColumnCount() {
-        return tupleResultSet.getColumnCount();
-    }
-
-    @Override
-    public List<String> getSignature() {
-        return tupleResultSet.getSignature();
-    }
-
-    @Override
-    public int getFetchSize() throws OntopConnectionException {
-        return tupleResultSet.getFetchSize();
-=======
-        super(rs, signature, dbMetadata, iriDictionary);
+        super(rs, signature, dbMetadata, iriDictionary, termFactory, typeFactory);
         rowKeys = new HashSet<>();
->>>>>>> dfe1585a
     }
 
     /**
