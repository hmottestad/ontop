package it.unibz.inf.ontop.answering.resultset.impl;

/*
 * #%L
 * ontop-reformulation-core
 * %%
 * Copyright (C) 2009 - 2014 Free University of Bozen-Bolzano
 * %%
 * Licensed under the Apache License, Version 2.0 (the "License");
 * you may not use this file except in compliance with the License.
 * You may obtain a copy of the License at
 *
 *      http://www.apache.org/licenses/LICENSE-2.0
 *
 * Unless required by applicable law or agreed to in writing, software
 * distributed under the License is distributed on an "AS IS" BASIS,
 * WITHOUT WARRANTIES OR CONDITIONS OF ANY KIND, either express or implied.
 * See the License for the specific language governing permissions and
 * limitations under the License.
 * #L%
 */

import com.google.common.collect.ImmutableList;
import it.unibz.inf.ontop.answering.resultset.TupleResultSet;
import it.unibz.inf.ontop.dbschema.DBMetadata;
import it.unibz.inf.ontop.exception.OntopConnectionException;
import it.unibz.inf.ontop.answering.reformulation.IRIDictionary;
import it.unibz.inf.ontop.iq.node.ConstructionNode;
import it.unibz.inf.ontop.model.term.TermFactory;
import it.unibz.inf.ontop.model.term.Variable;
import it.unibz.inf.ontop.model.type.TypeFactory;
import org.apache.commons.rdf.api.RDF;

import java.sql.ResultSet;
import java.sql.SQLException;
import java.util.*;

/**
 * Class to handle distinct in SPARQL query. Avoid returning duplicate rows.
 * See test case DistinctResultSetTest
 */

public class SQLDistinctTupleResultSet extends DelegatedIriSQLTupleResultSet implements TupleResultSet {

    private Set<List<Object>> rowKeys;

    public SQLDistinctTupleResultSet(ResultSet rs, ImmutableList<Variable> signature,
                                     ConstructionNode rootConstructionNode,
                                     DBMetadata dbMetadata,
                                     Optional<IRIDictionary> iriDictionary, TermFactory termFactory,
                                     TypeFactory typeFactory, RDF rdfFactory) {

<<<<<<< HEAD
        super(rs, signature, rootConstructionNode, dbMetadata, iriDictionary, termFactory, typeFactory);
=======
        super(rs, signature, dbMetadata, iriDictionary, termFactory, typeFactory, rdfFactory);
>>>>>>> b2647261
        rowKeys = new HashSet<>();
    }

    /**
     * Moves cursor until we get a fresh row
     */
    @Override
    protected boolean moveCursor() throws SQLException, OntopConnectionException {
        boolean foundFreshRow;
        List<Object> currentKey;
        do{
           foundFreshRow = rs.next();
           // Cannot use this in the while condition: limit case where the last row was a duplicate
           if(!foundFreshRow) {
               break;
           }
           currentKey = computeRowKey(rs);
        } while(!rowKeys.add(currentKey));

        return foundFreshRow;
    }

    private List<Object> computeRowKey(ResultSet rs) throws OntopConnectionException {

        ArrayList rowKey = new ArrayList<>();
        for (int i = 1; i <= getSignature().size();  i ++ ) {
            int column = i * 3;
            rowKey.add(getRawObject(column-2));  //type
            rowKey.add(getRawObject(column-1)); //lang
            rowKey.add(getRawObject(column)); //value
        }
        return rowKey;
    }

    Object getRawObject(int column) throws OntopConnectionException {
        try {
            Object realValue = rs.getObject(column);
            return realValue;
        } catch (Exception e) {
            throw new OntopConnectionException(e);
        }
    }
}<|MERGE_RESOLUTION|>--- conflicted
+++ resolved
@@ -50,11 +50,7 @@
                                      Optional<IRIDictionary> iriDictionary, TermFactory termFactory,
                                      TypeFactory typeFactory, RDF rdfFactory) {
 
-<<<<<<< HEAD
-        super(rs, signature, rootConstructionNode, dbMetadata, iriDictionary, termFactory, typeFactory);
-=======
-        super(rs, signature, dbMetadata, iriDictionary, termFactory, typeFactory, rdfFactory);
->>>>>>> b2647261
+        super(rs, signature, rootConstructionNode, dbMetadata, iriDictionary, termFactory, typeFactory, rdfFactory);
         rowKeys = new HashSet<>();
     }
 
