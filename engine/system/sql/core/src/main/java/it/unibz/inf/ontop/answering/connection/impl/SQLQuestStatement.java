--- conflicted
+++ resolved
@@ -203,7 +203,6 @@
     protected TupleResultSet executeSelectQuery(IQ executableQuery)
             throws OntopQueryEvaluationException {
         try {
-<<<<<<< HEAD
             String sqlQuery = extractSQLQuery(executableQuery);
             ConstructionNode constructionNode = extractRootConstructionNode(executableQuery);
             ImmutableList<Variable> signature = extractSignature(executableQuery);
@@ -211,24 +210,14 @@
                 java.sql.ResultSet set = sqlStatement.executeQuery(sqlQuery);
                 return settings.isDistinctPostProcessingEnabled()
                         ? new SQLDistinctTupleResultSet(set, signature, constructionNode, dbMetadata, iriDictionary,
-                        termFactory, typeFactory)
+                        termFactory, typeFactory, rdfFactory)
                         : new DelegatedIriSQLTupleResultSet(set, signature, constructionNode, dbMetadata, iriDictionary,
-                        termFactory, typeFactory);
+                        termFactory, typeFactory, rdfFactory);
             } catch (SQLException e) {
                 throw new OntopQueryEvaluationException(e);
             }
         } catch (EmptyQueryException e) {
             return new EmptyTupleResultSet(extractSignature(executableQuery));
-=======
-            java.sql.ResultSet set = sqlStatement.executeQuery(sqlQuery);
-            return settings.isDistinctPostProcessingEnabled()
-                    ? new SQLDistinctTupleResultSet(set, executableQuery.getSignature(), dbMetadata, iriDictionary,
-                    termFactory, typeFactory, rdfFactory)
-                    : new DelegatedIriSQLTupleResultSet(set, executableQuery.getSignature(), dbMetadata, iriDictionary,
-                    termFactory, typeFactory, rdfFactory);
-        } catch (SQLException e) {
-            throw new OntopQueryEvaluationException(e);
->>>>>>> b2647261
         }
     }
 
@@ -243,13 +232,8 @@
             ImmutableList<Variable> signature = extractSignature(executableQuery);
             try {
                 ResultSet set = sqlStatement.executeQuery(sqlQuery);
-<<<<<<< HEAD
                 tuples = new DelegatedIriSQLTupleResultSet(set, signature, constructionNode, dbMetadata,
-                        iriDictionary, termFactory, typeFactory);
-=======
-                tuples = new DelegatedIriSQLTupleResultSet(set, executableQuery.getSignature(), dbMetadata,
                         iriDictionary, termFactory, typeFactory, rdfFactory);
->>>>>>> b2647261
             } catch (SQLException e) {
                 throw new OntopQueryEvaluationException(e.getMessage());
             }
