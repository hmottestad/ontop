package it.unibz.inf.ontop.answering.resultset.impl;

import it.unibz.inf.ontop.answering.reformulation.IRIDictionary;
import it.unibz.inf.ontop.dbschema.DBMetadata;
import it.unibz.inf.ontop.exception.OntopResultConversionException;
import it.unibz.inf.ontop.model.term.Constant;
import it.unibz.inf.ontop.model.term.functionsymbol.Predicate;

import java.net.URISyntaxException;
import java.sql.Timestamp;
import java.text.DateFormat;
import java.text.DecimalFormat;
import java.text.DecimalFormatSymbols;
import java.text.ParseException;
import java.text.SimpleDateFormat;
import java.util.ArrayList;
import java.util.HashMap;
import java.util.List;
import java.util.Locale;
import java.util.Map;
import java.util.Optional;
import java.util.concurrent.atomic.AtomicInteger;

import static it.unibz.inf.ontop.model.OntopModelSingletons.TERM_FACTORY;


public class JDBC2ConstantConverter {

    private AtomicInteger bnodeCounter;
    private IRIDictionary iriDictionary;

    // TODO(xiao): isolate the following DB specific code
    private final boolean isMsSQL;
    private final boolean isOracle;
    private final DateFormat dateFormat;

    private final Map<String, String> bnodeMap;

    private static final DecimalFormat formatter = new DecimalFormat("0.0###E0");

    private static List<DateFormat> possibleDateFormats = new ArrayList<>();

    static {
        DecimalFormatSymbols symbol = DecimalFormatSymbols.getInstance();
        symbol.setDecimalSeparator('.');
        formatter.setDecimalFormatSymbols(symbol);

        possibleDateFormats.add(new SimpleDateFormat("dd-MMM-yy HH.mm.ss.SSSSSS aa", Locale.ENGLISH)); // For oracle driver v.11 and less
        possibleDateFormats.add(new SimpleDateFormat("dd-MMM-yy HH:mm:ss,SSSSSS", Locale.ENGLISH)); // THIS WORKS FOR ORACLE DRIVER 12.1.0.2
        possibleDateFormats.add(new SimpleDateFormat("MMM dd yyyy hh:mmaa", Locale.ENGLISH)); // For MSSQL
        possibleDateFormats.add(new SimpleDateFormat("yyyy-MM-dd'T'HH:mm:ss", Locale.ENGLISH)); // ISO with 'T'
        possibleDateFormats.add(new SimpleDateFormat("yyyy-MM-dd HH:mm:ss", Locale.ENGLISH)); // ISO without 'T'
        possibleDateFormats.add(new SimpleDateFormat("yyyy-MM-dd", Locale.ENGLISH)); // ISO without time
        possibleDateFormats.add(new SimpleDateFormat("dd-MMM-yy", Locale.ENGLISH)); // another common case
    }

    public JDBC2ConstantConverter(DBMetadata dbMetadata,
                                  Optional<IRIDictionary> iriDictionary) {
        this.iriDictionary = iriDictionary.orElse(null);
        String vendor = dbMetadata.getDriverName();
        isOracle = vendor.contains("Oracle");
        isMsSQL = vendor.contains("SQL Server");

        if (isOracle) {
            String version = dbMetadata.getDriverVersion();
            int versionInt = Integer.parseInt(version.substring(0, version.indexOf(".")));

            if (versionInt >= 12)
                dateFormat = new SimpleDateFormat("dd-MMM-yy HH:mm:ss,SSSSSS", Locale.ENGLISH); // THIS WORKS FOR ORACLE DRIVER 12.1.0.2
            else
                dateFormat = new SimpleDateFormat("dd-MMM-yy HH.mm.ss.SSSSSS aa", Locale.ENGLISH); // For oracle driver v.11 and less
        } else if (isMsSQL) {
            dateFormat = new SimpleDateFormat("MMM dd yyyy hh:mmaa", Locale.ENGLISH);
        } else
            dateFormat = null;

        this.bnodeCounter = new AtomicInteger();
        bnodeMap = new HashMap<>(1000);
    }

    public Constant getConstantFromJDBC(MainTypeLangValues cell) throws OntopResultConversionException {

        Constant result = null;
        Object value = "";
        String stringValue = "";

        try {
            value = cell.getMainValue();

            if (value == null) {
                return null;
            } else {
                stringValue = String.valueOf(value);

                int t = cell.getTypeValue();
                Predicate.COL_TYPE type = Predicate.COL_TYPE.getQuestType(t);
                if (type == null)
                    throw new OntopResultConversionException("typeCode unknown: " + t);

                switch (type) {
                    case NULL:
                        result = null;
                        break;

                    case OBJECT:
                        if (iriDictionary != null) {
                            try {
                                Integer id = Integer.parseInt(stringValue);
                                stringValue = iriDictionary.getURI(id);
                            } catch (NumberFormatException e) {
                                // If its not a number, then it has to be a URI, so
                                // we leave realValue as it is.
                            }
                        }
<<<<<<< HEAD
                    }
                    return TERM_FACTORY.getConstantURI(stringValue.trim());

                case BNODE:
                    String scopedLabel = this.bnodeMap.get(stringValue);
                    if (scopedLabel == null) {
                        scopedLabel = "b" + bnodeCounter.getAndIncrement();
                        bnodeMap.put(stringValue, scopedLabel);
                    }
                    return TERM_FACTORY.getConstantBNode(scopedLabel);

                /**
                 * TODO: the language tag should be reserved to LITERAL_LANG
                 */
                case LITERAL:
                case LITERAL_LANG:
                    // The constant is a literal, we need to find if its
                    // rdfs:Literal or a normal literal and construct it
                    // properly.
                    String language = cell.getLangValue();
                    if (language == null || language.trim().equals(""))
                        return TERM_FACTORY.getConstantLiteral(stringValue);
                    else
                        return TERM_FACTORY.getConstantLiteral(stringValue, language);

                case BOOLEAN:
                    // TODO(xiao): more careful
                    boolean bvalue = Boolean.valueOf(stringValue);
                    //boolean bvalue = (Boolean)value;
                    return TERM_FACTORY.getBooleanConstant(bvalue);

                case DOUBLE:
                    double d = Double.valueOf(stringValue);
                    String s = formatter.format(d); // format name into correct double representation
                    return TERM_FACTORY.getConstantLiteral(s, type);

                case INT:
                    return TERM_FACTORY.getConstantLiteral(stringValue, type);

                case LONG:
                case UNSIGNED_INT:
                    return TERM_FACTORY.getConstantLiteral(stringValue, type);

                case INTEGER:
                case NEGATIVE_INTEGER:
                case NON_NEGATIVE_INTEGER:
                case POSITIVE_INTEGER:
                case NON_POSITIVE_INTEGER:
=======
                        result = TERM_FACTORY.getConstantURI(stringValue.trim());
                        break;

                    case BNODE:
                        String scopedLabel = this.bnodeMap.get(stringValue);
                        if (scopedLabel == null) {
                            scopedLabel = "b" + bnodeCounter.getAndIncrement();
                            bnodeMap.put(stringValue, scopedLabel);
                        }
                        result = TERM_FACTORY.getConstantBNode(scopedLabel);
                        break;
>>>>>>> 14516cb6
                    /**
                     * TODO: the language tag should be reserved to LITERAL_LANG
                     */
                    case LITERAL:
                    case LITERAL_LANG:
                        // The constant is a literal, we need to find if its
                        // rdfs:Literal or a normal literal and construct it
                        // properly.
                        String language = cell.getLangValue();
                        if (language == null || language.trim().equals(""))
                            result = TERM_FACTORY.getConstantLiteral(stringValue);
                        else
                            result = TERM_FACTORY.getConstantLiteral(stringValue, language);
                        break;

                    case BOOLEAN:
                        // TODO(xiao): more careful
                        boolean bvalue = Boolean.valueOf(stringValue);
                        //boolean bvalue = (Boolean)value;
                        result = TERM_FACTORY.getBooleanConstant(bvalue);
                        break;

                    case DOUBLE:
                        double d = Double.valueOf(stringValue);
                        String s = formatter.format(d); // format name into correct double representation
                        result = TERM_FACTORY.getConstantLiteral(s, type);
                        break;

                    case INT:
                        //int intValue = (Integer)value;
                        result = TERM_FACTORY.getConstantLiteral(stringValue, type);
                        break;

                    case LONG:
                    case UNSIGNED_INT:
                        //long longValue = (Long)value;
                        result = TERM_FACTORY.getConstantLiteral(stringValue, type);
                        break;

                    case INTEGER:
                    case NEGATIVE_INTEGER:
                    case NON_NEGATIVE_INTEGER:
                    case POSITIVE_INTEGER:
                    case NON_POSITIVE_INTEGER:
                        /**
                         * Sometimes the integer may have been converted as DECIMAL, FLOAT or DOUBLE
                         */
                        int dotIndex = stringValue.indexOf(".");
                        String integerString = dotIndex >= 0
                                ? stringValue.substring(0, dotIndex)
                                : stringValue;
                        result = TERM_FACTORY.getConstantLiteral(integerString, type);
                        break;

                    case DATETIME:
                        result = convertDatetimeConstant(value);
                        break;

                    case DATETIME_STAMP:
                        if (!isOracle) {
                            result = TERM_FACTORY.getConstantLiteral(stringValue.replaceFirst(" ", "T").replaceAll(" ", ""), Predicate.COL_TYPE.DATETIME_STAMP);
                        } else {
                        /* oracle has the type timestamptz. The format returned by getString is not a valid xml format
                        we need to transform it. We first take the information about the timezone value, that is lost
						during the conversion in java.util.Date and then we proceed with the conversion. */
                            try {
                                int indexTimezone = stringValue.lastIndexOf(" ");
                                String timezone = stringValue.substring(indexTimezone + 1);
                                String datetime = stringValue.substring(0, indexTimezone);

                                java.util.Date date = dateFormat.parse(datetime);
                                Timestamp ts = new Timestamp(date.getTime());
                                result = TERM_FACTORY.getConstantLiteral(ts.toString().replaceFirst(" ", "T").replaceAll(" ", "") + timezone, Predicate.COL_TYPE.DATETIME_STAMP);
                            } catch (ParseException pe) {
                                throw new OntopResultConversionException(pe);
                            }
                        }
                        break;

                    case DATE:
                        if (!isOracle) {
                            //Date dvalue = (Date)value;
                            result = TERM_FACTORY.getConstantLiteral(stringValue, Predicate.COL_TYPE.DATE);
                        } else {
                            try {
                                DateFormat df = new SimpleDateFormat("dd-MMM-yy", Locale.ENGLISH);
                                java.util.Date date = df.parse(stringValue);
                            } catch (ParseException e) {
                                throw new OntopResultConversionException(e);
                            }
                            result = TERM_FACTORY.getConstantLiteral(value.toString(), Predicate.COL_TYPE.DATE);
                        }
                        break;

                    case TIME:
                        //Time tvalue = (Time)value;
                        result = TERM_FACTORY.getConstantLiteral(stringValue.replace(' ', 'T'), Predicate.COL_TYPE.TIME);
                        break;

                    default:
                        result = TERM_FACTORY.getConstantLiteral(stringValue, type);
                }
            }
        } catch (IllegalArgumentException e) {
            Throwable cause = e.getCause();
            if (cause instanceof URISyntaxException) {
                OntopResultConversionException ex = new OntopResultConversionException(
                        "Error creating an object's URI. This is often due to mapping with URI templates that refer to "
                                + "columns in which illegal values may appear, e.g., white spaces and special characters.\n"
                                + "To avoid this error do not use these columns for URI templates in your mappings, or process "
                                + "them using SQL functions (e.g., string replacement) in the SQL queries of your mappings.\n\n"
                                + "Note that this last option can be bad for performance, future versions of Quest will allow to "
                                + "string manipulation functions in URI templates to avoid these performance problems.\n\n"
                                + "Detailed message: " + cause.getMessage());
                ex.setStackTrace(e.getStackTrace());
                throw ex;
            } else {
                OntopResultConversionException ex = new OntopResultConversionException("Quest couldn't parse the data value to Java object: " + value + "\n"
                        + "Please review the mapping rules to have the datatype assigned properly.");
                ex.setStackTrace(e.getStackTrace());
                throw ex;
            }
        } catch (Exception e) {
            throw new OntopResultConversionException(e);
        }

        return result;
    }

    private Constant convertDatetimeConstant(Object value) throws OntopResultConversionException {
        java.util.Date dateValue = null;

        if (value instanceof java.util.Date) {
            // If JDBC gives us proper Java object, we are good
            dateValue = (java.util.Date) value;
        } else {
            // Otherwise, we need to deal with possible String representation of datetime
            String stringValue = String.valueOf(value);
            for (DateFormat format : possibleDateFormats) {
                try {
                    dateValue = format.parse(stringValue);
                    break;
                } catch (ParseException e) {
                    // continue with the next try
                }
            }

            if (dateValue == null) {
                throw new OntopResultConversionException("unparseable datetime: " + stringValue);
            }
        }
        final Timestamp ts = new Timestamp(dateValue.getTime());
        final String dateTimeLexicalValue = ts.toString().replace(' ', 'T');

        return TERM_FACTORY.getConstantLiteral(dateTimeLexicalValue, Predicate.COL_TYPE.DATETIME);
    }
}<|MERGE_RESOLUTION|>--- conflicted
+++ resolved
@@ -112,56 +112,6 @@
                                 // we leave realValue as it is.
                             }
                         }
-<<<<<<< HEAD
-                    }
-                    return TERM_FACTORY.getConstantURI(stringValue.trim());
-
-                case BNODE:
-                    String scopedLabel = this.bnodeMap.get(stringValue);
-                    if (scopedLabel == null) {
-                        scopedLabel = "b" + bnodeCounter.getAndIncrement();
-                        bnodeMap.put(stringValue, scopedLabel);
-                    }
-                    return TERM_FACTORY.getConstantBNode(scopedLabel);
-
-                /**
-                 * TODO: the language tag should be reserved to LITERAL_LANG
-                 */
-                case LITERAL:
-                case LITERAL_LANG:
-                    // The constant is a literal, we need to find if its
-                    // rdfs:Literal or a normal literal and construct it
-                    // properly.
-                    String language = cell.getLangValue();
-                    if (language == null || language.trim().equals(""))
-                        return TERM_FACTORY.getConstantLiteral(stringValue);
-                    else
-                        return TERM_FACTORY.getConstantLiteral(stringValue, language);
-
-                case BOOLEAN:
-                    // TODO(xiao): more careful
-                    boolean bvalue = Boolean.valueOf(stringValue);
-                    //boolean bvalue = (Boolean)value;
-                    return TERM_FACTORY.getBooleanConstant(bvalue);
-
-                case DOUBLE:
-                    double d = Double.valueOf(stringValue);
-                    String s = formatter.format(d); // format name into correct double representation
-                    return TERM_FACTORY.getConstantLiteral(s, type);
-
-                case INT:
-                    return TERM_FACTORY.getConstantLiteral(stringValue, type);
-
-                case LONG:
-                case UNSIGNED_INT:
-                    return TERM_FACTORY.getConstantLiteral(stringValue, type);
-
-                case INTEGER:
-                case NEGATIVE_INTEGER:
-                case NON_NEGATIVE_INTEGER:
-                case POSITIVE_INTEGER:
-                case NON_POSITIVE_INTEGER:
-=======
                         result = TERM_FACTORY.getConstantURI(stringValue.trim());
                         break;
 
@@ -173,7 +123,6 @@
                         }
                         result = TERM_FACTORY.getConstantBNode(scopedLabel);
                         break;
->>>>>>> 14516cb6
                     /**
                      * TODO: the language tag should be reserved to LITERAL_LANG
                      */
