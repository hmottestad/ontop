--- conflicted
+++ resolved
@@ -216,13 +216,9 @@
                     return termFactory.getRDFLiteralConstant(DateTimeFormatter.ISO_TIME.format(convertToTime(value)), XSD.TIME);
 
                 case YEAR:
-<<<<<<< HEAD
                     return termFactory.getRDFLiteralConstant(stringValue, XSD.GYEAR);
-=======
-                    return termFactory.getConstantLiteral(stringValue, XSD.GYEAR);
                 case WKT:
-                    return termFactory.getConstantLiteral(stringValue, WKT.getIri().get());
->>>>>>> b2647261
+                    return termFactory.getRDFLiteralConstant(stringValue, WKT.getIri().get());
                 default:
                     throw new IllegalStateException("Unexpected colType: " + type);
 
