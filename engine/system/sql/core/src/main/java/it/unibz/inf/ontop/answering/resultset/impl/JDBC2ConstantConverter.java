--- conflicted
+++ resolved
@@ -6,12 +6,8 @@
 import it.unibz.inf.ontop.dbschema.DBMetadata;
 import it.unibz.inf.ontop.exception.OntopResultConversionException;
 import it.unibz.inf.ontop.model.term.Constant;
-<<<<<<< HEAD
 import it.unibz.inf.ontop.model.type.COL_TYPE;
-=======
-import it.unibz.inf.ontop.model.term.functionsymbol.Predicate;
 import org.apache.commons.lang3.time.DateUtils;
->>>>>>> 38d93d3b
 
 import java.net.URISyntaxException;
 import java.text.DecimalFormat;
@@ -197,51 +193,20 @@
                     return TERM_FACTORY.getConstantLiteral(integerString, type);
 
                 case DATETIME:
-<<<<<<< HEAD
-                    return TERM_FACTORY.getConstantLiteral(
-                            convertDatetimeString(value),
-                            COL_TYPE.DATETIME
+
+                    return TERM_FACTORY.getConstantLiteral( DateTimeFormatter.ISO_DATE_TIME.format(convertToJavaDate(value)), COL_TYPE.DATETIME
                     );
 
                 case DATETIME_STAMP:
-                    stringValue = system.equals(ORACLE)?
-                            convertDatetimeString(stringValue):
-                            stringValue;
-                return TERM_FACTORY.getConstantLiteral(
-                        stringValue.replaceFirst(" ", "T").replaceAll(" ", ""),
-                        COL_TYPE.DATETIME_STAMP
+                    return TERM_FACTORY.getConstantLiteral( DateTimeFormatter.ISO_DATE_TIME.format(convertToJavaDate(value)), COL_TYPE.DATETIME_STAMP
                 );
 
                 case DATE:
-                    if(system.equals(ORACLE)) {
-                        try {
-                            DateFormat df = new SimpleDateFormat("dd-MMM-yy", Locale.ENGLISH);
-                            java.util.Date date = df.parse(stringValue);
-                            stringValue = date.toString();
-                        } catch (ParseException e) {
-                            throw new OntopResultConversionException(e);
-                        }
-                    }
-                    return TERM_FACTORY.getConstantLiteral(stringValue, COL_TYPE.DATE);
+                    return TERM_FACTORY.getConstantLiteral( DateTimeFormatter.ISO_DATE.format(convertToJavaDate(value)), COL_TYPE.DATE);
 
                 case TIME:
-                    return TERM_FACTORY.getConstantLiteral(stringValue.replace(' ', 'T'), COL_TYPE.TIME);
-=======
-
-                    return TERM_FACTORY.getConstantLiteral( DateTimeFormatter.ISO_DATE_TIME.format(convertToJavaDate(value)),Predicate.COL_TYPE.DATETIME
-                    );
-
-                case DATETIME_STAMP:
-                    return TERM_FACTORY.getConstantLiteral( DateTimeFormatter.ISO_DATE_TIME.format(convertToJavaDate(value)),Predicate.COL_TYPE.DATETIME_STAMP
-                );
-
-                case DATE:
-                    return TERM_FACTORY.getConstantLiteral( DateTimeFormatter.ISO_DATE.format(convertToJavaDate(value)),Predicate.COL_TYPE.DATE);
-
-                case TIME:
-
-                    return TERM_FACTORY.getConstantLiteral(DateTimeFormatter.ISO_TIME.format(convertToTime(value)), Predicate.COL_TYPE.TIME);
->>>>>>> 38d93d3b
+
+                    return TERM_FACTORY.getConstantLiteral(DateTimeFormatter.ISO_TIME.format(convertToTime(value)), COL_TYPE.TIME);
 
                 default:
                     return TERM_FACTORY.getConstantLiteral(stringValue, type);
