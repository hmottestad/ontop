package it.unibz.inf.ontop.answering.resultset.impl;

import com.google.common.collect.ImmutableList;
import com.google.common.collect.ImmutableMap;
import it.unibz.inf.ontop.answering.reformulation.IRIDictionary;
import it.unibz.inf.ontop.dbschema.DBMetadata;
import it.unibz.inf.ontop.exception.OntopResultConversionException;
import it.unibz.inf.ontop.model.term.Constant;
import it.unibz.inf.ontop.model.term.functionsymbol.Predicate;

import java.net.URISyntaxException;
import java.sql.Timestamp;
import java.text.DateFormat;
import java.text.DecimalFormat;
import java.text.DecimalFormatSymbols;
import java.text.ParseException;
import java.text.SimpleDateFormat;
import java.util.HashMap;
import java.util.Locale;
import java.util.Map;
import java.util.Optional;
import java.util.concurrent.atomic.AtomicInteger;

import static it.unibz.inf.ontop.answering.resultset.impl.JDBC2ConstantConverter.System.DEFAULT;
import static it.unibz.inf.ontop.answering.resultset.impl.JDBC2ConstantConverter.System.MSSQL;
import static it.unibz.inf.ontop.answering.resultset.impl.JDBC2ConstantConverter.System.ORACLE;
import static it.unibz.inf.ontop.model.OntopModelSingletons.TERM_FACTORY;


public class JDBC2ConstantConverter {

    enum System {ORACLE, MSSQL, DEFAULT}

    private static final DecimalFormat formatter = new DecimalFormat("0.0###E0");

    private static ImmutableMap<System, ImmutableList<DateFormat>> system2DateFormats = buildDateFormatMap();

    private AtomicInteger bnodeCounter;
    private IRIDictionary iriDictionary;

<<<<<<< HEAD
    // TODO(xiao): isolate the following DB specific code
    private final boolean isMsSQL;
    private final boolean isOracle;
    private final DateFormat dateFormat;

=======
>>>>>>> 2a276241
    private final Map<String, String> bnodeMap;

    private final System system;

    static {
        DecimalFormatSymbols symbol = DecimalFormatSymbols.getInstance();
        symbol.setDecimalSeparator('.');
        formatter.setDecimalFormatSymbols(symbol);
        system2DateFormats = buildDateFormatMap();
    }


<<<<<<< HEAD
        possibleDateFormats.add(new SimpleDateFormat("dd-MMM-yy HH.mm.ss.SSSSSS aa", Locale.ENGLISH)); // For oracle driver v.11 and less
        possibleDateFormats.add(new SimpleDateFormat("dd-MMM-yy HH:mm:ss,SSSSSS", Locale.ENGLISH)); // THIS WORKS FOR ORACLE DRIVER 12.1.0.2
        possibleDateFormats.add(new SimpleDateFormat("MMM dd yyyy hh:mmaa", Locale.ENGLISH)); // For MSSQL
        possibleDateFormats.add(new SimpleDateFormat("yyyy-MM-dd'T'HH:mm:ss", Locale.ENGLISH)); // ISO with 'T'
        possibleDateFormats.add(new SimpleDateFormat("yyyy-MM-dd HH:mm:ss", Locale.ENGLISH)); // ISO without 'T'
        possibleDateFormats.add(new SimpleDateFormat("yyyy-MM-dd", Locale.ENGLISH)); // ISO without time
        possibleDateFormats.add(new SimpleDateFormat("dd-MMM-yy", Locale.ENGLISH)); // another common case
=======
    private static ImmutableMap<System,ImmutableList<DateFormat>> buildDateFormatMap() {
        return ImmutableMap.of(

                DEFAULT, ImmutableList.<DateFormat>builder()
                        .add(new SimpleDateFormat("yyyy-MM-dd'T'HH:mm:ss", Locale.ENGLISH)) // ISO with 'T'
                        .add(new SimpleDateFormat("yyyy-MM-dd HH:mm:ss", Locale.ENGLISH)) // ISO without 'T'
                        .add(new SimpleDateFormat("yyyy-MM-dd", Locale.ENGLISH)) // ISO without time
                        .add(new SimpleDateFormat("dd-MMM-yy", Locale.ENGLISH)) // another common case
                        .build(),
                ORACLE, ImmutableList.<DateFormat>builder()
                        //For ORACLE driver 12.1.0.2 (TODO: check earlier versions)
                        .add(new SimpleDateFormat("dd-MMM-yy HH.mm.ss.SSSSSSSSS aa XXX", Locale.ENGLISH))
                        //TODO: check whether the following formats are necessary
                        .add(new SimpleDateFormat("yyyy-MM-dd'T'HH:mm:ss", Locale.ENGLISH))
                        .add(new SimpleDateFormat("yyyy-MM-dd HH:mm:ss", Locale.ENGLISH))
                        .add(new SimpleDateFormat("yyyy-MM-dd", Locale.ENGLISH))
                        .add(new SimpleDateFormat("dd-MMM-yy", Locale.ENGLISH))
                        .build(),
                MSSQL, ImmutableList.<DateFormat>builder()
                        .add(new SimpleDateFormat("MMM dd yyyy hh:mmaa", Locale.ENGLISH))
                        //TODO: check whether the following formats are necessary
                        .add(new SimpleDateFormat("yyyy-MM-dd'T'HH:mm:ss", Locale.ENGLISH))
                        .add(new SimpleDateFormat("yyyy-MM-dd HH:mm:ss", Locale.ENGLISH))
                        .add(new SimpleDateFormat("yyyy-MM-dd", Locale.ENGLISH))
                        .add(new SimpleDateFormat("dd-MMM-yy", Locale.ENGLISH))
                        .build()
        );
>>>>>>> 2a276241
    }

    public JDBC2ConstantConverter(DBMetadata dbMetadata, Optional<IRIDictionary> iriDictionary) {
        this.iriDictionary = iriDictionary.orElse(null);
        String vendor = dbMetadata.getDriverName();
<<<<<<< HEAD
        isOracle = vendor.contains("Oracle");
        isMsSQL = vendor.contains("SQL Server");

        if (isOracle) {
            String version = dbMetadata.getDriverVersion();
            int versionInt = Integer.parseInt(version.substring(0, version.indexOf(".")));

            if (versionInt >= 12)
                dateFormat = new SimpleDateFormat("dd-MMM-yy HH:mm:ss,SSSSSS", Locale.ENGLISH); // THIS WORKS FOR ORACLE DRIVER 12.1.0.2
            else
                dateFormat = new SimpleDateFormat("dd-MMM-yy HH.mm.ss.SSSSSS aa", Locale.ENGLISH); // For oracle driver v.11 and less
        } else if (isMsSQL) {
            dateFormat = new SimpleDateFormat("MMM dd yyyy hh:mmaa", Locale.ENGLISH);
        } else
            dateFormat = null;

=======
        system = identifySystem(vendor);
>>>>>>> 2a276241
        this.bnodeCounter = new AtomicInteger();
        bnodeMap = new HashMap<>(1000);
    }

    private System identifySystem(String vendor) {
        if(vendor.contains("Oracle"))
            return ORACLE;
        if(vendor.contains("MSSQL"))
            return MSSQL;
        return DEFAULT;
    }

    public Constant getConstantFromJDBC(MainTypeLangValues cell) throws OntopResultConversionException {

        Constant result = null;
        Object value = "";
        String stringValue = "";

        try {
            value = cell.getMainValue();

            if (value == null) {
                return null;
            } else {
                stringValue = String.valueOf(value);

                int t = cell.getTypeValue();
                Predicate.COL_TYPE type = Predicate.COL_TYPE.getQuestType(t);
                if (type == null)
                    throw new OntopResultConversionException("typeCode unknown: " + t);

                switch (type) {
                    case NULL:
                        result = null;
                        break;

                    case OBJECT:
                        if (iriDictionary != null) {
                            try {
                                Integer id = Integer.parseInt(stringValue);
                                stringValue = iriDictionary.getURI(id);
                            } catch (NumberFormatException e) {
                                // If its not a number, then it has to be a URI, so
                                // we leave realValue as it is.
                            }
                        }
                        result = TERM_FACTORY.getConstantURI(stringValue.trim());
                        break;

                    case BNODE:
                        String scopedLabel = this.bnodeMap.get(stringValue);
                        if (scopedLabel == null) {
                            scopedLabel = "b" + bnodeCounter.getAndIncrement();
                            bnodeMap.put(stringValue, scopedLabel);
                        }
                        result = TERM_FACTORY.getConstantBNode(scopedLabel);
                        break;
                    /**
                     * TODO: the language tag should be reserved to LITERAL_LANG
                     */
<<<<<<< HEAD
                    case LITERAL:
                    case LITERAL_LANG:
                        // The constant is a literal, we need to find if its
                        // rdfs:Literal or a normal literal and construct it
                        // properly.
                        String language = cell.getLangValue();
                        if (language == null || language.trim().equals(""))
                            result = TERM_FACTORY.getConstantLiteral(stringValue);
                        else
                            result = TERM_FACTORY.getConstantLiteral(stringValue, language);
                        break;

                    case BOOLEAN:
                        // TODO(xiao): more careful
                        boolean bvalue = Boolean.valueOf(stringValue);
                        //boolean bvalue = (Boolean)value;
                        result = TERM_FACTORY.getBooleanConstant(bvalue);
                        break;

                    case DOUBLE:
                        double d = Double.valueOf(stringValue);
                        String s = formatter.format(d); // format name into correct double representation
                        result = TERM_FACTORY.getConstantLiteral(s, type);
                        break;

                    case INT:
                        //int intValue = (Integer)value;
                        result = TERM_FACTORY.getConstantLiteral(stringValue, type);
                        break;

                    case LONG:
                    case UNSIGNED_INT:
                        //long longValue = (Long)value;
                        result = TERM_FACTORY.getConstantLiteral(stringValue, type);
                        break;

                    case INTEGER:
                    case NEGATIVE_INTEGER:
                    case NON_NEGATIVE_INTEGER:
                    case POSITIVE_INTEGER:
                    case NON_POSITIVE_INTEGER:
                        /**
                         * Sometimes the integer may have been converted as DECIMAL, FLOAT or DOUBLE
                         */
                        int dotIndex = stringValue.indexOf(".");
                        String integerString = dotIndex >= 0
                                ? stringValue.substring(0, dotIndex)
                                : stringValue;
                        result = TERM_FACTORY.getConstantLiteral(integerString, type);
                        break;

                    case DATETIME:
                        result = convertDatetimeConstant(value);
                        break;

                    case DATETIME_STAMP:
                        if (!isOracle) {
                            result = TERM_FACTORY.getConstantLiteral(stringValue.replaceFirst(" ", "T").replaceAll(" ", ""), Predicate.COL_TYPE.DATETIME_STAMP);
                        } else {
                        /* oracle has the type timestamptz. The format returned by getString is not a valid xml format
                        we need to transform it. We first take the information about the timezone value, that is lost
						during the conversion in java.util.Date and then we proceed with the conversion. */
                            try {
                                int indexTimezone = stringValue.lastIndexOf(" ");
                                String timezone = stringValue.substring(indexTimezone + 1);
                                String datetime = stringValue.substring(0, indexTimezone);

                                java.util.Date date = dateFormat.parse(datetime);
                                Timestamp ts = new Timestamp(date.getTime());
                                result = TERM_FACTORY.getConstantLiteral(ts.toString().replaceFirst(" ", "T").replaceAll(" ", "") + timezone, Predicate.COL_TYPE.DATETIME_STAMP);
                            } catch (ParseException pe) {
                                throw new OntopResultConversionException(pe);
                            }
                        }
                        break;

                    case DATE:
                        if (!isOracle) {
                            //Date dvalue = (Date)value;
                            result = TERM_FACTORY.getConstantLiteral(stringValue, Predicate.COL_TYPE.DATE);
                        } else {
                            try {
                                DateFormat df = new SimpleDateFormat("dd-MMM-yy", Locale.ENGLISH);
                                java.util.Date date = df.parse(stringValue);
                            } catch (ParseException e) {
                                throw new OntopResultConversionException(e);
                            }
                            result = TERM_FACTORY.getConstantLiteral(value.toString(), Predicate.COL_TYPE.DATE);
=======
                    int dotIndex = stringValue.indexOf(".");
                    String integerString = dotIndex >= 0
                            ? stringValue.substring(0, dotIndex)
                            : stringValue;
                    return TERM_FACTORY.getConstantLiteral(integerString, type);

                case DATETIME:
                    return TERM_FACTORY.getConstantLiteral(
                            convertDatetimeString(value),
                            Predicate.COL_TYPE.DATETIME
                    );

                case DATETIME_STAMP:
                    stringValue = system.equals(ORACLE)?
                            convertDatetimeString(stringValue):
                            stringValue;
                return TERM_FACTORY.getConstantLiteral(
                        stringValue.replaceFirst(" ", "T").replaceAll(" ", ""),
                        Predicate.COL_TYPE.DATETIME_STAMP
                );

                case DATE:
                    if(system.equals(ORACLE)) {
                        try {
                            DateFormat df = new SimpleDateFormat("dd-MMM-yy", Locale.ENGLISH);
                            java.util.Date date = df.parse(stringValue);
                            stringValue = date.toString();
                        } catch (ParseException e) {
                            throw new OntopResultConversionException(e);
>>>>>>> 2a276241
                        }
                        break;

                    case TIME:
                        //Time tvalue = (Time)value;
                        result = TERM_FACTORY.getConstantLiteral(stringValue.replace(' ', 'T'), Predicate.COL_TYPE.TIME);
                        break;

                    default:
                        result = TERM_FACTORY.getConstantLiteral(stringValue, type);
                }
            }
        } catch (IllegalArgumentException e) {
            Throwable cause = e.getCause();
            if (cause instanceof URISyntaxException) {
                OntopResultConversionException ex = new OntopResultConversionException(
                        "Error creating an object's URI. This is often due to mapping with URI templates that refer to "
                                + "columns in which illegal values may appear, e.g., white spaces and special characters.\n"
                                + "To avoid this error do not use these columns for URI templates in your mappings, or process "
                                + "them using SQL functions (e.g., string replacement) in the SQL queries of your mappings.\n\n"
                                + "Note that this last option can be bad for performance, future versions of Quest will allow to "
                                + "string manipulation functions in URI templates to avoid these performance problems.\n\n"
                                + "Detailed message: " + cause.getMessage());
                ex.setStackTrace(e.getStackTrace());
                throw ex;
            } else {
                OntopResultConversionException ex = new OntopResultConversionException("Quest couldn't parse the data value to Java object: " + value + "\n"
                        + "Please review the mapping rules to have the datatype assigned properly.");
                ex.setStackTrace(e.getStackTrace());
                throw ex;
            }
        } catch (Exception e) {
            throw new OntopResultConversionException(e);
        }

        return result;
    }

    private Constant convertDatetimeConstant(Object value) throws OntopResultConversionException {
        java.util.Date dateValue = null;

        if (value instanceof java.util.Date) {
            // If JDBC gives us proper Java object, we are good
            dateValue = (java.util.Date) value;
        } else {
            // Otherwise, we need to deal with possible String representation of datetime
            String stringValue = String.valueOf(value);
            for (DateFormat format : system2DateFormats.get(system)) {
                try {
                    dateValue = format.parse(stringValue);
                    break;
                } catch (ParseException e) {
                    // continue with the next try
                }
            }

            if (dateValue == null) {
                throw new OntopResultConversionException("unparseable datetime: " + stringValue);
            }
        }
        final Timestamp ts = new Timestamp(dateValue.getTime());
        final String dateTimeLexicalValue = ts.toString().replace(' ', 'T');

        return TERM_FACTORY.getConstantLiteral(dateTimeLexicalValue, Predicate.COL_TYPE.DATETIME);
    }
}<|MERGE_RESOLUTION|>--- conflicted
+++ resolved
@@ -38,14 +38,6 @@
     private AtomicInteger bnodeCounter;
     private IRIDictionary iriDictionary;
 
-<<<<<<< HEAD
-    // TODO(xiao): isolate the following DB specific code
-    private final boolean isMsSQL;
-    private final boolean isOracle;
-    private final DateFormat dateFormat;
-
-=======
->>>>>>> 2a276241
     private final Map<String, String> bnodeMap;
 
     private final System system;
@@ -58,15 +50,6 @@
     }
 
 
-<<<<<<< HEAD
-        possibleDateFormats.add(new SimpleDateFormat("dd-MMM-yy HH.mm.ss.SSSSSS aa", Locale.ENGLISH)); // For oracle driver v.11 and less
-        possibleDateFormats.add(new SimpleDateFormat("dd-MMM-yy HH:mm:ss,SSSSSS", Locale.ENGLISH)); // THIS WORKS FOR ORACLE DRIVER 12.1.0.2
-        possibleDateFormats.add(new SimpleDateFormat("MMM dd yyyy hh:mmaa", Locale.ENGLISH)); // For MSSQL
-        possibleDateFormats.add(new SimpleDateFormat("yyyy-MM-dd'T'HH:mm:ss", Locale.ENGLISH)); // ISO with 'T'
-        possibleDateFormats.add(new SimpleDateFormat("yyyy-MM-dd HH:mm:ss", Locale.ENGLISH)); // ISO without 'T'
-        possibleDateFormats.add(new SimpleDateFormat("yyyy-MM-dd", Locale.ENGLISH)); // ISO without time
-        possibleDateFormats.add(new SimpleDateFormat("dd-MMM-yy", Locale.ENGLISH)); // another common case
-=======
     private static ImmutableMap<System,ImmutableList<DateFormat>> buildDateFormatMap() {
         return ImmutableMap.of(
 
@@ -94,32 +77,12 @@
                         .add(new SimpleDateFormat("dd-MMM-yy", Locale.ENGLISH))
                         .build()
         );
->>>>>>> 2a276241
     }
 
     public JDBC2ConstantConverter(DBMetadata dbMetadata, Optional<IRIDictionary> iriDictionary) {
         this.iriDictionary = iriDictionary.orElse(null);
         String vendor = dbMetadata.getDriverName();
-<<<<<<< HEAD
-        isOracle = vendor.contains("Oracle");
-        isMsSQL = vendor.contains("SQL Server");
-
-        if (isOracle) {
-            String version = dbMetadata.getDriverVersion();
-            int versionInt = Integer.parseInt(version.substring(0, version.indexOf(".")));
-
-            if (versionInt >= 12)
-                dateFormat = new SimpleDateFormat("dd-MMM-yy HH:mm:ss,SSSSSS", Locale.ENGLISH); // THIS WORKS FOR ORACLE DRIVER 12.1.0.2
-            else
-                dateFormat = new SimpleDateFormat("dd-MMM-yy HH.mm.ss.SSSSSS aa", Locale.ENGLISH); // For oracle driver v.11 and less
-        } else if (isMsSQL) {
-            dateFormat = new SimpleDateFormat("MMM dd yyyy hh:mmaa", Locale.ENGLISH);
-        } else
-            dateFormat = null;
-
-=======
         system = identifySystem(vendor);
->>>>>>> 2a276241
         this.bnodeCounter = new AtomicInteger();
         bnodeMap = new HashMap<>(1000);
     }
@@ -134,142 +97,86 @@
 
     public Constant getConstantFromJDBC(MainTypeLangValues cell) throws OntopResultConversionException {
 
-        Constant result = null;
         Object value = "";
-        String stringValue = "";
+        String stringValue;
 
         try {
             value = cell.getMainValue();
 
             if (value == null) {
                 return null;
-            } else {
-                stringValue = String.valueOf(value);
-
-                int t = cell.getTypeValue();
-                Predicate.COL_TYPE type = Predicate.COL_TYPE.getQuestType(t);
-                if (type == null)
-                    throw new OntopResultConversionException("typeCode unknown: " + t);
-
-                switch (type) {
-                    case NULL:
-                        result = null;
-                        break;
-
-                    case OBJECT:
-                        if (iriDictionary != null) {
-                            try {
-                                Integer id = Integer.parseInt(stringValue);
-                                stringValue = iriDictionary.getURI(id);
-                            } catch (NumberFormatException e) {
-                                // If its not a number, then it has to be a URI, so
-                                // we leave realValue as it is.
-                            }
+            }
+            stringValue = String.valueOf(value);
+
+            int t = cell.getTypeValue();
+            Predicate.COL_TYPE type = Predicate.COL_TYPE.getQuestType(t);
+            if (type == null)
+                throw new OntopResultConversionException("typeCode unknown: " + t);
+
+            switch (type) {
+                case NULL:
+                    return null;
+
+                case OBJECT:
+                    if (iriDictionary != null) {
+                        try {
+                            Integer id = Integer.parseInt(stringValue);
+                            stringValue = iriDictionary.getURI(id);
+                        } catch (NumberFormatException e) {
+                            // If its not a number, then it has to be a URI, so
+                            // we leave realValue as it is.
                         }
-                        result = TERM_FACTORY.getConstantURI(stringValue.trim());
-                        break;
-
-                    case BNODE:
-                        String scopedLabel = this.bnodeMap.get(stringValue);
-                        if (scopedLabel == null) {
-                            scopedLabel = "b" + bnodeCounter.getAndIncrement();
-                            bnodeMap.put(stringValue, scopedLabel);
-                        }
-                        result = TERM_FACTORY.getConstantBNode(scopedLabel);
-                        break;
+                    }
+                    return TERM_FACTORY.getConstantURI(stringValue.trim());
+
+                case BNODE:
+                    String scopedLabel = this.bnodeMap.get(stringValue);
+                    if (scopedLabel == null) {
+                        scopedLabel = "b" + bnodeCounter.getAndIncrement();
+                        bnodeMap.put(stringValue, scopedLabel);
+                    }
+                    return TERM_FACTORY.getConstantBNode(scopedLabel);
+
+                /**
+                 * TODO: the language tag should be reserved to LITERAL_LANG
+                 */
+                case LITERAL:
+                case LITERAL_LANG:
+                    // The constant is a literal, we need to find if its
+                    // rdfs:Literal or a normal literal and construct it
+                    // properly.
+                    String language = cell.getLangValue();
+                    if (language == null || language.trim().equals(""))
+                        return TERM_FACTORY.getConstantLiteral(stringValue);
+                    else
+                        return TERM_FACTORY.getConstantLiteral(stringValue, language);
+
+                case BOOLEAN:
+                    // TODO(xiao): more careful
+                    boolean bvalue = Boolean.valueOf(stringValue);
+                    //boolean bvalue = (Boolean)value;
+                    return TERM_FACTORY.getBooleanConstant(bvalue);
+
+                case DOUBLE:
+                    double d = Double.valueOf(stringValue);
+                    String s = formatter.format(d); // format name into correct double representation
+                    return TERM_FACTORY.getConstantLiteral(s, type);
+
+                case INT:
+                    return TERM_FACTORY.getConstantLiteral(stringValue, type);
+
+                case LONG:
+                case UNSIGNED_INT:
+                    return TERM_FACTORY.getConstantLiteral(stringValue, type);
+
+                case INTEGER:
+                case NEGATIVE_INTEGER:
+                case NON_NEGATIVE_INTEGER:
+                case POSITIVE_INTEGER:
+                case NON_POSITIVE_INTEGER:
                     /**
-                     * TODO: the language tag should be reserved to LITERAL_LANG
+                     * Sometimes the integer may have been converted as DECIMAL, FLOAT or DOUBLE
                      */
-<<<<<<< HEAD
-                    case LITERAL:
-                    case LITERAL_LANG:
-                        // The constant is a literal, we need to find if its
-                        // rdfs:Literal or a normal literal and construct it
-                        // properly.
-                        String language = cell.getLangValue();
-                        if (language == null || language.trim().equals(""))
-                            result = TERM_FACTORY.getConstantLiteral(stringValue);
-                        else
-                            result = TERM_FACTORY.getConstantLiteral(stringValue, language);
-                        break;
-
-                    case BOOLEAN:
-                        // TODO(xiao): more careful
-                        boolean bvalue = Boolean.valueOf(stringValue);
-                        //boolean bvalue = (Boolean)value;
-                        result = TERM_FACTORY.getBooleanConstant(bvalue);
-                        break;
-
-                    case DOUBLE:
-                        double d = Double.valueOf(stringValue);
-                        String s = formatter.format(d); // format name into correct double representation
-                        result = TERM_FACTORY.getConstantLiteral(s, type);
-                        break;
-
-                    case INT:
-                        //int intValue = (Integer)value;
-                        result = TERM_FACTORY.getConstantLiteral(stringValue, type);
-                        break;
-
-                    case LONG:
-                    case UNSIGNED_INT:
-                        //long longValue = (Long)value;
-                        result = TERM_FACTORY.getConstantLiteral(stringValue, type);
-                        break;
-
-                    case INTEGER:
-                    case NEGATIVE_INTEGER:
-                    case NON_NEGATIVE_INTEGER:
-                    case POSITIVE_INTEGER:
-                    case NON_POSITIVE_INTEGER:
-                        /**
-                         * Sometimes the integer may have been converted as DECIMAL, FLOAT or DOUBLE
-                         */
-                        int dotIndex = stringValue.indexOf(".");
-                        String integerString = dotIndex >= 0
-                                ? stringValue.substring(0, dotIndex)
-                                : stringValue;
-                        result = TERM_FACTORY.getConstantLiteral(integerString, type);
-                        break;
-
-                    case DATETIME:
-                        result = convertDatetimeConstant(value);
-                        break;
-
-                    case DATETIME_STAMP:
-                        if (!isOracle) {
-                            result = TERM_FACTORY.getConstantLiteral(stringValue.replaceFirst(" ", "T").replaceAll(" ", ""), Predicate.COL_TYPE.DATETIME_STAMP);
-                        } else {
-                        /* oracle has the type timestamptz. The format returned by getString is not a valid xml format
-                        we need to transform it. We first take the information about the timezone value, that is lost
-						during the conversion in java.util.Date and then we proceed with the conversion. */
-                            try {
-                                int indexTimezone = stringValue.lastIndexOf(" ");
-                                String timezone = stringValue.substring(indexTimezone + 1);
-                                String datetime = stringValue.substring(0, indexTimezone);
-
-                                java.util.Date date = dateFormat.parse(datetime);
-                                Timestamp ts = new Timestamp(date.getTime());
-                                result = TERM_FACTORY.getConstantLiteral(ts.toString().replaceFirst(" ", "T").replaceAll(" ", "") + timezone, Predicate.COL_TYPE.DATETIME_STAMP);
-                            } catch (ParseException pe) {
-                                throw new OntopResultConversionException(pe);
-                            }
-                        }
-                        break;
-
-                    case DATE:
-                        if (!isOracle) {
-                            //Date dvalue = (Date)value;
-                            result = TERM_FACTORY.getConstantLiteral(stringValue, Predicate.COL_TYPE.DATE);
-                        } else {
-                            try {
-                                DateFormat df = new SimpleDateFormat("dd-MMM-yy", Locale.ENGLISH);
-                                java.util.Date date = df.parse(stringValue);
-                            } catch (ParseException e) {
-                                throw new OntopResultConversionException(e);
-                            }
-                            result = TERM_FACTORY.getConstantLiteral(value.toString(), Predicate.COL_TYPE.DATE);
-=======
                     int dotIndex = stringValue.indexOf(".");
                     String integerString = dotIndex >= 0
                             ? stringValue.substring(0, dotIndex)
@@ -299,18 +206,15 @@
                             stringValue = date.toString();
                         } catch (ParseException e) {
                             throw new OntopResultConversionException(e);
->>>>>>> 2a276241
                         }
-                        break;
-
-                    case TIME:
-                        //Time tvalue = (Time)value;
-                        result = TERM_FACTORY.getConstantLiteral(stringValue.replace(' ', 'T'), Predicate.COL_TYPE.TIME);
-                        break;
-
-                    default:
-                        result = TERM_FACTORY.getConstantLiteral(stringValue, type);
-                }
+                    }
+                    return TERM_FACTORY.getConstantLiteral(stringValue, Predicate.COL_TYPE.DATE);
+
+                case TIME:
+                    return TERM_FACTORY.getConstantLiteral(stringValue.replace(' ', 'T'), Predicate.COL_TYPE.TIME);
+
+                default:
+                    return TERM_FACTORY.getConstantLiteral(stringValue, type);
             }
         } catch (IllegalArgumentException e) {
             Throwable cause = e.getCause();
@@ -334,11 +238,9 @@
         } catch (Exception e) {
             throw new OntopResultConversionException(e);
         }
-
-        return result;
-    }
-
-    private Constant convertDatetimeConstant(Object value) throws OntopResultConversionException {
+    }
+
+    private String convertDatetimeString(Object value) throws OntopResultConversionException {
         java.util.Date dateValue = null;
 
         if (value instanceof java.util.Date) {
@@ -361,8 +263,6 @@
             }
         }
         final Timestamp ts = new Timestamp(dateValue.getTime());
-        final String dateTimeLexicalValue = ts.toString().replace(' ', 'T');
-
-        return TERM_FACTORY.getConstantLiteral(dateTimeLexicalValue, Predicate.COL_TYPE.DATETIME);
+        return ts.toString().replace(' ', 'T');
     }
 }