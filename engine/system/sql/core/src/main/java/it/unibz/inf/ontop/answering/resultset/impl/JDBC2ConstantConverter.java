--- conflicted
+++ resolved
@@ -164,37 +164,16 @@
                     boolean bvalue = Boolean.parseBoolean(stringValue);
                     return TERM_FACTORY.getBooleanConstant(bvalue);
 
-<<<<<<< HEAD
                 case DECIMAL:
                     return TERM_FACTORY.getConstantLiteral(stringValue, XSD.DECIMAL);
+                case FLOAT:
+                    return TERM_FACTORY.getConstantLiteral(extractFloatingValue(stringValue), XSD.FLOAT);
                 case DOUBLE:
-                    double d = Double.valueOf(stringValue);
-                    String s = formatter.format(d); // format name into correct double representation
-                    return TERM_FACTORY.getConstantLiteral(s, XSD.DOUBLE);
+                    return TERM_FACTORY.getConstantLiteral(extractFloatingValue(stringValue), XSD.DOUBLE);
 
                 case INT:
                     return TERM_FACTORY.getConstantLiteral(stringValue, XSD.INT);
-=======
-                case FLOAT:
-                case DOUBLE:
-
-//                    It allows to consider the canonical representation. nan and infinite are catched.
-                    BigDecimal bigDecimal;
-                    try {
-                        bigDecimal = new BigDecimal (stringValue);
-
-                    }
-                    catch (NumberFormatException e){
-                        return TERM_FACTORY.getConstantLiteral(stringValue,type);
-                    }
-                    DecimalFormat formatter = new DecimalFormat("0.0E0");
-                    formatter.setRoundingMode(RoundingMode.UNNECESSARY);
-                    formatter.setMaximumFractionDigits((bigDecimal.scale() > 0) ? bigDecimal.precision() -1 : bigDecimal.precision() -1 + bigDecimal.scale() *-1);
-                    return  TERM_FACTORY.getConstantLiteral(formatter.format(bigDecimal),type);
->>>>>>> 5af8ff64
-
-                case DECIMAL:
-                case INT:
+
                 case LONG:
                     return TERM_FACTORY.getConstantLiteral(stringValue, XSD.LONG);
                 case UNSIGNED_INT:
@@ -209,17 +188,7 @@
                 case POSITIVE_INTEGER:
                     return TERM_FACTORY.getConstantLiteral(extractIntegerValue(stringValue), XSD.POSITIVE_INTEGER);
                 case NON_POSITIVE_INTEGER:
-<<<<<<< HEAD
                     return TERM_FACTORY.getConstantLiteral(extractIntegerValue(stringValue), XSD.NON_POSITIVE_INTEGER);
-=======
-
-                    /**
-                     * Sometimes the integer may have been converted as DECIMAL, FLOAT or DOUBLE
-                     */
-                    String integerString = String.valueOf(Double.valueOf(stringValue).intValue());
-
-                    return TERM_FACTORY.getConstantLiteral(integerString, type);
->>>>>>> 5af8ff64
 
                 case STRING:
                     return TERM_FACTORY.getConstantLiteral(stringValue, XSD.STRING);
@@ -241,8 +210,6 @@
 
                 case YEAR:
                     return TERM_FACTORY.getConstantLiteral(stringValue, XSD.GYEAR);
-                case FLOAT:
-                    return TERM_FACTORY.getConstantLiteral(stringValue, XSD.FLOAT);
                 default:
                     throw new IllegalStateException("Unexpected colType: " + type);
 
@@ -271,14 +238,26 @@
         }
     }
 
+    private String extractFloatingValue(String stringValue) {
+        BigDecimal bigDecimal;
+        try {
+            bigDecimal = new BigDecimal (stringValue);
+
+        }
+        catch (NumberFormatException e){
+            return stringValue;
+        }
+        DecimalFormat formatter = new DecimalFormat("0.0E0");
+        formatter.setRoundingMode(RoundingMode.UNNECESSARY);
+        formatter.setMaximumFractionDigits((bigDecimal.scale() > 0) ? bigDecimal.precision() -1 : bigDecimal.precision() -1 + bigDecimal.scale() *-1);
+        return  formatter.format(bigDecimal);
+    }
+
+    /**
+     * Sometimes the integer may have been converted as DECIMAL, FLOAT or DOUBLE
+     */
     private String extractIntegerValue(String stringValue) {
-        /**
-         * Sometimes the integer may have been converted as DECIMAL, FLOAT or DOUBLE
-         */
-        int dotIndex = stringValue.indexOf(".");
-        return dotIndex >= 0
-                ? stringValue.substring(0, dotIndex)
-                : stringValue;
+        return String.valueOf(Double.valueOf(stringValue).intValue());
     }
 
     private TemporalAccessor convertToJavaDate(Object value) throws OntopResultConversionException {
