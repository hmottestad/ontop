package it.unibz.inf.ontop.answering.connection.impl;

import java.sql.Connection;

import it.unibz.inf.ontop.answering.connection.JDBCStatementInitializer;
import it.unibz.inf.ontop.answering.connection.OntopConnection;
import it.unibz.inf.ontop.answering.connection.OntopStatement;
import it.unibz.inf.ontop.answering.reformulation.input.InputQueryFactory;
<<<<<<< HEAD
=======
import it.unibz.inf.ontop.dbschema.DBMetadata;
import it.unibz.inf.ontop.dbschema.DBParameters;
>>>>>>> 6be21c77
import it.unibz.inf.ontop.exception.OntopConnectionException;
import it.unibz.inf.ontop.answering.reformulation.QueryReformulator;
import it.unibz.inf.ontop.injection.OntopSystemSQLSettings;
import it.unibz.inf.ontop.model.term.TermFactory;
import it.unibz.inf.ontop.substitution.SubstitutionFactory;
import org.apache.commons.rdf.api.RDF;

/***
 * Quest connection is responsible for wrapping a JDBC connection to the data
 * source. It will translate calls to OBDAConnection into JDBC Connection calls
 * (in most cases directly).
 *
 * SQL-specific implementation (specific to the JDBCConnector)!
 *
 * TODO: rename it SQLQuestConnection
 *
 * @author mariano
 * 
 */
public class SQLConnection implements OntopConnection {

	private final QueryReformulator queryProcessor;
	private Connection conn;
<<<<<<< HEAD
=======
	private final DBParameters dbParameters;
>>>>>>> 6be21c77
	private final InputQueryFactory inputQueryFactory;
	private final TermFactory termFactory;
	private final SubstitutionFactory substitutionFactory;
	private final OntopSystemSQLSettings settings;

	private final JDBCConnector jdbcConnector;
	private boolean isClosed;
	private final RDF rdfFactory;
	private final JDBCStatementInitializer statementInitializer;


	public SQLConnection(JDBCConnector jdbcConnector, QueryReformulator queryProcessor, Connection connection,
<<<<<<< HEAD
						 InputQueryFactory inputQueryFactory, TermFactory termFactory,
						 RDF rdfFactory, SubstitutionFactory substitutionFactory, JDBCStatementInitializer statementInitializer,
						 OntopSystemSQLSettings settings) {
		this.jdbcConnector = jdbcConnector;
		this.queryProcessor = queryProcessor;
		this.conn = connection;
=======
						 DBParameters dbParameters,
						 InputQueryFactory inputQueryFactory, TermFactory termFactory, TypeFactory typeFactory,
						 RDF rdfFactory, SubstitutionFactory substitutionFactory, OntopSystemSQLSettings settings) {
		this.jdbcConnector = jdbcConnector;
		this.queryProcessor = queryProcessor;
		this.conn = connection;
		this.dbParameters = dbParameters;
>>>>>>> 6be21c77
		this.inputQueryFactory = inputQueryFactory;
		this.termFactory = termFactory;
		this.substitutionFactory = substitutionFactory;
		this.statementInitializer = statementInitializer;
		this.settings = settings;
		this.rdfFactory = rdfFactory;
		this.isClosed = false;
	}
	
	@Override
	public void close() throws OntopConnectionException {
		try {
			conn.close();
		} catch (Exception e) {
			throw new OntopConnectionException(e);
		}
	}

	@Override
	public OntopStatement createStatement() throws OntopConnectionException {
		try {
			if (conn.isClosed()) {
				// Sometimes it gets dropped, reconnect
				conn = jdbcConnector.getSQLPoolConnection();
			}
			return new SQLQuestStatement(
					this.queryProcessor,
					statementInitializer.createAndInitStatement(conn),
					inputQueryFactory, termFactory, rdfFactory, substitutionFactory, settings);
		} catch (Exception e) {
			throw new OntopConnectionException(e);
		}
	}

	@Override
	public InputQueryFactory getInputQueryFactory() {
		return queryProcessor.getInputQueryFactory();
	}

	@Override
	public void commit() throws OntopConnectionException {
		try {
			conn.commit();
		} catch (Exception e) {
			throw new OntopConnectionException(e);
		}
	}

	@Override
	public void setAutoCommit(boolean autocommit) throws OntopConnectionException {
		try {
			conn.setAutoCommit(autocommit);
		} catch (Exception e) {
			throw new OntopConnectionException(e);
		}

	}

	@Override
	public boolean getAutoCommit() throws OntopConnectionException {
		try {
			return conn.getAutoCommit();
		} catch (Exception e) {
			throw new OntopConnectionException(e);
		}
	}

	@Override
	public boolean isClosed() throws OntopConnectionException {
		try {
			isClosed = conn.isClosed();
			return isClosed;
		} catch (Exception e) {
			throw new OntopConnectionException(e);
		}
	}

	@Override
	public void rollBack() throws OntopConnectionException {
		try {
			conn.rollback();
		} catch (Exception e) {
			throw new OntopConnectionException(e);
		}
	}

}<|MERGE_RESOLUTION|>--- conflicted
+++ resolved
@@ -6,11 +6,8 @@
 import it.unibz.inf.ontop.answering.connection.OntopConnection;
 import it.unibz.inf.ontop.answering.connection.OntopStatement;
 import it.unibz.inf.ontop.answering.reformulation.input.InputQueryFactory;
-<<<<<<< HEAD
-=======
 import it.unibz.inf.ontop.dbschema.DBMetadata;
 import it.unibz.inf.ontop.dbschema.DBParameters;
->>>>>>> 6be21c77
 import it.unibz.inf.ontop.exception.OntopConnectionException;
 import it.unibz.inf.ontop.answering.reformulation.QueryReformulator;
 import it.unibz.inf.ontop.injection.OntopSystemSQLSettings;
@@ -28,16 +25,12 @@
  * TODO: rename it SQLQuestConnection
  *
  * @author mariano
- * 
+ *
  */
 public class SQLConnection implements OntopConnection {
 
 	private final QueryReformulator queryProcessor;
 	private Connection conn;
-<<<<<<< HEAD
-=======
-	private final DBParameters dbParameters;
->>>>>>> 6be21c77
 	private final InputQueryFactory inputQueryFactory;
 	private final TermFactory termFactory;
 	private final SubstitutionFactory substitutionFactory;
@@ -50,22 +43,13 @@
 
 
 	public SQLConnection(JDBCConnector jdbcConnector, QueryReformulator queryProcessor, Connection connection,
-<<<<<<< HEAD
 						 InputQueryFactory inputQueryFactory, TermFactory termFactory,
-						 RDF rdfFactory, SubstitutionFactory substitutionFactory, JDBCStatementInitializer statementInitializer,
+						 RDF rdfFactory, SubstitutionFactory substitutionFactory,
+			 			 JDBCStatementInitializer statementInitializer,
 						 OntopSystemSQLSettings settings) {
 		this.jdbcConnector = jdbcConnector;
 		this.queryProcessor = queryProcessor;
 		this.conn = connection;
-=======
-						 DBParameters dbParameters,
-						 InputQueryFactory inputQueryFactory, TermFactory termFactory, TypeFactory typeFactory,
-						 RDF rdfFactory, SubstitutionFactory substitutionFactory, OntopSystemSQLSettings settings) {
-		this.jdbcConnector = jdbcConnector;
-		this.queryProcessor = queryProcessor;
-		this.conn = connection;
-		this.dbParameters = dbParameters;
->>>>>>> 6be21c77
 		this.inputQueryFactory = inputQueryFactory;
 		this.termFactory = termFactory;
 		this.substitutionFactory = substitutionFactory;
@@ -74,7 +58,7 @@
 		this.rdfFactory = rdfFactory;
 		this.isClosed = false;
 	}
-	
+
 	@Override
 	public void close() throws OntopConnectionException {
 		try {
