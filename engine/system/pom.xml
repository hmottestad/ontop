<?xml version="1.0" encoding="UTF-8"?>
<project xmlns="http://maven.apache.org/POM/4.0.0" xmlns:xsi="http://www.w3.org/2001/XMLSchema-instance" xsi:schemaLocation="http://maven.apache.org/POM/4.0.0 http://maven.apache.org/xsd/maven-4.0.0.xsd">
    <parent>
        <groupId>it.unibz.inf.ontop</groupId>
        <artifactId>ontop-engine</artifactId>
<<<<<<< HEAD
        <version>3.0.1</version>
=======
        <version>4.0.0</version>
>>>>>>> 4996a507
        <relativePath>..</relativePath>
    </parent>
    <modelVersion>4.0.0</modelVersion>

    <artifactId>ontop-system</artifactId>
    <packaging>pom</packaging>

    <modules>
        <module>core</module>
        <module>owlapi</module>
        <module>sql</module>
    </modules>

</project><|MERGE_RESOLUTION|>--- conflicted
+++ resolved
@@ -3,11 +3,7 @@
     <parent>
         <groupId>it.unibz.inf.ontop</groupId>
         <artifactId>ontop-engine</artifactId>
-<<<<<<< HEAD
-        <version>3.0.1</version>
-=======
         <version>4.0.0</version>
->>>>>>> 4996a507
         <relativePath>..</relativePath>
     </parent>
     <modelVersion>4.0.0</modelVersion>
