package org.semanticweb.ontop.r2rml;

/*
 * #%L
 * ontop-obdalib-sesame
 * %%
 * Copyright (C) 2009 - 2014 Free University of Bozen-Bolzano
 * %%
 * Licensed under the Apache License, Version 2.0 (the "License");
 * you may not use this file except in compliance with the License.
 * You may obtain a copy of the License at
 * 
 *      http://www.apache.org/licenses/LICENSE-2.0
 * 
 * Unless required by applicable law or agreed to in writing, software
 * distributed under the License is distributed on an "AS IS" BASIS,
 * WITHOUT WARRANTIES OR CONDITIONS OF ANY KIND, either express or implied.
 * See the License for the specific language governing permissions and
 * limitations under the License.
 * #L%
 */
/**
 * @author timea bagosi
 * Class responsible to write an r2rml turtle file given an obda model
 */
import com.google.inject.Guice;
import com.google.inject.Injector;
import org.semanticweb.ontop.exception.DuplicateMappingException;
import org.semanticweb.ontop.injection.NativeQueryLanguageComponentFactory;
import org.semanticweb.ontop.injection.OBDACoreModule;
import org.semanticweb.ontop.injection.OBDAProperties;
import org.semanticweb.ontop.io.PrefixManager;
<<<<<<< HEAD
import org.semanticweb.ontop.model.*;
=======
import org.semanticweb.ontop.model.CQIE;
import org.semanticweb.ontop.model.DatatypePredicate;
import org.semanticweb.ontop.model.Function;
import org.semanticweb.ontop.model.OBDAMappingAxiom;
import org.semanticweb.ontop.model.OBDAModel;
import org.semanticweb.ontop.r2rml.OBDAMappingTransformer;
import org.semanticweb.ontop.r2rml.R2RMLReader;
import org.semanticweb.ontop.model.OBDAQuery;
import org.semanticweb.ontop.model.Predicate;
import org.semanticweb.ontop.model.Term;
import org.semanticweb.ontop.model.URIConstant;
import org.semanticweb.ontop.model.URITemplatePredicate;
import org.semanticweb.ontop.model.ValueConstant;
import org.semanticweb.ontop.model.Variable;
import org.semanticweb.ontop.model.impl.BNodePredicateImpl;
import org.semanticweb.ontop.model.impl.FunctionalTermImpl;
import org.semanticweb.ontop.model.impl.OBDAVocabulary;
>>>>>>> 6bdac6d8

import java.io.BufferedWriter;
import java.io.*;
import java.io.FileNotFoundException;
import java.io.FileOutputStream;
import java.io.FileWriter;
import java.io.IOException;
import java.net.URI;
import java.util.*;

import org.openrdf.model.Graph;
import org.openrdf.model.Model;
import org.openrdf.model.Statement;
import org.openrdf.model.impl.GraphImpl;
import org.openrdf.rio.RDFFormat;
import org.openrdf.rio.Rio;
import org.semanticweb.owlapi.model.OWLOntology;

import eu.optique.api.mapping.R2RMLMappingManager;
import eu.optique.api.mapping.R2RMLMappingManagerFactory;
import eu.optique.api.mapping.TriplesMap;


public class R2RMLWriter {
	
	private BufferedWriter out;
	private List<OBDAMappingAxiom> mappings;
	private URI sourceUri;
	private PrefixManager prefixmng;
	private OWLOntology ontology;
	
	public R2RMLWriter(File file, OBDAModel obdamodel, URI sourceURI, OWLOntology ontology)
	{
		this(obdamodel, sourceURI, ontology);
		try {
			this.out = new BufferedWriter(new FileWriter(file));
		} catch (FileNotFoundException e) {
			e.printStackTrace();
		} catch (IOException e) {
			e.printStackTrace();
		}
	}
	
	public R2RMLWriter(OBDAModel obdamodel, URI sourceURI, OWLOntology ontology)
	{
		this.sourceUri = sourceURI;	
		this.mappings = obdamodel.getMappings(sourceUri);
		this.prefixmng = obdamodel.getPrefixManager(); 
		this.ontology = ontology;
	}
	
	public R2RMLWriter(OBDAModel obdamodel, URI sourceURI){
		this(obdamodel, sourceURI, null);
	}
	
	public R2RMLWriter(File file, OBDAModel obdamodel, URI sourceURI){
		this(file, obdamodel, sourceURI, null);
	}


	/**
	 * call this method if you need the RDF Graph
	 * that represents the R2RML mappings
	 * @return an RDF Graph
	 */
	@Deprecated
	public Graph getGraph() {
		OBDAMappingTransformer transformer = new OBDAMappingTransformer();
		transformer.setOntology(ontology);
		List<Statement> statements = new ArrayList<Statement>();
		
		for (OBDAMappingAxiom axiom: this.mappings) {
			List<Statement> statements2 = transformer.getStatements(axiom,prefixmng);
			statements.addAll(statements2);
		}
		@SuppressWarnings("deprecation")
		Graph g = new GraphImpl(); 
		g.addAll(statements);
		return g;
	}

	public Collection <TriplesMap> getTriplesMaps() {
		OBDAMappingTransformer transformer = new OBDAMappingTransformer();
		transformer.setOntology(ontology);
		Collection<TriplesMap> coll = new LinkedList<TriplesMap>();
		for (OBDAMappingAxiom axiom: this.mappings) {
			TriplesMap tm = transformer.getTriplesMap(axiom, prefixmng);
			coll.add(tm);
		}
		return coll;
	}
	
	/**
	 * the method to write the R2RML mappings
	 * from an rdf Model to a file
	 * @param file the ttl file to write to
	 */
	public void write(File file) throws Exception {
		try {
            FileOutputStream fos = new FileOutputStream(file);
			write(fos);
		} catch (Exception e) {
			e.printStackTrace();
			throw e;
		}
	}
<<<<<<< HEAD
=======
	

    /**
     * the method to write the R2RML mappings
     * from an rdf Model to a file
     * @param os the output target
     */
    public void write(OutputStream os) throws Exception {
        try {
            R2RMLMappingManager mm = R2RMLMappingManagerFactory.getSesameMappingManager();
            Collection<TriplesMap> coll = getTriplesMaps();
            Model out = mm.exportMappings(coll, Model.class);
            Rio.write(out, os, RDFFormat.TURTLE);
            os.close();
        } catch (Exception e) {
            e.printStackTrace();
			throw e;
        }
    }

	
	public static void main(String args[])
	{
		String file = "/Users/mindaugas/r2rml/test2.ttl";
		try {
		R2RMLReader reader = new R2RMLReader(file);
		OWLOntology ontology = null;

		R2RMLWriter writer = new R2RMLWriter(reader.readModel(URI.create("test")),URI.create("test"), ontology);
		File out = new File("/Users/mindaugas/r2rml/out.ttl");
//		Graph g = writer.getGraph();
//		Iterator<Statement> st = g.iterator();
//		while (st.hasNext())
//			System.out.println(st.next());

			writer.write(out);
		} catch (Exception e) {
			e.printStackTrace();
		}

	}
>>>>>>> 6bdac6d8
}<|MERGE_RESOLUTION|>--- conflicted
+++ resolved
@@ -23,41 +23,11 @@
  * @author timea bagosi
  * Class responsible to write an r2rml turtle file given an obda model
  */
-import com.google.inject.Guice;
-import com.google.inject.Injector;
-import org.semanticweb.ontop.exception.DuplicateMappingException;
-import org.semanticweb.ontop.injection.NativeQueryLanguageComponentFactory;
-import org.semanticweb.ontop.injection.OBDACoreModule;
-import org.semanticweb.ontop.injection.OBDAProperties;
+
 import org.semanticweb.ontop.io.PrefixManager;
-<<<<<<< HEAD
 import org.semanticweb.ontop.model.*;
-=======
-import org.semanticweb.ontop.model.CQIE;
-import org.semanticweb.ontop.model.DatatypePredicate;
-import org.semanticweb.ontop.model.Function;
-import org.semanticweb.ontop.model.OBDAMappingAxiom;
-import org.semanticweb.ontop.model.OBDAModel;
-import org.semanticweb.ontop.r2rml.OBDAMappingTransformer;
-import org.semanticweb.ontop.r2rml.R2RMLReader;
-import org.semanticweb.ontop.model.OBDAQuery;
-import org.semanticweb.ontop.model.Predicate;
-import org.semanticweb.ontop.model.Term;
-import org.semanticweb.ontop.model.URIConstant;
-import org.semanticweb.ontop.model.URITemplatePredicate;
-import org.semanticweb.ontop.model.ValueConstant;
-import org.semanticweb.ontop.model.Variable;
-import org.semanticweb.ontop.model.impl.BNodePredicateImpl;
-import org.semanticweb.ontop.model.impl.FunctionalTermImpl;
-import org.semanticweb.ontop.model.impl.OBDAVocabulary;
->>>>>>> 6bdac6d8
 
-import java.io.BufferedWriter;
 import java.io.*;
-import java.io.FileNotFoundException;
-import java.io.FileOutputStream;
-import java.io.FileWriter;
-import java.io.IOException;
 import java.net.URI;
 import java.util.*;
 
@@ -157,48 +127,22 @@
 			throw e;
 		}
 	}
-<<<<<<< HEAD
-=======
-	
 
-    /**
-     * the method to write the R2RML mappings
-     * from an rdf Model to a file
-     * @param os the output target
-     */
-    public void write(OutputStream os) throws Exception {
-        try {
-            R2RMLMappingManager mm = R2RMLMappingManagerFactory.getSesameMappingManager();
-            Collection<TriplesMap> coll = getTriplesMaps();
-            Model out = mm.exportMappings(coll, Model.class);
-            Rio.write(out, os, RDFFormat.TURTLE);
-            os.close();
-        } catch (Exception e) {
-            e.printStackTrace();
-			throw e;
-        }
-    }
-
-	
-	public static void main(String args[])
-	{
-		String file = "/Users/mindaugas/r2rml/test2.ttl";
+	/**
+	 * the method to write the R2RML mappings
+	 * from an rdf Model to a file
+	 * @param os the output target
+	 */
+	public void write(OutputStream os) throws Exception {
 		try {
-		R2RMLReader reader = new R2RMLReader(file);
-		OWLOntology ontology = null;
-
-		R2RMLWriter writer = new R2RMLWriter(reader.readModel(URI.create("test")),URI.create("test"), ontology);
-		File out = new File("/Users/mindaugas/r2rml/out.ttl");
-//		Graph g = writer.getGraph();
-//		Iterator<Statement> st = g.iterator();
-//		while (st.hasNext())
-//			System.out.println(st.next());
-
-			writer.write(out);
+			R2RMLMappingManager mm = R2RMLMappingManagerFactory.getSesameMappingManager();
+			Collection<TriplesMap> coll = getTriplesMaps();
+			Model out = mm.exportMappings(coll, Model.class);
+			Rio.write(out, os, RDFFormat.TURTLE);
+			os.close();
 		} catch (Exception e) {
 			e.printStackTrace();
+			throw e;
 		}
-
 	}
->>>>>>> 6bdac6d8
 }