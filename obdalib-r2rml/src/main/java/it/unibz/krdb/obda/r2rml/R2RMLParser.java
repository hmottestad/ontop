package it.unibz.krdb.obda.r2rml;

/*
 * #%L
 * ontop-obdalib-sesame
 * %%
 * Copyright (C) 2009 - 2014 Free University of Bozen-Bolzano
 * %%
 * Licensed under the Apache License, Version 2.0 (the "License");
 * you may not use this file except in compliance with the License.
 * You may obtain a copy of the License at
 * 
 *      http://www.apache.org/licenses/LICENSE-2.0
 * 
 * Unless required by applicable law or agreed to in writing, software
 * distributed under the License is distributed on an "AS IS" BASIS,
 * WITHOUT WARRANTIES OR CONDITIONS OF ANY KIND, either express or implied.
 * See the License for the specific language governing permissions and
 * limitations under the License.
 * #L%
 */

/**
 * @author timea bagosi
 * The R2RML parser class that breaks down the responsibility of parsing by case
 */

import eu.optique.api.mapping.*;
import eu.optique.api.mapping.TermMap.TermMapType;
import eu.optique.api.mapping.impl.InvalidR2RMLMappingException;
import eu.optique.api.mapping.impl.SubjectMapImpl;
import it.unibz.krdb.obda.model.*;
import it.unibz.krdb.obda.model.Predicate.COL_TYPE;
import it.unibz.krdb.obda.model.impl.DatatypePredicateImpl;
import it.unibz.krdb.obda.model.impl.OBDADataFactoryImpl;
import org.openrdf.model.Model;
import org.openrdf.model.Resource;
import org.slf4j.Logger;
import org.slf4j.LoggerFactory;

import java.util.*;

public class R2RMLParser {

	private final OBDADataFactory fac = OBDADataFactoryImpl.getInstance();
	private static final DatatypeFactory dtfac = OBDADataFactoryImpl
			.getInstance().getDatatypeFactory();

	List<Predicate> classPredicates;
	List<Resource> joinPredObjNodes;

	String parsedString = "";
	String subjectString = "";
	String objectString = "";
	R2RMLMappingManager mapManager;
	Logger logger = LoggerFactory.getLogger(R2RMLParser.class);

	/**
	 * empty constructor
	 */
	public R2RMLParser() {
		mapManager = R2RMLMappingManagerFactory.getSesameMappingManager();
		classPredicates = new ArrayList<Predicate>();
		joinPredObjNodes = new ArrayList<Resource>();
	}

	/**
	 * method to get the TriplesMaps from the given Model
	 * 
	 * @param myModel
	 *            - the Model to process
	 * @return Collection<TriplesMap> - the collection of mappings
	 */
	public Collection<TriplesMap> getMappingNodes(Model myModel) {
		Collection<TriplesMap> coll = null;
		try {
			coll = mapManager.importMappings(myModel);
		} catch (InvalidR2RMLMappingException e) {
			e.printStackTrace();
		}
		return coll;
	}

	/**
	 * Get SQL query of the TriplesMap
	 * 
	 * @param tm
	 * @return
	 */
	public String getSQLQuery(TriplesMap tm) {
		return tm.getLogicalTable().getSQLQuery();
	}

	/**
	 * Get classes They can be retrieved only once, after retrieving everything
	 * is cleared.
	 * 
	 * @return
	 */
	public List<Predicate> getClassPredicates() {
		List<Predicate> classes = new ArrayList<Predicate>();
		for (Predicate p : classPredicates)
			classes.add(p);
		classPredicates.clear();
		return classes;
	}

	/**
	 * Get predicates
	 * 
	 * @param tm
	 * @return
	 */
	public Set<Resource> getPredicateObjects(TriplesMap tm) {
		Set<Resource> predobjs = new HashSet<Resource>();
		for (PredicateObjectMap pobj : tm.getPredicateObjectMaps()) {
			for (PredicateMap pm : pobj.getPredicateMaps()) {
				Resource r = (Resource) pm.getResource(Object.class);
				predobjs.add(r);
			}
		}
		return predobjs;
	}

	public Term getSubjectAtom(TriplesMap tm) throws Exception {
		return getSubjectAtom(tm, "");
	}

	/**
	 * Get subject
	 *
	 * @param tm
	 * @param joinCond
	 * @return
	 * @throws Exception
	 */
	public Term getSubjectAtom(TriplesMap tm, String joinCond) throws Exception {
		Term subjectAtom = null;
		String subj = "";
		classPredicates.clear();

		// SUBJECT
		SubjectMap sMap = tm.getSubjectMap();
		SubjectMapImpl sm = (SubjectMapImpl) sMap;
		// process template declaration
		Object termType = sm.getTermType(Object.class);

		TermMapType subjectTermType = sm.getTermMapType();

		// WORKAROUND for:
		// SubjectMap.getTemplateString() throws NullPointerException when
		// template == null
		//
		if (sMap.getTemplate() == null) {
			subj = null;
		} else {
			subj = sMap.getTemplateString();
		}

		if (subj != null) {
			// craete uri("...",var)
			subjectAtom = getURIFunction((subj), joinCond);
		}

		// process column declaration
		subj = sMap.getColumn();
		if (subj != null) {
			// craete uri("...",var)
			subjectAtom = getURIFunction((subj), joinCond);
		}

		// process constant declaration
		subj = sMap.getConstant();
		if (subj != null) {
			// craete uri("...",var)
			subjectAtom = getURIFunction((subj), joinCond);
		}

		// process termType declaration
		// subj = sMap.getTermMapType().toString();
		// sMap.getTermType(Object.class);
		// if (subj != null) {
		//
		//
		// }

		// process class declaration
		List<Object> classes = sMap.getClasses(Object.class);
		for (Object o : classes) {
			classPredicates.add(fac.getClassPredicate(o.toString()));
		}

		if (subjectAtom == null)
			throw new Exception("Error in parsing the subjectMap in node "
					+ tm.toString());

		return subjectAtom;

	}

	/**
	 * Get body predicates
	 * 
	 * @param pom
	 * @return
	 */
	public List<Predicate> getBodyPredicates(PredicateObjectMap pom) {
		List<Predicate> bodyPredicates = new ArrayList<Predicate>();

		// process PREDICATEs
		for (PredicateMap pm : pom.getPredicateMaps()) {
			Predicate bodyPredicate = fac.getPredicate(pm.getConstant(), 2);
			bodyPredicates.add(bodyPredicate);
		}
		return bodyPredicates;
	}

	/**
	 * Get body predicates with templates
	 * 
	 * @param pom
	 * @return
	 */
	public List<Function> getBodyURIPredicates(PredicateObjectMap pom) {
		List<Function> predicateAtoms = new ArrayList<>();

		// process PREDICATEMAP
		for (PredicateMap pm : pom.getPredicateMaps()) {
			Template t = pm.getTemplate();
			if (t != null) {
				// craete uri("...",var)
				Function predicateAtom = getURIFunction(t.toString());
				predicateAtoms.add(predicateAtom);
			}

			// process column declaration
			String c = pm.getColumn();
			if (c != null) {
				Function predicateAtom = getURIFunction(c);
				predicateAtoms.add(predicateAtom);
			}
		}
		return predicateAtoms;

	}

	public Term getObjectAtom(PredicateObjectMap pom) {
		return getObjectAtom(pom, "");
	}

	public boolean isConcat(String st) {
		int i, j;
		if ((i = st.indexOf("{")) > -1) {
			if ((j = st.lastIndexOf("{")) > i) {
				return true;
			} else if ((i > 0) || ((j > 0) & (j < (st.length() - 1)))) {
				return true;
			}
		}

		return false;
	}

	/**
	 * Get the object atom, it can be a constant, a column or a template
	 * 
	 * @param pom
	 * @param joinCond
	 * @return
	 * @throws Exception
	 */
	public Term getObjectAtom(PredicateObjectMap pom, String joinCond) {
		Term objectAtom = null;
		if (pom.getObjectMaps().isEmpty()) {
			return null;
		}
		ObjectMap om = pom.getObjectMap(0);

		String lan = om.getLanguageTag();
		Object datatype = om.getDatatype(Object.class);

		// we check if the object map is a constant (can be a iri or a literal)
		String obj = om.getConstant();
		if (obj != null) {
			// boolean isURI = false;
			// try {
			// java.net.URI.create(obj);
			// isURI = true;
			// } catch (IllegalArgumentException e){
			//
			// }

			// if the literal has a language property or a datatype property we
			// create the function object later
			if (lan != null || datatype != null) {
				objectAtom = fac.getConstantLiteral(obj);

			} else {
				Term newlit = fac.getConstantLiteral(obj);

				if (obj.startsWith("http://")) {
					objectAtom = fac.getUriTemplate(newlit);
				} else {
					objectAtom = fac.getTypedTerm(newlit, COL_TYPE.LITERAL); // .RDFS_LITERAL;
				}
			}
		}

		// we check if the object map is a column (can be only literal)
		// if it has a datatype or language property we check it later
		String col = om.getColumn();
		if (col != null) {
			col = trim(col);

			if (!joinCond.isEmpty()) {
				col = joinCond + col;
			}

			objectAtom = fac.getVariable(col);

		}

		// we check if the object map is a template (can be a iri, a literal or
		// a blank node)
		Template t = om.getTemplate();
		boolean concat = false;
		if (t != null) {
			//we check if the template is a literal
			//then we check if the template includes concat
			Object typ = om.getTermType(Object.class); 
			concat = isConcat(t.toString());
			if (typ.equals(R2RMLVocabulary.literal) && (concat)){
				objectAtom = getTypedFunction(t.toString(), 4, joinCond);
			}else {

				// a template can be a rr:IRI, a
				// rr:Literal or rr:BlankNode

				// if the literal has a language property or a datatype property
				// we
				// create the function object later
				if (lan != null || datatype != null) {
					String value = t.getColumnName(0);
					if (!joinCond.isEmpty()) {
						value = joinCond + value;

					}
					objectAtom = fac.getVariable(value);
				} else {
					Object type = om.getTermType(Object.class);

					// we check if the template is a IRI a simple literal or a
					// blank
					// node and create the function object
					objectAtom = getTermTypeAtom(t.toString(), type, joinCond);
				}
			}
		}

		// we check if it is a literal with language tag

		if (lan != null) {
			Term langAtom = fac.getTypedTerm(objectAtom, lan);
			objectAtom = langAtom;
		}else if (concat){
			objectAtom = fac.getTypedTerm(objectAtom, COL_TYPE.LITERAL);
		}
<<<<<<< HEAD

		// we check if it is a typed literal
		if (datatype != null) {
			Predicate.COL_TYPE type = dtfac.getDataType(datatype.toString());
=======
		
		//we check if it is a typed literal 
		if (datatype != null)
		{
			Predicate.COL_TYPE type = dtfac.getDatatype(datatype.toString());
>>>>>>> 736cec42
			if (type == null) {
				// throw new RuntimeException("Unsupported datatype: " +
				// datatype.toString());
				logger.warn("Unsupported datatype will not be converted: "
						+ datatype.toString());
			} else {
				Term dtAtom = fac.getTypedTerm(objectAtom, type);
				// Predicate dtype = new
				// DataTypePredicateImpl(datatype.toString(), COL_TYPE.OBJECT);
				// Term dtAtom = fac.getFunction(dtype, objectAtom);
				objectAtom = dtAtom;
			}
		}

		return objectAtom;
	}

	@Deprecated
	private Term getConstantObject(String objectString) {
		if (objectString.startsWith("http:"))
			return getURIFunction(objectString);
		else { // literal
			Constant constt = fac.getConstantLiteral(objectString);
			return fac.getTypedTerm(constt, COL_TYPE.LITERAL);

		}
	}

	@Deprecated
	private Term getExplicitTypedObject(String string) {

		Term typedObject = null;
		String[] strings = string.split("<");
		if (strings.length > 1) {
			String consts = strings[0];
			consts = consts.substring(0, consts.length() - 2);
			consts = trim(consts);
			String type = strings[1];
			if (type.endsWith(">"))
				type = type.substring(0, type.length() - 1);

<<<<<<< HEAD
			DataTypePredicate predicate = new DataTypePredicateImpl(type,
					COL_TYPE.OBJECT);
=======
			DatatypePredicate predicate = new DatatypePredicateImpl(type, COL_TYPE.OBJECT);
>>>>>>> 736cec42
			Term constant = fac.getConstantLiteral(consts);
			typedObject = fac.getFunction(predicate, constant);
		}
		return typedObject;
	}

	@Deprecated
	public List<Resource> getJoinNodes(TriplesMap tm) {
		List<Resource> joinPredObjNodes = new ArrayList<Resource>();
		// get predicate-object nodes
		Set<Resource> predicateObjectNodes = getPredicateObjects(tm);
		return joinPredObjNodes;
	}

	/**
	 * get a typed atom of a specific type
	 * 
	 * @param type
	 *            - iri, blanknode or literal
	 * @param string
	 *            - the atom as string
	 * @return the contructed Function atom
	 */
	private Function getTermTypeAtom(String string, Object type, String joinCond) {

		if (type.equals(R2RMLVocabulary.iri)) {

			return getURIFunction(string, joinCond);

		} else if (type.equals(R2RMLVocabulary.blankNode)) {

			return getTypedFunction(string, 2, joinCond);

		} else if (type.equals(R2RMLVocabulary.literal)) {
			return getTypedFunction(trim(string), 3, joinCond);
		}
		return null;
	}

	private Function getURIFunction(String string, String joinCond) {
		return getTypedFunction(string, 1, joinCond);
	}

	private Function getURIFunction(String string) {
		return getTypedFunction(string, 1);
	}

	public Function getTypedFunction(String parsedString, int type) {
		return getTypedFunction(parsedString, type, "");
	}
	
	
	//this function distinguishes curly bracket with back slash "\{" from curly bracket "{" 
	private int getIndexOfCurlyB(String str){
		int i;
		int j;
		i = str.indexOf("{");
		j = str.indexOf("\\{");
		
		while((i-1 == j) && (j != -1)){		
			i = str.indexOf("{",i+1);
			j = str.indexOf("\\{",j+1);		
		}	
		return i;
	}

	/**
	 * get a typed atom
	 * 
	 * @param parsedString
	 *            - the content of atom
	 * @param type
	 *            - 0=constant uri, 1=uri or iri, 2=bnode, 3=literal 4=concat
	 * @param joinCond
	 *            - CHILD_ or PARENT_ prefix for variables
	 * @return the constructed Function atom
	 */
	public Function getTypedFunction(String parsedString, int type,
			String joinCond) {

		List<Term> terms = new ArrayList<Term>();
		String string = (parsedString);
		if (!string.contains("{")) {
			if (type < 3) {
				if (!string.startsWith("http://")) {
					string = R2RMLVocabulary.baseuri + "{" + string + "}";
					if (type == 2) {
						string = "\"" + string + "\"";
					}
				} else {
					type = 0;
				}
			}
		}
		if (type == 1 && !string.startsWith("http://")) {
			string = R2RMLVocabulary.baseuri + string;
		}

		String str = string; //str for concat of constant literal
		
		string = string.replace("\\{", "[");
		string = string.replace("\\}", "]");
		
		String cons;
		int i;
		while (string.contains("{")) {
			int end = string.indexOf("}");
			int begin = string.lastIndexOf("{", end);
			
			// (Concat) if there is constant literal in template, adds it to terms list 
			if (type == 4){
				if ((i = getIndexOfCurlyB(str)) > 0){
					cons = str.substring(0, i);
					str = str.substring(str.indexOf("}", i)+1, str.length());
					terms.add(fac.getConstantLiteral(cons));	
				}else{
					str = str.substring(str.indexOf("}")+1);
				}
			}

			String var = trim(string.substring(begin + 1, end));

			// trim for making variable
			terms.add(fac.getVariable(joinCond + (var)));

			string = string.replace("{\"" + var + "\"}", "[]");
			string = string.replace("{" + var + "}", "[]");
			
		}
		if(type == 4){
			if (!str.equals("")){
				cons = str;
				terms.add(fac.getConstantLiteral(cons));
			}
		}
	
		string = string.replace("[", "{");
		string = string.replace("]", "}");

		Term uriTemplate = null;
		switch (type) {
		// constant uri
		case 0:
			uriTemplate = fac.getConstantLiteral(string);
			terms.add(0, uriTemplate); // the URI template is always on the
										// first position in the term list
			return fac.getUriTemplate(terms);
			// URI or IRI
		case 1:
			uriTemplate = fac.getConstantLiteral(string);
			terms.add(0, uriTemplate); // the URI template is always on the
										// first position in the term list
			return fac.getUriTemplate(terms);
			// BNODE
		case 2:
			uriTemplate = fac.getConstantBNode(string);
			terms.add(0, uriTemplate); // the URI template is always on the
										// first position in the term list
			return fac.getBNodeTemplate(terms);
			// simple LITERAL
		case 3:
			uriTemplate = terms.remove(0);
			// pred = dtfac.getTypePredicate(); // OBDAVocabulary.RDFS_LITERAL;
			// the URI template is always on the first position in the term list
			// terms.add(0, uriTemplate);
			return fac.getTypedTerm(uriTemplate, COL_TYPE.LITERAL);
		case 4://concat
			Function f = fac.getFunctionConcat(terms.get(0),terms.get(1));
            for(int j=2;j<terms.size();j++){
                f = fac.getFunctionConcat(f,terms.get(j));
            }
            return f;
		}
		return null;
	}

	/**
	 * method that trims a string of all its double apostrophes from beginning
	 * and end
	 * 
	 * @param string
	 *            - to be trimmed
	 * @return the string without any quotes
	 */
	private String trim(String string) {

		while (string.startsWith("\"") && string.endsWith("\"")) {

			string = string.substring(1, string.length() - 1);
		}
		return string;
	}

	/**
	 * method to trim a string of its leading or trailing quotes but one
	 * 
	 * @param string
	 *            - to be trimmed
	 * @return the string left with one leading and trailing quote
	 */
	private String trimTo1(String string) {

		while (string.startsWith("\"\"") && string.endsWith("\"\"")) {

			string = string.substring(1, string.length() - 1);
		}
		return string;
	}

	/**
	 * method to find the triplesmap node referenced in a parent join condition
	 * 
	 * @param myModel
	 *            - the Model of mappings
	 * @param predobjNode
	 *            - the pred obj node containing the join condition
	 * @return the Resource node refferred to in the condition
	 */
	public Resource getReferencedTripleMap(Model myModel, Resource predobjNode) {

		// process OBJECTMAP
		Model m = myModel.filter(predobjNode, R2RMLVocabulary.objectMap, null);
		if (!m.isEmpty()) {
			Resource object = m.objectResource();

			// look for parentTriplesMap declaration
			m = myModel.filter(object, R2RMLVocabulary.parentTriplesMap, null);
			if (!m.isEmpty()) {
				return m.objectResource();
			}
		}
		return null;
	}

	/**
	 * method to get the child column in a join condition
	 * 
	 * @param myModel
	 *            - the Model of mappings
	 * @param predobjNode
	 *            - the pred obj node containing the join condition
	 * @return the child column condition as a string
	 */
	public String getChildColumn(Model myModel, Resource predobjNode) {

		// process OBJECTMAP
		Model m = myModel.filter(predobjNode, R2RMLVocabulary.objectMap, null);
		if (!m.isEmpty()) {
			Resource object = m.objectResource();

			// look for joincondition declaration
			m = myModel.filter(object, R2RMLVocabulary.joinCondition, null);
			if (!m.isEmpty()) {
				Resource objectt = m.objectResource();

				// look for child declaration
				m = myModel.filter(objectt, R2RMLVocabulary.child, null);
				if (!m.isEmpty()) {
					return trimTo1(m.objectString());
				}
			}
		}
		return null;
	}

	/**
	 * method to get the parent column in a join condition
	 * 
	 * @param myModel
	 *            - the Model of mappings
	 * @param predobjNode
	 *            - the pred obj node containing the join condition
	 * @return the parent column condition as a string
	 */
	public String getParentColumn(Model myModel, Resource predobjNode) {
		// process OBJECTMAP
		Model m = myModel.filter(predobjNode, R2RMLVocabulary.objectMap, null);
		if (!m.isEmpty()) {
			Resource object = m.objectResource();

			// look for joincondition declaration
			m = myModel.filter(object, R2RMLVocabulary.joinCondition, null);
			if (!m.isEmpty()) {
				Resource objectt = m.objectResource();

				// look for parent declaration
				m = myModel.filter(objectt, R2RMLVocabulary.parent, null);
				if (!m.isEmpty()) {
					return trimTo1(m.objectString());
				}
			}
		}
		return null;
	}

}<|MERGE_RESOLUTION|>--- conflicted
+++ resolved
@@ -365,18 +365,10 @@
 		}else if (concat){
 			objectAtom = fac.getTypedTerm(objectAtom, COL_TYPE.LITERAL);
 		}
-<<<<<<< HEAD
 
 		// we check if it is a typed literal
 		if (datatype != null) {
-			Predicate.COL_TYPE type = dtfac.getDataType(datatype.toString());
-=======
-		
-		//we check if it is a typed literal 
-		if (datatype != null)
-		{
 			Predicate.COL_TYPE type = dtfac.getDatatype(datatype.toString());
->>>>>>> 736cec42
 			if (type == null) {
 				// throw new RuntimeException("Unsupported datatype: " +
 				// datatype.toString());
@@ -418,12 +410,7 @@
 			if (type.endsWith(">"))
 				type = type.substring(0, type.length() - 1);
 
-<<<<<<< HEAD
-			DataTypePredicate predicate = new DataTypePredicateImpl(type,
-					COL_TYPE.OBJECT);
-=======
 			DatatypePredicate predicate = new DatatypePredicateImpl(type, COL_TYPE.OBJECT);
->>>>>>> 736cec42
 			Term constant = fac.getConstantLiteral(consts);
 			typedObject = fac.getFunction(predicate, constant);
 		}
