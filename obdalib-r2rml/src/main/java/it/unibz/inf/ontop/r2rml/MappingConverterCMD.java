--- conflicted
+++ resolved
@@ -20,7 +20,6 @@
  * #L%
  */
 
-<<<<<<< HEAD
 import com.google.inject.Guice;
 import com.google.inject.Injector;
 import it.unibz.inf.ontop.exception.InvalidMappingExceptionWithIndicator;
@@ -30,21 +29,14 @@
 import it.unibz.inf.ontop.io.OntopNativeMappingSerializer;
 import it.unibz.inf.ontop.mapping.MappingParser;
 import it.unibz.inf.ontop.model.OBDAModel;
-=======
-import it.unibz.inf.ontop.exception.InvalidMappingException;
-import it.unibz.inf.ontop.io.ModelIOManager;
-import it.unibz.inf.ontop.model.OBDADataFactory;
-import it.unibz.inf.ontop.model.OBDADataSource;
-import it.unibz.inf.ontop.model.OBDAModel;
-import it.unibz.inf.ontop.model.impl.OBDADataFactoryImpl;
-import org.semanticweb.owlapi.apibinding.OWLManager;
-import org.semanticweb.owlapi.model.OWLOntology;
-import org.semanticweb.owlapi.model.OWLOntologyManager;
->>>>>>> 201f89f4
 
 import java.io.File;
 import java.net.URI;
 import java.util.Properties;
+
+import org.semanticweb.owlapi.apibinding.OWLManager;
+import org.semanticweb.owlapi.model.OWLOntology;
+import org.semanticweb.owlapi.model.OWLOntologyManager;
 
 class MappingConverterCMD {
 
@@ -123,87 +115,14 @@
 				File out = new File(outfile);
 
 				URI obdaURI = new File(mapFile).toURI();
-<<<<<<< HEAD
                 MappingParser mappingParser = factory.create(new File(obdaURI));
                 OBDAModel model = mappingParser.getOBDAModel();
 
                 OntopNativeMappingSerializer mappingWriter = new OntopNativeMappingSerializer(model);
 				mappingWriter.save(out);
 				
-				/*Add the not standard prefixes to prefix manager.
-				 * If you want them to have the abbreviation in the obda file
-				 PrefixManager pm = model.getPrefixManager();
-				 pm.addPrefix(":", "http://example.org/");
-				 
-				*/ 
-				 
-				 
-				 /* Deprecated way
-				 TurtleFormatter tf = new TurtleFormatter(pm);
-				 ArrayList<OBDAMappingAxiom> axioms = reader.readMappings();
-				 BufferedWriter writer = null;
-				 writer = new BufferedWriter(new FileWriter(outfile));
-				 writer.write("[PrefixDeclaration]");
-				 writer.newLine();
-				 Map<String, String> map = pm.getPrefixMap();
-				 for (String key : map.keySet()) {
-				 writer.write(key + "\t" + map.get(key));
-				 writer.newLine();
-				 }
-				 writer.newLine();
-				 writer.write("[SourceDeclaration]");
-				 writer.newLine();
-				 writer.write("sourceUri" + "\t" + "customSource");
-				 writer.newLine();
-				 writer.write("connectionUrl" + "\t" +
-				 "jdbc:h2:tcp://localhost/DBName");
-				 writer.newLine();
-				 writer.write("username" + "\t" + "sa");
-				 writer.newLine();
-				 writer.write("password"+ "\t");
-				 writer.newLine();
-				 writer.write("driverClass" + "\t" + "org.h2.Driver");
-				 writer.newLine();
-				 writer.newLine();
-				 writer.write("[MappingDeclaration] @collection [[");
-				 writer.newLine();
-				
-				 for (OBDAMappingAxiom ax : axioms) {
-				 writer.write("mappingId" + "\t" + ax.getId());
-				 writer.newLine();
-				 CQIE cq = (CQIE) ax.getTargetQuery();
-				 String cqStr = tf.print(cq);
-				 writer.write("target" + "\t" + cqStr);
-				 writer.newLine();
-				 writer.write("source" + "\t" + ax.getSourceQuery());
-				 writer.newLine();
-				 writer.newLine();
-				 }
-				 writer.write("]]");
-				 writer.close();
-				 	*/ 
-				
 				System.out
 						.println("OBDA mapping file " + outfile + " written!");
-=======
-				R2RMLReader reader = new R2RMLReader(mapFile);
-				
-				String jdbcurl = "jdbc:h2:tcp://localhost/DBName";
-				String username = "sa";
-				String password = "";
-				String driverclass = "com.mysql.jdbc.Driver";
-
-				OBDADataFactory f = OBDADataFactoryImpl.getInstance();
-				String sourceUrl =obdaURI.toString();
-				OBDADataSource dataSource = f.getJDBCDataSource(sourceUrl, jdbcurl,
-						username, password, driverclass);
-				OBDAModel model = reader.readModel(dataSource);
-
-				ModelIOManager modelIO = new ModelIOManager(model);
-				modelIO.save(out);
-
-				System.out.println("OBDA mapping file " + outfile + " written!");
->>>>>>> 201f89f4
 			}
 
 		} catch (Exception e) {
