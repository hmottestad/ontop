package it.unibz.inf.ontop.r2rml;

import com.google.common.collect.ImmutableList;
import com.google.common.collect.ImmutableMap;
<<<<<<< HEAD
import com.google.inject.Inject;
import it.unibz.inf.ontop.exception.MappingIOException;
import it.unibz.inf.ontop.injection.MappingFactory;
import it.unibz.inf.ontop.mapping.MappingMetadata;
import it.unibz.inf.ontop.model.Function;
import it.unibz.inf.ontop.model.UriTemplateMatcher;
=======
import com.google.common.collect.ImmutableSet;
import com.google.inject.assistedinject.Assisted;
import com.google.inject.assistedinject.AssistedInject;
import it.unibz.inf.ontop.ontology.impl.OntologyVocabularyImpl;
import org.apache.commons.rdf.rdf4j.RDF4J;
>>>>>>> 3008f714
import org.eclipse.rdf4j.model.Model;
import org.eclipse.rdf4j.rio.RDFHandlerException;
import org.eclipse.rdf4j.rio.RDFParseException;
import it.unibz.inf.ontop.exception.DuplicateMappingException;
import it.unibz.inf.ontop.exception.InvalidMappingException;
import it.unibz.inf.ontop.injection.NativeQueryLanguageComponentFactory;
import it.unibz.inf.ontop.injection.OBDAFactoryWithException;
import it.unibz.inf.ontop.io.PrefixManager;
import it.unibz.inf.ontop.mapping.SQLMappingParser;
import it.unibz.inf.ontop.model.OBDAMappingAxiom;
import it.unibz.inf.ontop.model.OBDAModel;

import java.io.File;
import java.io.IOException;
import java.io.Reader;

/**
 * High-level class that implements the MappingParser interface for R2RML.
 */
public class R2RMLMappingParser implements SQLMappingParser {

    private final NativeQueryLanguageComponentFactory nativeQLFactory;
    private final OBDAFactoryWithException obdaFactory;
    private final MappingFactory mappingFactory;


    @Inject
    private R2RMLMappingParser(NativeQueryLanguageComponentFactory nativeQLFactory,
                               OBDAFactoryWithException obdaFactory, MappingFactory mappingFactory) {
        this.nativeQLFactory = nativeQLFactory;
        this.obdaFactory = obdaFactory;
        this.mappingFactory = mappingFactory;
    }


    @Override
    public OBDAModel parse(File mappingFile) throws InvalidMappingException, MappingIOException, DuplicateMappingException {

        try {
            R2RMLManager r2rmlManager = new R2RMLManager(mappingFile, nativeQLFactory);
            return parse(r2rmlManager);

        } catch (RDFParseException | RDFHandlerException e) {
            throw new InvalidMappingException(e.getMessage());
        }
    }

    @Override
    public OBDAModel parse(Reader reader) throws InvalidMappingException, MappingIOException, DuplicateMappingException {
        // TODO: support this
        throw new UnsupportedOperationException("The R2RMLMappingParser does not support" +
                "yet the Reader interface.");
    }

    @Override
<<<<<<< HEAD
    public OBDAModel parse(Model mappingGraph) throws InvalidMappingException, DuplicateMappingException {
        R2RMLManager r2rmlManager = new R2RMLManager(mappingGraph, nativeQLFactory);
        return parse(r2rmlManager);
    }
=======
    public OBDAModel getOBDAModel() throws InvalidMappingException, IOException, InvalidDataSourceException,
            DuplicateMappingException {
        /**
         * The OBDA model is only computed once.
         */
        if (obdaModel != null) {
            return obdaModel;
        }

        R2RMLManager r2rmlManager;
        if (mappingFile != null)
            try {
                r2rmlManager = new R2RMLManager(mappingFile, nativeQLFactory);
            } catch (RDFParseException | RDFHandlerException e) {
                throw new InvalidDataSourceException(e.getMessage());
            }
        else if (mappingGraph != null){
            r2rmlManager = new R2RMLManager(new RDF4J().asGraph(mappingGraph), nativeQLFactory);
        }
        else
            throw new RuntimeException("Internal inconsistency. A mappingFile or a mappingGraph should be defined.");


        OBDADataSource dataSource = this.predefinedDataSource;
        /**
         * If the data source is not already defined, extracts it from the preferences.
         */
        if (dataSource == null) {
            OBDADataSourceFromConfigExtractor dataSourceExtractor = new OBDADataSourceFromConfigExtractor(configuration);
            dataSource = dataSourceExtractor.getDataSource() ;
        }
>>>>>>> 3008f714

    private OBDAModel parse(R2RMLManager manager) throws DuplicateMappingException {
        //TODO: make the R2RMLManager simpler.
        ImmutableList<OBDAMappingAxiom> sourceMappings = manager.getMappings(manager.getModel());

        UriTemplateMatcher uriTemplateMatcher = UriTemplateMatcher.create(
                sourceMappings.stream()
                        .flatMap(ax -> ax.getTargetQuery().stream())
                        .flatMap(atom -> atom.getTerms().stream())
                        .filter(t -> t instanceof Function)
                        .map(t -> (Function) t));

        //TODO: try to extract prefixes from the R2RML mappings
        PrefixManager prefixManager = mappingFactory.create(ImmutableMap.of());
        MappingMetadata mappingMetadata = mappingFactory.create(prefixManager, uriTemplateMatcher);

        return obdaFactory.createOBDAModel(sourceMappings, mappingMetadata);
    }


}<|MERGE_RESOLUTION|>--- conflicted
+++ resolved
@@ -2,20 +2,17 @@
 
 import com.google.common.collect.ImmutableList;
 import com.google.common.collect.ImmutableMap;
-<<<<<<< HEAD
 import com.google.inject.Inject;
 import it.unibz.inf.ontop.exception.MappingIOException;
 import it.unibz.inf.ontop.injection.MappingFactory;
 import it.unibz.inf.ontop.mapping.MappingMetadata;
 import it.unibz.inf.ontop.model.Function;
 import it.unibz.inf.ontop.model.UriTemplateMatcher;
-=======
 import com.google.common.collect.ImmutableSet;
 import com.google.inject.assistedinject.Assisted;
 import com.google.inject.assistedinject.AssistedInject;
 import it.unibz.inf.ontop.ontology.impl.OntologyVocabularyImpl;
 import org.apache.commons.rdf.rdf4j.RDF4J;
->>>>>>> 3008f714
 import org.eclipse.rdf4j.model.Model;
 import org.eclipse.rdf4j.rio.RDFHandlerException;
 import org.eclipse.rdf4j.rio.RDFParseException;
@@ -44,7 +41,7 @@
 
     @Inject
     private R2RMLMappingParser(NativeQueryLanguageComponentFactory nativeQLFactory,
-                               OBDAFactoryWithException obdaFactory, MappingFactory mappingFactory) {
+                               OBDAFactoryWithException obdaFactory, MappingFactory mappingFactory){
         this.nativeQLFactory = nativeQLFactory;
         this.obdaFactory = obdaFactory;
         this.mappingFactory = mappingFactory;
@@ -57,11 +54,26 @@
         try {
             R2RMLManager r2rmlManager = new R2RMLManager(mappingFile, nativeQLFactory);
             return parse(r2rmlManager);
-
         } catch (RDFParseException | RDFHandlerException e) {
             throw new InvalidMappingException(e.getMessage());
         }
     }
+
+//        R2RMLManager r2rmlManager;
+//
+//        if (mappingFile != null) {
+//        try {
+//            r2rmlManager = new R2RMLManager(mappingFile, nativeQLFactory);
+//        } catch (RDFParseException | RDFHandlerException e) {
+//            throw new InvalidDataSourceException(e.getMessage());
+//        }
+//    }
+//
+//        else if (mappingGraph != null){
+//            r2rmlManager = new R2RMLManager(new RDF4J().asGraph(mappingGraph), nativeQLFactory);
+//        }
+//        else
+//            throw new RuntimeException("Internal inconsistency. A mappingFile or a mappingGraph should be defined.");
 
     @Override
     public OBDAModel parse(Reader reader) throws InvalidMappingException, MappingIOException, DuplicateMappingException {
@@ -71,44 +83,10 @@
     }
 
     @Override
-<<<<<<< HEAD
     public OBDAModel parse(Model mappingGraph) throws InvalidMappingException, DuplicateMappingException {
-        R2RMLManager r2rmlManager = new R2RMLManager(mappingGraph, nativeQLFactory);
+        R2RMLManager r2rmlManager = new R2RMLManager(new RDF4J().asGraph(mappingGraph), nativeQLFactory);
         return parse(r2rmlManager);
     }
-=======
-    public OBDAModel getOBDAModel() throws InvalidMappingException, IOException, InvalidDataSourceException,
-            DuplicateMappingException {
-        /**
-         * The OBDA model is only computed once.
-         */
-        if (obdaModel != null) {
-            return obdaModel;
-        }
-
-        R2RMLManager r2rmlManager;
-        if (mappingFile != null)
-            try {
-                r2rmlManager = new R2RMLManager(mappingFile, nativeQLFactory);
-            } catch (RDFParseException | RDFHandlerException e) {
-                throw new InvalidDataSourceException(e.getMessage());
-            }
-        else if (mappingGraph != null){
-            r2rmlManager = new R2RMLManager(new RDF4J().asGraph(mappingGraph), nativeQLFactory);
-        }
-        else
-            throw new RuntimeException("Internal inconsistency. A mappingFile or a mappingGraph should be defined.");
-
-
-        OBDADataSource dataSource = this.predefinedDataSource;
-        /**
-         * If the data source is not already defined, extracts it from the preferences.
-         */
-        if (dataSource == null) {
-            OBDADataSourceFromConfigExtractor dataSourceExtractor = new OBDADataSourceFromConfigExtractor(configuration);
-            dataSource = dataSourceExtractor.getDataSource() ;
-        }
->>>>>>> 3008f714
 
     private OBDAModel parse(R2RMLManager manager) throws DuplicateMappingException {
         //TODO: make the R2RMLManager simpler.
