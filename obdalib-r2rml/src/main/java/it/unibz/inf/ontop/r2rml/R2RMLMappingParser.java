--- conflicted
+++ resolved
@@ -40,11 +40,7 @@
 
     @Inject
     private R2RMLMappingParser(NativeQueryLanguageComponentFactory nativeQLFactory,
-<<<<<<< HEAD
-                               OBDAFactoryWithException obdaFactory, MappingFactory mappingFactory){
-=======
                                OBDAFactoryWithException obdaFactory, SpecificationFactory specificationFactory) {
->>>>>>> 3bdfb607
         this.nativeQLFactory = nativeQLFactory;
         this.obdaFactory = obdaFactory;
         this.specificationFactory = specificationFactory;
@@ -62,21 +58,6 @@
         }
     }
 
-//        R2RMLManager r2rmlManager;
-//
-//        if (mappingFile != null) {
-//        try {
-//            r2rmlManager = new R2RMLManager(mappingFile, nativeQLFactory);
-//        } catch (RDFParseException | RDFHandlerException e) {
-//            throw new InvalidDataSourceException(e.getMessage());
-//        }
-//    }
-//
-//        else if (mappingGraph != null){
-//            r2rmlManager = new R2RMLManager(new RDF4J().asGraph(mappingGraph), nativeQLFactory);
-//        }
-//        else
-//            throw new RuntimeException("Internal inconsistency. A mappingFile or a mappingGraph should be defined.");
 
     @Override
     public OBDAModel parse(Reader reader) throws InvalidMappingException, MappingIOException, DuplicateMappingException {
