package it.unibz.inf.ontop.r2rml;

/*
 * #%L
 * ontop-obdalib-sesame
 * %%
 * Copyright (C) 2009 - 2014 Free University of Bozen-Bolzano
 * %%
 * Licensed under the Apache License, Version 2.0 (the "License");
 * you may not use this file except in compliance with the License.
 * You may obtain a copy of the License at
 * 
 *      http://www.apache.org/licenses/LICENSE-2.0
 * 
 * Unless required by applicable law or agreed to in writing, software
 * distributed under the License is distributed on an "AS IS" BASIS,
 * WITHOUT WARRANTIES OR CONDITIONS OF ANY KIND, either express or implied.
 * See the License for the specific language governing permissions and
 * limitations under the License.
 * #L%
 */
/**
 * @author timea bagosi
 * Class responsible to write an r2rml turtle file given an obda model
 */

<<<<<<< HEAD
import it.unibz.inf.ontop.model.OBDAMappingAxiom;
import it.unibz.inf.ontop.model.OBDAModel;
import it.unibz.inf.ontop.io.PrefixManager;


import java.io.*;
import java.net.URI;
import java.util.*;

=======
import eu.optique.api.mapping.R2RMLMappingManager;
import eu.optique.api.mapping.R2RMLMappingManagerFactory;
import eu.optique.api.mapping.TriplesMap;
import eu.optique.api.mapping.impl.sesame.SesameR2RMLMappingManagerFactory;
import it.unibz.inf.ontop.io.PrefixManager;
import it.unibz.inf.ontop.model.OBDAMappingAxiom;
import it.unibz.inf.ontop.model.OBDAModel;
>>>>>>> 201f89f4
import org.openrdf.model.Graph;
import org.openrdf.model.Model;
import org.openrdf.model.Statement;
import org.openrdf.model.impl.GraphImpl;
import org.openrdf.rio.RDFFormat;
import org.openrdf.rio.Rio;
import org.semanticweb.owlapi.model.OWLOntology;

import java.io.*;
import java.net.URI;
import java.util.ArrayList;
import java.util.Collection;
import java.util.LinkedList;
import java.util.List;


public class R2RMLWriter {
	
	private BufferedWriter out;
	private List<OBDAMappingAxiom> mappings;
	private URI sourceUri;
	private PrefixManager prefixmng;
	private OWLOntology ontology;
	
	public R2RMLWriter(File file, OBDAModel obdamodel, URI sourceURI, OWLOntology ontology)
	{
		this(obdamodel, sourceURI, ontology);
		try {
			this.out = new BufferedWriter(new FileWriter(file));
		} catch (FileNotFoundException e) {
			e.printStackTrace();
		} catch (IOException e) {
			e.printStackTrace();
		}
	}
	
	public R2RMLWriter(OBDAModel obdamodel, URI sourceURI, OWLOntology ontology)
	{
		this.sourceUri = sourceURI;	
		this.mappings = obdamodel.getMappings(sourceUri);
		this.prefixmng = obdamodel.getPrefixManager(); 
		this.ontology = ontology;
	}
	
	public R2RMLWriter(OBDAModel obdamodel, URI sourceURI){
		this(obdamodel, sourceURI, null);
	}
	
	public R2RMLWriter(File file, OBDAModel obdamodel, URI sourceURI){
		this(file, obdamodel, sourceURI, null);
	}


	/**
	 * call this method if you need the RDF Graph
	 * that represents the R2RML mappings
	 * @return an RDF Graph
	 */
	@Deprecated
	public Graph getGraph() {
		OBDAMappingTransformer transformer = new OBDAMappingTransformer();
		transformer.setOntology(ontology);
		List<Statement> statements = new ArrayList<Statement>();
		
		for (OBDAMappingAxiom axiom: this.mappings) {
			List<Statement> statements2 = transformer.getStatements(axiom,prefixmng);
			statements.addAll(statements2);
		}
		@SuppressWarnings("deprecation")
		Graph g = new GraphImpl(); 
		g.addAll(statements);
		return g;
	}

	public Collection <TriplesMap> getTriplesMaps() {
		OBDAMappingTransformer transformer = new OBDAMappingTransformer();
		transformer.setOntology(ontology);
		Collection<TriplesMap> coll = new LinkedList<TriplesMap>();
		for (OBDAMappingAxiom axiom: this.mappings) {
			TriplesMap tm = transformer.getTriplesMap(axiom, prefixmng);
			coll.add(tm);
		}
		return coll;
	}
	
	/**
	 * the method to write the R2RML mappings
	 * from an rdf Model to a file
	 * @param file the ttl file to write to
	 */
	public void write(File file) throws Exception {
		try {
            FileOutputStream fos = new FileOutputStream(file);
			write(fos);
		} catch (Exception e) {
			e.printStackTrace();
			throw e;
		}
	}

<<<<<<< HEAD
	/**
	 * the method to write the R2RML mappings
	 * from an rdf Model to a file
	 * @param os the output target
	 */
	public void write(OutputStream os) throws Exception {
=======
    /**
     * the method to write the R2RML mappings
     * from an rdf Model to a file
     * @param os the output target
     */
    public void write(OutputStream os) throws Exception {
        try {
            R2RMLMappingManager mm = new SesameR2RMLMappingManagerFactory().getR2RMLMappingManager();
            Collection<TriplesMap> coll = getTriplesMaps();
            Model out = mm.exportMappings(coll, Model.class);
            Rio.write(out, os, RDFFormat.TURTLE);
            os.close();
        } catch (Exception e) {
            e.printStackTrace();
			throw e;
        }
    }

	
	public static void main(String args[])
	{
		String file = "/Users/mindaugas/r2rml/test2.ttl";
>>>>>>> 201f89f4
		try {
			R2RMLMappingManager mm = R2RMLMappingManagerFactory.getSesameMappingManager();
			Collection<TriplesMap> coll = getTriplesMaps();
			Model out = mm.exportMappings(coll, Model.class);
			Rio.write(out, os, RDFFormat.TURTLE);
			os.close();
		} catch (Exception e) {
			e.printStackTrace();
			throw e;
		}
	}
}<|MERGE_RESOLUTION|>--- conflicted
+++ resolved
@@ -24,17 +24,6 @@
  * Class responsible to write an r2rml turtle file given an obda model
  */
 
-<<<<<<< HEAD
-import it.unibz.inf.ontop.model.OBDAMappingAxiom;
-import it.unibz.inf.ontop.model.OBDAModel;
-import it.unibz.inf.ontop.io.PrefixManager;
-
-
-import java.io.*;
-import java.net.URI;
-import java.util.*;
-
-=======
 import eu.optique.api.mapping.R2RMLMappingManager;
 import eu.optique.api.mapping.R2RMLMappingManagerFactory;
 import eu.optique.api.mapping.TriplesMap;
@@ -42,7 +31,6 @@
 import it.unibz.inf.ontop.io.PrefixManager;
 import it.unibz.inf.ontop.model.OBDAMappingAxiom;
 import it.unibz.inf.ontop.model.OBDAModel;
->>>>>>> 201f89f4
 import org.openrdf.model.Graph;
 import org.openrdf.model.Model;
 import org.openrdf.model.Statement;
@@ -143,14 +131,6 @@
 		}
 	}
 
-<<<<<<< HEAD
-	/**
-	 * the method to write the R2RML mappings
-	 * from an rdf Model to a file
-	 * @param os the output target
-	 */
-	public void write(OutputStream os) throws Exception {
-=======
     /**
      * the method to write the R2RML mappings
      * from an rdf Model to a file
@@ -166,23 +146,6 @@
         } catch (Exception e) {
             e.printStackTrace();
 			throw e;
-        }
-    }
-
-	
-	public static void main(String args[])
-	{
-		String file = "/Users/mindaugas/r2rml/test2.ttl";
->>>>>>> 201f89f4
-		try {
-			R2RMLMappingManager mm = R2RMLMappingManagerFactory.getSesameMappingManager();
-			Collection<TriplesMap> coll = getTriplesMaps();
-			Model out = mm.exportMappings(coll, Model.class);
-			Rio.write(out, os, RDFFormat.TURTLE);
-			os.close();
-		} catch (Exception e) {
-			e.printStackTrace();
-			throw e;
 		}
 	}
 }