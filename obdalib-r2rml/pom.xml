--- conflicted
+++ resolved
@@ -3,11 +3,7 @@
   <parent>
     <groupId>it.unibz.inf.ontop</groupId>
     <artifactId>ontop</artifactId>
-<<<<<<< HEAD
     <version>3.0.0-SNAPSHOT</version>
-=======
-    <version>1.18.1-SNAPSHOT</version>
->>>>>>> f2ff35b4
   </parent>
   <artifactId>ontop-obdalib-r2rml</artifactId>
   <dependencies>
