--- conflicted
+++ resolved
@@ -3,11 +3,7 @@
   <parent>
     <groupId>it.unibz.inf.ontop</groupId>
     <artifactId>ontop</artifactId>
-<<<<<<< HEAD
     <version>3.0.0-SNAPSHOT</version>
-=======
-    <version>1.17.1</version>
->>>>>>> ef389f28
   </parent>
   <artifactId>ontop-obdalib-r2rml</artifactId>
   <dependencies>
