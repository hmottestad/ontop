--- conflicted
+++ resolved
@@ -104,8 +104,8 @@
 
 	private final OntopQueryEngine queryEngine;
 	private final InputQueryFactory inputQueryFactory;
-	private final OWLAPITranslatorUtility owlapiTranslatorUtility;
-	
+	private final OWLAPITranslatorOWL2QL owlapiTranslator;
+
 	/* Used to signal whether to apply the user constraints above */
 	//private boolean applyExcludeFromTMappings = false;
 
@@ -145,7 +145,7 @@
 
 		version = extractVersion();
 
-		owlapiTranslatorUtility = ontopConfiguration.getInjector().getInstance(OWLAPITranslatorUtility.class);
+		owlapiTranslator = ontopConfiguration.getInjector().getInstance(OWLAPITranslatorOWL2QL.class);
 
 		prepareReasoner();
 
@@ -230,25 +230,16 @@
 	 * are used later when classify() is called.
 	 * 
 	 */
-<<<<<<< HEAD
-	private Ontology loadOntologies(OWLOntology ontology) throws Exception {
-=======
-	public static ClassifiedTBox loadOntologies(OWLOntology ontology) throws Exception {
->>>>>>> 0f4a0fd6
+	private ClassifiedTBox loadOntologies(OWLOntology ontology) throws Exception {
 		/*
 		 * We will keep track of the loaded ontologies and translateAndClassify the TBox
 		 * part of them into our internal representation.
 		 */
 		log.debug("Load ontologies called. Translating ontologies.");
 
-<<<<<<< HEAD
-        Ontology mergeOntology = owlapiTranslatorUtility.translateImportsClosure(ontology);
-        return mergeOntology;
-=======
-        Ontology mergeOntology = OWLAPITranslatorOWL2QL.translateAndClassify(
+        Ontology mergeOntology = owlapiTranslator.translateAndClassify(
 				ontology.getOWLOntologyManager().getImportsClosure(ontology));
         return mergeOntology.tbox();
->>>>>>> 0f4a0fd6
 //		log.debug("Ontology loaded: {}", mergeOntology);
 	}
 
