--- conflicted
+++ resolved
@@ -22,11 +22,7 @@
             this.queryEngine = configuration.loadQueryEngine();
             inputQueryFactory = configuration.getInputQueryFactory();
         } catch (OBDASpecificationException e) {
-<<<<<<< HEAD
-            throw new IllegalConfigurationException(e.getMessage(), e, new QuestOWLConfiguration(configuration));
-=======
-            throw new InvalidOBDASpecificationException(e);
->>>>>>> f17084ea
+            throw new InvalidOBDASpecificationException(e); //, new QuestOWLConfiguration(configuration));
         }
     }
 
