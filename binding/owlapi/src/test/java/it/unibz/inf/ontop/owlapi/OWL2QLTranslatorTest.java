package it.unibz.inf.ontop.owlapi;


import com.google.common.collect.ImmutableList;
import com.google.common.collect.ImmutableSet;
import com.google.common.collect.UnmodifiableIterator;
import it.unibz.inf.ontop.spec.ontology.*;
<<<<<<< HEAD
import it.unibz.inf.ontop.spec.ontology.impl.OntologyFactoryImpl;
=======
import it.unibz.inf.ontop.spec.ontology.impl.OntologyBuilderImpl;
import it.unibz.inf.ontop.spec.ontology.impl.OntologyImpl;
import it.unibz.inf.ontop.spec.ontology.owlapi.OWLAPITranslatorOWL2QL;
>>>>>>> 0f4a0fd6
import org.junit.Test;
import org.semanticweb.owlapi.apibinding.OWLManager;
import org.semanticweb.owlapi.model.*;
import org.semanticweb.owlapi.vocab.OWL2Datatype;

import java.io.File;
import java.util.Collection;
import java.util.HashSet;
import java.util.Iterator;
import java.util.Set;

import static it.unibz.inf.ontop.utils.OWLAPITestingTools.OWLAPI_TRANSLATOR_UTILITY;
import static java.util.stream.Collectors.toSet;
import static org.junit.Assert.*;

/**
 * Test for OWLAPI3TranslatorOWL2QL
 * 
 * @author Roman Kontchakov
 * 
 */

public class OWL2QLTranslatorTest {

	private static final String owl = "http://www.w3.org/2002/07/owl#";
	private static final String xsd = "http://www.w3.org/2001/XMLSchema#";
	private static final String rdfs = "http://www.w3.org/2000/01/rdf-schema#";	
	
	@Test
	public void test_R1_2() throws Exception {
		OWLOntologyManager manager = OWLManager.createOWLOntologyManager();
		OWLDataFactory factory = manager.getOWLDataFactory(); 
		
		OWLOntology onto = manager.createOntology(IRI.create("http://example/testonto"));
		
		OWLClass class1 = factory.getOWLClass(IRI.create("http://example/A"));
		manager.addAxiom(onto, factory.getOWLDeclarationAxiom(class1));
		OWLClass class2 = factory.getOWLClass(IRI.create("http://example/B"));
		manager.addAxiom(onto, factory.getOWLDeclarationAxiom(class2));
		OWLClass class3 = factory.getOWLClass(IRI.create("http://example/C"));
		manager.addAxiom(onto, factory.getOWLDeclarationAxiom(class3));
		
		manager.addAxiom(onto, factory.getOWLEquivalentClassesAxiom(class1, class2, class3));
<<<<<<< HEAD
		
		Ontology dlliteonto = OWLAPI_TRANSLATOR_UTILITY.translate(onto);
=======

        OntologyImpl.UnclassifiedOntologyTBox dlliteonto = translateTBox(onto);
>>>>>>> 0f4a0fd6
		
		Collection<BinaryAxiom<ClassExpression>> axs = dlliteonto.getSubClassAxioms();
		assertEquals(3, axs.size());
		
		for (BinaryAxiom<ClassExpression> a : axs) {
			OClass subC = (OClass)a.getSub();
			OClass superC = (OClass)a.getSuper();
			if (subC.getName().equals("http://example/A"))
				assertEquals("http://example/B", superC.getName());				
			else if (subC.getName().equals("http://example/B"))
				assertEquals("http://example/C", superC.getName());				
			else { 
				assertEquals("http://example/C", subC.getName());				
				assertEquals("http://example/A", superC.getName());				
			}
		}
	}	

	@Test
	public void test_R1_6() throws Exception {
		OWLOntologyManager manager = OWLManager.createOWLOntologyManager();
		OWLDataFactory factory = manager.getOWLDataFactory(); 
		
		OWLOntology onto = manager.createOntology(IRI.create("http://example/testonto"));
		
		OWLObjectProperty class1 = factory.getOWLObjectProperty(IRI.create("http://example/P"));
		manager.addAxiom(onto, factory.getOWLDeclarationAxiom(class1));
		OWLObjectProperty class2 = factory.getOWLObjectProperty(IRI.create("http://example/Q"));
		manager.addAxiom(onto, factory.getOWLDeclarationAxiom(class2));
		OWLObjectProperty class3 = factory.getOWLObjectProperty(IRI.create("http://example/R"));
		manager.addAxiom(onto, factory.getOWLDeclarationAxiom(class3));
		
		manager.addAxiom(onto, factory.getOWLEquivalentObjectPropertiesAxiom(class1, class2, class3));
<<<<<<< HEAD
		
		Ontology dlliteonto = OWLAPI_TRANSLATOR_UTILITY.translate(onto);
=======

        OntologyImpl.UnclassifiedOntologyTBox dlliteonto = translateTBox(onto);
>>>>>>> 0f4a0fd6
		
		Collection<BinaryAxiom<ObjectPropertyExpression>> axs = dlliteonto.getSubObjectPropertyAxioms();
		assertEquals(3, axs.size());
		
		for (BinaryAxiom<ObjectPropertyExpression> a : axs) {
			ObjectPropertyExpression subC = a.getSub();
			ObjectPropertyExpression superC = a.getSuper();
			if (subC.getName().equals("http://example/P"))
				assertEquals("http://example/Q", superC.getName());				
			else if (subC.getName().equals("http://example/Q"))
				assertEquals("http://example/R", superC.getName());				
			else { 
				assertEquals("http://example/R", subC.getName());				
				assertEquals("http://example/P", superC.getName());				
			}
		}
	}	

	@Test
	public void test_R1_8() throws Exception {
		OWLOntologyManager manager = OWLManager.createOWLOntologyManager();
		OWLDataFactory factory = manager.getOWLDataFactory(); 
		
		OWLOntology onto = manager.createOntology(IRI.create("http://example/testonto"));
		
		OWLObjectProperty class1 = factory.getOWLObjectProperty(IRI.create("http://example/P"));
		manager.addAxiom(onto, factory.getOWLDeclarationAxiom(class1));
		OWLObjectProperty class2 = factory.getOWLObjectProperty(IRI.create("http://example/Q"));
		manager.addAxiom(onto, factory.getOWLDeclarationAxiom(class2));
		
		manager.addAxiom(onto, factory.getOWLInverseObjectPropertiesAxiom(class1, class2));
<<<<<<< HEAD
		
		Ontology dlliteonto = OWLAPI_TRANSLATOR_UTILITY.translate(onto);
=======

        OntologyImpl.UnclassifiedOntologyTBox dlliteonto = translateTBox(onto);
>>>>>>> 0f4a0fd6
		
		Collection<BinaryAxiom<ObjectPropertyExpression>> axs = dlliteonto.getSubObjectPropertyAxioms();
		assertEquals(2, axs.size());
		
		for (BinaryAxiom<ObjectPropertyExpression> a : axs) {
			ObjectPropertyExpression subC = a.getSub();
			ObjectPropertyExpression superC = a.getSuper();
			if (subC.getName().equals("http://example/P")) {
				assertEquals("http://example/Q", superC.getName());
				assertEquals(true, superC.isInverse() != subC.isInverse());
			}
			else { 
				assertEquals("http://example/Q", subC.getName());				
				assertEquals("http://example/P", superC.getName());				
				assertEquals(true, superC.isInverse() != subC.isInverse());
			}
		}
	}	

	@Test
	public void test_R1_17() throws Exception {
		OWLOntologyManager manager = OWLManager.createOWLOntologyManager();
		OWLDataFactory factory = manager.getOWLDataFactory(); 
		
		OWLOntology onto = manager.createOntology(IRI.create("http://example/testonto"));
		
		OWLDataProperty class1 = factory.getOWLDataProperty(IRI.create("http://example/P"));
		manager.addAxiom(onto, factory.getOWLDeclarationAxiom(class1));
		OWLDataProperty class2 = factory.getOWLDataProperty(IRI.create("http://example/Q"));
		manager.addAxiom(onto, factory.getOWLDeclarationAxiom(class2));
		OWLDataProperty class3 = factory.getOWLDataProperty(IRI.create("http://example/R"));
		manager.addAxiom(onto, factory.getOWLDeclarationAxiom(class3));
		
		manager.addAxiom(onto, factory.getOWLEquivalentDataPropertiesAxiom(class1, class2, class3));
<<<<<<< HEAD
		
		Ontology dlliteonto = OWLAPI_TRANSLATOR_UTILITY.translate(onto);
=======

        OntologyImpl.UnclassifiedOntologyTBox dlliteonto = translateTBox(onto);
>>>>>>> 0f4a0fd6
		
		Collection<BinaryAxiom<DataPropertyExpression>> axs = dlliteonto.getSubDataPropertyAxioms();
		assertEquals(3, axs.size());
		
		for (BinaryAxiom<DataPropertyExpression> a : axs) {
			DataPropertyExpression subC = a.getSub();
			DataPropertyExpression superC = a.getSuper();
			if (subC.getName().equals("http://example/P"))
				assertEquals("http://example/Q", superC.getName());				
			else if (subC.getName().equals("http://example/Q"))
				assertEquals("http://example/R", superC.getName());				
			else { 
				assertEquals("http://example/R", subC.getName());				
				assertEquals("http://example/P", superC.getName());				
			}
		}
	}	
	
	@Test
	public void test_R2_9() throws Exception {
		OWLOntologyManager manager = OWLManager.createOWLOntologyManager();
		OWLDataFactory factory = manager.getOWLDataFactory(); 
		
		OWLOntology onto = manager.createOntology(IRI.create("http://example/testonto"));
		
		OWLObjectProperty class1 = factory.getOWLObjectProperty(IRI.create("http://example/P"));
		manager.addAxiom(onto, factory.getOWLDeclarationAxiom(class1));
		OWLClass class2 = factory.getOWLClass(IRI.create("http://example/A"));
		manager.addAxiom(onto, factory.getOWLDeclarationAxiom(class2));
		
		manager.addAxiom(onto, factory.getOWLObjectPropertyDomainAxiom(class1, class2));
<<<<<<< HEAD
		
		Ontology dlliteonto = OWLAPI_TRANSLATOR_UTILITY.translate(onto);
=======

        OntologyImpl.UnclassifiedOntologyTBox dlliteonto = translateTBox(onto);
>>>>>>> 0f4a0fd6
		
		Collection<BinaryAxiom<ClassExpression>> axs = dlliteonto.getSubClassAxioms();
		assertEquals(1, axs.size());
		
		for (BinaryAxiom<ClassExpression> a : axs) {
			ObjectSomeValuesFrom subC = (ObjectSomeValuesFrom) a.getSub();
			OClass superC = (OClass) a.getSuper();
			assertEquals("http://example/P", subC.getProperty().getName());				
			assertEquals(false, subC.getProperty().isInverse());				
			assertEquals("http://example/A", superC.getName());				
		}
	}	

	@Test
	public void test_R2_10() throws Exception {
		OWLOntologyManager manager = OWLManager.createOWLOntologyManager();
		OWLDataFactory factory = manager.getOWLDataFactory(); 
		
		OWLOntology onto = manager.createOntology(IRI.create("http://example/testonto"));
		
		OWLObjectProperty class1 = factory.getOWLObjectProperty(IRI.create("http://example/P"));
		manager.addAxiom(onto, factory.getOWLDeclarationAxiom(class1));
		OWLClass class2 = factory.getOWLClass(IRI.create("http://example/A"));
		manager.addAxiom(onto, factory.getOWLDeclarationAxiom(class2));
		
		manager.addAxiom(onto, factory.getOWLObjectPropertyRangeAxiom(class1, class2));
<<<<<<< HEAD
		
		Ontology dlliteonto = OWLAPI_TRANSLATOR_UTILITY.translate(onto);
=======

        OntologyImpl.UnclassifiedOntologyTBox dlliteonto = translateTBox(onto);
>>>>>>> 0f4a0fd6
		
		Collection<BinaryAxiom<ClassExpression>> axs = dlliteonto.getSubClassAxioms();
		assertEquals(1, axs.size());
		
		for (BinaryAxiom<ClassExpression> a : axs) {
			ObjectSomeValuesFrom subC = (ObjectSomeValuesFrom) a.getSub();
			OClass superC = (OClass) a.getSuper();
			assertEquals("http://example/P", subC.getProperty().getName());				
			assertEquals(true, subC.getProperty().isInverse());				
			assertEquals("http://example/A", superC.getName());				
		}
	}	

	@Test
	public void test_R2_19() throws Exception {
		OWLOntologyManager manager = OWLManager.createOWLOntologyManager();
		OWLDataFactory factory = manager.getOWLDataFactory(); 
		
		OWLOntology onto = manager.createOntology(IRI.create("http://example/testonto"));
		
		OWLDataProperty class1 = factory.getOWLDataProperty(IRI.create("http://example/P"));
		manager.addAxiom(onto, factory.getOWLDeclarationAxiom(class1));
		OWLClass class2 = factory.getOWLClass(IRI.create("http://example/A"));
		manager.addAxiom(onto, factory.getOWLDeclarationAxiom(class2));
		
		manager.addAxiom(onto, factory.getOWLDataPropertyDomainAxiom(class1, class2));
<<<<<<< HEAD
		
		Ontology dlliteonto = OWLAPI_TRANSLATOR_UTILITY.translate(onto);
=======

        OntologyImpl.UnclassifiedOntologyTBox dlliteonto = translateTBox(onto);
>>>>>>> 0f4a0fd6
		
		Collection<BinaryAxiom<ClassExpression>> axs = dlliteonto.getSubClassAxioms();
		assertEquals(1, axs.size());
		
		for (BinaryAxiom<ClassExpression> a : axs) {
			DataSomeValuesFrom subC = (DataSomeValuesFrom) a.getSub();
			OClass superC = (OClass) a.getSuper();
			assertEquals("http://example/P", subC.getProperty().getName());				
			assertEquals("http://example/A", superC.getName());				
		}
	}	
	
	@Test
	public void test_R3_13() throws Exception {
		OWLOntologyManager manager = OWLManager.createOWLOntologyManager();
		OWLDataFactory factory = manager.getOWLDataFactory(); 
		
		OWLOntology onto = manager.createOntology(IRI.create("http://example/testonto"));
		
		OWLObjectProperty class1 = factory.getOWLObjectProperty(IRI.create("http://example/P"));
		manager.addAxiom(onto, factory.getOWLDeclarationAxiom(class1));
		
		manager.addAxiom(onto, factory.getOWLSymmetricObjectPropertyAxiom(class1));
<<<<<<< HEAD
		
		Ontology dlliteonto = OWLAPI_TRANSLATOR_UTILITY.translate(onto);
=======

        OntologyImpl.UnclassifiedOntologyTBox dlliteonto = translateTBox(onto);
>>>>>>> 0f4a0fd6
		
		Collection<BinaryAxiom<ObjectPropertyExpression>> axs = dlliteonto.getSubObjectPropertyAxioms();
		assertEquals(1, axs.size());
		
		for (BinaryAxiom<ObjectPropertyExpression> a : axs) {
			ObjectPropertyExpression subC = a.getSub();
			ObjectPropertyExpression superC = a.getSuper();
			assertEquals("http://example/P", subC.getName());				
			assertEquals("http://example/P", superC.getName());				
			assertEquals(true, subC.isInverse() != superC.isInverse());				
		}
	}	

	@Test
	public void test_R3_14() throws Exception {
		OWLOntologyManager manager = OWLManager.createOWLOntologyManager();
		OWLDataFactory factory = manager.getOWLDataFactory(); 
		
		OWLOntology onto = manager.createOntology(IRI.create("http://example/testonto"));
		
		OWLObjectProperty class1 = factory.getOWLObjectProperty(IRI.create("http://example/P"));
		manager.addAxiom(onto, factory.getOWLDeclarationAxiom(class1));
		
		manager.addAxiom(onto, factory.getOWLAsymmetricObjectPropertyAxiom(class1));
<<<<<<< HEAD
		
		Ontology dlliteonto = OWLAPI_TRANSLATOR_UTILITY.translate(onto);
=======

        OntologyImpl.UnclassifiedOntologyTBox dlliteonto = translateTBox(onto);
>>>>>>> 0f4a0fd6
		
		Collection<NaryAxiom<ObjectPropertyExpression>> axs = dlliteonto.getDisjointObjectPropertiesAxioms();
		assertEquals(1, axs.size());
		
		for (NaryAxiom<ObjectPropertyExpression> a : axs) {
			assertEquals(2, a.getComponents().size());						
			Iterator<ObjectPropertyExpression> it = a.getComponents().iterator();
			ObjectPropertyExpression subC = it.next();
			ObjectPropertyExpression superC = it.next();
			assertEquals("http://example/P", subC.getName());				
			assertEquals("http://example/P", superC.getName());				
			assertEquals(true, subC.isInverse() != superC.isInverse());				
		}
	}	

	@Test
	public void test_R4() throws Exception {
		OWLOntologyManager manager = OWLManager.createOWLOntologyManager();
		OWLDataFactory factory = manager.getOWLDataFactory(); 
		
		OWLOntology onto = manager.createOntology(IRI.create("http://example/testonto"));
		
		OWLClass class1 = factory.getOWLClass(IRI.create("http://example/A"));
		manager.addAxiom(onto, factory.getOWLDeclarationAxiom(class1));
		OWLClass class2 = factory.getOWLClass(IRI.create("http://example/B"));
		manager.addAxiom(onto, factory.getOWLDeclarationAxiom(class2));
		OWLClass class3 = factory.getOWLClass(IRI.create("http://example/C"));
		manager.addAxiom(onto, factory.getOWLDeclarationAxiom(class3));
		OWLClass class4 = factory.getOWLClass(IRI.create("http://example/D"));
		manager.addAxiom(onto, factory.getOWLDeclarationAxiom(class4));
		
		OWLClassExpression expr = factory.getOWLObjectIntersectionOf(class2, 
				factory.getOWLObjectIntersectionOf(class3, class4));
		manager.addAxiom(onto, factory.getOWLSubClassOfAxiom(class1, expr));
<<<<<<< HEAD
		
		Ontology dlliteonto = OWLAPI_TRANSLATOR_UTILITY.translate(onto);
=======

        OntologyImpl.UnclassifiedOntologyTBox dlliteonto = translateTBox(onto);
>>>>>>> 0f4a0fd6
		
		Collection<BinaryAxiom<ClassExpression>> axs = dlliteonto.getSubClassAxioms();
		assertEquals(3, axs.size());
		Set<String> classNames = new HashSet<String>();
		
		for (BinaryAxiom<ClassExpression> a : axs) {
			OClass subC = (OClass)a.getSub();
			OClass superC = (OClass)a.getSuper();
			assertEquals("http://example/A", subC.getName());
			String name = superC.getName();
			classNames.add(name);
			assertTrue(name.equals("http://example/B") || name.equals("http://example/C") || name.equals("http://example/D"));				
		}
		assertEquals(3, classNames.size());
	}	

	@Test
	public void test_R5() throws Exception {
		OWLOntologyManager manager = OWLManager.createOWLOntologyManager();
		OWLDataFactory factory = manager.getOWLDataFactory(); 
		
		OWLOntology onto = manager.createOntology(IRI.create("http://example/testonto"));
		
		OWLClass class1 = factory.getOWLClass(IRI.create("http://example/A"));
		manager.addAxiom(onto, factory.getOWLDeclarationAxiom(class1));
		OWLClass class2 = factory.getOWLClass(IRI.create("http://example/B"));
		manager.addAxiom(onto, factory.getOWLDeclarationAxiom(class2));
		OWLClass class3 = factory.getOWLClass(IRI.create("http://example/C"));
		manager.addAxiom(onto, factory.getOWLDeclarationAxiom(class3));
		OWLClass class4 = factory.getOWLClass(IRI.create("http://example/D"));
		manager.addAxiom(onto, factory.getOWLDeclarationAxiom(class4));
		
		OWLClassExpression expr = factory.getOWLObjectIntersectionOf(class2, 
				factory.getOWLObjectIntersectionOf(factory.getOWLObjectComplementOf(class3), class4));
		manager.addAxiom(onto, factory.getOWLSubClassOfAxiom(class1, expr));
<<<<<<< HEAD
		
		Ontology dlliteonto = OWLAPI_TRANSLATOR_UTILITY.translate(onto);
		
=======

        OntologyImpl.UnclassifiedOntologyTBox dlliteonto = translateTBox(onto);

>>>>>>> 0f4a0fd6
		Collection<BinaryAxiom<ClassExpression>> axs = dlliteonto.getSubClassAxioms();
		assertEquals(2, axs.size());
		Set<String> classNames = new HashSet<String>();
		
		for (BinaryAxiom<ClassExpression> a : axs) {
			OClass subC = (OClass)a.getSub();
			OClass superC = (OClass)a.getSuper();
			assertEquals("http://example/A", subC.getName());
			String name = superC.getName();
			classNames.add(name);
			assertTrue(name.equals("http://example/B") || name.equals("http://example/D"));				
		}
		assertEquals(2, classNames.size());
		
		Collection<NaryAxiom<ClassExpression>> axs2 = dlliteonto.getDisjointClassesAxioms();
		assertEquals(1, axs2.size());
		
		for (NaryAxiom<ClassExpression> a : axs2) {
			assertEquals(2, a.getComponents().size());						
			Iterator<ClassExpression> it = a.getComponents().iterator();
			OClass subC = (OClass) it.next();
			OClass superC = (OClass) it.next();
			assertEquals("http://example/A", subC.getName());				
			assertEquals("http://example/C", superC.getName());				
		}
	}




    @Test
	public void test_R6() {
		OntologyBuilder builder = OntologyBuilderImpl.builder();
		
		ObjectPropertyExpression top = builder.declareObjectProperty("http://www.w3.org/2002/07/owl#topObjectProperty");
		ObjectPropertyExpression topInv = top.getInverse();
		ObjectPropertyExpression topInvInv = topInv.getInverse();
		assertTrue(topInv == topInvInv);

		ObjectPropertyExpression top2 = builder.declareObjectProperty("http://www.w3.org/2002/07/owl#topObjectProperty");
		assertEquals(top2, topInv);
		
		ObjectPropertyExpression bot = builder.declareObjectProperty("http://www.w3.org/2002/07/owl#bottomObjectProperty");
		ObjectPropertyExpression botInv = bot.getInverse();
		ObjectPropertyExpression botInvInv = botInv.getInverse();
		assertTrue(botInv == botInvInv);
		
		ObjectPropertyExpression bot2 = builder.declareObjectProperty("http://www.w3.org/2002/07/owl#bottomObjectProperty");
		assertEquals(bot2, botInv);		
		
		assertFalse(bot.equals(top));
	}	
	
	@Test
	public void test_DT() throws Exception {
		OWLOntologyManager manager = OWLManager.createOWLOntologyManager();
		OWLDataFactory factory = manager.getOWLDataFactory(); 
		
		OWLOntology onto = manager.createOntology(IRI.create("http://example/testonto"));
		
		OWLDatatype dt2 = factory.getOWLDatatype(IRI.create("http://example/datatype2"));
		OWLDataRange dr2 = factory.getOWLDataIntersectionOf(factory.getIntegerOWLDatatype(), OWL2Datatype.XSD_NON_NEGATIVE_INTEGER.getDatatype(factory));
		manager.addAxiom(onto, factory.getOWLDatatypeDefinitionAxiom(dt2, dr2));

		OWLDatatype dt = factory.getOWLDatatype(IRI.create("http://example/datatype"));
		OWLDataRange dr = factory.getOWLDataIntersectionOf(factory.getIntegerOWLDatatype(), dt2);
		OWLDataRange drp = factory.getOWLDataIntersectionOf(dr, OWL2Datatype.XSD_STRING.getDatatype(factory));
		manager.addAxiom(onto, factory.getOWLDatatypeDefinitionAxiom(dt, drp));

		OWLDatatype dt3 = factory.getOWLDatatype(IRI.create("http://example/datatype3"));
		OWLDataRange dr3 = factory.getOWLDataIntersectionOf(OWL2Datatype.XSD_DECIMAL.XSD_INTEGER.getDatatype(factory), OWL2Datatype.OWL_REAL.getDatatype(factory));
		manager.addAxiom(onto, factory.getOWLDatatypeDefinitionAxiom(dt3, dr3));

		OWLDatatype dt4 = factory.getOWLDatatype(IRI.create("http://example/datatype3"));
		OWLDataRange dr4 = factory.getOWLDataIntersectionOf(OWL2Datatype.XSD_DECIMAL.XSD_INTEGER.getDatatype(factory), OWL2Datatype.XSD_BOOLEAN.getDatatype(factory));
		manager.addAxiom(onto, factory.getOWLDatatypeDefinitionAxiom(dt4, dr4));
	
<<<<<<< HEAD
		Ontology dlliteonto = OWLAPI_TRANSLATOR_UTILITY.translate(onto);
=======
		Ontology dlliteonto = OWLAPITranslatorOWL2QL.translateAndClassify(ImmutableList.of(onto));
>>>>>>> 0f4a0fd6
	}
	
	@Test
	public void test_C1() throws Exception {
		OWLOntologyManager manager = OWLManager.createOWLOntologyManager();
		OWLDataFactory factory = manager.getOWLDataFactory(); 
		
		OWLOntology onto = manager.createOntology(IRI.create("http://example/testonto"));
		
		OWLClass class1 = factory.getOWLClass(IRI.create("http://example/A"));
		manager.addAxiom(onto, factory.getOWLDeclarationAxiom(class1));
		OWLClass class2 = factory.getOWLClass(IRI.create("http://example/B"));
		manager.addAxiom(onto, factory.getOWLDeclarationAxiom(class2));
		OWLClass class3 = factory.getOWLClass(IRI.create("http://example/C"));
		manager.addAxiom(onto, factory.getOWLDeclarationAxiom(class3));
		OWLClass owlThing = factory.getOWLClass(IRI.create(owl + "Thing"));
		manager.addAxiom(onto, factory.getOWLDeclarationAxiom(owlThing));
		OWLClass owlNothing = factory.getOWLClass(IRI.create(owl + "Nothing"));
		manager.addAxiom(onto, factory.getOWLDeclarationAxiom(owlNothing));
		
		manager.addAxiom(onto, factory.getOWLSubClassOfAxiom(owlNothing, class1));
		manager.addAxiom(onto, factory.getOWLSubClassOfAxiom(class2, owlThing));
		manager.addAxiom(onto, factory.getOWLSubClassOfAxiom(class3, owlNothing));
<<<<<<< HEAD
		
		Ontology dlliteonto = OWLAPI_TRANSLATOR_UTILITY.translate(onto);
=======

        OntologyImpl.UnclassifiedOntologyTBox dlliteonto = translateTBox(onto);
>>>>>>> 0f4a0fd6
		
		Collection<BinaryAxiom<ClassExpression>> axs = dlliteonto.getSubClassAxioms();
		assertEquals(0, axs.size());
		Collection<NaryAxiom<ClassExpression>> axs1 = dlliteonto.getDisjointClassesAxioms();
		assertEquals(1, axs1.size());
		
		NaryAxiom<ClassExpression> ax = axs1.iterator().next();
		assertEquals(2, ax.getComponents().size());
		Iterator<ClassExpression> it = ax.getComponents().iterator();
		assertEquals("http://example/C", it.next().toString());
		assertEquals("http://example/C", it.next().toString());
	}	
	
	@Test
	public void test_D1() throws Exception {
		OWLOntologyManager manager = OWLManager.createOWLOntologyManager();
		OWLDataFactory factory = manager.getOWLDataFactory(); 
		
		OWLOntology onto = manager.createOntology(IRI.create("http://example/testonto"));
		
		OWLDataProperty dpe1 = factory.getOWLDataProperty(IRI.create("http://example/A"));
		manager.addAxiom(onto, factory.getOWLDeclarationAxiom(dpe1));
		OWLDataProperty dpe2 = factory.getOWLDataProperty(IRI.create("http://example/B"));
		manager.addAxiom(onto, factory.getOWLDeclarationAxiom(dpe2));
		OWLDataProperty dpe3 = factory.getOWLDataProperty(IRI.create("http://example/C"));
		manager.addAxiom(onto, factory.getOWLDeclarationAxiom(dpe3));
		OWLDataProperty owlTop = factory.getOWLDataProperty(IRI.create(owl + "topDataProperty"));
		manager.addAxiom(onto, factory.getOWLDeclarationAxiom(owlTop));
		OWLDataProperty owlBottom = factory.getOWLDataProperty(IRI.create(owl + "bottomDataProperty"));
		manager.addAxiom(onto, factory.getOWLDeclarationAxiom(owlBottom));
		
		manager.addAxiom(onto, factory.getOWLSubDataPropertyOfAxiom(owlBottom, dpe1));
		manager.addAxiom(onto, factory.getOWLSubDataPropertyOfAxiom(dpe2, owlTop));
		manager.addAxiom(onto, factory.getOWLSubDataPropertyOfAxiom(dpe3, owlBottom));
<<<<<<< HEAD
		
		Ontology dlliteonto = OWLAPI_TRANSLATOR_UTILITY.translate(onto);
=======

        OntologyImpl.UnclassifiedOntologyTBox dlliteonto = translateTBox(onto);
>>>>>>> 0f4a0fd6
		
		Collection<BinaryAxiom<DataPropertyExpression>> axs = dlliteonto.getSubDataPropertyAxioms();
		assertEquals(0, axs.size());
		Collection<NaryAxiom<DataPropertyExpression>> axs1 = dlliteonto.getDisjointDataPropertiesAxioms();
		assertEquals(1, axs1.size());
		
		NaryAxiom<DataPropertyExpression> ax = axs1.iterator().next();
		assertEquals(2, ax.getComponents().size());
		UnmodifiableIterator<DataPropertyExpression> it = ax.getComponents().iterator();
		assertEquals("http://example/C", it.next().toString());
		assertEquals("http://example/C", it.next().toString());
	}	
	
	@Test
	public void test_O1() throws Exception {
		OWLOntologyManager manager = OWLManager.createOWLOntologyManager();
		OWLDataFactory factory = manager.getOWLDataFactory(); 
		
		OWLOntology onto = manager.createOntology(IRI.create("http://example/testonto"));
		
		OWLObjectProperty ope1 = factory.getOWLObjectProperty(IRI.create("http://example/A"));
		manager.addAxiom(onto, factory.getOWLDeclarationAxiom(ope1));
		OWLObjectProperty ope2 = factory.getOWLObjectProperty(IRI.create("http://example/B"));
		manager.addAxiom(onto, factory.getOWLDeclarationAxiom(ope2));
		OWLObjectProperty ope3 = factory.getOWLObjectProperty(IRI.create("http://example/C"));
		manager.addAxiom(onto, factory.getOWLDeclarationAxiom(ope3));
		OWLObjectProperty owlTop = factory.getOWLObjectProperty(IRI.create(owl + "topObjectProperty"));
		manager.addAxiom(onto, factory.getOWLDeclarationAxiom(owlTop));
		OWLObjectProperty owlBottom = factory.getOWLObjectProperty(IRI.create(owl + "bottomObjectProperty"));
		manager.addAxiom(onto, factory.getOWLDeclarationAxiom(owlBottom));
		
		manager.addAxiom(onto, factory.getOWLSubObjectPropertyOfAxiom(owlBottom, ope1));
		manager.addAxiom(onto, factory.getOWLSubObjectPropertyOfAxiom(ope2, owlTop));
		manager.addAxiom(onto, factory.getOWLSubObjectPropertyOfAxiom(ope3, owlBottom));
<<<<<<< HEAD
		
		Ontology dlliteonto = OWLAPI_TRANSLATOR_UTILITY.translate(onto);
=======

        OntologyImpl.UnclassifiedOntologyTBox dlliteonto = translateTBox(onto);
>>>>>>> 0f4a0fd6
		
		Collection<BinaryAxiom<ObjectPropertyExpression>> axs = dlliteonto.getSubObjectPropertyAxioms();
		assertEquals(0, axs.size());
		Collection<NaryAxiom<ObjectPropertyExpression>> axs1 = dlliteonto.getDisjointObjectPropertiesAxioms();
		assertEquals(1, axs1.size());
		
		NaryAxiom<ObjectPropertyExpression> ax = axs1.iterator().next();
		assertEquals(2, ax.getComponents().size());
		UnmodifiableIterator<ObjectPropertyExpression> it = ax.getComponents().iterator();
		assertEquals("http://example/C", it.next().toString());
		assertEquals("http://example/C", it.next().toString());
	}	

	@Test
	public void test_D2() throws Exception {
		OWLOntologyManager manager = OWLManager.createOWLOntologyManager();
		OWLDataFactory factory = manager.getOWLDataFactory(); 
		
		OWLOntology onto = manager.createOntology(IRI.create("http://example/testonto"));
		
		OWLDataProperty dpe1 = factory.getOWLDataProperty(IRI.create("http://example/A"));
		manager.addAxiom(onto, factory.getOWLDeclarationAxiom(dpe1));
		OWLDataProperty dpe2 = factory.getOWLDataProperty(IRI.create("http://example/B"));
		manager.addAxiom(onto, factory.getOWLDeclarationAxiom(dpe2));
		OWLDataProperty dpe3 = factory.getOWLDataProperty(IRI.create("http://example/C"));
		manager.addAxiom(onto, factory.getOWLDeclarationAxiom(dpe3));
		OWLDataProperty dpe4 = factory.getOWLDataProperty(IRI.create("http://example/D"));
		manager.addAxiom(onto, factory.getOWLDeclarationAxiom(dpe4));
		OWLDataProperty dpe5 = factory.getOWLDataProperty(IRI.create("http://example/E"));
		manager.addAxiom(onto, factory.getOWLDeclarationAxiom(dpe5));
		OWLDataProperty owlTop = factory.getOWLDataProperty(IRI.create(owl + "topDataProperty"));
		manager.addAxiom(onto, factory.getOWLDeclarationAxiom(owlTop));
		OWLDataProperty owlBottom = factory.getOWLDataProperty(IRI.create(owl + "bottomDataProperty"));
		manager.addAxiom(onto, factory.getOWLDeclarationAxiom(owlBottom));
		
		manager.addAxiom(onto, factory.getOWLDisjointDataPropertiesAxiom(owlBottom, dpe1)); // nothing
		manager.addAxiom(onto, factory.getOWLDisjointDataPropertiesAxiom(dpe2, owlTop, owlBottom)); // empty
		//manager.addAxiom(onto, factory.getOWLDisjointDataPropertiesAxiom(dpe3, owlBottom, owlTop, owlTop)); // inconsistent
		manager.addAxiom(onto, factory.getOWLDisjointDataPropertiesAxiom(dpe4, owlBottom, dpe5)); // normal
<<<<<<< HEAD
		
		Ontology dlliteonto = OWLAPI_TRANSLATOR_UTILITY.translate(onto);
=======

        OntologyImpl.UnclassifiedOntologyTBox dlliteonto = translateTBox(onto);
>>>>>>> 0f4a0fd6
		
		Collection<BinaryAxiom<DataPropertyExpression>> axs = dlliteonto.getSubDataPropertyAxioms();
		assertEquals(0, axs.size());
		Collection<NaryAxiom<DataPropertyExpression>> axs1 = dlliteonto.getDisjointDataPropertiesAxioms();
		assertEquals(2, axs1.size());
		
		Iterator<NaryAxiom<DataPropertyExpression>> axIt = axs1.iterator();
		NaryAxiom<DataPropertyExpression> ax = axIt.next();
		assertEquals(2, ax.getComponents().size()); // dpe2 (B) is empty
		Iterator<DataPropertyExpression> it = ax.getComponents().iterator();
		assertEquals("http://example/D", it.next().toString());
		assertEquals("http://example/E", it.next().toString());
		
		ax = axIt.next();
		assertEquals(2, ax.getComponents().size()); // dpe4, dpe5 (D, E) are disjoint
		it = ax.getComponents().iterator();
		assertEquals("http://example/B", it.next().toString());
		assertEquals("http://example/B", it.next().toString());
	}	

	@Test
	public void test_O2() throws Exception {
		OWLOntologyManager manager = OWLManager.createOWLOntologyManager();
		OWLDataFactory factory = manager.getOWLDataFactory(); 
		
		OWLOntology onto = manager.createOntology(IRI.create("http://example/testonto"));
		
		OWLObjectProperty dpe1 = factory.getOWLObjectProperty(IRI.create("http://example/A"));
		manager.addAxiom(onto, factory.getOWLDeclarationAxiom(dpe1));
		OWLObjectProperty dpe2 = factory.getOWLObjectProperty(IRI.create("http://example/B"));
		manager.addAxiom(onto, factory.getOWLDeclarationAxiom(dpe2));
		OWLObjectProperty dpe3 = factory.getOWLObjectProperty(IRI.create("http://example/C"));
		manager.addAxiom(onto, factory.getOWLDeclarationAxiom(dpe3));
		OWLObjectProperty dpe4 = factory.getOWLObjectProperty(IRI.create("http://example/D"));
		manager.addAxiom(onto, factory.getOWLDeclarationAxiom(dpe4));
		OWLObjectProperty dpe5 = factory.getOWLObjectProperty(IRI.create("http://example/E"));
		manager.addAxiom(onto, factory.getOWLDeclarationAxiom(dpe5));
		OWLObjectProperty owlTop = factory.getOWLObjectProperty(IRI.create(owl + "topObjectProperty"));
		manager.addAxiom(onto, factory.getOWLDeclarationAxiom(owlTop));
		OWLObjectProperty owlBottom = factory.getOWLObjectProperty(IRI.create(owl + "bottomObjectProperty"));
		manager.addAxiom(onto, factory.getOWLDeclarationAxiom(owlBottom));
		
		manager.addAxiom(onto, factory.getOWLDisjointObjectPropertiesAxiom(owlBottom, dpe1)); // nothing
		manager.addAxiom(onto, factory.getOWLDisjointObjectPropertiesAxiom(dpe2, owlTop, owlBottom)); // empty
		//manager.addAxiom(onto, factory.getOWLDisjointDataPropertiesAxiom(dpe3, owlBottom, owlTop, owlTop)); // inconsistent
		manager.addAxiom(onto, factory.getOWLDisjointObjectPropertiesAxiom(dpe4, owlBottom, dpe5)); // normal
<<<<<<< HEAD
		
		Ontology dlliteonto = OWLAPI_TRANSLATOR_UTILITY.translate(onto);
=======

        OntologyImpl.UnclassifiedOntologyTBox dlliteonto = translateTBox(onto);
>>>>>>> 0f4a0fd6
		
		Collection<BinaryAxiom<ObjectPropertyExpression>> axs = dlliteonto.getSubObjectPropertyAxioms();
		assertEquals(0, axs.size());
		Collection<NaryAxiom<ObjectPropertyExpression>> axs1 = dlliteonto.getDisjointObjectPropertiesAxioms();
		assertEquals(2, axs1.size());
		
		Iterator<NaryAxiom<ObjectPropertyExpression>> axIt = axs1.iterator();
		NaryAxiom<ObjectPropertyExpression> ax = axIt.next();
		assertEquals(2, ax.getComponents().size()); // dpe2 (B) is empty
		Iterator<ObjectPropertyExpression> it = ax.getComponents().iterator();
		assertEquals("http://example/D", it.next().toString());
		assertEquals("http://example/E", it.next().toString());
		
		ax = axIt.next();
		assertEquals(2, ax.getComponents().size()); // dpe4, dpe5 (D, E) are disjoint
		it = ax.getComponents().iterator();
		assertEquals("http://example/B", it.next().toString());
		assertEquals("http://example/B", it.next().toString());
	}	
	
	
	@Test
	public void test_C2() throws Exception {
		OWLOntologyManager manager = OWLManager.createOWLOntologyManager();
		OWLDataFactory factory = manager.getOWLDataFactory(); 
		
		OWLOntology onto = manager.createOntology(IRI.create("http://example/testonto"));
		
		OWLClass dpe1 = factory.getOWLClass(IRI.create("http://example/A"));
		manager.addAxiom(onto, factory.getOWLDeclarationAxiom(dpe1));
		OWLClass dpe2 = factory.getOWLClass(IRI.create("http://example/B"));
		manager.addAxiom(onto, factory.getOWLDeclarationAxiom(dpe2));
		OWLClass dpe3 = factory.getOWLClass(IRI.create("http://example/C"));
		manager.addAxiom(onto, factory.getOWLDeclarationAxiom(dpe3));
		OWLClass dpe4 = factory.getOWLClass(IRI.create("http://example/D"));
		manager.addAxiom(onto, factory.getOWLDeclarationAxiom(dpe4));
		OWLClass dpe5 = factory.getOWLClass(IRI.create("http://example/E"));
		manager.addAxiom(onto, factory.getOWLDeclarationAxiom(dpe5));
		OWLClass owlTop = factory.getOWLClass(IRI.create(owl + "Thing"));
		manager.addAxiom(onto, factory.getOWLDeclarationAxiom(owlTop));
		OWLClass owlBottom = factory.getOWLClass(IRI.create(owl + "Nothing"));
		manager.addAxiom(onto, factory.getOWLDeclarationAxiom(owlBottom));
		
		manager.addAxiom(onto, factory.getOWLDisjointClassesAxiom(owlBottom, dpe1)); // nothing
		manager.addAxiom(onto, factory.getOWLDisjointClassesAxiom(dpe2, owlTop, owlBottom)); // empty
		//manager.addAxiom(onto, factory.getOWLDisjointDataPropertiesAxiom(dpe3, owlBottom, owlTop, owlTop)); // inconsistent
		manager.addAxiom(onto, factory.getOWLDisjointClassesAxiom(dpe4, owlBottom, dpe5)); // normal
<<<<<<< HEAD
		
		Ontology dlliteonto = OWLAPI_TRANSLATOR_UTILITY.translate(onto);
=======

        OntologyImpl.UnclassifiedOntologyTBox dlliteonto = translateTBox(onto);
>>>>>>> 0f4a0fd6
		
		Collection<BinaryAxiom<ClassExpression>> axs = dlliteonto.getSubClassAxioms();
		assertEquals(0, axs.size());

		Collection<NaryAxiom<ClassExpression>> axs1 = dlliteonto.getDisjointClassesAxioms();
		assertEquals(2, axs1.size());
		
		axs1.iterator().forEachRemaining(ax -> {
            Set<String> clsExpressions = ax.getComponents().stream().map(Object::toString).collect(toSet());
            if (clsExpressions.size() == 1) {
                assertEquals(ImmutableSet.of("http://example/B"), clsExpressions);
            } else if (clsExpressions.size() == 2) {
                assertEquals(ImmutableSet.of("http://example/D", "http://example/E"), clsExpressions);
            } else {
                fail();
            }
        });

	}	
	
	@Test
	public void test_D3() throws Exception {
		OWLOntologyManager manager = OWLManager.createOWLOntologyManager();
		OWLDataFactory factory = manager.getOWLDataFactory(); 
		
		OWLOntology onto = manager.createOntology(IRI.create("http://example/testonto"));
		
		OWLDataProperty dpe1 = factory.getOWLDataProperty(IRI.create("http://example/A"));
		manager.addAxiom(onto, factory.getOWLDeclarationAxiom(dpe1));
		OWLDataProperty owlTop = factory.getOWLDataProperty(IRI.create(owl + "topDataProperty"));
		manager.addAxiom(onto, factory.getOWLDeclarationAxiom(owlTop));
		OWLDataProperty owlBottom = factory.getOWLDataProperty(IRI.create(owl + "bottomDataProperty"));
		manager.addAxiom(onto, factory.getOWLDeclarationAxiom(owlBottom));
		
		OWLDataRange integer = factory.getOWLDatatype(IRI.create(xsd + "integer"));
		OWLDataRange literal = factory.getOWLDatatype(IRI.create(rdfs + "Literal"));
		
		manager.addAxiom(onto, factory.getOWLDataPropertyRangeAxiom(owlBottom, integer)); // nothing
		manager.addAxiom(onto, factory.getOWLDataPropertyRangeAxiom(dpe1, literal)); // empty
<<<<<<< HEAD
		
		Ontology dlliteonto = OWLAPI_TRANSLATOR_UTILITY.translate(onto);
=======

        OntologyImpl.UnclassifiedOntologyTBox dlliteonto = translateTBox(onto);
>>>>>>> 0f4a0fd6
		
		Collection<BinaryAxiom<DataRangeExpression>> axs = dlliteonto.getSubDataRangeAxioms();
		assertEquals(0, axs.size());
	}	
	
	@Test
	public void test_D5() throws Exception {
		OWLOntologyManager manager = OWLManager.createOWLOntologyManager();
		OWLDataFactory factory = manager.getOWLDataFactory(); 
		
		OWLOntology onto = manager.createOntology(IRI.create("http://example/testonto"));

		OWLClass ce1 = factory.getOWLClass(IRI.create("http://example/C"));
		manager.addAxiom(onto, factory.getOWLDeclarationAxiom(ce1));
		
		OWLClass ce2 = factory.getOWLClass(IRI.create("http://example/D"));
		manager.addAxiom(onto, factory.getOWLDeclarationAxiom(ce1));
		
		OWLDataProperty owlTop = factory.getOWLDataProperty(IRI.create(owl + "topDataProperty"));
		manager.addAxiom(onto, factory.getOWLDeclarationAxiom(owlTop));
		OWLDataProperty owlBottom = factory.getOWLDataProperty(IRI.create(owl + "bottomDataProperty"));
		manager.addAxiom(onto, factory.getOWLDeclarationAxiom(owlBottom));
		
		OWLDataRange literal = factory.getOWLDatatype(IRI.create(rdfs + "Literal"));
		
		manager.addAxiom(onto, factory.getOWLSubClassOfAxiom(ce1, 
							factory.getOWLDataSomeValuesFrom(owlTop, literal))); 
		manager.addAxiom(onto, factory.getOWLSubClassOfAxiom(
<<<<<<< HEAD
							factory.getOWLDataSomeValuesFrom(owlBottom, literal), ce2)); 
		
		Ontology dlliteonto = OWLAPI_TRANSLATOR_UTILITY.translate(onto);
=======
							factory.getOWLDataSomeValuesFrom(owlBottom, literal), ce2));

        OntologyImpl.UnclassifiedOntologyTBox dlliteonto = translateTBox(onto);
>>>>>>> 0f4a0fd6
		
		Collection<BinaryAxiom<ClassExpression>> axs = dlliteonto.getSubClassAxioms();
		assertEquals(0, axs.size());
		Collection<NaryAxiom<ClassExpression>> axs1 = dlliteonto.getDisjointClassesAxioms();
		assertEquals(0, axs1.size());
	}	

	
	@Test
	public void test_O3() throws Exception {
		OWLOntologyManager manager = OWLManager.createOWLOntologyManager();
		OWLDataFactory factory = manager.getOWLDataFactory(); 
		
		OWLOntology onto = manager.createOntology(IRI.create("http://example/testonto"));
		
		OWLObjectProperty owlTop = factory.getOWLObjectProperty(IRI.create(owl + "topObjectProperty"));
		manager.addAxiom(onto, factory.getOWLDeclarationAxiom(owlTop));
		OWLObjectProperty owlBottom = factory.getOWLObjectProperty(IRI.create(owl + "bottomObjectProperty"));
		manager.addAxiom(onto, factory.getOWLDeclarationAxiom(owlBottom));
		
		manager.addAxiom(onto, factory.getOWLReflexiveObjectPropertyAxiom(owlTop)); // nothing
		manager.addAxiom(onto, factory.getOWLIrreflexiveObjectPropertyAxiom(owlBottom)); // nothing
<<<<<<< HEAD
		
		Ontology dlliteonto = OWLAPI_TRANSLATOR_UTILITY.translate(onto);
		
=======

        OntologyImpl.UnclassifiedOntologyTBox dlliteonto = translateTBox(onto);
>>>>>>> 0f4a0fd6
		
		Collection<ObjectPropertyExpression> axs = dlliteonto.getReflexiveObjectPropertyAxioms();
		assertEquals(0, axs.size());
		Collection<ObjectPropertyExpression> axs1 = dlliteonto.getIrreflexiveObjectPropertyAxioms();
		assertEquals(0, axs1.size());

		{
			boolean flag = false;
			try {
<<<<<<< HEAD
				manager.addAxiom(onto, factory.getOWLReflexiveObjectPropertyAxiom(owlBottom)); 
				OWLAPI_TRANSLATOR_UTILITY.translate(onto);
=======
				manager.addAxiom(onto, factory.getOWLReflexiveObjectPropertyAxiom(owlBottom));
				OWLAPITranslatorOWL2QL.translateAndClassify(ImmutableList.of(onto));
>>>>>>> 0f4a0fd6
			}
			catch (RuntimeException e) {
				if (e.getMessage().startsWith("Incon"))
					flag = true;
			}
			assertTrue(flag);
		}
		{
			boolean flag = false;
			try {
				OWLOntology onto2 = manager.createOntology(IRI.create("http://example/testonto2"));
<<<<<<< HEAD
				manager.addAxiom(onto2, factory.getOWLIrreflexiveObjectPropertyAxiom(owlTop)); 
				OWLAPI_TRANSLATOR_UTILITY.translate(onto2);
=======
				manager.addAxiom(onto2, factory.getOWLIrreflexiveObjectPropertyAxiom(owlTop));
				OWLAPITranslatorOWL2QL.translateAndClassify(ImmutableList.of(onto));
>>>>>>> 0f4a0fd6
			}
			catch (RuntimeException e) {
				if (e.getMessage().startsWith("Incon"))
					flag = true;
			}
			assertTrue(flag);
		}
	}	
	
	
	@Test
	public void test_O5() throws Exception {
		OWLOntologyManager manager = OWLManager.createOWLOntologyManager();
		OWLDataFactory factory = manager.getOWLDataFactory(); 
		
		OWLOntology onto = manager.createOntology(IRI.create("http://example/testonto"));

		OWLClass ce1 = factory.getOWLClass(IRI.create("http://example/C"));
		manager.addAxiom(onto, factory.getOWLDeclarationAxiom(ce1));
		OWLClass ce2 = factory.getOWLClass(IRI.create("http://example/D"));
		manager.addAxiom(onto, factory.getOWLDeclarationAxiom(ce1));
		
		OWLObjectProperty owlTop = factory.getOWLObjectProperty(IRI.create(owl + "topObjectProperty"));
		manager.addAxiom(onto, factory.getOWLDeclarationAxiom(owlTop));
		OWLObjectProperty owlBottom = factory.getOWLObjectProperty(IRI.create(owl + "bottomObjectProperty"));
		manager.addAxiom(onto, factory.getOWLDeclarationAxiom(owlBottom));
		
		OWLClass thing = factory.getOWLClass(IRI.create(owl + "Thing"));
		
		manager.addAxiom(onto, factory.getOWLSubClassOfAxiom(ce1, 
							factory.getOWLObjectSomeValuesFrom(owlTop, thing))); 
		manager.addAxiom(onto, factory.getOWLSubClassOfAxiom(
<<<<<<< HEAD
							factory.getOWLObjectSomeValuesFrom(owlBottom, thing), ce2)); 
		
		Ontology dlliteonto = OWLAPI_TRANSLATOR_UTILITY.translate(onto);
=======
							factory.getOWLObjectSomeValuesFrom(owlBottom, thing), ce2));

        OntologyImpl.UnclassifiedOntologyTBox dlliteonto = translateTBox(onto);
>>>>>>> 0f4a0fd6
		
		Collection<BinaryAxiom<ClassExpression>> axs = dlliteonto.getSubClassAxioms();
		assertEquals(0, axs.size());
		Collection<NaryAxiom<ClassExpression>> axs1 = dlliteonto.getDisjointClassesAxioms();
		assertEquals(0, axs1.size());
	}	

	@Test
	public void test_O0() throws Exception {
		OWLOntologyManager manager = OWLManager.createOWLOntologyManager();
		OWLDataFactory factory = manager.getOWLDataFactory(); 
		
		OWLOntology onto = manager.createOntology(IRI.create("http://example/testonto"));

		OWLClass ce1 = factory.getOWLClass(IRI.create("http://example/A"));
		manager.addAxiom(onto, factory.getOWLDeclarationAxiom(ce1));
		OWLClass ce2 = factory.getOWLClass(IRI.create("http://example/B"));
		manager.addAxiom(onto, factory.getOWLDeclarationAxiom(ce1));
		OWLClass ce3 = factory.getOWLClass(IRI.create("http://example/C"));
		manager.addAxiom(onto, factory.getOWLDeclarationAxiom(ce3));
		
		OWLObjectProperty ope1 = factory.getOWLObjectProperty(IRI.create("http://example/R"));
		manager.addAxiom(onto, factory.getOWLDeclarationAxiom(ope1));
		OWLObjectProperty ope2 = factory.getOWLObjectProperty(IRI.create("http://example/S"));
		manager.addAxiom(onto, factory.getOWLDeclarationAxiom(ope2));
		
		manager.addAxiom(onto, factory.getOWLSubClassOfAxiom(ce1, 
							factory.getOWLObjectSomeValuesFrom(factory.getOWLObjectInverseOf(ope1), ce2))); 
		manager.addAxiom(onto, factory.getOWLSubClassOfAxiom(ce3, 
<<<<<<< HEAD
				factory.getOWLObjectSomeValuesFrom(factory.getOWLObjectInverseOf(ope1), ce2))); 
		
		Ontology dlliteonto = OWLAPI_TRANSLATOR_UTILITY.translate(onto);
		ImmutableOntologyVocabulary voc = dlliteonto.getVocabulary();
		
=======
				factory.getOWLObjectSomeValuesFrom(factory.getOWLObjectInverseOf(ope1), ce2)));

        OntologyImpl.UnclassifiedOntologyTBox dlliteonto = translateTBox(onto);

>>>>>>> 0f4a0fd6
		ObjectPropertyExpression ope = null;
		
		Collection<BinaryAxiom<ClassExpression>> axs = dlliteonto.getSubClassAxioms();
		//System.out.println(axs);
		assertEquals(3, axs.size()); // surrogates for existential restrictions are re-used
		// first pass - find ope
		for (BinaryAxiom<ClassExpression> ax : axs) {
			if (ax.getSuper().equals(dlliteonto.classes().get("http://example/B"))) {
				assertEquals(ax.getSub() instanceof ObjectSomeValuesFrom, true);
				ObjectSomeValuesFrom e = (ObjectSomeValuesFrom)ax.getSub();
				ope = e.getProperty();
			}
		}
		assertNotNull(ope);
		// second pass - verify the axioms
		for (BinaryAxiom<ClassExpression> ax : axs) {
			if (ax.getSuper().equals(dlliteonto.classes().get("http://example/B"))) {
				assertEquals(ax.getSub() instanceof ObjectSomeValuesFrom, true);
				ObjectSomeValuesFrom e = (ObjectSomeValuesFrom)ax.getSub();
				assertEquals(e.getProperty(), ope);
				assertEquals(ope.isInverse(), false);
			}
			else if (ax.getSub().equals(dlliteonto.classes().get("http://example/C"))) {
				assertEquals(ax.getSuper(), ope.getInverse().getDomain());
			}
			else {
				assertEquals(ax.getSub(), dlliteonto.classes().get("http://example/A"));
				assertEquals(ax.getSuper(), ope.getInverse().getDomain());
			}
		}
		
		Collection<BinaryAxiom<ObjectPropertyExpression>> axs1 = dlliteonto.getSubObjectPropertyAxioms();
		assertEquals(1, axs1.size());
		
		BinaryAxiom<ObjectPropertyExpression> ax1 = axs1.iterator().next();
		assertEquals(ax1.getSub(), ope.getInverse());
		assertEquals(ax1.getSuper(), dlliteonto.objectProperties().get("http://example/R").getInverse());
	}	

	@Test
	public void test_O0nested() throws Exception {
		OWLOntologyManager manager = OWLManager.createOWLOntologyManager();
		OWLDataFactory factory = manager.getOWLDataFactory(); 
		
		OWLOntology onto = manager.createOntology(IRI.create("http://example/testonto"));

		OWLClass ce1 = factory.getOWLClass(IRI.create("http://example/A"));
		manager.addAxiom(onto, factory.getOWLDeclarationAxiom(ce1));
		OWLClass ce2 = factory.getOWLClass(IRI.create("http://example/B"));
		manager.addAxiom(onto, factory.getOWLDeclarationAxiom(ce1));
		OWLClass ce3 = factory.getOWLClass(IRI.create("http://example/C"));
		manager.addAxiom(onto, factory.getOWLDeclarationAxiom(ce3));
		OWLClass ce4 = factory.getOWLClass(IRI.create("http://example/D"));
		manager.addAxiom(onto, factory.getOWLDeclarationAxiom(ce4));
		
		OWLObjectProperty ope1 = factory.getOWLObjectProperty(IRI.create("http://example/R"));
		manager.addAxiom(onto, factory.getOWLDeclarationAxiom(ope1));
		OWLObjectProperty ope2 = factory.getOWLObjectProperty(IRI.create("http://example/S"));
		manager.addAxiom(onto, factory.getOWLDeclarationAxiom(ope2));
		
		manager.addAxiom(onto, factory.getOWLSubClassOfAxiom(ce1, 
							factory.getOWLObjectSomeValuesFrom(factory.getOWLObjectInverseOf(ope1), 
									factory.getOWLObjectIntersectionOf(
											factory.getOWLObjectSomeValuesFrom(ope2, ce2), 
<<<<<<< HEAD
											factory.getOWLObjectComplementOf(ce3), ce4)))); 
		
		Ontology dlliteonto = OWLAPI_TRANSLATOR_UTILITY.translate(onto);
		ImmutableOntologyVocabulary voc = dlliteonto.getVocabulary();
		
=======
											factory.getOWLObjectComplementOf(ce3), ce4))));

        OntologyImpl.UnclassifiedOntologyTBox dlliteonto = translateTBox(onto);

>>>>>>> 0f4a0fd6
		Collection<BinaryAxiom<ClassExpression>> axs = dlliteonto.getSubClassAxioms();
		assertEquals(4, axs.size()); // surrogates for existential restrictions are re-used
		Iterator<BinaryAxiom<ClassExpression>> it = axs.iterator();

        it.forEachRemaining(ax -> {
            if (ax.getSuper().equals(dlliteonto.classes().get("http://example/B"))){
                // E AUX.ROLE1^- ISA http://example/B
                assertEquals(ax.getSub() instanceof ObjectSomeValuesFrom, true);
                ObjectPropertyExpression opep = ((ObjectSomeValuesFrom) ax.getSub()).getProperty();
                assertTrue(opep.isInverse());
            } else if (ax.getSuper().equals(dlliteonto.classes().get("http://example/D"))){
                // E AUX.ROLE0 ISA http://example/D
                ObjectPropertyExpression ope = ((ObjectSomeValuesFrom)ax.getSub()).getProperty();
                assertFalse(ope.isInverse());
            } else if (ax.getSub().equals(dlliteonto.classes().get("http://example/A"))){
                // http://example/A ISA E AUX.ROLE0^-
                ObjectPropertyExpression ope = ((ObjectSomeValuesFrom)ax.getSuper()).getProperty();
                assertTrue(ope.isInverse());
            } else {
                // E AUX.ROLE0 ISA E AUX.ROLE1
                assertEquals(ax.getSub() instanceof ObjectSomeValuesFrom, true);
                ObjectPropertyExpression ope = ((ObjectSomeValuesFrom)ax.getSub()).getProperty();
                assertFalse(ope.isInverse());
                ObjectPropertyExpression opep = ((ObjectSomeValuesFrom) ax.getSuper()).getProperty();
                assertFalse(opep.isInverse());
            }
        });


        //BinaryAxiom<ClassExpression> ax = it.next();

//        ObjectPropertyExpression ope = ((ObjectSomeValuesFrom)ax.getSub()).getProperty(); // aux
//        ObjectPropertyExpression opep = ((ObjectSomeValuesFrom) ax.getSub()).getProperty(); // aux1^-

        Collection<BinaryAxiom<ObjectPropertyExpression>> axs1 = dlliteonto.getSubObjectPropertyAxioms();
		assertEquals(2, axs1.size());

        axs1.iterator().forEachRemaining(ax -> {
            if(ax.getSuper().equals(dlliteonto.objectProperties().get("http://example/S"))){
                // AUX.ROLE1 ISA http://example/S
                assertFalse(ax.getSub().isInverse());
            } else if(ax.getSuper().equals(dlliteonto.objectProperties().get("http://example/R").getInverse())){
                // AUX.ROLE0^- ISA http://example/R^-
                assertTrue(ax.getSub().isInverse());
            } else {
                fail();
            }
        });

//
//		Iterator<BinaryAxiom<ObjectPropertyExpression>> it1 = axs1.iterator();
//		BinaryAxiom<ObjectPropertyExpression> ax1 = it1.next();
//		assertEquals(ax1.getSub(), opep.getInverse());
//		assertEquals(ax1.getSuper(), voc.getObjectProperty("http://example/S"));
//
//		ax1 = it1.next();
//		assertEquals(ax1.getSub(), ope.getInverse());
//		assertEquals(ax1.getSuper(), voc.getObjectProperty("http://example/R").getInverse());
//
		Collection<NaryAxiom<ClassExpression>> axs2 = dlliteonto.getDisjointClassesAxioms();
		assertEquals(axs2.size(), 1);
	}	
	
	@Test
	public void test_O0min() throws Exception {
		OWLOntologyManager manager = OWLManager.createOWLOntologyManager();
		OWLDataFactory factory = manager.getOWLDataFactory(); 
		
		OWLOntology onto = manager.createOntology(IRI.create("http://example/testonto"));

		OWLClass ce1 = factory.getOWLClass(IRI.create("http://example/A"));
		manager.addAxiom(onto, factory.getOWLDeclarationAxiom(ce1));
		OWLClass ce2 = factory.getOWLClass(IRI.create("http://example/B"));
		manager.addAxiom(onto, factory.getOWLDeclarationAxiom(ce1));
		OWLClass ce3 = factory.getOWLClass(IRI.create("http://example/C"));
		manager.addAxiom(onto, factory.getOWLDeclarationAxiom(ce3));
		
		OWLObjectProperty ope1 = factory.getOWLObjectProperty(IRI.create("http://example/R"));
		manager.addAxiom(onto, factory.getOWLDeclarationAxiom(ope1));
		OWLObjectProperty ope2 = factory.getOWLObjectProperty(IRI.create("http://example/S"));
		manager.addAxiom(onto, factory.getOWLDeclarationAxiom(ope2));
		
		manager.addAxiom(onto, factory.getOWLSubClassOfAxiom(ce1, 
							factory.getOWLObjectSomeValuesFrom(factory.getOWLObjectInverseOf(ope1), ce2))); 
		manager.addAxiom(onto, factory.getOWLSubClassOfAxiom(ce3, 
<<<<<<< HEAD
				factory.getOWLObjectMinCardinality(1, factory.getOWLObjectInverseOf(ope1), ce2))); 
		
		Ontology dlliteonto = OWLAPI_TRANSLATOR_UTILITY.translate(onto);
		ImmutableOntologyVocabulary voc = dlliteonto.getVocabulary();
		
=======
				factory.getOWLObjectMinCardinality(1, factory.getOWLObjectInverseOf(ope1), ce2)));

        OntologyImpl.UnclassifiedOntologyTBox dlliteonto = translateTBox(onto);

>>>>>>> 0f4a0fd6
		ObjectPropertyExpression ope = null;
		
		Collection<BinaryAxiom<ClassExpression>> axs = dlliteonto.getSubClassAxioms();
		//System.out.println(axs);
		assertEquals(3, axs.size()); // surrogates for existential restrictions are re-used
		// first pass - find ope
		for (BinaryAxiom<ClassExpression> ax : axs) {
			if (ax.getSuper().equals(dlliteonto.classes().get("http://example/B"))) {
				assertEquals(ax.getSub() instanceof ObjectSomeValuesFrom, true);
				ObjectSomeValuesFrom e = (ObjectSomeValuesFrom)ax.getSub();
				ope = e.getProperty();
			}
		}
		assertNotNull(ope);
		// second pass - verify the axioms
		for (BinaryAxiom<ClassExpression> ax : axs) {
			if (ax.getSuper().equals(dlliteonto.classes().get("http://example/B"))) {
				assertEquals(ax.getSub() instanceof ObjectSomeValuesFrom, true);
				ObjectSomeValuesFrom e = (ObjectSomeValuesFrom)ax.getSub();
				assertEquals(e.getProperty(), ope);
				assertEquals(ope.isInverse(), false);
			}
			else if (ax.getSub().equals(dlliteonto.classes().get("http://example/C"))) {
				assertEquals(ax.getSuper(), ope.getInverse().getDomain());
			}
			else {
				assertEquals(ax.getSub(), dlliteonto.classes().get("http://example/A"));
				assertEquals(ax.getSuper(), ope.getInverse().getDomain());
			}
		}
		
		Collection<BinaryAxiom<ObjectPropertyExpression>> axs1 = dlliteonto.getSubObjectPropertyAxioms();
		assertEquals(1, axs1.size());
		
		BinaryAxiom<ObjectPropertyExpression> ax1 = axs1.iterator().next();
		assertEquals(ax1.getSub(), ope.getInverse());
		assertEquals(ax1.getSuper(), dlliteonto.objectProperties().get("http://example/R").getInverse());
	}


    @Test
    public void test_1() throws Exception{
        OWLOntologyManager manager = OWLManager.createOWLOntologyManager();
        OWLDataFactory factory = manager.getOWLDataFactory();

        OWLClass class1 = factory.getOWLClass(IRI.create("http://example/A"));
        OWLObjectProperty prop =  factory.getOWLObjectProperty(IRI.create("http://example/prop1"));

        OWLObjectPropertyRangeAxiom ax = factory.getOWLObjectPropertyRangeAxiom(prop, class1);

        OWLOntology onto = manager.createOntology(IRI.create("http://example/testonto"));
        manager.addAxiom(onto, factory.getOWLDeclarationAxiom(class1));
        manager.addAxiom(onto, factory.getOWLDeclarationAxiom(prop));
        manager.addAxiom(onto, ax);

        OntologyImpl.UnclassifiedOntologyTBox dlliteonto = translateTBox(onto);

        Collection<BinaryAxiom<ClassExpression>> ass = dlliteonto.getSubClassAxioms();
        Iterator<BinaryAxiom<ClassExpression>> assit = ass.iterator();
        assertEquals(1, ass.size());

        BinaryAxiom<ClassExpression> a = assit.next();
        ObjectSomeValuesFrom ex = (ObjectSomeValuesFrom) a.getSub();
        assertEquals(true, ex.getProperty().isInverse());
    }

    @Test
    public void test_2() throws Exception{
        OWLOntologyManager manager = OWLManager.createOWLOntologyManager();
        OWLDataFactory factory = manager.getOWLDataFactory();

        OWLClass class1 = factory.getOWLClass(IRI.create("http://example/A"));
        OWLObjectProperty prop =  factory.getOWLObjectProperty(IRI.create("http://example/prop1"));

        OWLObjectPropertyDomainAxiom ax = factory.getOWLObjectPropertyDomainAxiom(prop, class1);

        OWLOntology onto = manager.createOntology(IRI.create("http://example/testonto"));
        manager.addAxiom(onto, factory.getOWLDeclarationAxiom(class1));

        manager.addAxiom(onto, ax);

        OntologyImpl.UnclassifiedOntologyTBox dlliteonto = translateTBox(onto);

        Collection<BinaryAxiom<ClassExpression>> ass = dlliteonto.getSubClassAxioms();
        Iterator<BinaryAxiom<ClassExpression>> assit = ass.iterator();
        assertEquals(1, ass.size());

        BinaryAxiom<ClassExpression> a = assit.next();
        ObjectSomeValuesFrom ex = (ObjectSomeValuesFrom) a.getSub();
        assertEquals(false, ex.getProperty().isInverse());
    }

    @Test
    public void test_3() throws Exception{
        OWLOntologyManager manager = OWLManager.createOWLOntologyManager();
        OWLDataFactory factory = manager.getOWLDataFactory();

        OWLObjectProperty prop =  factory.getOWLObjectProperty(IRI.create("http://example/R"));
        OWLObjectProperty invofprop =  factory.getOWLObjectProperty(IRI.create("http://example/S"));

        OWLInverseObjectPropertiesAxiom ax = factory.getOWLInverseObjectPropertiesAxiom(prop, invofprop);

        OWLOntology onto = manager.createOntology(IRI.create("http://example/testonto"));
        manager.addAxiom(onto, ax);

        OntologyImpl.UnclassifiedOntologyTBox dlliteonto = translateTBox(onto);

        Collection<BinaryAxiom<ObjectPropertyExpression>> ass = dlliteonto.getSubObjectPropertyAxioms();
        Iterator<BinaryAxiom<ObjectPropertyExpression>> assit = ass.iterator();
        assertEquals(2, ass.size());

        BinaryAxiom<ObjectPropertyExpression> a = assit.next();
        BinaryAxiom<ObjectPropertyExpression> b = assit.next();
        ObjectPropertyExpression included =a.getSub();
        assertEquals(false, included.isInverse());
        assertEquals("http://example/R", included.getName());

        ObjectPropertyExpression indlucing = a.getSuper();
        assertEquals(true, indlucing.isInverse());
        assertEquals("http://example/S", indlucing.getName());

        included = b.getSub();
        assertEquals(false, included.isInverse());
        assertEquals("http://example/S", included.getName());

        indlucing = b.getSuper();
        assertEquals(true, indlucing.isInverse());
        assertEquals("http://example/R", indlucing.getName());
    }

    @Test
    public void test_4() throws Exception{
        OWLOntologyManager manager = OWLManager.createOWLOntologyManager();
        OWLDataFactory factory = manager.getOWLDataFactory();

        OWLClass clsA = factory.getOWLClass(IRI.create("http://example/A"));
        OWLClass clsB = factory.getOWLClass(IRI.create("http://example/B"));

        OWLEquivalentClassesAxiom ax = factory.getOWLEquivalentClassesAxiom(clsA, clsB);

        OWLOntology onto = manager.createOntology(IRI.create("http://example/testonto"));
        manager.addAxiom(onto, ax);

        OntologyImpl.UnclassifiedOntologyTBox dlliteonto = translateTBox(onto);

        Collection<BinaryAxiom<ClassExpression>> ass = dlliteonto.getSubClassAxioms();
        Iterator<BinaryAxiom<ClassExpression>> assit = ass.iterator();
        assertEquals(2, ass.size());

        BinaryAxiom<ClassExpression> c1 = assit.next();
        BinaryAxiom<ClassExpression> c2 = assit.next();
        OClass included = (OClass) c1.getSub();
        assertEquals("http://example/A", included.getName());

        OClass indlucing = (OClass) c1.getSuper();
        assertEquals("http://example/B", indlucing.getName());

        included = (OClass) c2.getSub();
        assertEquals("http://example/B", included.getName());

        indlucing = (OClass) c2.getSuper();
        assertEquals("http://example/A", indlucing.getName());
    }



	public static OntologyImpl.UnclassifiedOntologyTBox translateTBox(OWLOntology owl) {
		return ((OntologyImpl)OWLAPITranslatorOWL2QL.translateAndClassify(ImmutableList.of(owl))).unclassifiedTBox();
	}

    /**
     * USE FOR TESTS ONLY
     *
     * @param filename
     * @return
     * @throws OWLOntologyCreationException
     */

    public static ClassifiedTBox loadOntologyFromFileAndClassify(String filename) throws OWLOntologyCreationException {
        OWLOntologyManager man = OWLManager.createOWLOntologyManager();
        OWLOntology owl = man.loadOntologyFromOntologyDocument(new File(filename));
        Ontology onto = OWLAPITranslatorOWL2QL.translateAndClassify(ImmutableList.of(owl));
        return onto.tbox();
    }
}<|MERGE_RESOLUTION|>--- conflicted
+++ resolved
@@ -5,13 +5,8 @@
 import com.google.common.collect.ImmutableSet;
 import com.google.common.collect.UnmodifiableIterator;
 import it.unibz.inf.ontop.spec.ontology.*;
-<<<<<<< HEAD
-import it.unibz.inf.ontop.spec.ontology.impl.OntologyFactoryImpl;
-=======
 import it.unibz.inf.ontop.spec.ontology.impl.OntologyBuilderImpl;
 import it.unibz.inf.ontop.spec.ontology.impl.OntologyImpl;
-import it.unibz.inf.ontop.spec.ontology.owlapi.OWLAPITranslatorOWL2QL;
->>>>>>> 0f4a0fd6
 import org.junit.Test;
 import org.semanticweb.owlapi.apibinding.OWLManager;
 import org.semanticweb.owlapi.model.*;
@@ -23,7 +18,7 @@
 import java.util.Iterator;
 import java.util.Set;
 
-import static it.unibz.inf.ontop.utils.OWLAPITestingTools.OWLAPI_TRANSLATOR_UTILITY;
+import static it.unibz.inf.ontop.utils.OWLAPITestingTools.OWLAPI_TRANSLATOR;
 import static java.util.stream.Collectors.toSet;
 import static org.junit.Assert.*;
 
@@ -55,13 +50,8 @@
 		manager.addAxiom(onto, factory.getOWLDeclarationAxiom(class3));
 		
 		manager.addAxiom(onto, factory.getOWLEquivalentClassesAxiom(class1, class2, class3));
-<<<<<<< HEAD
-		
-		Ontology dlliteonto = OWLAPI_TRANSLATOR_UTILITY.translate(onto);
-=======
-
-        OntologyImpl.UnclassifiedOntologyTBox dlliteonto = translateTBox(onto);
->>>>>>> 0f4a0fd6
+
+        OntologyImpl.UnclassifiedOntologyTBox dlliteonto = translateTBox(onto);
 		
 		Collection<BinaryAxiom<ClassExpression>> axs = dlliteonto.getSubClassAxioms();
 		assertEquals(3, axs.size());
@@ -95,13 +85,8 @@
 		manager.addAxiom(onto, factory.getOWLDeclarationAxiom(class3));
 		
 		manager.addAxiom(onto, factory.getOWLEquivalentObjectPropertiesAxiom(class1, class2, class3));
-<<<<<<< HEAD
-		
-		Ontology dlliteonto = OWLAPI_TRANSLATOR_UTILITY.translate(onto);
-=======
-
-        OntologyImpl.UnclassifiedOntologyTBox dlliteonto = translateTBox(onto);
->>>>>>> 0f4a0fd6
+
+        OntologyImpl.UnclassifiedOntologyTBox dlliteonto = translateTBox(onto);
 		
 		Collection<BinaryAxiom<ObjectPropertyExpression>> axs = dlliteonto.getSubObjectPropertyAxioms();
 		assertEquals(3, axs.size());
@@ -133,13 +118,8 @@
 		manager.addAxiom(onto, factory.getOWLDeclarationAxiom(class2));
 		
 		manager.addAxiom(onto, factory.getOWLInverseObjectPropertiesAxiom(class1, class2));
-<<<<<<< HEAD
-		
-		Ontology dlliteonto = OWLAPI_TRANSLATOR_UTILITY.translate(onto);
-=======
-
-        OntologyImpl.UnclassifiedOntologyTBox dlliteonto = translateTBox(onto);
->>>>>>> 0f4a0fd6
+
+        OntologyImpl.UnclassifiedOntologyTBox dlliteonto = translateTBox(onto);
 		
 		Collection<BinaryAxiom<ObjectPropertyExpression>> axs = dlliteonto.getSubObjectPropertyAxioms();
 		assertEquals(2, axs.size());
@@ -174,13 +154,8 @@
 		manager.addAxiom(onto, factory.getOWLDeclarationAxiom(class3));
 		
 		manager.addAxiom(onto, factory.getOWLEquivalentDataPropertiesAxiom(class1, class2, class3));
-<<<<<<< HEAD
-		
-		Ontology dlliteonto = OWLAPI_TRANSLATOR_UTILITY.translate(onto);
-=======
-
-        OntologyImpl.UnclassifiedOntologyTBox dlliteonto = translateTBox(onto);
->>>>>>> 0f4a0fd6
+
+        OntologyImpl.UnclassifiedOntologyTBox dlliteonto = translateTBox(onto);
 		
 		Collection<BinaryAxiom<DataPropertyExpression>> axs = dlliteonto.getSubDataPropertyAxioms();
 		assertEquals(3, axs.size());
@@ -212,13 +187,8 @@
 		manager.addAxiom(onto, factory.getOWLDeclarationAxiom(class2));
 		
 		manager.addAxiom(onto, factory.getOWLObjectPropertyDomainAxiom(class1, class2));
-<<<<<<< HEAD
-		
-		Ontology dlliteonto = OWLAPI_TRANSLATOR_UTILITY.translate(onto);
-=======
-
-        OntologyImpl.UnclassifiedOntologyTBox dlliteonto = translateTBox(onto);
->>>>>>> 0f4a0fd6
+
+        OntologyImpl.UnclassifiedOntologyTBox dlliteonto = translateTBox(onto);
 		
 		Collection<BinaryAxiom<ClassExpression>> axs = dlliteonto.getSubClassAxioms();
 		assertEquals(1, axs.size());
@@ -245,13 +215,8 @@
 		manager.addAxiom(onto, factory.getOWLDeclarationAxiom(class2));
 		
 		manager.addAxiom(onto, factory.getOWLObjectPropertyRangeAxiom(class1, class2));
-<<<<<<< HEAD
-		
-		Ontology dlliteonto = OWLAPI_TRANSLATOR_UTILITY.translate(onto);
-=======
-
-        OntologyImpl.UnclassifiedOntologyTBox dlliteonto = translateTBox(onto);
->>>>>>> 0f4a0fd6
+
+        OntologyImpl.UnclassifiedOntologyTBox dlliteonto = translateTBox(onto);
 		
 		Collection<BinaryAxiom<ClassExpression>> axs = dlliteonto.getSubClassAxioms();
 		assertEquals(1, axs.size());
@@ -278,13 +243,8 @@
 		manager.addAxiom(onto, factory.getOWLDeclarationAxiom(class2));
 		
 		manager.addAxiom(onto, factory.getOWLDataPropertyDomainAxiom(class1, class2));
-<<<<<<< HEAD
-		
-		Ontology dlliteonto = OWLAPI_TRANSLATOR_UTILITY.translate(onto);
-=======
-
-        OntologyImpl.UnclassifiedOntologyTBox dlliteonto = translateTBox(onto);
->>>>>>> 0f4a0fd6
+
+        OntologyImpl.UnclassifiedOntologyTBox dlliteonto = translateTBox(onto);
 		
 		Collection<BinaryAxiom<ClassExpression>> axs = dlliteonto.getSubClassAxioms();
 		assertEquals(1, axs.size());
@@ -308,13 +268,8 @@
 		manager.addAxiom(onto, factory.getOWLDeclarationAxiom(class1));
 		
 		manager.addAxiom(onto, factory.getOWLSymmetricObjectPropertyAxiom(class1));
-<<<<<<< HEAD
-		
-		Ontology dlliteonto = OWLAPI_TRANSLATOR_UTILITY.translate(onto);
-=======
-
-        OntologyImpl.UnclassifiedOntologyTBox dlliteonto = translateTBox(onto);
->>>>>>> 0f4a0fd6
+
+        OntologyImpl.UnclassifiedOntologyTBox dlliteonto = translateTBox(onto);
 		
 		Collection<BinaryAxiom<ObjectPropertyExpression>> axs = dlliteonto.getSubObjectPropertyAxioms();
 		assertEquals(1, axs.size());
@@ -339,13 +294,8 @@
 		manager.addAxiom(onto, factory.getOWLDeclarationAxiom(class1));
 		
 		manager.addAxiom(onto, factory.getOWLAsymmetricObjectPropertyAxiom(class1));
-<<<<<<< HEAD
-		
-		Ontology dlliteonto = OWLAPI_TRANSLATOR_UTILITY.translate(onto);
-=======
-
-        OntologyImpl.UnclassifiedOntologyTBox dlliteonto = translateTBox(onto);
->>>>>>> 0f4a0fd6
+
+        OntologyImpl.UnclassifiedOntologyTBox dlliteonto = translateTBox(onto);
 		
 		Collection<NaryAxiom<ObjectPropertyExpression>> axs = dlliteonto.getDisjointObjectPropertiesAxioms();
 		assertEquals(1, axs.size());
@@ -380,13 +330,8 @@
 		OWLClassExpression expr = factory.getOWLObjectIntersectionOf(class2, 
 				factory.getOWLObjectIntersectionOf(class3, class4));
 		manager.addAxiom(onto, factory.getOWLSubClassOfAxiom(class1, expr));
-<<<<<<< HEAD
-		
-		Ontology dlliteonto = OWLAPI_TRANSLATOR_UTILITY.translate(onto);
-=======
-
-        OntologyImpl.UnclassifiedOntologyTBox dlliteonto = translateTBox(onto);
->>>>>>> 0f4a0fd6
+
+        OntologyImpl.UnclassifiedOntologyTBox dlliteonto = translateTBox(onto);
 		
 		Collection<BinaryAxiom<ClassExpression>> axs = dlliteonto.getSubClassAxioms();
 		assertEquals(3, axs.size());
@@ -422,15 +367,9 @@
 		OWLClassExpression expr = factory.getOWLObjectIntersectionOf(class2, 
 				factory.getOWLObjectIntersectionOf(factory.getOWLObjectComplementOf(class3), class4));
 		manager.addAxiom(onto, factory.getOWLSubClassOfAxiom(class1, expr));
-<<<<<<< HEAD
-		
-		Ontology dlliteonto = OWLAPI_TRANSLATOR_UTILITY.translate(onto);
-		
-=======
-
-        OntologyImpl.UnclassifiedOntologyTBox dlliteonto = translateTBox(onto);
-
->>>>>>> 0f4a0fd6
+
+        OntologyImpl.UnclassifiedOntologyTBox dlliteonto = translateTBox(onto);
+
 		Collection<BinaryAxiom<ClassExpression>> axs = dlliteonto.getSubClassAxioms();
 		assertEquals(2, axs.size());
 		Set<String> classNames = new HashSet<String>();
@@ -508,11 +447,7 @@
 		OWLDataRange dr4 = factory.getOWLDataIntersectionOf(OWL2Datatype.XSD_DECIMAL.XSD_INTEGER.getDatatype(factory), OWL2Datatype.XSD_BOOLEAN.getDatatype(factory));
 		manager.addAxiom(onto, factory.getOWLDatatypeDefinitionAxiom(dt4, dr4));
 	
-<<<<<<< HEAD
-		Ontology dlliteonto = OWLAPI_TRANSLATOR_UTILITY.translate(onto);
-=======
-		Ontology dlliteonto = OWLAPITranslatorOWL2QL.translateAndClassify(ImmutableList.of(onto));
->>>>>>> 0f4a0fd6
+		Ontology dlliteonto = OWLAPI_TRANSLATOR.translateAndClassify(ImmutableList.of(onto));
 	}
 	
 	@Test
@@ -536,13 +471,8 @@
 		manager.addAxiom(onto, factory.getOWLSubClassOfAxiom(owlNothing, class1));
 		manager.addAxiom(onto, factory.getOWLSubClassOfAxiom(class2, owlThing));
 		manager.addAxiom(onto, factory.getOWLSubClassOfAxiom(class3, owlNothing));
-<<<<<<< HEAD
-		
-		Ontology dlliteonto = OWLAPI_TRANSLATOR_UTILITY.translate(onto);
-=======
-
-        OntologyImpl.UnclassifiedOntologyTBox dlliteonto = translateTBox(onto);
->>>>>>> 0f4a0fd6
+
+        OntologyImpl.UnclassifiedOntologyTBox dlliteonto = translateTBox(onto);
 		
 		Collection<BinaryAxiom<ClassExpression>> axs = dlliteonto.getSubClassAxioms();
 		assertEquals(0, axs.size());
@@ -577,13 +507,8 @@
 		manager.addAxiom(onto, factory.getOWLSubDataPropertyOfAxiom(owlBottom, dpe1));
 		manager.addAxiom(onto, factory.getOWLSubDataPropertyOfAxiom(dpe2, owlTop));
 		manager.addAxiom(onto, factory.getOWLSubDataPropertyOfAxiom(dpe3, owlBottom));
-<<<<<<< HEAD
-		
-		Ontology dlliteonto = OWLAPI_TRANSLATOR_UTILITY.translate(onto);
-=======
-
-        OntologyImpl.UnclassifiedOntologyTBox dlliteonto = translateTBox(onto);
->>>>>>> 0f4a0fd6
+
+        OntologyImpl.UnclassifiedOntologyTBox dlliteonto = translateTBox(onto);
 		
 		Collection<BinaryAxiom<DataPropertyExpression>> axs = dlliteonto.getSubDataPropertyAxioms();
 		assertEquals(0, axs.size());
@@ -618,13 +543,8 @@
 		manager.addAxiom(onto, factory.getOWLSubObjectPropertyOfAxiom(owlBottom, ope1));
 		manager.addAxiom(onto, factory.getOWLSubObjectPropertyOfAxiom(ope2, owlTop));
 		manager.addAxiom(onto, factory.getOWLSubObjectPropertyOfAxiom(ope3, owlBottom));
-<<<<<<< HEAD
-		
-		Ontology dlliteonto = OWLAPI_TRANSLATOR_UTILITY.translate(onto);
-=======
-
-        OntologyImpl.UnclassifiedOntologyTBox dlliteonto = translateTBox(onto);
->>>>>>> 0f4a0fd6
+
+        OntologyImpl.UnclassifiedOntologyTBox dlliteonto = translateTBox(onto);
 		
 		Collection<BinaryAxiom<ObjectPropertyExpression>> axs = dlliteonto.getSubObjectPropertyAxioms();
 		assertEquals(0, axs.size());
@@ -664,13 +584,8 @@
 		manager.addAxiom(onto, factory.getOWLDisjointDataPropertiesAxiom(dpe2, owlTop, owlBottom)); // empty
 		//manager.addAxiom(onto, factory.getOWLDisjointDataPropertiesAxiom(dpe3, owlBottom, owlTop, owlTop)); // inconsistent
 		manager.addAxiom(onto, factory.getOWLDisjointDataPropertiesAxiom(dpe4, owlBottom, dpe5)); // normal
-<<<<<<< HEAD
-		
-		Ontology dlliteonto = OWLAPI_TRANSLATOR_UTILITY.translate(onto);
-=======
-
-        OntologyImpl.UnclassifiedOntologyTBox dlliteonto = translateTBox(onto);
->>>>>>> 0f4a0fd6
+
+        OntologyImpl.UnclassifiedOntologyTBox dlliteonto = translateTBox(onto);
 		
 		Collection<BinaryAxiom<DataPropertyExpression>> axs = dlliteonto.getSubDataPropertyAxioms();
 		assertEquals(0, axs.size());
@@ -717,13 +632,8 @@
 		manager.addAxiom(onto, factory.getOWLDisjointObjectPropertiesAxiom(dpe2, owlTop, owlBottom)); // empty
 		//manager.addAxiom(onto, factory.getOWLDisjointDataPropertiesAxiom(dpe3, owlBottom, owlTop, owlTop)); // inconsistent
 		manager.addAxiom(onto, factory.getOWLDisjointObjectPropertiesAxiom(dpe4, owlBottom, dpe5)); // normal
-<<<<<<< HEAD
-		
-		Ontology dlliteonto = OWLAPI_TRANSLATOR_UTILITY.translate(onto);
-=======
-
-        OntologyImpl.UnclassifiedOntologyTBox dlliteonto = translateTBox(onto);
->>>>>>> 0f4a0fd6
+
+        OntologyImpl.UnclassifiedOntologyTBox dlliteonto = translateTBox(onto);
 		
 		Collection<BinaryAxiom<ObjectPropertyExpression>> axs = dlliteonto.getSubObjectPropertyAxioms();
 		assertEquals(0, axs.size());
@@ -771,13 +681,8 @@
 		manager.addAxiom(onto, factory.getOWLDisjointClassesAxiom(dpe2, owlTop, owlBottom)); // empty
 		//manager.addAxiom(onto, factory.getOWLDisjointDataPropertiesAxiom(dpe3, owlBottom, owlTop, owlTop)); // inconsistent
 		manager.addAxiom(onto, factory.getOWLDisjointClassesAxiom(dpe4, owlBottom, dpe5)); // normal
-<<<<<<< HEAD
-		
-		Ontology dlliteonto = OWLAPI_TRANSLATOR_UTILITY.translate(onto);
-=======
-
-        OntologyImpl.UnclassifiedOntologyTBox dlliteonto = translateTBox(onto);
->>>>>>> 0f4a0fd6
+
+        OntologyImpl.UnclassifiedOntologyTBox dlliteonto = translateTBox(onto);
 		
 		Collection<BinaryAxiom<ClassExpression>> axs = dlliteonto.getSubClassAxioms();
 		assertEquals(0, axs.size());
@@ -817,13 +722,8 @@
 		
 		manager.addAxiom(onto, factory.getOWLDataPropertyRangeAxiom(owlBottom, integer)); // nothing
 		manager.addAxiom(onto, factory.getOWLDataPropertyRangeAxiom(dpe1, literal)); // empty
-<<<<<<< HEAD
-		
-		Ontology dlliteonto = OWLAPI_TRANSLATOR_UTILITY.translate(onto);
-=======
-
-        OntologyImpl.UnclassifiedOntologyTBox dlliteonto = translateTBox(onto);
->>>>>>> 0f4a0fd6
+
+        OntologyImpl.UnclassifiedOntologyTBox dlliteonto = translateTBox(onto);
 		
 		Collection<BinaryAxiom<DataRangeExpression>> axs = dlliteonto.getSubDataRangeAxioms();
 		assertEquals(0, axs.size());
@@ -852,15 +752,9 @@
 		manager.addAxiom(onto, factory.getOWLSubClassOfAxiom(ce1, 
 							factory.getOWLDataSomeValuesFrom(owlTop, literal))); 
 		manager.addAxiom(onto, factory.getOWLSubClassOfAxiom(
-<<<<<<< HEAD
-							factory.getOWLDataSomeValuesFrom(owlBottom, literal), ce2)); 
-		
-		Ontology dlliteonto = OWLAPI_TRANSLATOR_UTILITY.translate(onto);
-=======
 							factory.getOWLDataSomeValuesFrom(owlBottom, literal), ce2));
 
         OntologyImpl.UnclassifiedOntologyTBox dlliteonto = translateTBox(onto);
->>>>>>> 0f4a0fd6
 		
 		Collection<BinaryAxiom<ClassExpression>> axs = dlliteonto.getSubClassAxioms();
 		assertEquals(0, axs.size());
@@ -883,14 +777,8 @@
 		
 		manager.addAxiom(onto, factory.getOWLReflexiveObjectPropertyAxiom(owlTop)); // nothing
 		manager.addAxiom(onto, factory.getOWLIrreflexiveObjectPropertyAxiom(owlBottom)); // nothing
-<<<<<<< HEAD
-		
-		Ontology dlliteonto = OWLAPI_TRANSLATOR_UTILITY.translate(onto);
-		
-=======
-
-        OntologyImpl.UnclassifiedOntologyTBox dlliteonto = translateTBox(onto);
->>>>>>> 0f4a0fd6
+
+        OntologyImpl.UnclassifiedOntologyTBox dlliteonto = translateTBox(onto);
 		
 		Collection<ObjectPropertyExpression> axs = dlliteonto.getReflexiveObjectPropertyAxioms();
 		assertEquals(0, axs.size());
@@ -900,13 +788,8 @@
 		{
 			boolean flag = false;
 			try {
-<<<<<<< HEAD
-				manager.addAxiom(onto, factory.getOWLReflexiveObjectPropertyAxiom(owlBottom)); 
-				OWLAPI_TRANSLATOR_UTILITY.translate(onto);
-=======
 				manager.addAxiom(onto, factory.getOWLReflexiveObjectPropertyAxiom(owlBottom));
-				OWLAPITranslatorOWL2QL.translateAndClassify(ImmutableList.of(onto));
->>>>>>> 0f4a0fd6
+				OWLAPI_TRANSLATOR.translateAndClassify(ImmutableList.of(onto));
 			}
 			catch (RuntimeException e) {
 				if (e.getMessage().startsWith("Incon"))
@@ -918,13 +801,8 @@
 			boolean flag = false;
 			try {
 				OWLOntology onto2 = manager.createOntology(IRI.create("http://example/testonto2"));
-<<<<<<< HEAD
-				manager.addAxiom(onto2, factory.getOWLIrreflexiveObjectPropertyAxiom(owlTop)); 
-				OWLAPI_TRANSLATOR_UTILITY.translate(onto2);
-=======
 				manager.addAxiom(onto2, factory.getOWLIrreflexiveObjectPropertyAxiom(owlTop));
-				OWLAPITranslatorOWL2QL.translateAndClassify(ImmutableList.of(onto));
->>>>>>> 0f4a0fd6
+				OWLAPI_TRANSLATOR.translateAndClassify(ImmutableList.of(onto));
 			}
 			catch (RuntimeException e) {
 				if (e.getMessage().startsWith("Incon"))
@@ -957,15 +835,9 @@
 		manager.addAxiom(onto, factory.getOWLSubClassOfAxiom(ce1, 
 							factory.getOWLObjectSomeValuesFrom(owlTop, thing))); 
 		manager.addAxiom(onto, factory.getOWLSubClassOfAxiom(
-<<<<<<< HEAD
-							factory.getOWLObjectSomeValuesFrom(owlBottom, thing), ce2)); 
-		
-		Ontology dlliteonto = OWLAPI_TRANSLATOR_UTILITY.translate(onto);
-=======
 							factory.getOWLObjectSomeValuesFrom(owlBottom, thing), ce2));
 
         OntologyImpl.UnclassifiedOntologyTBox dlliteonto = translateTBox(onto);
->>>>>>> 0f4a0fd6
 		
 		Collection<BinaryAxiom<ClassExpression>> axs = dlliteonto.getSubClassAxioms();
 		assertEquals(0, axs.size());
@@ -995,18 +867,10 @@
 		manager.addAxiom(onto, factory.getOWLSubClassOfAxiom(ce1, 
 							factory.getOWLObjectSomeValuesFrom(factory.getOWLObjectInverseOf(ope1), ce2))); 
 		manager.addAxiom(onto, factory.getOWLSubClassOfAxiom(ce3, 
-<<<<<<< HEAD
-				factory.getOWLObjectSomeValuesFrom(factory.getOWLObjectInverseOf(ope1), ce2))); 
-		
-		Ontology dlliteonto = OWLAPI_TRANSLATOR_UTILITY.translate(onto);
-		ImmutableOntologyVocabulary voc = dlliteonto.getVocabulary();
-		
-=======
 				factory.getOWLObjectSomeValuesFrom(factory.getOWLObjectInverseOf(ope1), ce2)));
 
         OntologyImpl.UnclassifiedOntologyTBox dlliteonto = translateTBox(onto);
 
->>>>>>> 0f4a0fd6
 		ObjectPropertyExpression ope = null;
 		
 		Collection<BinaryAxiom<ClassExpression>> axs = dlliteonto.getSubClassAxioms();
@@ -1071,18 +935,10 @@
 							factory.getOWLObjectSomeValuesFrom(factory.getOWLObjectInverseOf(ope1), 
 									factory.getOWLObjectIntersectionOf(
 											factory.getOWLObjectSomeValuesFrom(ope2, ce2), 
-<<<<<<< HEAD
-											factory.getOWLObjectComplementOf(ce3), ce4)))); 
-		
-		Ontology dlliteonto = OWLAPI_TRANSLATOR_UTILITY.translate(onto);
-		ImmutableOntologyVocabulary voc = dlliteonto.getVocabulary();
-		
-=======
 											factory.getOWLObjectComplementOf(ce3), ce4))));
 
         OntologyImpl.UnclassifiedOntologyTBox dlliteonto = translateTBox(onto);
 
->>>>>>> 0f4a0fd6
 		Collection<BinaryAxiom<ClassExpression>> axs = dlliteonto.getSubClassAxioms();
 		assertEquals(4, axs.size()); // surrogates for existential restrictions are re-used
 		Iterator<BinaryAxiom<ClassExpression>> it = axs.iterator();
@@ -1168,18 +1024,10 @@
 		manager.addAxiom(onto, factory.getOWLSubClassOfAxiom(ce1, 
 							factory.getOWLObjectSomeValuesFrom(factory.getOWLObjectInverseOf(ope1), ce2))); 
 		manager.addAxiom(onto, factory.getOWLSubClassOfAxiom(ce3, 
-<<<<<<< HEAD
-				factory.getOWLObjectMinCardinality(1, factory.getOWLObjectInverseOf(ope1), ce2))); 
-		
-		Ontology dlliteonto = OWLAPI_TRANSLATOR_UTILITY.translate(onto);
-		ImmutableOntologyVocabulary voc = dlliteonto.getVocabulary();
-		
-=======
 				factory.getOWLObjectMinCardinality(1, factory.getOWLObjectInverseOf(ope1), ce2)));
 
         OntologyImpl.UnclassifiedOntologyTBox dlliteonto = translateTBox(onto);
 
->>>>>>> 0f4a0fd6
 		ObjectPropertyExpression ope = null;
 		
 		Collection<BinaryAxiom<ClassExpression>> axs = dlliteonto.getSubClassAxioms();
@@ -1347,7 +1195,7 @@
 
 
 	public static OntologyImpl.UnclassifiedOntologyTBox translateTBox(OWLOntology owl) {
-		return ((OntologyImpl)OWLAPITranslatorOWL2QL.translateAndClassify(ImmutableList.of(owl))).unclassifiedTBox();
+		return ((OntologyImpl)OWLAPI_TRANSLATOR.translateAndClassify(ImmutableList.of(owl))).unclassifiedTBox();
 	}
 
     /**
@@ -1361,7 +1209,7 @@
     public static ClassifiedTBox loadOntologyFromFileAndClassify(String filename) throws OWLOntologyCreationException {
         OWLOntologyManager man = OWLManager.createOWLOntologyManager();
         OWLOntology owl = man.loadOntologyFromOntologyDocument(new File(filename));
-        Ontology onto = OWLAPITranslatorOWL2QL.translateAndClassify(ImmutableList.of(owl));
+        Ontology onto = OWLAPI_TRANSLATOR.translateAndClassify(ImmutableList.of(owl));
         return onto.tbox();
     }
 }