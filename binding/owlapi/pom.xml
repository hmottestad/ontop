--- conflicted
+++ resolved
@@ -67,7 +67,6 @@
 <!--		</dependency>-->
 
 		<dependency>
-<<<<<<< HEAD
 			<groupId>org.orbisgis</groupId>
 			<artifactId>h2gis-ext</artifactId>
 			<scope>test</scope>
@@ -75,8 +74,6 @@
 
 
 		<dependency>
-=======
->>>>>>> 9149041f
 			<groupId>org.eclipse.rdf4j</groupId>
 			<artifactId>rdf4j-queryparser-sparql</artifactId>
 		</dependency>
