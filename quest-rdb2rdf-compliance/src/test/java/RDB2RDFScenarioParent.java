/*
 * #%L
 * ontop-rdb2rdf-compliance
 * %%
 * Copyright (C) 2009 - 2014 Free University of Bozen-Bolzano
 * %%
 * Licensed under the Apache License, Version 2.0 (the "License");
 * you may not use this file except in compliance with the License.
 * You may obtain a copy of the License at
 * 
 *      http://www.apache.org/licenses/LICENSE-2.0
 * 
 * Unless required by applicable law or agreed to in writing, software
 * distributed under the License is distributed on an "AS IS" BASIS,
 * WITHOUT WARRANTIES OR CONDITIONS OF ANY KIND, either express or implied.
 * See the License for the specific language governing permissions and
 * limitations under the License.
 * #L%
 */
import java.io.File;
import java.io.FileNotFoundException;
import java.io.FileOutputStream;
import java.io.OutputStream;
import java.net.URL;
import java.sql.Connection;
import java.sql.DriverManager;
import java.sql.SQLException;
import java.util.Scanner;

import junit.framework.TestCase;
import junit.framework.TestSuite;

import org.junit.Ignore;
import org.openrdf.query.BindingSet;
import org.openrdf.query.GraphQuery;
import org.openrdf.query.MalformedQueryException;
import org.openrdf.query.QueryEvaluationException;
import org.openrdf.query.QueryLanguage;
import org.openrdf.query.TupleQuery;
import org.openrdf.query.TupleQueryResult;
import org.openrdf.query.TupleQueryResultHandler;
import org.openrdf.query.resultio.text.csv.SPARQLResultsCSVWriter;
import org.openrdf.repository.Repository;
import org.openrdf.repository.RepositoryConnection;
import org.openrdf.repository.RepositoryException;
import org.openrdf.repository.sail.SailRepository;
import org.openrdf.rio.RDFFormat;
import org.openrdf.rio.RDFWriter;
import org.openrdf.rio.Rio;
import org.openrdf.sail.memory.MemoryStore;
import org.semanticweb.ontop.sesame.SesameVirtualRepo;
import org.slf4j.Logger;
import org.slf4j.LoggerFactory;

<<<<<<< HEAD
@Ignore("The does not need to be run")
=======
import sesameWrapper.SesameVirtualRepo;

@Ignore
>>>>>>> cad5928d
public class RDB2RDFScenarioParent extends TestCase {

	protected final String sqlFileURL;
	protected final String mappingFileURL;
	protected final String outputFileURL;
	protected final String testURI;
	protected final String name;
	protected Repository dataRep;
	private OutputStream output = null;
	private Connection sqlConnection;
	static final Logger logger = LoggerFactory.getLogger(RDB2RDFScenarioParent.class);

	public interface Factory {
		RDB2RDFScenarioParent createRDB2RDFScenarioTest(String testURI, String name, String sqlFileURL, 
				String mappingFileURL, String outputFileURL);
		
		RDB2RDFScenarioParent createRDB2RDFScenarioTest(String testURI, String name, String sqlFileURL, 
				String mappingFileURL, String outputFileURL, String parameterFileURL);
	
		String getMainManifestFile();
	}
	
	public RDB2RDFScenarioParent(String testUri, String name, String sqlFile, String mappingFile, String outputFile) throws FileNotFoundException {
		super(name);
		this.testURI = testUri;
		this.name = name;
		this.sqlFileURL = sqlFile;
		this.mappingFileURL = mappingFile;
		this.outputFileURL =  outputFile;
		if (outputFileURL != null) {
			output = new FileOutputStream(new File(outputFile));
		}
	}
	
	@Override
	protected void setUp() throws Exception {
		//if (!mappingFileURL.isEmpty()) {
			try {
				 sqlConnection= DriverManager.getConnection("jdbc:h2:mem:questrepository","sa", "");
				    java.sql.Statement s = sqlConnection.createStatement();
				  
				    try {
				    	String text = new Scanner( new File(sqlFileURL) ).useDelimiter("\\A").next();
				    	s.execute(text);
				    	//Server.startWebServer(sqlConnection);
				    	 
				    } catch(SQLException sqle) {
				        System.out.println("Exception in creating db from script");
				    }
				   
				    s.close();
				dataRep = createRepository();
			} catch (Exception exc) {
				try {
					tearDown();
				} catch (Exception e2) {
					e2.printStackTrace();
				}
				if (output!=null)
					throw exc;
			}	
	}

	protected Repository createRepository() throws Exception {
		try {
			SesameVirtualRepo repo = new SesameVirtualRepo(testURI, mappingFileURL, false, "TreeWitness");
			repo.initialize();
			return repo;
		} catch (Exception e) {
			e.printStackTrace();
			throw e;
		}
	}
	
	@Override
	protected void tearDown() throws Exception {
		if (dataRep != null) {
			dataRep.shutDown();
			dataRep = null;
		}
		if (!sqlConnection.isClosed()) {
			java.sql.Statement s = sqlConnection.createStatement();
			try {
				s.execute("DROP ALL OBJECTS DELETE FILES");
			} catch (SQLException sqle) {
				System.out.println("Table not found, not dropping");
			} finally {
				s.close();
				sqlConnection.close();
			}
		}
	}

	@Override
	protected void runTest() throws Exception {
		RepositoryConnection con =null;
		try {
			con = dataRep.getConnection();
			String graphq = "CONSTRUCT {?s ?p ?o} WHERE {?s ?p ?o}";
			GraphQuery gquery = con.prepareGraphQuery(QueryLanguage.SPARQL, graphq);
			if (output!= null)
			{
				RDFWriter writer = Rio.createWriter(RDFFormat.NTRIPLES, output);
				gquery.evaluate(writer);
			}
			else
			{
				RDFWriter writer = Rio.createWriter(RDFFormat.NTRIPLES, System.out);
				gquery.evaluate(writer);
			}
			con.close();
		} catch (Exception e) {
			e.printStackTrace();
			if (output!= null)
				throw e;
		}
		finally {
			if (output!= null)
				output.close();
		}
	}
	
	public static TestSuite suite(String manifestFileURL, Factory factory) throws Exception {
		return suite(manifestFileURL, factory, true);
	}

	public static TestSuite suite(String manifestFileURL, Factory factory, boolean approvedOnly) throws Exception {
		logger.info("Building test suite for {}", manifestFileURL);

		TestSuite suite = new TestSuite(factory.getClass().getName());

		// Read manifest and create declared test cases
		Repository manifestRep = new SailRepository(new MemoryStore());
		manifestRep.initialize();
		RepositoryConnection con = manifestRep.getConnection();

		RDB2RDFManifestUtils.addTurtle(con, new URL(manifestFileURL), manifestFileURL);

		suite.setName(getManifestName(manifestRep, con, manifestFileURL));

		// Extract test case information from the manifest file. Note that we only
		// select those test cases that are mentioned in the list.
		String query = "PREFIX  rdb2rdftest: <http://purl.org/NET/rdb2rdf-test#>\n" +
				"PREFIX dcterms: <http://purl.org/dc/elements/1.1/> \n" +
				"PREFIX rdf: <http://www.w3.org/1999/02/22-rdf-syntax-ns#>\n" +
				"SELECT ?title ?id ?sql ?tcase WHERE {" +
				"?s rdf:type rdb2rdftest:DataBase;" +
				"   dcterms:title ?title;" +
				"   dcterms:identifier ?id;" +
				"  rdb2rdftest:sqlScriptFile ?sql;" +
				"  rdb2rdftest:relatedTestCase ?tcase}";
		TupleQuery testCaseQuery = con.prepareTupleQuery(QueryLanguage.SPARQL, query);
		TupleQueryResultHandler handler = new SPARQLResultsCSVWriter(System.out);
		testCaseQuery.evaluate(handler);
		
		logger.debug("Evaluating query..");
		TupleQueryResult testCases = testCaseQuery.evaluate();
		while (testCases.hasNext()) {
			BindingSet bindingSet = testCases.next();

			String testURI =  bindingSet.getValue("id").stringValue();
			String testName = bindingSet.getValue("title").toString();
			String sqlFile = bindingSet.getValue("sql").stringValue();
			String relTestCase = bindingSet.getValue("tcase").toString();
			
			//get direct mapping
			String query2 = "PREFIX  rdb2rdftest: <http://purl.org/NET/rdb2rdf-test#>\n" +
					"PREFIX dcterms: <http://purl.org/dc/elements/1.1/> \n" +
					"PREFIX rdf: <http://www.w3.org/1999/02/22-rdf-syntax-ns#>\n" +
						"SELECT ?title ?id ?output WHERE {" +
					"   <"+relTestCase+"> rdf:type rdb2rdftest:DirectMapping; "+
					"   dcterms:title ?title;" +
					"   dcterms:identifier ?id;" +
					"  rdb2rdftest:output ?output}";
			TupleQuery dm = con.prepareTupleQuery(QueryLanguage.SPARQL, query2);
			TupleQueryResult dmres = dm.evaluate();
			while(dmres.hasNext())
			{
				BindingSet bset = dmres.next();
				 testURI = bset.getValue("id").stringValue();
				 testName = bset.getValue("title").toString();
				String outputFile = bset.getValue("output").toString();
				outputFile = outputFile.substring(1, outputFile.length()-1);
				
				logger.debug("Found test case: {}", testName);

				String pathUri =  manifestFileURL.substring(0, manifestFileURL.lastIndexOf('/')+1);
				String path = pathUri.substring(5);
				RDB2RDFScenarioParent test = factory.createRDB2RDFScenarioTest(testURI, testName, path + sqlFile,
						  null, path + outputFile);
				if (test != null) {
					suite.addTest(test);
				}
			}
			dmres.close();
				
			//get r2rml mapping
			String query3 = "PREFIX  rdb2rdftest: <http://purl.org/NET/rdb2rdf-test#>\n" +
						"PREFIX dcterms: <http://purl.org/dc/elements/1.1/> \n" +
						"PREFIX rdf: <http://www.w3.org/1999/02/22-rdf-syntax-ns#>\n" +
						"SELECT ?title ?id ?mapping WHERE {" +
						"   <"+relTestCase+"> rdf:type rdb2rdftest:R2RML; "+
						"   dcterms:title ?title;" +
						"   dcterms:identifier ?id;" +
						"  rdb2rdftest:mappingDocument ?mapping}";
			TupleQuery r2rml = con.prepareTupleQuery(QueryLanguage.SPARQL, query3);
			TupleQueryResult r2rmlRes = r2rml.evaluate();
			while(r2rmlRes.hasNext())
			{
				BindingSet bset = r2rmlRes.next();
				 testURI = bset.getValue("id").stringValue();
				 testName = bset.getValue("title").toString();
				 String mappingFile = bset.getValue("mapping").stringValue();
				 
				 
				 String outputFile = null;
				 String query4 = "PREFIX  rdb2rdftest: <http://purl.org/NET/rdb2rdf-test#>\n" +
							"PREFIX dcterms: <http://purl.org/dc/elements/1.1/> \n" +
							"PREFIX rdf: <http://www.w3.org/1999/02/22-rdf-syntax-ns#>\n" +
							"SELECT ?output WHERE {" +
							"   <"+relTestCase+"> rdf:type rdb2rdftest:R2RML; "+
							"  rdb2rdftest:output ?output}";
				TupleQuery r2rml2 = con.prepareTupleQuery(QueryLanguage.SPARQL, query4);
				TupleQueryResult r2rmlRes2 = r2rml2.evaluate();
				while(r2rmlRes2.hasNext())
					{
						BindingSet bset2 = r2rmlRes2.next();
						outputFile = bset2.getValue("output").stringValue();
					}	
				logger.debug("Found test case: {}", testName);

				String pathUri =  manifestFileURL.substring(0, manifestFileURL.lastIndexOf('/')+1);
				//String path = pathUri.substring(8);
				String path = pathUri.substring(pathUri.indexOf(':')+1);
				RDB2RDFScenarioParent test2 = null;
				if (outputFile == null) {
					test2 = factory.createRDB2RDFScenarioTest(testURI,
							testName, path + sqlFile, path + mappingFile, null);
				} else {
					test2 = factory.createRDB2RDFScenarioTest(testURI,
							testName, path + sqlFile, path + mappingFile, path
								+ outputFile);
				}
				if (test2 != null) {
					suite.addTest(test2);
				}
			}
			r2rmlRes.close();
			
		}

		testCases.close();
		con.commit();
		con.close();

		manifestRep.shutDown();
		logger.info("Created test suite with " + suite.countTestCases() + " test cases.");
		return suite;
	}

	protected static String getManifestName(Repository manifestRep, RepositoryConnection con, String manifestFileURL)
		throws QueryEvaluationException, RepositoryException, MalformedQueryException
	{
		// Try to extract suite name from manifest file
		TupleQuery manifestNameQuery = con.prepareTupleQuery(QueryLanguage.SERQL,
				"SELECT ManifestName FROM {ManifestURL} rdfs:label {ManifestName}");
		manifestNameQuery.setBinding("ManifestURL", manifestRep.getValueFactory().createURI(manifestFileURL));
		TupleQueryResult manifestNames = manifestNameQuery.evaluate();
		try {
			if (manifestNames.hasNext()) {
				return manifestNames.next().getValue("ManifestName").stringValue();
			}
		}
		finally {
			manifestNames.close();
		}
		// Derive name from manifest URL
		int lastSlashIdx = manifestFileURL.lastIndexOf('/');
		int secLastSlashIdx = manifestFileURL.lastIndexOf('/', lastSlashIdx - 1);
		return manifestFileURL.substring(secLastSlashIdx + 1, lastSlashIdx);
	}
}
<|MERGE_RESOLUTION|>--- conflicted
+++ resolved
@@ -52,13 +52,7 @@
 import org.slf4j.Logger;
 import org.slf4j.LoggerFactory;
 
-<<<<<<< HEAD
 @Ignore("The does not need to be run")
-=======
-import sesameWrapper.SesameVirtualRepo;
-
-@Ignore
->>>>>>> cad5928d
 public class RDB2RDFScenarioParent extends TestCase {
 
 	protected final String sqlFileURL;
