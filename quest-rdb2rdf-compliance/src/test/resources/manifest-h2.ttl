<<<<<<< HEAD
@prefix rdf:    <http://www.w3.org/1999/02/22-rdf-syntax-ns#> .
@prefix rdfs:	<http://www.w3.org/2000/01/rdf-schema#> .
@prefix mf:     <http://obda.org/quest/tests/test-manifest#> .
@prefix qt:     <http://obda.org/quest/tests/test-query#> .

<>  rdf:type mf:Manifest ;
    rdfs:label "Quest R2RML scenario tests" ;
    mf:include (
	
	#	<D000/manifest.ttl>
 #       <D001/manifest.ttl>
#		<D002/manifest.ttl>
#		<D003/manifest.ttl>
#		<D004/manifest.ttl>
#		<D005/manifest.ttl>
#		<D006/manifest.ttl>
#		<D007/manifest.ttl>
#		<D008/manifest.ttl>
#		<D009/manifest.ttl>
#		<D010/manifest.ttl>
#		<D011/manifest.ttl>
#		<D012/manifest.ttl>
#		<D013/manifest.ttl>
#		<D014/manifest.ttl>
##		<D015/manifest.ttl>
#		<D016/manifest.ttl>
#		<D017/manifest.ttl>
#		<D018/manifest.ttl>
#		<D019/manifest.ttl>
#		<D020/manifest.ttl>
#		<D021/manifest.ttl>
#		<D022/manifest.ttl>
#		<D023/manifest.ttl>
#		<D024/manifest.ttl>
	#	<D025/manifest.ttl>
		<D026/manifest.ttl> ## Designed by Fluiops!
    ).

=======
@prefix rdf:    <http://www.w3.org/1999/02/22-rdf-syntax-ns#> .
@prefix rdfs:	<http://www.w3.org/2000/01/rdf-schema#> .
@prefix mf:     <http://obda.org/quest/tests/test-manifest#> .
@prefix qt:     <http://obda.org/quest/tests/test-query#> .

<>  rdf:type mf:Manifest ;
    rdfs:label "Quest R2RML scenario tests" ;
    mf:include (
	
		<D000/manifest.ttl>
        <D001/manifest.ttl>
		<D002/manifest.ttl>
		<D003/manifest.ttl>
		<D004/manifest.ttl>
		<D005/manifest.ttl>
		<D006/manifest.ttl>
		<D007/manifest.ttl>
		<D008/manifest.ttl>
		<D009/manifest.ttl>
		<D010/manifest.ttl>
		<D011/manifest.ttl>
		<D012/manifest.ttl>
		<D013/manifest.ttl>
		<D014/manifest.ttl>
		<D015/manifest.ttl>
		<D016/manifest.ttl>
		<D017/manifest.ttl>
		<D018/manifest.ttl>
		<D019/manifest.ttl>
		<D020/manifest.ttl>
		<D021/manifest.ttl>
		<D022/manifest.ttl>
		<D023/manifest.ttl>
		<D024/manifest.ttl>
		<D025/manifest.ttl>
    ).
>>>>>>> 06a0bbef
<|MERGE_RESOLUTION|>--- conflicted
+++ resolved
@@ -1,43 +1,3 @@
-<<<<<<< HEAD
-@prefix rdf:    <http://www.w3.org/1999/02/22-rdf-syntax-ns#> .
-@prefix rdfs:	<http://www.w3.org/2000/01/rdf-schema#> .
-@prefix mf:     <http://obda.org/quest/tests/test-manifest#> .
-@prefix qt:     <http://obda.org/quest/tests/test-query#> .
-
-<>  rdf:type mf:Manifest ;
-    rdfs:label "Quest R2RML scenario tests" ;
-    mf:include (
-	
-	#	<D000/manifest.ttl>
- #       <D001/manifest.ttl>
-#		<D002/manifest.ttl>
-#		<D003/manifest.ttl>
-#		<D004/manifest.ttl>
-#		<D005/manifest.ttl>
-#		<D006/manifest.ttl>
-#		<D007/manifest.ttl>
-#		<D008/manifest.ttl>
-#		<D009/manifest.ttl>
-#		<D010/manifest.ttl>
-#		<D011/manifest.ttl>
-#		<D012/manifest.ttl>
-#		<D013/manifest.ttl>
-#		<D014/manifest.ttl>
-##		<D015/manifest.ttl>
-#		<D016/manifest.ttl>
-#		<D017/manifest.ttl>
-#		<D018/manifest.ttl>
-#		<D019/manifest.ttl>
-#		<D020/manifest.ttl>
-#		<D021/manifest.ttl>
-#		<D022/manifest.ttl>
-#		<D023/manifest.ttl>
-#		<D024/manifest.ttl>
-	#	<D025/manifest.ttl>
-		<D026/manifest.ttl> ## Designed by Fluiops!
-    ).
-
-=======
 @prefix rdf:    <http://www.w3.org/1999/02/22-rdf-syntax-ns#> .
 @prefix rdfs:	<http://www.w3.org/2000/01/rdf-schema#> .
 @prefix mf:     <http://obda.org/quest/tests/test-manifest#> .
@@ -73,5 +33,5 @@
 		<D023/manifest.ttl>
 		<D024/manifest.ttl>
 		<D025/manifest.ttl>
+		<D026/manifest.ttl> ## Designed by Fluidops!
     ).
->>>>>>> 06a0bbef
