<project xmlns="http://maven.apache.org/POM/4.0.0" xmlns:xsi="http://www.w3.org/2001/XMLSchema-instance" xsi:schemaLocation="http://maven.apache.org/POM/4.0.0 http://maven.apache.org/xsd/maven-4.0.0.xsd">
	<modelVersion>4.0.0</modelVersion>
  	<parent>
    	<artifactId>ontop</artifactId>
    	<groupId>it.unibz.inf.ontop</groupId>
<<<<<<< HEAD
    	<version>3.0.0-SNAPSHOT</version>
=======
    	<version>1.17.1</version>
>>>>>>> ef389f28
  	</parent>
  	
  	<artifactId>ontop-rdb2rdf-compliance</artifactId>
  	<name>ontop-rdb2rdf-compliance</name>
  
  	<dependencies>
		<dependency>
			<groupId>ch.qos.logback</groupId>
			<artifactId>logback-classic</artifactId>
		</dependency>
		<dependency>
			<groupId>ch.qos.logback</groupId>
			<artifactId>logback-core</artifactId>
		</dependency>
		<dependency>
				<groupId>junit</groupId>
				<artifactId>junit</artifactId>
				<scope>test</scope>
		</dependency>
		
		<dependency>
			<groupId>${project.groupId}</groupId>
			<artifactId>ontop-quest-sesame</artifactId>
			<version>${project.version}</version>
		</dependency>
		<dependency>
			<groupId>org.openrdf.sesame</groupId>
			<artifactId>sesame-runtime</artifactId>
		</dependency>
	</dependencies>
	             
	<repositories>
		<repository>
			<id>bolzano-nexus-public</id>
			<url>http://obdavm.inf.unibz.it:8080/nexus/content/groups/public/</url>
			<releases>
				<enabled>true</enabled>
			</releases>
			<snapshots>
				<enabled>true</enabled>
			</snapshots>
		</repository>
	</repositories>
<<<<<<< HEAD
	
	<build>
		<plugins>
			<plugin>
				<artifactId>maven-compiler-plugin</artifactId>
				<version>2.3.2</version>
				<configuration>
 					<source>1.8</source>
					<target>1.8</target>
				</configuration>
			</plugin>
			<plugin>
        		<groupId>org.apache.maven.plugins</groupId>
        		<artifactId>maven-surefire-plugin</artifactId>
	       		<configuration>
          			<skipTests>true</skipTests>
        		</configuration>
      		</plugin>
			<plugin>
				<groupId>org.apache.maven.plugins</groupId>
				<artifactId>maven-deploy-plugin</artifactId>
				<configuration>
					<skip>true</skip>
				</configuration>
			</plugin>
		</plugins>
	</build>
=======

    <build>
        <plugins>
            <plugin>
                <groupId>org.apache.maven.plugins</groupId>
                <artifactId>maven-deploy-plugin</artifactId>
                <configuration>
                    <skip>true</skip>
                </configuration>
            </plugin>
        </plugins>
    </build>

>>>>>>> ef389f28
</project><|MERGE_RESOLUTION|>--- conflicted
+++ resolved
@@ -3,11 +3,7 @@
   	<parent>
     	<artifactId>ontop</artifactId>
     	<groupId>it.unibz.inf.ontop</groupId>
-<<<<<<< HEAD
     	<version>3.0.0-SNAPSHOT</version>
-=======
-    	<version>1.17.1</version>
->>>>>>> ef389f28
   	</parent>
   	
   	<artifactId>ontop-rdb2rdf-compliance</artifactId>
@@ -51,35 +47,6 @@
 			</snapshots>
 		</repository>
 	</repositories>
-<<<<<<< HEAD
-	
-	<build>
-		<plugins>
-			<plugin>
-				<artifactId>maven-compiler-plugin</artifactId>
-				<version>2.3.2</version>
-				<configuration>
- 					<source>1.8</source>
-					<target>1.8</target>
-				</configuration>
-			</plugin>
-			<plugin>
-        		<groupId>org.apache.maven.plugins</groupId>
-        		<artifactId>maven-surefire-plugin</artifactId>
-	       		<configuration>
-          			<skipTests>true</skipTests>
-        		</configuration>
-      		</plugin>
-			<plugin>
-				<groupId>org.apache.maven.plugins</groupId>
-				<artifactId>maven-deploy-plugin</artifactId>
-				<configuration>
-					<skip>true</skip>
-				</configuration>
-			</plugin>
-		</plugins>
-	</build>
-=======
 
     <build>
         <plugins>
@@ -93,5 +60,4 @@
         </plugins>
     </build>
 
->>>>>>> ef389f28
 </project>