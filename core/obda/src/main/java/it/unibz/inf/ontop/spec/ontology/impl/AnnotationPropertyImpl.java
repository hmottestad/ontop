--- conflicted
+++ resolved
@@ -37,29 +37,14 @@
 
 public class AnnotationPropertyImpl implements AnnotationProperty {
 
-<<<<<<< HEAD
 	private static final long serialVersionUID = 500873858691854474L;
 
 	private final String name;
 	private IRI iri;
-//	private final AnnotationPropertyDomainImpl domain;
-//	private final AnnotationPropertyRangeImpl range;
-
 
 	AnnotationPropertyImpl(String name) {
 		this.name = name;
 		this.iri = new SimpleRDF().createIRI(name);
-//		this.domain =  new AnnotationPropertyDomainImpl(this);
-//		this.range = new AnnotationPropertyRangeImpl(this);
-=======
-	private final Predicate predicate;
-	private final String name;
-
-	// TODO: remove public access
-	public AnnotationPropertyImpl(String name) {
-		this.predicate = TERM_FACTORY.getAnnotationPropertyPredicate(name);
-		this.name = name;
->>>>>>> 0f4a0fd6
 	}
 
 	@Override
