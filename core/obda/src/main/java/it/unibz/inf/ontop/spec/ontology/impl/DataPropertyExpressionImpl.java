package it.unibz.inf.ontop.spec.ontology.impl;

/*
 * #%L
 * ontop-obdalib-core
 * %%
 * Copyright (C) 2009 - 2014 Free University of Bozen-Bolzano
 * %%
 * Licensed under the Apache License, Version 2.0 (the "License");
 * you may not use this file except in compliance with the License.
 * You may obtain a copy of the License at
 * 
 *      http://www.apache.org/licenses/LICENSE-2.0
 * 
 * Unless required by applicable law or agreed to in writing, software
 * distributed under the License is distributed on an "AS IS" BASIS,
 * WITHOUT WARRANTIES OR CONDITIONS OF ANY KIND, either express or implied.
 * See the License for the specific language governing permissions and
 * limitations under the License.
 * #L%
 */

import it.unibz.inf.ontop.spec.ontology.DataPropertyExpression;
import it.unibz.inf.ontop.spec.ontology.DataPropertyRangeExpression;
import it.unibz.inf.ontop.spec.ontology.DataSomeValuesFrom;
import it.unibz.inf.ontop.spec.ontology.Datatype;
import org.apache.commons.rdf.api.IRI;
import org.apache.commons.rdf.api.RDF;
import org.apache.commons.rdf.simple.SimpleRDF;

import java.util.Collection;
import java.util.HashMap;
import java.util.Map;

/**
 * Represents DataPropertyExpression from the OWL 2 QL Specification
 * 
 * DataPropertyExpression := DataProperty
 * 
 * Support for owl:topDataProperty and owl:bottomDataProperty
 * 
 * @author Roman Kontchakov
 *
 */

public class DataPropertyExpressionImpl implements DataPropertyExpression {

<<<<<<< HEAD
	private static final long serialVersionUID = 500873858691854474L;
	private static final RDF RDF_FACTORY = new SimpleRDF();

=======
	private final Predicate predicate;
>>>>>>> 0f4a0fd6
	private final String name;
	
	private final boolean isTop, isBottom;
	
	private final Map<Datatype, DataSomeValuesFrom> domains = new HashMap<>();
	private final DataPropertyRangeExpressionImpl range;

	public static final String owlTopDataPropertyIRI = "http://www.w3.org/2002/07/owl#topDataProperty";
	public static final String owlBottomDataPropertyIRI  = "http://www.w3.org/2002/07/owl#bottomDataProperty";
	
    public static final DataPropertyExpression owlTopDataProperty = new DataPropertyExpressionImpl(owlTopDataPropertyIRI);
    public static final DataPropertyExpression owlBottomDataProperty = new DataPropertyExpressionImpl(owlBottomDataPropertyIRI);
<<<<<<< HEAD
	private final IRI iri;


=======
	
>>>>>>> 0f4a0fd6
	DataPropertyExpressionImpl(String name) {
		this.name = name;
		this.iri = RDF_FACTORY.createIRI(name);
		this.isTop = name.equals(owlTopDataPropertyIRI);
		this.isBottom = name.equals(owlBottomDataPropertyIRI);

		this.domains.put(DatatypeImpl.rdfsLiteral, new DataSomeValuesFromImpl(this, DatatypeImpl.rdfsLiteral));
		this.range = new DataPropertyRangeExpressionImpl(this);
	}

	@Override
	public IRI getIRI() {
		return iri;
	}

	@Override
	public String getName() {
		return name;
	}
	
	@Override
	public DataSomeValuesFrom getDomainRestriction(Datatype datatype) {
		DataSomeValuesFrom domain = domains.get(datatype);
		if (domain == null) {
			domain = new DataSomeValuesFromImpl(this, datatype);
			domains.put(datatype, domain);
		}
		return domain;
	}

	@Override
	public Collection<DataSomeValuesFrom> getAllDomainRestrictions() {
		return domains.values();
	}

	
	@Override
	public DataPropertyRangeExpression getRange() {
		return range;
	}
	
	@Override
	public boolean isBottom() {
		return isBottom;
	}
	
	@Override
	public boolean isTop() {
		return isTop;
	}
	
	@Override
	public boolean equals(Object obj) {
		if (obj == this)
			return true;
		
		if (obj instanceof DataPropertyExpressionImpl) {
			DataPropertyExpressionImpl other = (DataPropertyExpressionImpl) obj;
			return name.equals(other.name);
		}
		
		// object and data properties share the same name space	
		if (obj instanceof ObjectPropertyExpressionImpl) {
			ObjectPropertyExpressionImpl other = (ObjectPropertyExpressionImpl) obj;
			return (false == other.isInverse()) && name.equals(other.getName());
		}
		return false;
	}

	@Override
	public int hashCode() {
		return name.hashCode();
	}
	
	@Override
	public String toString() {
		return name;
	}
}<|MERGE_RESOLUTION|>--- conflicted
+++ resolved
@@ -45,13 +45,8 @@
 
 public class DataPropertyExpressionImpl implements DataPropertyExpression {
 
-<<<<<<< HEAD
-	private static final long serialVersionUID = 500873858691854474L;
 	private static final RDF RDF_FACTORY = new SimpleRDF();
 
-=======
-	private final Predicate predicate;
->>>>>>> 0f4a0fd6
 	private final String name;
 	
 	private final boolean isTop, isBottom;
@@ -64,13 +59,8 @@
 	
     public static final DataPropertyExpression owlTopDataProperty = new DataPropertyExpressionImpl(owlTopDataPropertyIRI);
     public static final DataPropertyExpression owlBottomDataProperty = new DataPropertyExpressionImpl(owlBottomDataPropertyIRI);
-<<<<<<< HEAD
 	private final IRI iri;
 
-
-=======
-	
->>>>>>> 0f4a0fd6
 	DataPropertyExpressionImpl(String name) {
 		this.name = name;
 		this.iri = RDF_FACTORY.createIRI(name);
