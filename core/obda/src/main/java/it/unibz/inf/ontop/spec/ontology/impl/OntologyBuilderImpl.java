package it.unibz.inf.ontop.spec.ontology.impl;

import com.google.common.collect.ImmutableList;
import com.google.common.collect.ImmutableMap;
import com.google.common.collect.ImmutableSet;
import it.unibz.inf.ontop.model.term.Constant;
import it.unibz.inf.ontop.model.term.RDFLiteralConstant;
import it.unibz.inf.ontop.model.term.ObjectConstant;
import it.unibz.inf.ontop.model.vocabulary.OWL;
import it.unibz.inf.ontop.spec.ontology.*;
import org.apache.commons.rdf.api.IRI;
import org.apache.commons.rdf.api.RDF;

import java.util.*;
import java.util.function.Function;

public class OntologyBuilderImpl implements OntologyBuilder {

    private final Hierarchy<ClassExpression> classAxioms = new Hierarchy<>();
    private final Hierarchy<ObjectPropertyExpression> objectPropertyAxioms = new Hierarchy<>();
    private final Hierarchy<DataPropertyExpression> dataPropertyAxioms = new Hierarchy<>();

    private final ImmutableList.Builder<BinaryAxiom<DataRangeExpression>> subDataRangeAxioms = ImmutableList.builder();

    private final ImmutableSet.Builder<ObjectPropertyExpression> reflexiveObjectPropertyAxioms = ImmutableSet.builder();
    private final ImmutableSet.Builder<ObjectPropertyExpression> irreflexiveObjectPropertyAxioms = ImmutableSet.builder();

    private final ImmutableSet.Builder<ObjectPropertyExpression> functionalObjectPropertyAxioms = ImmutableSet.builder();
    private final ImmutableSet.Builder<DataPropertyExpression> functionalDataPropertyAxioms = ImmutableSet.builder();

    // exception messages

    private static final String CLASS_NOT_FOUND = "Class not found: ";
    private static final String OBJECT_PROPERTY_NOT_FOUND = "ObjectProperty not found: ";
    private static final String DATA_PROPERTY_NOT_FOUND = "DataProperty not found: ";
    private static final String DATATYPE_NOT_FOUND = "Datatype not found: ";
    private static final String ANNOTATION_PROPERTY_NOT_FOUND = "AnnotationProperty not found: ";

    private final OntologyCategoryImpl<OClass> classes;
    private final OntologyCategoryImpl<ObjectPropertyExpression> objectProperties;
    private final OntologyCategoryImpl<DataPropertyExpression> dataProperties;
    private final OntologyCategoryImpl<AnnotationProperty> annotationProperties;

    private final RDF rdfFactory;

    // assertions

    private final ImmutableList.Builder<ClassAssertion> classAssertions = ImmutableList.builder();
    private final ImmutableList.Builder<ObjectPropertyAssertion> objectPropertyAssertions = ImmutableList.builder();
    private final ImmutableList.Builder<DataPropertyAssertion> dataPropertyAssertions = ImmutableList.builder();
    private final ImmutableList.Builder<AnnotationAssertion> annotationAssertions = ImmutableList.builder();

    private OntologyBuilderImpl(RDF rdfFactory) {
        classes = new OntologyCategoryImpl<>(s -> new ClassImpl(rdfFactory.createIRI(s)),
                        CLASS_NOT_FOUND,"");
        objectProperties = new OntologyCategoryImpl<>(s -> new ObjectPropertyExpressionImpl(rdfFactory.createIRI(s)),
                        OBJECT_PROPERTY_NOT_FOUND,"");
        dataProperties = new OntologyCategoryImpl<>(s -> new DataPropertyExpressionImpl(rdfFactory.createIRI(s)),
                DATA_PROPERTY_NOT_FOUND,"");
        annotationProperties = new OntologyCategoryImpl<>(s -> new AnnotationPropertyImpl(rdfFactory.createIRI(s)),
                ANNOTATION_PROPERTY_NOT_FOUND,"");
        classes.map.put(OWL.THING.getIRIString(), ClassImpl.owlThing);
        classes.map.put(OWL.NOTHING.getIRIString(), ClassImpl.owlNothing);
        objectProperties.map.put(OWL.TOP_OBJECT_PROPERTY.getIRIString(), ObjectPropertyExpressionImpl.owlTopObjectProperty);
        objectProperties.map.put(OWL.BOTTOM_OBJECT_PROPERTY.getIRIString(), ObjectPropertyExpressionImpl.owlBottomObjectProperty);
        dataProperties.map.put(OWL.TOP_DATA_PROPERTY.getIRIString(), DataPropertyExpressionImpl.owlTopDataProperty);
        dataProperties.map.put(OWL.BOTTOM_DATA_PROPERTY.getIRIString(), DataPropertyExpressionImpl.owlBottomDataProperty);

        this.rdfFactory = rdfFactory;
    }

    public static OntologyBuilder builder(RDF rdfFactory) {
        return new OntologyBuilderImpl(rdfFactory);
    }

    public static ABoxAssertionSupplier assertionSupplier(RDF rdfFactory) {
        return new ABoxAssertionSupplier() {
            @Override
            public ClassAssertion createClassAssertion(String c, ObjectConstant o) throws InconsistentOntologyException {
                return OntologyBuilderImpl.createClassAssertion(new ClassImpl(rdfFactory.createIRI(c)), o);
            }

            @Override
            public ObjectPropertyAssertion createObjectPropertyAssertion(String op, ObjectConstant o1, ObjectConstant o2) throws InconsistentOntologyException {
                return OntologyBuilderImpl.createObjectPropertyAssertion(new ObjectPropertyExpressionImpl(rdfFactory.createIRI(op)), o1, o2);
            }

            @Override
<<<<<<< HEAD
            public DataPropertyAssertion createDataPropertyAssertion(String dp, ObjectConstant o, RDFLiteralConstant v) throws InconsistentOntologyException {
                return OntologyBuilderImpl.createDataPropertyAssertion(new DataPropertyExpressionImpl(dp), o, v);
=======
            public DataPropertyAssertion createDataPropertyAssertion(String dp, ObjectConstant o, ValueConstant v) throws InconsistentOntologyException {
                return OntologyBuilderImpl.createDataPropertyAssertion(new DataPropertyExpressionImpl(rdfFactory.createIRI(dp)), o, v);
>>>>>>> b2647261
            }
        };
    }




    static final class OntologyCategoryImpl<T> implements OntologyVocabularyCategory<T> {
        private final Map<String, T> map = new HashMap<>();

        private final String NOT_FOUND, EXISTS;
        private final Function<String, ? extends T> ctor;

        OntologyCategoryImpl(Function<String, ? extends T> ctor, String NOT_FOUND, String EXISTS) {
            this.ctor = ctor;
            this.NOT_FOUND = NOT_FOUND;
            this.EXISTS = EXISTS;
        }

        @Override
        public T get(String uri) {
            T oc = map.get(uri);
            if (oc == null)
                throw new RuntimeException(NOT_FOUND + uri);
            return oc;
        }

        @Override
        public T get(IRI iri) {
            return get(iri.getIRIString());
        }

        @Override
        public boolean contains(String uri) {
            return map.containsKey(uri);
        }

        @Override
        public boolean contains(IRI iri) {
            return contains(iri.getIRIString());
        }

        @Override
        public Iterator<T> iterator() {
            return map.values().iterator();
        }

        private T create(String uri) {
            // TODO: check for built-in
            //if (map.containsKey(uri))
            //    throw new RuntimeException(EXISTS + uri);
            T n = ctor.apply(uri);
            map.put(uri, n);
            return n;
        }

        OntologyImpl.ImmutableOntologyVocabularyCategoryImpl<T> getImmutableCopy() {
            return new OntologyImpl.ImmutableOntologyVocabularyCategoryImpl<T>(ImmutableMap.copyOf(map), NOT_FOUND);
        }
    }




    @Override
    public OntologyVocabularyCategory<OClass> classes() { return classes; }

    @Override
    public OntologyVocabularyCategory<ObjectPropertyExpression> objectProperties() { return objectProperties; }

    @Override
    public OntologyVocabularyCategory<DataPropertyExpression> dataProperties() { return dataProperties; }

    @Override
    public OntologyVocabularyCategory<AnnotationProperty> annotationProperties() { return annotationProperties; }


    @Override
    public OClass declareClass(String uri) {
        return classes.create(uri);
    }

    @Override
    public ObjectPropertyExpression declareObjectProperty(String uri) {
        return objectProperties.create(uri);
    }

    @Override
    public DataPropertyExpression declareDataProperty(String uri) {
        return dataProperties.create(uri);
    }

    @Override
    public AnnotationProperty declareAnnotationProperty(String uri) {
        return annotationProperties.create(uri);
    }

    @Override
    public Datatype getDatatype(String uri) {
        Datatype dt = OntologyImpl.OWL2QLDatatypes.get(uri);
        if (dt == null)
            throw new RuntimeException(DATATYPE_NOT_FOUND + uri);
        return dt;
    }

    /**
     * Normalizes and adds subclass axiom
     * <p>
     * SubClassOf := 'SubClassOf' '(' axiomAnnotations subClassExpression superClassExpression ')'
     * <p>
     * Implements rule [C1]:<br>
     *    - ignore the axiom if the first argument is owl:Nothing or the second argument is owl:Thing<br>
     *    - replace by a disjointness axiom if the second argument is owl:Nothing but the first is not owl:Thing<br>
     *    - inconsistency if the first argument is owl:Thing but the second one is not owl:Nothing
     * <p>
     * Implements rules [D5] and [O5] (in conjunction with DataSomeValuesFromImpl and ObjectSomeValuesFromImpl)<br>
     *    - if the first argument is syntactically "equivalent" to owl:Thing, then replace it by owl:Thing
     *
     * @throws InconsistentOntologyException
     */

    @Override
    public void addSubClassOfAxiom(ClassExpression ce1, ClassExpression ce2) throws InconsistentOntologyException {
        checkSignature(ce1);
        checkSignature(ce2);
        if (ce1.isTop())
            ce1 = ClassImpl.owlThing; // rules [D5] and [O5]
        classAxioms.addInclusion(ce1, ce2);
    }

    /**
     * Normalizes and adds a data property range axiom
     * <p>
     * DataPropertyRange := 'DataPropertyRange' '(' axiomAnnotations DataPropertyExpression DataRange ')'
     * <p>
     * Implements rule [D3]:
     *     - ignore if the property is bot or the range is rdfs:Literal (top datatype)
     *     - inconsistency if the property is top but the range is not rdfs:Literal
     *
     * @throws InconsistentOntologyException
     */

    @Override
    public void addDataPropertyRangeAxiom(DataPropertyRangeExpression range, Datatype datatype) throws InconsistentOntologyException {
        checkSignature(range);
        checkSignature(datatype);
        if (datatype.equals(DatatypeImpl.rdfsLiteral))
            return;

        // otherwise the datatype is not top
        if (range.getProperty().isBottom())
            return;
        if (range.getProperty().isTop())
            throw new InconsistentOntologyException();

        BinaryAxiom<DataRangeExpression> ax = new BinaryAxiomImpl<>(range, datatype);
        subDataRangeAxioms.add(ax);
    }


    /**
     * Normalizes and adds an object subproperty axiom
     * <p>
     * SubObjectPropertyOf := 'SubObjectPropertyOf' '(' axiomAnnotations
     * 						ObjectPropertyExpression ObjectPropertyExpression ')'
     * <p>
     * Implements rule [O1]:<br>
     *    - ignore the axiom if the first argument is owl:bottomObjectProperty
     *    				or the second argument is owl:topObjectProperty<br>
     *    - replace by a disjointness axiom if the second argument is owl:bottomObjectProperty
     *                but the first one is not owl:topObjectProperty<br>
     *    - inconsistency if the first is  owl:topObjectProperty but the second is owl:bottomObjectProperty
     *
     * @throws InconsistentOntologyException
     *
     */

    @Override
    public void addSubPropertyOfAxiom(ObjectPropertyExpression ope1, ObjectPropertyExpression ope2) throws InconsistentOntologyException {
        checkSignature(ope1);
        checkSignature(ope2);
        objectPropertyAxioms.addInclusion(ope1, ope2);
    }

    /**
     * Normalizes and adds a data subproperty axiom
     * <p>
     * SubDataPropertyOf := 'SubDataPropertyOf' '(' axiomAnnotations
     * 					subDataPropertyExpression superDataPropertyExpression ')'<br>
     * subDataPropertyExpression := DataPropertyExpression<br>
     * superDataPropertyExpression := DataPropertyExpression
     * <p>
     * implements rule [D1]:<br>
     *    - ignore the axiom if the first argument is owl:bottomDataProperty
     *    			  or the second argument is owl:topDataProperty<br>
     *    - replace by a disjointness axiom if the second argument is owl:bottomDataProperty
     *                but the first one is not owl:topDataProperty<br>
     *    - inconsistency if the first is  owl:topDataProperty but the second is owl:bottomDataProperty
     *
     * @throws InconsistentOntologyException
     */

    @Override
    public void addSubPropertyOfAxiom(DataPropertyExpression dpe1, DataPropertyExpression dpe2) throws InconsistentOntologyException {
        checkSignature(dpe1);
        checkSignature(dpe2);
        dataPropertyAxioms.addInclusion(dpe1, dpe2);
    }


    /**
     * Normalizes and adds class disjointness axiom
     * <p>
     * DisjointClasses := 'DisjointClasses' '(' axiomAnnotations
     * 			subClassExpression subClassExpression { subClassExpression } ')'<br>
     * <p>
     * Implements rule [C2]:<br>
     *     - eliminates all occurrences of bot and if the result contains<br>
     *     - no top and at least two elements then disjointness<br>
     *     - one top then emptiness of all other elements<br>
     *     - two tops then inconsistency (this behavior is an extension of OWL 2, where duplicates are removed from the list)
     */

    @Override
    public void addDisjointClassesAxiom(ClassExpression... ces) throws InconsistentOntologyException {
        for (ClassExpression c : ces)
            checkSignature(c);
        classAxioms.addDisjointness(ces);
    }

    /**
     * Normalizes and adds object property disjointness axiom
     * <p>
     * DisjointObjectProperties := 'DisjointObjectProperties' '(' axiomAnnotations
     * 		 ObjectPropertyExpression ObjectPropertyExpression { ObjectPropertyExpression } ')'<br>
     * <p>
     * Implements rule [O2]:<br>
     *     - eliminates all occurrences of bot and if the result contains<br>
     *     - no top and at least two elements then disjointness<br>
     *     - one top then emptiness of all other elements<br>
     *     - two tops then inconsistency (this behavior is an extension of OWL 2, where duplicates are removed from the list)
     */

    @Override
    public void addDisjointObjectPropertiesAxiom(ObjectPropertyExpression... opes) throws InconsistentOntologyException {
        for (ObjectPropertyExpression p : opes)
            checkSignature(p);
        objectPropertyAxioms.addDisjointness(opes);
    }

    /**
     * Normalizes and adds data property disjointness axiom
     * <p>
     * DisjointDataProperties := 'DisjointDataProperties' '(' axiomAnnotations
     * 				DataPropertyExpression DataPropertyExpression { DataPropertyExpression } ')'<br>
     * <p>
     * Implements rule [D2]:<br>
     *     - eliminates all occurrences of bot and if the result contains<br>
     *     - no top and at least two elements then disjointness<br>
     *     - one top then emptiness of all other elements<br>
     *     - two tops then inconsistency (this behavior is an extension of OWL 2, where duplicates are removed from the list)
     */

    @Override
    public void addDisjointDataPropertiesAxiom(DataPropertyExpression... dpes) throws InconsistentOntologyException {
        for (DataPropertyExpression dpe : dpes)
            checkSignature(dpe);
        dataPropertyAxioms.addDisjointness(dpes);
    }


    /**
     * Normalizes and adds a reflexive object property axiom
     * <p>
     * ReflexiveObjectProperty := 'ReflexiveObjectProperty' '(' axiomAnnotations ObjectPropertyExpression ')'
     * <p>
     * Implements rule [O3]:<br>
     *     - ignores if top (which is reflexive by definition)<br>
     *     - inconsistency if bot (which is not reflexive)<br>
     *     - otherwise, removes the inverse if required
     *
     * @throws InconsistentOntologyException
     */

    @Override
    public void addReflexiveObjectPropertyAxiom(ObjectPropertyExpression ope) throws InconsistentOntologyException {
        if (ope.isTop())
            return;
        if (ope.isBottom())
            throw new InconsistentOntologyException();

        reflexiveObjectPropertyAxioms.add(ope.isInverse() ? ope.getInverse() : ope);
    }

    /**
     * Normalizes and adds an irreflexive object property axiom
     * <p>
     * ReflexiveObjectProperty := 'ReflexiveObjectProperty' '(' axiomAnnotations ObjectPropertyExpression ')'
     * <p>
     * Implements rule [O3]:<br>
     *     - ignores if bot (which is irreflexive by definition)<br>
     *     - inconsistency if top (which is reflexive)<br>
     *     - otherwise, removes the inverse if required
     *
     * @throws InconsistentOntologyException
     */

    @Override
    public void addIrreflexiveObjectPropertyAxiom(ObjectPropertyExpression ope) throws InconsistentOntologyException {
        if (ope.isTop())
            throw new InconsistentOntologyException();
        if (ope.isBottom())
            return;

        irreflexiveObjectPropertyAxioms.add(ope.isInverse() ? ope.getInverse() : ope);
    }


    @Override
    public void addFunctionalObjectPropertyAxiom(ObjectPropertyExpression prop) {
        checkSignature(prop);
        functionalObjectPropertyAxioms.add(prop);
    }

    @Override
    public void addFunctionalDataPropertyAxiom(DataPropertyExpression prop) {
        checkSignature(prop);
        functionalDataPropertyAxioms.add(prop);
    }






    /**
     * Creates a class assertion
     * <p>
     * ClassAssertion := 'ClassAssertion' '(' axiomAnnotations Class Individual ')'
     * <p>
     * Implements rule [C4]:
     *     - ignore (return null) if the class is top
     *     - inconsistency if the class is bot
     */

    public static ClassAssertion createClassAssertion(OClass ce, ObjectConstant object) throws InconsistentOntologyException {
        if (ce.isTop())
            return null;
        if (ce.isBottom())
            throw new InconsistentOntologyException();

        return new ClassAssertionImpl(ce, object);
    }

    /**
     * Creates an object property assertion
     * <p>
     * ObjectPropertyAssertion := 'ObjectPropertyAssertion' '(' axiomAnnotations
     *				ObjectPropertyExpression sourceIndividual targetIndividual ')'
     * <p>
     * Implements rule [O4]:
     *     - ignore (return null) if the property is top
     *     - inconsistency if the property is bot
     *     - swap the arguments to eliminate inverses
     */

    public static ObjectPropertyAssertion createObjectPropertyAssertion(ObjectPropertyExpression ope, ObjectConstant o1, ObjectConstant o2) throws InconsistentOntologyException {
        if (ope.isTop())
            return null;
        if (ope.isBottom())
            throw new InconsistentOntologyException();

        if (ope.isInverse())
            return new ObjectPropertyAssertionImpl(ope.getInverse(), o2, o1);
        else
            return new ObjectPropertyAssertionImpl(ope, o1, o2);
    }

    /**
     * Creates a data property assertion
     * <p>
     * DataPropertyAssertion := 'DataPropertyAssertion' '(' axiomAnnotations
     * 					DataPropertyExpression sourceIndividual targetValue ')'
     * <p>
     * Implements rule [D4]:
     *     - ignore (return null) if the property is top
     *     - inconsistency if the property is bot
     */

    public static DataPropertyAssertion createDataPropertyAssertion(DataPropertyExpression dpe, ObjectConstant o1, RDFLiteralConstant o2) throws InconsistentOntologyException {
        if (dpe.isTop())
            return null;
        if (dpe.isBottom())
            throw new InconsistentOntologyException();

        return new DataPropertyAssertionImpl(dpe, o1, o2);
    }

    /**
     * Creates an annotation assertion
     * AnnotationAssertion := 'AnnotationAssertion' '(' axiomAnnotations AnnotationProperty AnnotationSubject AnnotationValue ')'
     * AnnotationSubject := IRI | AnonymousIndividual
     *
     */
    public static AnnotationAssertion createAnnotationAssertion(AnnotationProperty ap, ObjectConstant o, Constant c) {
        return new AnnotationAssertionImpl(ap,o,c);
    }



    @Override
    public void addClassAssertion(OClass ce, ObjectConstant o) throws InconsistentOntologyException {
        checkSignature(ce);
        ClassAssertion assertion = createClassAssertion(ce, o);
        if (assertion != null)
            classAssertions.add(assertion);
    }

    @Override
    public void addObjectPropertyAssertion(ObjectPropertyExpression ope, ObjectConstant o1, ObjectConstant o) throws InconsistentOntologyException {
        checkSignature(ope);
        ObjectPropertyAssertion assertion = createObjectPropertyAssertion(ope, o1, o);
        if (assertion != null)
            objectPropertyAssertions.add(assertion);
    }

    @Override
    public void addDataPropertyAssertion(DataPropertyExpression dpe, ObjectConstant o, RDFLiteralConstant v) throws InconsistentOntologyException {
        checkSignature(dpe);
        DataPropertyAssertion assertion = createDataPropertyAssertion(dpe, o, v);
        if (assertion != null)
            dataPropertyAssertions.add(assertion);
    }

    @Override
    public void addAnnotationAssertion(AnnotationProperty ap, ObjectConstant o, Constant c) {
        checkSignature(ap);
        AnnotationAssertion assertion = createAnnotationAssertion(ap, o, c);
        if (assertion != null)
            annotationAssertions.add(assertion);
    }



    @Override
    public Ontology build() {
        return new OntologyImpl(classes.getImmutableCopy(), objectProperties.getImmutableCopy(),
                ImmutableSet.copyOf(auxObjectProperties), dataProperties.getImmutableCopy(), annotationProperties.getImmutableCopy(),
                classAxioms.inclusions.build(), classAxioms.disjointness.build(),
                objectPropertyAxioms.inclusions.build(), objectPropertyAxioms.disjointness.build(),
                dataPropertyAxioms.inclusions.build(), dataPropertyAxioms.disjointness.build(),
                subDataRangeAxioms.build(), reflexiveObjectPropertyAxioms.build(), irreflexiveObjectPropertyAxioms.build(),
                functionalObjectPropertyAxioms.build(), functionalDataPropertyAxioms.build(),
                classAssertions.build(), objectPropertyAssertions.build(), dataPropertyAssertions.build(), annotationAssertions.build());
    }


    // auxiliary symbols (for normalization)

    private final Set<ObjectPropertyExpression> auxObjectProperties = new HashSet<>();

    private static final String AUXROLEURI = "urn:AUX.ROLE";
    private int auxCounter = 0;


    @Override
    public ObjectPropertyExpression createAuxiliaryObjectProperty() {
        ObjectPropertyExpression ope = new ObjectPropertyExpressionImpl(rdfFactory.createIRI(AUXROLEURI + auxCounter));
        auxCounter++ ;
        auxObjectProperties.add(ope);
        return ope;
    }



    private void checkSignature(ClassExpression desc) {
        if (desc instanceof OClass) {
            OClass cl = (OClass) desc;
            if (!classes.contains(cl.getName()))
                throw new IllegalArgumentException(CLASS_NOT_FOUND + desc);
        }
        else if (desc instanceof ObjectSomeValuesFrom) {
            checkSignature(((ObjectSomeValuesFrom) desc).getProperty());
        }
        else  {
            assert (desc instanceof DataSomeValuesFrom);
            checkSignature(((DataSomeValuesFrom) desc).getProperty());
        }
    }

    private void checkSignature(Datatype desc) {
        if (!OntologyImpl.OWL2QLDatatypes.containsKey(desc.getIRI().getIRIString()))
            throw new IllegalArgumentException(DATATYPE_NOT_FOUND + desc);
    }

    private void checkSignature(DataPropertyRangeExpression desc) {
        checkSignature(desc.getProperty());
    }

    private void checkSignature(ObjectPropertyExpression prop) {
        if (prop.isInverse())
            prop = prop.getInverse();

        if (!objectProperties.contains(prop.getName()) && !auxObjectProperties.contains(prop))
            throw new IllegalArgumentException(OBJECT_PROPERTY_NOT_FOUND + prop);
    }

    private void checkSignature(DataPropertyExpression prop) {
        if (!dataProperties.contains(prop.getName()))
            throw new IllegalArgumentException(DATA_PROPERTY_NOT_FOUND + prop);
    }

    private void checkSignature(AnnotationProperty prop) {
        if (!annotationProperties.contains(prop.getName()))
            throw new IllegalArgumentException(ANNOTATION_PROPERTY_NOT_FOUND + prop);
    }



    final static class Hierarchy<T extends DescriptionBT> {
        private final ImmutableList.Builder<BinaryAxiom<T>> inclusions = ImmutableList.builder();
        private final ImmutableList.Builder<NaryAxiom<T>> disjointness = ImmutableList.builder();

        /**
         * implements rules [D1], [O1] and [C1]:<br>
         *    - ignore if e1 is bot or e2 is top<br>
         *    - replace by emptiness if e2 is bot but e1 is not top<br>
         *    - inconsistency if e1 is top and e2 is bot
         *
         * @param e1
         * @param e2
         * @throws InconsistentOntologyException
         */

        void addInclusion(T e1, T e2) throws InconsistentOntologyException {
            if (e1.isBottom() || e2.isTop())
                return;

            if (e2.isBottom()) { // emptiness
                if (e1.isTop())
                    throw new InconsistentOntologyException();
                NaryAxiom<T> ax = new NaryAxiomImpl<>(ImmutableList.of(e1, e1));
                disjointness.add(ax);
            }
            else {
                BinaryAxiom<T> ax = new BinaryAxiomImpl<>(e1, e2);
                inclusions.add(ax);
            }
        }

        /**
         * implements an extension of [D2], [O2] and [C2]:<br>
         *     - eliminates all occurrences of bot and if the result contains<br>
         *     - no top and at least two elements then disjointness<br>
         *     - one top then emptiness of all other elements<br>
         *     - two tops then inconsistency (this behavior is an extension of OWL 2, where duplicates are removed from the list)
         *
         * @param es
         * @throws InconsistentOntologyException
         */

        void addDisjointness(T... es) throws InconsistentOntologyException {
            ImmutableList.Builder<T> sb = new ImmutableList.Builder<>();
            int numberOfTop = 0;
            for (T e : es) {
                //checkSignature(e);
                if (e.isBottom())
                    continue;
                else if (e.isTop())
                    numberOfTop++;
                else
                    sb.add(e);
            }
            ImmutableList<T> nonTrivialElements = sb.build();
            if (numberOfTop == 0) {
                if (nonTrivialElements.size() >= 2) {
                    NaryAxiomImpl<T> ax = new NaryAxiomImpl<>(nonTrivialElements);
                    disjointness.add(ax);
                }
                // if 0 or 1 non-bottom elements then do nothing
            }
            else if (numberOfTop == 1) {
                for (T dpe : nonTrivialElements) {
                    NaryAxiomImpl<T> ax = new NaryAxiomImpl<>(ImmutableList.of(dpe, dpe));
                    disjointness.add(ax);
                }
            }
            else // many tops
                throw new InconsistentOntologyException();
        }
    };
}<|MERGE_RESOLUTION|>--- conflicted
+++ resolved
@@ -86,13 +86,8 @@
             }
 
             @Override
-<<<<<<< HEAD
             public DataPropertyAssertion createDataPropertyAssertion(String dp, ObjectConstant o, RDFLiteralConstant v) throws InconsistentOntologyException {
-                return OntologyBuilderImpl.createDataPropertyAssertion(new DataPropertyExpressionImpl(dp), o, v);
-=======
-            public DataPropertyAssertion createDataPropertyAssertion(String dp, ObjectConstant o, ValueConstant v) throws InconsistentOntologyException {
                 return OntologyBuilderImpl.createDataPropertyAssertion(new DataPropertyExpressionImpl(rdfFactory.createIRI(dp)), o, v);
->>>>>>> b2647261
             }
         };
     }
