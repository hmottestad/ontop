package it.unibz.inf.ontop.spec.ontology;

/*
 * #%L
 * ontop-obdalib-core
 * %%
 * Copyright (C) 2009 - 2014 Free University of Bozen-Bolzano
 * %%
 * Licensed under the Apache License, Version 2.0 (the "License");
 * you may not use this file except in compliance with the License.
 * You may obtain a copy of the License at
 *
 *      http://www.apache.org/licenses/LICENSE-2.0
 *
 * Unless required by applicable law or agreed to in writing, software
 * distributed under the License is distributed on an "AS IS" BASIS,
 * WITHOUT WARRANTIES OR CONDITIONS OF ANY KIND, either express or implied.
 * See the License for the specific language governing permissions and
 * limitations under the License.
 * #L%
 */

import org.apache.commons.rdf.api.IRI;

/**
 * Represents AnnotationProperty from the OWL 2 Specification
 *
 * AnnotationProperty := IRI
 *
 * @author Sarah
 *
 */

public interface AnnotationProperty extends Description {

<<<<<<< HEAD
    IRI getIRI();


    public String getName();


    /**
     * the domain iri for the annotation property
     * <p>
     *
     *
     * @return iri  for the domain
     */

//    public AnnotationPropertyDomain getDomain();

    /**
     * the range iri for the annotation property
     * <p>
     * (
     * <p>
     *
     * @return iri for the range
     */

//    public AnnotationPropertyRange getRange();
=======
    /**
     * the name of the annotation property
     *
     * @return the predicate symbol that corresponds to the annotation property name
     */

    Predicate getPredicate();
>>>>>>> 0f4a0fd6


    String getName();
}<|MERGE_RESOLUTION|>--- conflicted
+++ resolved
@@ -33,42 +33,7 @@
 
 public interface AnnotationProperty extends Description {
 
-<<<<<<< HEAD
     IRI getIRI();
-
-
-    public String getName();
-
-
-    /**
-     * the domain iri for the annotation property
-     * <p>
-     *
-     *
-     * @return iri  for the domain
-     */
-
-//    public AnnotationPropertyDomain getDomain();
-
-    /**
-     * the range iri for the annotation property
-     * <p>
-     * (
-     * <p>
-     *
-     * @return iri for the range
-     */
-
-//    public AnnotationPropertyRange getRange();
-=======
-    /**
-     * the name of the annotation property
-     *
-     * @return the predicate symbol that corresponds to the annotation property name
-     */
-
-    Predicate getPredicate();
->>>>>>> 0f4a0fd6
 
 
     String getName();
