--- conflicted
+++ resolved
@@ -27,14 +27,8 @@
 import javax.annotation.Nonnull;
 
 public class DatatypeImpl implements Datatype {
-	
-<<<<<<< HEAD
-	private static final long serialVersionUID = -6228610469212615956L;
-	
+
 	private final IRI iri;
-=======
-	private final Predicate predicate;
->>>>>>> 0f4a0fd6
 
 	public static final  Datatype rdfsLiteral; 
 	
