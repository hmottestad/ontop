--- conflicted
+++ resolved
@@ -11,11 +11,8 @@
 import it.unibz.inf.ontop.iq.node.ImmutableQueryModifiers;
 import it.unibz.inf.ontop.iq.node.QueryNode;
 import it.unibz.inf.ontop.iq.node.UnionNode;
-<<<<<<< HEAD
+import it.unibz.inf.ontop.iq.optimizer.BindingLiftOptimizer;
 import it.unibz.inf.ontop.model.atom.AtomFactory;
-=======
-import it.unibz.inf.ontop.iq.optimizer.BindingLiftOptimizer;
->>>>>>> 6703fa9c
 import it.unibz.inf.ontop.model.atom.DistinctVariableOnlyDataAtom;
 import it.unibz.inf.ontop.iq.optimizer.ConstructionNodeCleaner;
 import it.unibz.inf.ontop.iq.optimizer.FlattenUnionOptimizer;
@@ -46,15 +43,10 @@
     private final TermFactory termFactory;
 
     @Inject
-<<<<<<< HEAD
-    private UnionBasedQueryMergerImpl(IntermediateQueryFactory iqFactory, FixedPointBindingLiftOptimizer bindingLifter,
-                                      ConstructionNodeCleaner constructionNodeCleaner, FlattenUnionOptimizer unionFlattener,
-                                      SubstitutionFactory substitutionFactory, AtomFactory atomFactory, TermFactory termFactory) {
-=======
     private UnionBasedQueryMergerImpl(IntermediateQueryFactory iqFactory, BindingLiftOptimizer bindingLifter,
                                       ConstructionNodeCleaner constructionNodeCleaner,
-                                      FlattenUnionOptimizer unionFlattener) {
->>>>>>> 6703fa9c
+                                      FlattenUnionOptimizer unionFlattener, SubstitutionFactory substitutionFactory,
+                                      AtomFactory atomFactory, TermFactory termFactory) {
         this.iqFactory = iqFactory;
         this.bindingLifter = bindingLifter;
         this.constructionNodeCleaner = constructionNodeCleaner;
