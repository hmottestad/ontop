package it.unibz.inf.ontop.datalog.impl;

import com.google.inject.Inject;
import fj.*;
import fj.data.List;
import it.unibz.inf.ontop.datalog.*;
import it.unibz.inf.ontop.model.term.Function;

/**
 * Default implementation of PullOutEqualityNormalizer. Is Left-Join aware.
 *
 * Immutable class (instances have no attribute).
 *
 * Main challenge: putting the equalities at the "right" (good) place.
 * Rules for accepting/rejecting to move up boolean conditions:
 *   - Left of the LJ: ACCEPT. Why? If they appeared as ON conditions of the LJ, they would "filter" ONLY the right part,
 *                             NOT THE LEFT.
 *   - Right of the LJ: REJECT. Boolean conditions have to be used as ON conditions of the LOCAL LJ.
 *   - "Real" JOIN (joins between two tables): REJECT. Local ON conditions are (roughly) equivalent to the "global" WHERE
 *     conditions.
 *   - "Fake" JOIN (one data atoms and filter conditions). ACCEPT. Need a JOIN/LJ for being used as ON conditions.
 *                  If not blocked later, they will finish as WHERE conditions (atoms not embedded in a META-one).
 *
 */
public class PullOutEqualityNormalizerImpl implements PullOutEqualityNormalizer {

    private final DatalogTools datalogTools;

    @Inject
<<<<<<< HEAD
    private PullOutEqualityNormalizerImpl(SubstitutionFactory substitutionFactory, TermFactory termFactory,
                                          DatalogFactory datalogFactory, DatalogTools datalogTools,
                                          SubstitutionUtilities substitutionUtilities) {
        this.substitutionFactory = substitutionFactory;
        this.termFactory = termFactory;
        this.substitutionUtilities = substitutionUtilities;
        RDFLiteralConstant valueTrue = termFactory.getBooleanConstant(true);
        this.trueEq = termFactory.getFunctionEQ(valueTrue, valueTrue);
        this.datalogFactory = datalogFactory;
=======
    private PullOutEqualityNormalizerImpl(DatalogTools datalogTools) {
>>>>>>> b2647261
        this.datalogTools = datalogTools;
    }

    @Override
    public P2<List<Function>, List<Function>> splitLeftJoinSubAtoms(List<Function> ljSubAtoms) {

        // TODO: make it static (performance improvement).
        F<Function, Boolean> isNotDataOrCompositeAtomFct = atom -> !(datalogTools.isDataOrLeftJoinOrJoinAtom(atom));

        /**
         * Left: left of the first data/composite atom (usually empty).
         *
         * The first data/composite atom is thus the first element of the right list.
         */
        P2<List<Function>, List<Function>> firstDataAtomSplit = ljSubAtoms.span(isNotDataOrCompositeAtomFct);
        Function firstDataAtom = firstDataAtomSplit._2().head();

        /**
         * Left: left of the second data/composite atom starting just after the first data/composite atom.
         *
         * Right: right part of the left join (includes the joining conditions, no problem).
         */
        P2<List<Function>, List<Function>> secondDataAtomSplit = firstDataAtomSplit._2().tail().span(
                isNotDataOrCompositeAtomFct);

        List<Function> leftAtoms = firstDataAtomSplit._1().snoc(firstDataAtom).append(secondDataAtomSplit._1());
        List<Function> rightAtoms = secondDataAtomSplit._2();

        return P.p(leftAtoms, rightAtoms);
    }
}<|MERGE_RESOLUTION|>--- conflicted
+++ resolved
@@ -27,19 +27,7 @@
     private final DatalogTools datalogTools;
 
     @Inject
-<<<<<<< HEAD
-    private PullOutEqualityNormalizerImpl(SubstitutionFactory substitutionFactory, TermFactory termFactory,
-                                          DatalogFactory datalogFactory, DatalogTools datalogTools,
-                                          SubstitutionUtilities substitutionUtilities) {
-        this.substitutionFactory = substitutionFactory;
-        this.termFactory = termFactory;
-        this.substitutionUtilities = substitutionUtilities;
-        RDFLiteralConstant valueTrue = termFactory.getBooleanConstant(true);
-        this.trueEq = termFactory.getFunctionEQ(valueTrue, valueTrue);
-        this.datalogFactory = datalogFactory;
-=======
     private PullOutEqualityNormalizerImpl(DatalogTools datalogTools) {
->>>>>>> b2647261
         this.datalogTools = datalogTools;
     }
 
