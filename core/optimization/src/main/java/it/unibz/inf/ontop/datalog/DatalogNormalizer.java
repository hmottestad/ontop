--- conflicted
+++ resolved
@@ -22,10 +22,6 @@
 
 import com.google.inject.Inject;
 import it.unibz.inf.ontop.model.term.*;
-<<<<<<< HEAD
-import it.unibz.inf.ontop.model.term.impl.TermUtils;
-=======
->>>>>>> b2647261
 import it.unibz.inf.ontop.model.type.TypeFactory;
 
 import java.util.LinkedList;
@@ -170,536 +166,12 @@
 			if (f.isOperation())
 				booleanAtoms++;
 		}
-<<<<<<< HEAD
-		if (isLeftJoin && booleanAtoms == 0) {
-			DBConstant one = termFactory.getDBConstant("1", typeFactory.getDBTypeFactory().getDBIntegerType());
-
-			Function trivialEquality = termFactory.getFunctionEQ(one, one);
-=======
 		if (leftJoin.isAlgebraFunction() && booleanAtoms == 0) {
 			Function trivialEquality = termFactory.getFunctionEQ(
-			        termFactory.getConstantLiteral("1", typeFactory.getXsdIntegerDatatype()),
-					termFactory.getConstantLiteral("1", typeFactory.getXsdIntegerDatatype()));
->>>>>>> b2647261
+			        termFactory.getDBConstant("1", typeFactory.getDBTypeFactory().getDBIntegerType()),
+					termFactory.getDBConstant("1", typeFactory.getDBTypeFactory().getDBIntegerType()));
 			leftJoin.getTerms().add(trivialEquality);
 		}
 	}
 
-<<<<<<< HEAD
-	public void addMinimalEqualityToLeftJoin(CQIE query) {
-		for (Function f : query.getBody()) {
-			if (f.isAlgebraFunction()) {
-				addMinimalEqualityToLeftJoin(f);
-			}
-		}
-	}
-
-	/***
-	 * This method introduces new variable names in each data atom and
-	 * equalities to account for JOIN operations. This method is called before
-	 * generating SQL queries and allows to avoid cross references in nested
-	 * JOINs, which generate wrong ON or WHERE conditions.
-	 * 
-	 * 
-	 * @param currentTerms
-	 * @param substitutions
-	 */
-	private void pullOutEqualities(List currentTerms, Substitution substitutions, List<Function> eqList,
-			int[] newVarCounter, boolean isLeftJoin) {
-
-		for (int i = 0; i < currentTerms.size(); i++) {
-
-			Term term = (Term) currentTerms.get(i);
-
-			/*
-			 * We don't expect any functions as terms, data atoms will only have
-			 * variables or constants at this level. This method is only called
-			 * exactly before generating the SQL query.
-			 */
-			if (!(term instanceof Function))
-				throw new RuntimeException("Unexpected term found while normalizing (pulling out equalities) the query.");
-
-			Function atom = (Function) term;
-			List<Term> subterms = atom.getTerms();
-
-			if (atom.isAlgebraFunction()) {
-				if (atom.getFunctionSymbol().equals(datalogFactory.getSparqlLeftJoinPredicate()))
-					pullOutEqualities(subterms, substitutions, eqList, newVarCounter, true);
-				else
-					pullOutEqualities(subterms, substitutions, eqList, newVarCounter, false);
-
-			} else if (atom.isOperation()) {
-				continue;
-
-			}
-
-			// rename/substitute variables
-
-			for (int j = 0; j < subterms.size(); j++) {
-				Term subTerm = subterms.get(j);
-				if (subTerm instanceof Variable) {
-
-					Variable var1 = (Variable) subTerm;
-					Variable var2 = (Variable) substitutions.get(var1);
-
-					if (var2 == null) {
-						/*
-						 * No substitution exists, hence, no action but generate
-						 * a new variable and register in the substitutions, and
-						 * replace the current value with a fresh one.
-						 */
-						var2 = termFactory.getVariable(var1.getName() + "f" + newVarCounter[0]);
-
-						substitutions.put(var1, var2);
-						subterms.set(j, var2);
-
-					} else {
-
-						/*
-						 * There already exists one, so we generate a fresh,
-						 * replace the current value, and add an equality
-						 * between the substitution and the new value.
-						 */
-
-						if (atom.isDataFunction()) {
-							Variable newVariable = termFactory.getVariable(var1.getName() + newVarCounter[0]);
-
-							subterms.set(j, newVariable);
-							Function equality = termFactory.getFunctionEQ(var2, newVariable);
-							eqList.add(equality);
-
-						} else { // if its not data function, just replace
-									// variable
-							subterms.set(j, var2);
-						}
-					}
-					newVarCounter[0] += 1;
-				} else if (subTerm instanceof Constant) {
-					/*
-					 * This case was necessary for query 7 in BSBM
-					 */
-					/**
-					 * A('c') Replacing the constant with a fresh variable x and
-					 * adding an quality atom ,e.g., A(x), x = 'c'
-					 */
-					// only relevant if in data function?
-					if (atom.isDataFunction()) {
-						Variable var = termFactory.getVariable("f" + newVarCounter[0]);
-						newVarCounter[0] += 1;
-						Function equality = termFactory.getFunctionEQ(var, subTerm);
-						subterms.set(j, var);
-						eqList.add(equality);
-					}
-
-				}
-			}
-
-			currentTerms.addAll(i + 1, eqList);
-			i = i + eqList.size();
-			eqList.clear();
-		}
-	}
-
-	// Saturate equalities list to explicitly state JOIN conditions and
-	// therefore avoid having
-	// to rely on DBMS for nested JOIN optimisations (PostgreSQL case for BSBM
-	// Q3)
-	private void saturateEqualities(Set<Function> boolSet) {
-		List<Set<Term>> equalitySets = new ArrayList<>();
-		Iterator<Function> iter = boolSet.iterator();
-		while (iter.hasNext()) {
-			Function eq = iter.next();
-			if (eq.getFunctionSymbol() != EQ)
-				continue;
-			Term v1 = eq.getTerm(0);
-			Term v2 = eq.getTerm(1);
-			if (equalitySets.size() == 0) {
-				Set<Term> firstSet = new LinkedHashSet<>();
-				firstSet.add(v1);
-				firstSet.add(v2);
-				equalitySets.add(firstSet);
-				continue;
-			}
-			for (int k = 0; k < equalitySets.size(); k++) {
-				Set<Term> set = equalitySets.get(k);
-				if (set.contains(v1)) {
-					set.add(v2);
-					continue;
-				}
-				if (set.contains(v2)) {
-					set.add(v1);
-					continue;
-				}
-				if (k == equalitySets.size() - 1) {
-					Set<Term> newSet = new LinkedHashSet<>();
-					newSet.add(v1);
-					newSet.add(v2);
-					equalitySets.add(newSet);
-					break;
-				}
-			}
-
-		}
-
-		for (int k = 0; k < equalitySets.size(); k++) {
-			List<Term> varList = new ArrayList<>(equalitySets.get(k));
-			for (int i = 0; i < varList.size() - 1; i++) {
-				for (int j = i + 1; j < varList.size(); j++) {
-					Function equality = termFactory.getFunctionEQ(varList.get(i), varList.get(j));
-					boolSet.add(equality);
-				}
-			}
-		}
-	}
-
-	/****
-	 * Gets all the variables that are defined in this list of atoms, except in
-	 * atom i
-	 * 
-	 * @param atoms
-	 * @return
-	 */
-	private static Set<Variable> getDefinedVariables(List<Term> atoms) {
-		Set<Variable> currentLevelVariables = new HashSet<>();
-		for (Term l : atoms) {
-			Function atom = (Function) l;
-			if (atom.isOperation()) {
-				continue;
-			} else if (atom.isAlgebraFunction()) {
-				currentLevelVariables.addAll(getDefinedVariables(atom.getTerms()));
-			} else {
-				TermUtils.addReferencedVariablesTo(currentLevelVariables, atom);
-			}
-		}
-		return currentLevelVariables;
-	}
-
-	/***
-	 * Collects all the variables that appear in all other branches (these are
-	 * atoms in the list of atoms) except in focusBranch.
-	 * <p>
-	 * Variables are considered problematic because they are out of the scope of
-	 * focusBranch. There are not visible in an SQL algebra tree.
-	 * <p>
-	 * Note that this method should only be called after calling pushEqualities
-	 * and pullOutEqualities on the CQIE. This is to assure that there are no
-	 * transitive equalities to take care of and that each variable in a data
-	 * atom is unique.
-	 * 
-	 * @param atoms
-	 * @param focusBranch
-	 * @return
-	 */
-	private static Set<Variable> getProblemVariablesForBranchN(List<Term> atoms, int focusBranch) {
-		Set<Variable> currentLevelVariables = new HashSet<>();
-		for (int i = 0; i < atoms.size(); i++) {
-			if (i == focusBranch)
-				continue;
-			Function atom = (Function) atoms.get(i);
-			if (atom.isDataFunction()) {
-				TermUtils.addReferencedVariablesTo(currentLevelVariables, atom);
-			} else if (atom.isAlgebraFunction()) {
-				currentLevelVariables.addAll(getDefinedVariables(atom.getTerms()));
-			} else {
-				// noop
-			}
-		}
-		return currentLevelVariables;
-	}
-
-	/***
-	 * This will
-	 * 
-	 * @param query
-	 * @return
-	 */
-	public void pullUpNestedReferences(CQIE query) {
-
-		List<Function> body = query.getBody();
-
-		Function head = query.getHead();
-		/*
-		 * This set is only for reference
-		 */
-		Set<Variable> currentLevelVariables = new HashSet<>();
-		/*
-		 * This set will be modified in the process
-		 */
-		Set<Function> resultingBooleanConditions = new HashSet<>();
-
-		/*
-		 * Analyze each atom that is a Join or LeftJoin, the process will
-		 * replace everything needed.
-		 */
-		int[] freshVariableCount = { 0 };
-		pullUpNestedReferences(body, head, currentLevelVariables, resultingBooleanConditions, freshVariableCount);
-
-		/*
-		 * Adding any remiding boolean conditions to the top level.
-		 */
-		for (Function condition : resultingBooleanConditions) 
-			body.add(condition);
-	}
-
-	private void pullUpNestedReferences(List currentLevelAtoms, Function head, Set<Variable> problemVariables,
-			Set<Function> booleanConditions, int[] freshVariableCount) {
-
-		/*
-		 * Call recursively on each atom that is a Join or a LeftJoin passing
-		 * the variables of this level
-		 */
-		for (int focusBranch = 0; focusBranch < currentLevelAtoms.size(); focusBranch++) {
-			Function atom = (Function) currentLevelAtoms.get(focusBranch);
-			if (!(atom.isAlgebraFunction()))
-				continue;
-			// System.out
-			// .println("======================== INTO ALGEBRA =====================");
-
-			List<Term> terms = atom.getTerms();
-
-			Set<Variable> nestedProblemVariables = new HashSet<Variable>();
-
-			nestedProblemVariables.addAll(problemVariables);
-			nestedProblemVariables.addAll(getProblemVariablesForBranchN(currentLevelAtoms, focusBranch));
-
-			pullUpNestedReferences(terms, head, nestedProblemVariables, booleanConditions, freshVariableCount);
-		}
-
-		// Here we need to saturate Equalities
-		saturateEqualities(booleanConditions);
-
-		/*
-		 * Add the resulting equalities that belong to the current level. An
-		 * equality belongs to this level if ALL its variables are defined at
-		 * the current level and not at the upper levels.
-		 */
-		Set<Function> removedBooleanConditions = new HashSet<>();
-		// System.out.println("Checking boolean conditions: "
-		// + booleanConditions.size());
-		for (Function equality : booleanConditions) {
-			Set<Variable> atomVariables = new HashSet<>();
-			TermUtils.addReferencedVariablesTo(atomVariables, equality); 
-
-			boolean belongsToThisLevel = true;
-			for (Variable var : atomVariables) {
-				if (!problemVariables.contains(var))
-					continue;
-				belongsToThisLevel = false;
-			}
-			if (!belongsToThisLevel)
-				continue;
-
-			currentLevelAtoms.add(equality);
-			removedBooleanConditions.add(equality);
-		}
-		booleanConditions.removeAll(removedBooleanConditions);
-
-		/*
-		 * Review the atoms of the current level and generate any variables,
-		 * equalities needed at this level (no further recursive calls).
-		 * Generate new variables for each variable that appears at this level,
-		 * and also appears at a top level. We do this only for data atoms.
-		 * 
-		 * We do this by creating a substitution for each of the, and then
-		 * applying the substitution. We also add an equality for each
-		 * substitution we created.
-		 */
-
-		/*
-		 * Review the current boolean atoms, if the refer to upper level
-		 * variables then remove them from the current level and add them to the
-		 * equalities set for the upper level.
-		 * 
-		 * If an contains at least 1 variable that is mentioned in an upper
-		 * level, then this condition is removed from the current level and
-		 * moved forward by adding it to the booleanConditions set.
-		 */
-
-		for (int index = 0; index < currentLevelAtoms.size(); index++) {
-			// System.out.println(index);
-			// System.out.println(currentLevelAtoms.size());
-			Term l = (Term) currentLevelAtoms.get(index);
-			Function atom = (Function) l;
-			// System.out
-			// .println(atom.getFunctionSymbol().getClass() + " " + atom);
-			if (!(atom.isOperation()))
-				continue;
-			Set<Variable> variables = new HashSet<>();
-			TermUtils.addReferencedVariablesTo(variables, atom); 
-			boolean belongsUp = false;
-
-			search: for (Variable var : variables) {
-				if (problemVariables.contains(var)) {
-
-					// /*
-					// * looking for an equality that might indicate that in
-					// fact,
-					// * the atom doesn't belong up because there is an equality
-					// * at this level that mentiones the "unsafe variable" and
-					// a
-					// * "safe variable" at the same time. (this pattern happens
-					// * due to the call to
-					// DatalogNormalizer.pullOutEqualities()
-					// * that happens before pullingUp
-					// */
-					// for (int idx2 = 0; idx2 < currentLevelAtoms.size();
-					// idx2++) {
-					// NewLiteral l2 = (NewLiteral) currentLevelAtoms
-					// .get(idx2);
-					// if (!(l2 instanceof Function))
-					// continue;
-					// Function f2 = (Function) l2;
-					// if (f2.getPredicate() != OBDAVocabulary.EQ)
-					// continue;
-					// List<NewLiteral> equalityVariables = f2.getTerms();
-					// if (equalityVariables.contains(var)) {
-					// // NewLiteral var2 = equalityVariables.get(0);
-					// // if (!(var2 instanceof Variable))
-					// // continue;
-					// if (!(problemVariables
-					// .containsAll(equalityVariables))) {
-					// /*
-					// * we found that var is acutally safe, there is
-					// * an equality that bounds it to a data atom in
-					// * the current level
-					// */
-					// continue search;
-					// }
-					// }
-					//
-					// }
-
-					belongsUp = true;
-					break;
-				}
-			}
-
-			if (!belongsUp)
-				continue;
-
-			// Belongs up, removing and pushing up
-
-			// System.out.println("REMOVED!!!!");
-
-			currentLevelAtoms.remove(index);
-			index -= 1;
-			booleanConditions.add(atom);
-		}
-
-	}
-
-
-	// THE FOLLOWING COMMENT IS TAKEN FROM THE CODE ABOVE, THE FUNCTIONALITY IT
-	// DESCRIBES
-	// WAS IMPLEMENTED BELLOW
-	/*
-	 * Here we collect boolean atoms that have conditions of atoms on the left
-	 * of left joins. These cannot be put in the conditions of LeftJoin(...)
-	 * atoms as inside terms, since these conditions have to be applied no
-	 * matter what. Keeping them there makes them "optional", i.e., or else
-	 * return NULL. Hence these conditions have to be pulled up to the nearest
-	 * JOIN in the upper levels in the branches. The pulloutEqualities method
-	 * will do this, however if there are still remaiing some by the time it
-	 * finish, we must add them to the body of the CQIE as normal conditions to
-	 * the query (WHERE clauses)
-	 */
-
-	public void pullOutLeftJoinConditions(CQIE query) {
-		Set<Function> booleanAtoms = new HashSet<>();
-		Set<Function> tempBooleans = new HashSet<>();
-		List<Function> body = query.getBody();
-		
-		pullOutLJCond(body, booleanAtoms, false, tempBooleans, false);
-		body.addAll(booleanAtoms);
-	}
-
-	private void pullOutLJCond(List currentTerms, Set<Function> leftConditionBooleans, boolean isLeftJoin,
-			Set<Function> currentBooleans, boolean isSecondJoin) {
-		boolean firstDataAtomFound = false;
-		boolean secondDataAtomFound = false;
-		boolean is2 = false;
-		List tempTerms = new LinkedList<>();
-		tempTerms.addAll(currentTerms);
-		Set<Function> tempConditionBooleans = new HashSet<>();
-		
-		if (currentTerms.size() == 0) {
-			/*
-			 * This can happen when there are mappings with no body (facts)
-			 */
-			return;
-		}
-		
-		Term firstT = (Term) currentTerms.get(0);
-		if (!(firstT instanceof Function))
-			throw new RuntimeException("Unexpected term found while normalizing (pulling out conditions) the query.");
-
-		for (int i = 0; i < currentTerms.size(); i++) {
-			Function atom = (Function) currentTerms.get(i);
-			List<Term> subterms = atom.getTerms();
-
-			// if we are in left join then pull out boolean conditions that
-			// correspond to first data atom
-
-			if (atom.isDataFunction() || atom.isAlgebraFunction()) {
-				// if an atom is a Join then go inside, otherwise its
-				// Data Function
-				if (atom.isAlgebraFunction()) {
-					if (i != 0)
-						is2 = true;
-					if (atom.getFunctionSymbol().equals(datalogFactory.getSparqlLeftJoinPredicate()))
-						pullOutLJCond(subterms, leftConditionBooleans, true, currentBooleans, is2);
-					else
-						pullOutLJCond(subterms, leftConditionBooleans, false, currentBooleans, is2);
-
-				}
-
-				// if first data atom is found already then this is the second
-				if (firstDataAtomFound)
-					secondDataAtomFound = true;
-				// if both are false then its the first data atom
-				if (!firstDataAtomFound && !secondDataAtomFound) {
-					firstDataAtomFound = true;
-				}
-
-				if (secondDataAtomFound && isLeftJoin) {
-					tempTerms.addAll(currentBooleans);
-				}
-
-			} else { // its boolean atom
-				if (firstDataAtomFound && !secondDataAtomFound) {
-					// they need to be pulled out of LEFT
-					// JOINs ON clause
-					if (isLeftJoin) {
-						tempTerms.remove(atom);
-						// currentTerms.remove(atom);
-						// i--;
-						tempConditionBooleans.add(atom);
-						// leftConditionBooleans.add(atom);
-					}
-
-				}
-			}
-
-		}
-		// tempTerms is currentTerms with "bad" boolean conditions removed
-		// now add all these removed conditions at the end
-		// and update current terms
-
-		// if we are at the top level Left Join then push booleans into
-		// where clause
-		// otherwise push it into upper Left Join ON clause
-
-		// if we are in a Join that is a second data atom, then don't push it all
-		// the way up
-		if (!isSecondJoin) {
-			leftConditionBooleans.addAll(tempConditionBooleans);
-		}
-		currentTerms.clear();
-		currentTerms.addAll(tempTerms);
-		// currentTerms.addAll(currentBooleans);
-		currentBooleans.clear();
-		currentBooleans.addAll(tempConditionBooleans);
-	}
-=======
->>>>>>> b2647261
 }