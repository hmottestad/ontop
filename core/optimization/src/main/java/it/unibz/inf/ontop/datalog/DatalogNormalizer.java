--- conflicted
+++ resolved
@@ -26,8 +26,6 @@
 
 import java.util.LinkedList;
 import java.util.List;
-
-import static it.unibz.inf.ontop.model.term.functionsymbol.BooleanExpressionOperation.EQ;
 
 public class DatalogNormalizer {
 
@@ -119,15 +117,9 @@
 		if (algebraFunctionalTerm.isAlgebraFunction()
 				&& booleanAtoms == 0) {
 			Function trivialEquality = termFactory.getFunctionEQ(
-<<<<<<< HEAD
 			        termFactory.getDBConstant("1", typeFactory.getDBTypeFactory().getDBIntegerType()),
 					termFactory.getDBConstant("1", typeFactory.getDBTypeFactory().getDBIntegerType()));
-			leftJoin.getTerms().add(trivialEquality);
-=======
-			        termFactory.getConstantLiteral("1", typeFactory.getXsdIntegerDatatype()),
-					termFactory.getConstantLiteral("1", typeFactory.getXsdIntegerDatatype()));
 			algebraFunctionalTerm.getTerms().add(trivialEquality);
->>>>>>> 42d3872c
 		}
 	}
 
