--- conflicted
+++ resolved
@@ -325,39 +325,4 @@
 
     }
 
-<<<<<<< HEAD
-    /**
-     * From the given substitutionMap returns only the bindings with variables that are contained in the right child of the left join
-     * and do not appear in the left child
-     */
-
-    private Optional<ImmutableSubstitution<ImmutableTerm>> getRightChildSubstitutionMap(
-            IntermediateQuery currentQuery, QueryNode currentNode, QueryNode rightChild,
-            Optional<ImmutableSubstitution<ImmutableTerm>> optionalSubstitution) {
-
-        Optional<QueryNode> optionalLeftChild;
-        Set<Variable> onlyRightVariables = new HashSet<>();
-
-        onlyRightVariables.addAll(currentQuery.getVariables(rightChild));
-        optionalLeftChild = currentQuery.getChild(currentNode, LEFT);
-
-        if(optionalLeftChild.isPresent()){
-            onlyRightVariables.removeAll(currentQuery.getVariables(optionalLeftChild.get()));
-        }
-        else
-        {
-            throw new IllegalStateException("Left Join needs to have a left child");
-        }
-
-        //Get only the bindings referring to the right variables
-        return Optional.of(optionalSubstitution.get()
-                    .getImmutableMap().entrySet().stream()
-                    .filter(binding -> onlyRightVariables.contains(binding.getKey()))
-                    .collect(ImmutableCollectors.toMap()))
-                .filter(m -> !m.isEmpty())
-                .map(substitutionFactory::getSubstitution);
-    }
-
-=======
->>>>>>> ea4a95f5
 }