--- conflicted
+++ resolved
@@ -58,11 +58,8 @@
         bindFromSettings(BooleanExpressionPushDownOptimizer.class);
         bindFromSettings(PreventDistinctOptimizer.class);
         bindFromSettings(PreventDistinctProjectionSplitter.class);
-<<<<<<< HEAD
         bindFromSettings(DisjunctionOfEqualitiesMergingSimplifier.class);
-=======
         bindFromSettings(AuthorizationFunctionEvaluator.class);
->>>>>>> ee9488eb
 
         bind(OptimizationSingletons.class).to(OptimizationSingletonsImpl.class);
 
