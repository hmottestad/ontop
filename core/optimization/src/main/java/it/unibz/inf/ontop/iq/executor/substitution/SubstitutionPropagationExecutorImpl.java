package it.unibz.inf.ontop.iq.executor.substitution;

<<<<<<< HEAD
import com.google.inject.Inject;
import com.google.inject.Singleton;
import it.unibz.inf.ontop.iq.exception.InvalidIntermediateQueryException;
=======
import com.google.common.collect.ImmutableSet;
import it.unibz.inf.ontop.injection.IntermediateQueryFactory;
>>>>>>> e945767b
import it.unibz.inf.ontop.iq.executor.substitution.LocalPropagationTools.SubstitutionApplicationResults;
import it.unibz.inf.ontop.iq.node.ExplicitVariableProjectionNode;
import it.unibz.inf.ontop.model.term.Variable;
import it.unibz.inf.ontop.substitution.ImmutableSubstitution;
import it.unibz.inf.ontop.model.term.ImmutableTerm;
import it.unibz.inf.ontop.iq.exception.EmptyQueryException;
import it.unibz.inf.ontop.iq.IntermediateQuery;
import it.unibz.inf.ontop.iq.node.QueryNode;
import it.unibz.inf.ontop.iq.exception.QueryNodeSubstitutionException;
import it.unibz.inf.ontop.iq.impl.QueryTreeComponent;
import it.unibz.inf.ontop.iq.exception.InvalidQueryOptimizationProposalException;
import it.unibz.inf.ontop.iq.proposal.NodeCentricOptimizationResults;
import it.unibz.inf.ontop.iq.proposal.NodeTracker;
import it.unibz.inf.ontop.iq.proposal.SubstitutionPropagationProposal;
import it.unibz.inf.ontop.iq.proposal.impl.NodeCentricOptimizationResultsImpl;
import it.unibz.inf.ontop.substitution.impl.ImmutableSubstitutionTools;

import javax.inject.Inject;
import java.util.Optional;

import static it.unibz.inf.ontop.iq.executor.substitution.AscendingPropagationTools.propagateSubstitutionUp;
import static it.unibz.inf.ontop.iq.executor.substitution.DescendingPropagationTools.propagateSubstitutionDown;
import static it.unibz.inf.ontop.iq.executor.substitution.LocalPropagationTools.applySubstitutionToNode;

/**
 * TODO: explain
 */
@Singleton
public class SubstitutionPropagationExecutorImpl<N extends QueryNode>
        implements SubstitutionPropagationExecutor<N> {

<<<<<<< HEAD
    private final ImmutableSubstitutionTools substitutionTools;

    @Inject
    private SubstitutionPropagationExecutorImpl(ImmutableSubstitutionTools substitutionTools) {
        this.substitutionTools = substitutionTools;
=======
    private final IntermediateQueryFactory iqFactory;

    @Inject
    private SubstitutionPropagationExecutorImpl(IntermediateQueryFactory iqFactory) {
        this.iqFactory = iqFactory;
>>>>>>> e945767b
    }

    @Override
    public NodeCentricOptimizationResults<N> apply(SubstitutionPropagationProposal<N> proposal,
                                                   IntermediateQuery query,
                                                   QueryTreeComponent treeComponent)
            throws InvalidQueryOptimizationProposalException, EmptyQueryException {
        try {
            return applySubstitution(proposal, query, treeComponent);
        }
        catch (QueryNodeSubstitutionException e) {
            throw new InvalidQueryOptimizationProposalException(e.getMessage());
        }
    }

    /**
     * TODO: explain
     *
     * TODO: refactor
     *
     */
    private NodeCentricOptimizationResults<N> applySubstitution(SubstitutionPropagationProposal<N> proposal,
                                                                        IntermediateQuery query,
                                                                        QueryTreeComponent treeComponent)
            throws QueryNodeSubstitutionException, EmptyQueryException {
        N originalFocusNode = proposal.getFocusNode();
        ImmutableSubstitution<? extends ImmutableTerm> substitutionToPropagate = normalizeInputSubstitution(
                originalFocusNode, query, proposal.getSubstitution());

        /*
         * First to the focus node
         */
        SubstitutionApplicationResults<N> localApplicationResults = applySubstitutionToFocusNode(originalFocusNode,
                substitutionToPropagate, query, treeComponent);

        QueryNode newFocusOrReplacingChildNode = localApplicationResults.getNewNodeOrReplacingChild()
                .orElseThrow(() -> new InvalidQueryOptimizationProposalException(
                        "A SubstitutionPropagationProposal must provide a substitution " +
                                "that is directly applicable to the focus node (the focus node should not reject it)"));

        /*
         * Then propagates up
         *
         * NB: this can remove the focus node (or its replacing child) but not altered it and its sub-tree.
         *
         */
        NodeCentricOptimizationResults<QueryNode> ascendingPropagationResults = propagateSubstitutionUp(
                newFocusOrReplacingChildNode,
                substitutionToPropagate, query, treeComponent, iqFactory, Optional.empty());

        /*
         * If some ancestors are removed, does not go further
         */
        if (!ascendingPropagationResults.getOptionalNewNode().isPresent()) {
            if (ascendingPropagationResults.getOptionalReplacingChild().isPresent()) {
                throw new IllegalStateException("The focus node is not expected to be replaced " +
                        "by its child while propagating the substitution up");
            }

            return new NodeCentricOptimizationResultsImpl<>(query,
                    ascendingPropagationResults.getOptionalNextSibling(),
                    ascendingPropagationResults.getOptionalClosestAncestor());
        }

        if (ascendingPropagationResults.getOptionalNewNode().get() != newFocusOrReplacingChildNode) {
            throw new IllegalStateException("The original focus node was not expected to changed");
        }

        /*
         * Finally, propagates down and returns the results
         *
         * NB: localApplicationResults should still be valid after propagating the substitution up
         */
        return propagateDown(query, treeComponent, localApplicationResults);


    }

    /**
     * Normalizes the input substitution so as to avoid projected variables to be renamed into variables
     * that are NOT PROJECTED by the closest ExplicitVariableProjectionNode.
     *
     * Such an ancestor BLOCKS ascending substitutions and may thus be forced to incorporate some bindings
     * of the substitution (if it is a ConstructionNode) or to insert a construction node out of a fragment
     * of the substitution (if it is a UnionNode).
     *
     * Without this normalization, blocking the substitution could cause the insertion of illegal bindings
     * (projected variable to non-projected variable) into a construction node, producing an invalid IQ.
     *
     * An alternative solution to normalization would have been to let the ancestors push down a renaming
     * substitution, but this complicates the substitution propagation mechanisms.
     *
     */
    private ImmutableSubstitution<? extends ImmutableTerm> normalizeInputSubstitution(
            N originalFocusNode, IntermediateQuery query, ImmutableSubstitution<? extends ImmutableTerm> substitution) {
        if (query.getRootNode() == originalFocusNode)
            return substitution;

        ImmutableSet<Variable> priorityVariables = query.getAncestors(originalFocusNode).stream()
                .filter(a -> a instanceof ExplicitVariableProjectionNode)
                .map(a -> (ExplicitVariableProjectionNode) a)
                .findFirst()
                .map(ExplicitVariableProjectionNode::getVariables)
                .orElseGet(() -> query.getProjectionAtom().getVariables());

<<<<<<< HEAD
        return substitutionTools.prioritizeRenaming(substitution, closestProjectionAncestor.getVariables());
=======
        return ImmutableSubstitutionTools.prioritizeRenaming(substitution, priorityVariables);
>>>>>>> e945767b
    }

    /**
     * In case the focus is replaced by a child, applies the substitution recursively
     */
    private SubstitutionApplicationResults<N> applySubstitutionToFocusNode(N originalFocusNode,
                                                                           ImmutableSubstitution<? extends ImmutableTerm> substitutionToPropagate,
                                                                           IntermediateQuery query,
                                                                           QueryTreeComponent treeComponent) throws EmptyQueryException {

        SubstitutionApplicationResults<N> localApplicationResults = applySubstitutionToNode(originalFocusNode,
                substitutionToPropagate, query, treeComponent, Optional.empty());

        if (localApplicationResults.getOptionalReplacingChild().isPresent()) {
            QueryNode replacingChild = localApplicationResults.getOptionalReplacingChild().get();

            Optional<ImmutableSubstitution<? extends ImmutableTerm>> newSubstitution = localApplicationResults.getOptionalSubstitution();
            Optional<NodeTracker> optionalTracker = localApplicationResults.getOptionalTracker();

            /*
             * Applies the substitution to the replacing child (recursive)
             */
            if (newSubstitution.isPresent()) {
                SubstitutionApplicationResults<QueryNode> replacingChildResults = applySubstitutionToNode(
                        replacingChild, newSubstitution.get(), query, treeComponent, optionalTracker);

                // The replacing child of the replacing child is the new replacing child
                Optional<QueryNode> optionalNewReplacingChild = replacingChildResults.getNewNodeOrReplacingChild();
                if (optionalNewReplacingChild.isPresent()) {
                    return new SubstitutionApplicationResults<>(query, optionalNewReplacingChild.get(),
                            replacingChildResults.getOptionalSubstitution(), true, optionalTracker);
                }
                /*
                 * No replacing child after applying the substitution (--> is empty)
                 */
                else {
                    return new SubstitutionApplicationResults<>(query, replacingChildResults);
                }
            }
        }

        /*
         * By default, no recursion
         */
        return localApplicationResults;
    }


    private NodeCentricOptimizationResults<N> propagateDown(IntermediateQuery query, QueryTreeComponent treeComponent,
                                                            SubstitutionApplicationResults<N> localApplicationResults)
            throws EmptyQueryException {

        if (localApplicationResults.getNewNodeOrReplacingChild().isPresent()) {

            /*
             * Still a substitution to propagate down
             */
            if (localApplicationResults.getOptionalSubstitution().isPresent()) {
                ImmutableSubstitution<? extends ImmutableTerm> newSubstitution = localApplicationResults.getOptionalSubstitution().get();

                Optional<N> optionalNewFocusNode = localApplicationResults.getOptionalNewNode();

                if (optionalNewFocusNode.isPresent()) {
                    return propagateSubstitutionDown(optionalNewFocusNode.get(), newSubstitution, query, treeComponent);
                }
                /*
                 * When the focus has already been replaced by its child
                 */
                else  {
                    QueryNode replacingNode = localApplicationResults.getOptionalReplacingChild().get();

                    /*
                     * The results have to be converted
                     */
                    NodeCentricOptimizationResults<QueryNode> descendingResults = propagateSubstitutionDown(
                            replacingNode, newSubstitution, query, treeComponent);

                    if (descendingResults.getNewNodeOrReplacingChild().isPresent()) {
                        // Declares as replacing child
                        return new NodeCentricOptimizationResultsImpl<>(query, descendingResults.getNewNodeOrReplacingChild());
                    } else {
                        return new NodeCentricOptimizationResultsImpl<>(query, descendingResults.getOptionalNextSibling(),
                                descendingResults.getOptionalClosestAncestor());
                    }
                }
            }
            /*
             * No propagation down
             */
            else {
                return localApplicationResults.getOptionalNewNode()
                        .map(focus -> new NodeCentricOptimizationResultsImpl<>(query, focus))
                        .orElseGet(() -> new NodeCentricOptimizationResultsImpl<>(query,
                                localApplicationResults.getOptionalReplacingChild()));
            }
        }
        /*
         *  The focus node has removed by the local application
         *
         */
        else {
            return new NodeCentricOptimizationResultsImpl<>(query, localApplicationResults.getOptionalNextSibling(),
                    localApplicationResults.getOptionalClosestAncestor());
        }
    }
}<|MERGE_RESOLUTION|>--- conflicted
+++ resolved
@@ -1,13 +1,9 @@
 package it.unibz.inf.ontop.iq.executor.substitution;
 
-<<<<<<< HEAD
+import com.google.common.collect.ImmutableSet;
 import com.google.inject.Inject;
 import com.google.inject.Singleton;
-import it.unibz.inf.ontop.iq.exception.InvalidIntermediateQueryException;
-=======
-import com.google.common.collect.ImmutableSet;
 import it.unibz.inf.ontop.injection.IntermediateQueryFactory;
->>>>>>> e945767b
 import it.unibz.inf.ontop.iq.executor.substitution.LocalPropagationTools.SubstitutionApplicationResults;
 import it.unibz.inf.ontop.iq.node.ExplicitVariableProjectionNode;
 import it.unibz.inf.ontop.model.term.Variable;
@@ -23,9 +19,9 @@
 import it.unibz.inf.ontop.iq.proposal.NodeTracker;
 import it.unibz.inf.ontop.iq.proposal.SubstitutionPropagationProposal;
 import it.unibz.inf.ontop.iq.proposal.impl.NodeCentricOptimizationResultsImpl;
+import it.unibz.inf.ontop.substitution.SubstitutionFactory;
 import it.unibz.inf.ontop.substitution.impl.ImmutableSubstitutionTools;
 
-import javax.inject.Inject;
 import java.util.Optional;
 
 import static it.unibz.inf.ontop.iq.executor.substitution.AscendingPropagationTools.propagateSubstitutionUp;
@@ -39,19 +35,17 @@
 public class SubstitutionPropagationExecutorImpl<N extends QueryNode>
         implements SubstitutionPropagationExecutor<N> {
 
-<<<<<<< HEAD
     private final ImmutableSubstitutionTools substitutionTools;
+    private final IntermediateQueryFactory iqFactory;
+    private final SubstitutionFactory substitutionFactory;
 
     @Inject
-    private SubstitutionPropagationExecutorImpl(ImmutableSubstitutionTools substitutionTools) {
+    private SubstitutionPropagationExecutorImpl(ImmutableSubstitutionTools substitutionTools,
+                                                IntermediateQueryFactory iqFactory,
+                                                SubstitutionFactory substitutionFactory) {
         this.substitutionTools = substitutionTools;
-=======
-    private final IntermediateQueryFactory iqFactory;
-
-    @Inject
-    private SubstitutionPropagationExecutorImpl(IntermediateQueryFactory iqFactory) {
         this.iqFactory = iqFactory;
->>>>>>> e945767b
+        this.substitutionFactory = substitutionFactory;
     }
 
     @Override
@@ -100,7 +94,7 @@
          */
         NodeCentricOptimizationResults<QueryNode> ascendingPropagationResults = propagateSubstitutionUp(
                 newFocusOrReplacingChildNode,
-                substitutionToPropagate, query, treeComponent, iqFactory, Optional.empty());
+                substitutionToPropagate, query, treeComponent, iqFactory, substitutionFactory, Optional.empty());
 
         /*
          * If some ancestors are removed, does not go further
@@ -157,11 +151,7 @@
                 .map(ExplicitVariableProjectionNode::getVariables)
                 .orElseGet(() -> query.getProjectionAtom().getVariables());
 
-<<<<<<< HEAD
-        return substitutionTools.prioritizeRenaming(substitution, closestProjectionAncestor.getVariables());
-=======
-        return ImmutableSubstitutionTools.prioritizeRenaming(substitution, priorityVariables);
->>>>>>> e945767b
+        return substitutionTools.prioritizeRenaming(substitution, priorityVariables);
     }
 
     /**
