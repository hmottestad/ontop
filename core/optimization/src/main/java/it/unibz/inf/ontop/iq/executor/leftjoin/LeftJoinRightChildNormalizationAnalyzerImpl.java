--- conflicted
+++ resolved
@@ -7,13 +7,7 @@
 import it.unibz.inf.ontop.exception.MinorOntopInternalBugException;
 import it.unibz.inf.ontop.injection.IntermediateQueryFactory;
 import it.unibz.inf.ontop.iq.node.ExtensionalDataNode;
-<<<<<<< HEAD
-import it.unibz.inf.ontop.model.atom.AtomFactory;
-import it.unibz.inf.ontop.model.atom.DataAtom;
-import it.unibz.inf.ontop.model.atom.RelationPredicate;
-=======
 import it.unibz.inf.ontop.iq.node.VariableNullability;
->>>>>>> 939998b7
 import it.unibz.inf.ontop.model.term.*;
 import it.unibz.inf.ontop.utils.ImmutableCollectors;
 import it.unibz.inf.ontop.utils.VariableGenerator;
@@ -46,34 +40,17 @@
                                                            VariableGenerator variableGenerator,
                                                            VariableNullability variableNullability) {
 
-<<<<<<< HEAD
-        ImmutableMultimap<RelationDefinition, ImmutableList<? extends VariableOrGroundTerm>> leftRelationArgumentMultimap
-                = leftDataNodes.stream()
-                .map(ExtensionalDataNode::getDataAtom)
-                .map(a -> Maps.immutableEntry(
-                        a.getPredicate().getRelationDefinition(), a.getArguments()))
-=======
         ImmutableMultimap<RelationDefinition, ImmutableMap<Integer, ? extends VariableOrGroundTerm>> leftRelationArgumentMultimap = leftDataNodes.stream()
->>>>>>> 939998b7
                 .collect(ImmutableCollectors.toMultimap(
                         ExtensionalDataNode::getRelationDefinition,
                         ExtensionalDataNode::getArgumentMap));
 
-<<<<<<< HEAD
-        DataAtom<RelationPredicate> rightProjectionAtom = rightDataNode.getDataAtom();
-        ImmutableList<? extends VariableOrGroundTerm> rightArguments = rightProjectionAtom.getArguments();
-=======
         ImmutableMap<Integer, ? extends VariableOrGroundTerm> rightArgumentMap = rightDataNode.getArgumentMap();
->>>>>>> 939998b7
         if (leftRelationArgumentMultimap.isEmpty()) {
             // TODO: print a warning
             return new LeftJoinRightChildNormalizationAnalysisImpl(false);
         }
-<<<<<<< HEAD
-        RelationDefinition rightRelation = rightDataNode.getDataAtom().getPredicate().getRelationDefinition();
-=======
         RelationDefinition rightRelation = rightDataNode.getRelationDefinition();
->>>>>>> 939998b7
 
         /*
          * Matched UCs and FKs
@@ -95,18 +72,11 @@
                 .collect(ImmutableCollectors.toList());
 
         if (!conflictingRightArgumentIndexes.isEmpty()) {
-<<<<<<< HEAD
-            ExtensionalDataNode newRightDataNode = rightDataNode.newAtom(computeNewRightAtom(rightProjectionAtom.getPredicate(),
-                    rightArguments, conflictingRightArgumentIndexes, variableGenerator));
-            ImmutableExpression newExpression = computeExpression(rightArguments,
-                    newRightDataNode.getDataAtom().getArguments());
-=======
             ExtensionalDataNode newRightDataNode = iqFactory.createExtensionalDataNode(
                     rightRelation,
                     computeNewRightArgumentMap(rightArgumentMap, conflictingRightArgumentIndexes, variableGenerator));
             ImmutableExpression newExpression = computeExpression(rightArgumentMap,
                     newRightDataNode.getArgumentMap());
->>>>>>> 939998b7
 
             return new LeftJoinRightChildNormalizationAnalysisImpl(newRightDataNode, newExpression);
         }
