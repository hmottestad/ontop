--- conflicted
+++ resolved
@@ -24,11 +24,8 @@
     private final AggregationSplitter aggregationSplitter;
     private final FlattenLifter flattenLifter;
     private final PreventDistinctOptimizer preventDistinctOptimizer;
-<<<<<<< HEAD
     private final DisjunctionOfEqualitiesMergingSimplifier disjunctionOfEqualitiesMergingSimplifier;
-=======
     private final AuthorizationFunctionEvaluator authorizationFunctionEvaluator;
->>>>>>> ee9488eb
 
     @Inject
     private GeneralStructuralAndSemanticIQOptimizerImpl(UnionAndBindingLiftOptimizer bindingLiftOptimizer,
@@ -39,11 +36,8 @@
                                                         AggregationSplitter aggregationSplitter,
                                                         FlattenLifter flattenLifter,
                                                         PreventDistinctOptimizer preventDistinctOptimizer,
-<<<<<<< HEAD
-                                                        DisjunctionOfEqualitiesMergingSimplifier disjunctionOfEqualitiesMergingSimplifier) {
-=======
+                                                        DisjunctionOfEqualitiesMergingSimplifier disjunctionOfEqualitiesMergingSimplifier,
                                                         AuthorizationFunctionEvaluator authorizationFunctionEvaluator) {
->>>>>>> ee9488eb
         this.bindingLiftOptimizer = bindingLiftOptimizer;
         this.joinLikeOptimizer = joinLikeOptimizer;
         this.orderBySimplifier = orderBySimplifier;
@@ -52,11 +46,8 @@
         this.aggregationSplitter = aggregationSplitter;
         this.flattenLifter = flattenLifter;
         this.preventDistinctOptimizer = preventDistinctOptimizer;
-<<<<<<< HEAD
         this.disjunctionOfEqualitiesMergingSimplifier = disjunctionOfEqualitiesMergingSimplifier;
-=======
         this.authorizationFunctionEvaluator = authorizationFunctionEvaluator;
->>>>>>> ee9488eb
     }
 
     @Override
