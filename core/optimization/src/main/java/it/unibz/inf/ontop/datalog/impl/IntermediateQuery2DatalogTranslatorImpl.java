package it.unibz.inf.ontop.datalog.impl;

/*
 * #%L
 * ontop-reformulation-core
 * %%
 * Copyright (C) 2009 - 2014 Free University of Bozen-Bolzano
 * %%
 * Licensed under the Apache License, Version 2.0 (the "License");
 * you may not use this file except in compliance with the License.
 * You may obtain a copy of the License at
 * 
 *      http://www.apache.org/licenses/LICENSE-2.0
 * 
 * Unless required by applicable law or agreed to in writing, software
 * distributed under the License is distributed on an "AS IS" BASIS,
 * WITHOUT WARRANTIES OR CONDITIONS OF ANY KIND, either express or implied.
 * See the License for the specific language governing permissions and
 * limitations under the License.
 * #L%
 */


import com.google.common.collect.ImmutableList;
import com.google.common.collect.ImmutableSet;
import com.google.inject.Inject;
<<<<<<< HEAD
import it.unibz.inf.ontop.datalog.*;
import it.unibz.inf.ontop.injection.IntermediateQueryFactory;
import it.unibz.inf.ontop.iq.IntermediateQuery;
import it.unibz.inf.ontop.iq.node.*;
import it.unibz.inf.ontop.model.atom.AtomFactory;
=======
import it.unibz.inf.ontop.datalog.CQIE;
import it.unibz.inf.ontop.datalog.DatalogProgram;
import it.unibz.inf.ontop.datalog.IntermediateQuery2DatalogTranslator;
import it.unibz.inf.ontop.datalog.MutableQueryModifiers;
import it.unibz.inf.ontop.datalog.exception.DatalogConversionException;
import it.unibz.inf.ontop.injection.IntermediateQueryFactory;
import it.unibz.inf.ontop.iq.IntermediateQuery;
import it.unibz.inf.ontop.iq.node.*;
import it.unibz.inf.ontop.iq.tools.RootConstructionNodeEnforcer;
>>>>>>> 6703fa9c
import it.unibz.inf.ontop.model.atom.AtomPredicate;
import it.unibz.inf.ontop.model.atom.DataAtom;
import it.unibz.inf.ontop.model.atom.DistinctVariableOnlyDataAtom;
import it.unibz.inf.ontop.model.term.*;
import it.unibz.inf.ontop.model.term.impl.ImmutabilityTools;
import it.unibz.inf.ontop.model.term.impl.MutableQueryModifiersImpl;
import it.unibz.inf.ontop.substitution.ImmutableSubstitution;
<<<<<<< HEAD
import it.unibz.inf.ontop.substitution.SubstitutionFactory;
=======
import it.unibz.inf.ontop.utils.ImmutableCollectors;
>>>>>>> 6703fa9c
import org.slf4j.Logger;
import org.slf4j.LoggerFactory;

import java.util.*;
import java.util.stream.Stream;

<<<<<<< HEAD
=======
import static it.unibz.inf.ontop.model.OntopModelSingletons.*;

>>>>>>> 6703fa9c
/***
 * Translate a intermediate queries expression into a Datalog program that has the
 * same semantics. We use the built-int predicates Join and Left join. The rules
 * in the program have always 1 or 2 operator atoms, plus (in)equality atoms
 * (due to filters).
 * 
 * 
 * @author mrezk
 */
public class IntermediateQuery2DatalogTranslatorImpl implements IntermediateQuery2DatalogTranslator {

	private final IntermediateQueryFactory iqFactory;
<<<<<<< HEAD
	private final AtomFactory atomFactory;
	private final SubstitutionFactory substitutionFactory;
	private final DatalogFactory datalogFactory;
	private final ImmutabilityTools immutabilityTools;;
=======
	private final RootConstructionNodeEnforcer rootCnEnforcer;
>>>>>>> 6703fa9c

	private static class RuleHead {
		private final ImmutableSubstitution<ImmutableTerm> substitution;
		private final DataAtom atom;
		private final Optional<QueryNode> optionalChildNode;

		private RuleHead(ImmutableSubstitution<ImmutableTerm> substitution, DataAtom atom, Optional<QueryNode> optionalChildNode) {
			this.atom = atom;
			this.substitution = substitution;
			this.optionalChildNode = optionalChildNode;
		}
	}


	private static final Logger LOG = LoggerFactory.getLogger(IntermediateQuery2DatalogTranslatorImpl.class);

	// Incremented
	private int subQueryCounter;
	private int dummyPredCounter;

	@Inject
<<<<<<< HEAD
	private IntermediateQuery2DatalogTranslatorImpl(IntermediateQueryFactory iqFactory, AtomFactory atomFactory,
													SubstitutionFactory substitutionFactory, DatalogFactory datalogFactory,
													ImmutabilityTools immutabilityTools) {
		this.iqFactory = iqFactory;
		this.atomFactory = atomFactory;
		this.substitutionFactory = substitutionFactory;
		this.datalogFactory = datalogFactory;
		this.immutabilityTools = immutabilityTools;
=======
	private IntermediateQuery2DatalogTranslatorImpl(IntermediateQueryFactory iqFactory, RootConstructionNodeEnforcer rootCnEnforcer) {
		this.iqFactory = iqFactory;
		this.rootCnEnforcer = rootCnEnforcer;
>>>>>>> 6703fa9c
		this.subQueryCounter = 0;
		this.dummyPredCounter = 0;
	}

	/**
	 * Translate an intermediate query tree into a Datalog program.
	 * <p>
	 * Each (strict) subquery will be translated as a rule with head Pred(var_1, .., var_n),
	 * where the string for Pred is of the form SUBQUERY_PRED_PREFIX + y,
	 * with y > subqueryCounter.
	 */
	@Override
	public DatalogProgram translate(IntermediateQuery query) {

		Optional<ImmutableQueryModifiers> optionalModifiers =  Optional.of(query.getRootNode())
				.filter(r -> r instanceof ConstructionNode)
				.map(r -> (ConstructionNode)r)
				.flatMap(ConstructionNode::getOptionalModifiers);

		// Mutable
        DatalogProgram dProgram;
<<<<<<< HEAD
		if (optionalModifiers.isPresent()){
			QueryModifiers immutableQueryModifiers = optionalModifiers.get();

			// Mutable modifiers (used by the Datalog)
			MutableQueryModifiers mutableModifiers = new MutableQueryModifiersImpl(immutableQueryModifiers);
			// TODO: support GROUP BY (distinct QueryNode)

            dProgram = datalogFactory.getDatalogProgram(mutableModifiers);
		}
        else {
            dProgram = datalogFactory.getDatalogProgram();
        }
=======
		if (optionalModifiers.isPresent()) {
			MutableQueryModifiers mutableModifiers = new MutableQueryModifiersImpl(optionalModifiers.get());
			dProgram = DATALOG_FACTORY.getDatalogProgram(mutableModifiers);
		} else {
			dProgram = DATALOG_FACTORY.getDatalogProgram();
		}
>>>>>>> 6703fa9c

		normalizeIQ(query)
				.forEach(q -> translate(q, dProgram));

		return dProgram;
	}

	/**
	 * Translate a given IntermediateQuery query object to datalog program.
	 * Note that (the object ref of the) datalog program is passed as argument
	 * <p>
	 * Assumption: the root is a construction node
	 */
	private void translate(IntermediateQuery query, DatalogProgram pr) {
		QueryNode root = query.getRootNode();
		if (!(root instanceof ConstructionNode)) {
			throw new DatalogConversionException("the root is expected to be a Construction Node");
		}

		ConstructionNode rootCn = (ConstructionNode) root;
		Queue<RuleHead> heads = new LinkedList<>();

		ImmutableSubstitution<ImmutableTerm> topSubstitution = Optional.of(rootCn)
				.map(ConstructionNode::getSubstitution)
				.orElseGet(substitutionFactory::getSubstitution);

		heads.add(new RuleHead(topSubstitution, query.getProjectionAtom(), query.getFirstChild(root)));

		// Mutable (append-only)
		Map<QueryNode, DataAtom> subQueryProjectionAtoms = new HashMap<>();
		subQueryProjectionAtoms.put(root, query.getProjectionAtom());

		//In heads we keep the heads of the sub-rules in the program, e.g. ans5() :- LeftJoin(....)
		while (!heads.isEmpty()) {

			RuleHead head = heads.poll();

			//Applying substitutions in the head.
			ImmutableFunctionalTerm substitutedHeadAtom = head.substitution.applyToFunctionalTerm(
					head.atom);

			List<Function> atoms = new LinkedList<>();

			//Constructing the rule
<<<<<<< HEAD
			CQIE newrule = datalogFactory.getCQIE(immutabilityTools.convertToMutableFunction(substitutedHeadAtom), atoms);
=======
			CQIE newrule = DATALOG_FACTORY.getCQIE(ImmutabilityTools.convertToMutableFunction(substitutedHeadAtom),
					atoms);
>>>>>>> 6703fa9c

			pr.appendRule(newrule);

			head.optionalChildNode.ifPresent(node -> {
				List<Function> uAtoms = getAtomFrom(query, node, heads, subQueryProjectionAtoms, false);
				newrule.getBody().addAll(uAtoms);
			});

		}
	}


	/**
	 * This is the MAIN recursive method in this class!!
	 * Takes a node and return the list of functions (atoms) that it represents.
	 * Usually it will be a single atom, but it is different for the filter case.
	 */
	private List<Function> getAtomFrom(IntermediateQuery te, QueryNode node, Queue<RuleHead> heads,
									   Map<QueryNode, DataAtom> subQueryProjectionAtoms,
									   boolean isNested) {

		List<Function> body = new ArrayList<>();

		 /*
		  Basic Atoms
		 */
		if (node instanceof ConstructionNode) {
			ConstructionNode constructionNode = (ConstructionNode) node;
			DataAtom projectionAtom = Optional.ofNullable(
					subQueryProjectionAtoms.get(constructionNode))
					.orElseGet(() -> generateProjectionAtom(constructionNode.getVariables()));

			heads.add(new RuleHead(constructionNode.getSubstitution(), projectionAtom, te.getFirstChild(constructionNode)));
			subQueryProjectionAtoms.put(constructionNode, projectionAtom);
<<<<<<< HEAD
			Function mutAt = immutabilityTools.convertToMutableFunction(projectionAtom);
=======
			Function mutAt = ImmutabilityTools.convertToMutableFunction(projectionAtom);
>>>>>>> 6703fa9c
			body.add(mutAt);
			return body;

		} else if (node instanceof FilterNode) {
			ImmutableExpression filter = ((FilterNode) node).getFilterCondition();
			List<QueryNode> listnode = te.getChildren(node);
			body.addAll(getAtomFrom(te, listnode.get(0), heads, subQueryProjectionAtoms, true));

			filter.flattenAND().stream()
					.map(immutabilityTools::convertToMutableBooleanExpression)
					.forEach(body::add);

			return body;


		} else if (node instanceof DataNode) {
<<<<<<< HEAD
			DataAtom atom = ((DataNode)node).getProjectionAtom();
			Function mutAt = immutabilityTools.convertToMutableFunction(atom);
=======
			DataAtom atom = ((DataNode) node).getProjectionAtom();
			Function mutAt = ImmutabilityTools.convertToMutableFunction(atom);
>>>>>>> 6703fa9c
			body.add(mutAt);
			return body;


			/*
			  Nested Atoms
			 */
		} else if (node instanceof InnerJoinNode) {
			return getAtomsFromJoinNode((InnerJoinNode) node, te, heads, subQueryProjectionAtoms, isNested);

		} else if (node instanceof LeftJoinNode) {
			Optional<ImmutableExpression> filter = ((LeftJoinNode) node).getOptionalFilterCondition();
			List<QueryNode> listnode = te.getChildren(node);

			List<Function> atomsListLeft = getAtomFrom(te, listnode.get(0), heads, subQueryProjectionAtoms, true);
			List<Function> atomsListRight = getAtomFrom(te, listnode.get(1), heads, subQueryProjectionAtoms, true);

			if (filter.isPresent()) {
				ImmutableExpression filter2 = filter.get();
<<<<<<< HEAD
				Expression mutFilter =  immutabilityTools.convertToMutableBooleanExpression(filter2);
				Function newLJAtom = datalogFactory.getSPARQLLeftJoin(atomsListLeft, atomsListRight, Optional.of(mutFilter));
				body.add(newLJAtom);
				return body;
			}else{
				Function newLJAtom = datalogFactory.getSPARQLLeftJoin(atomsListLeft, atomsListRight, Optional.empty());
=======
				Expression mutFilter = ImmutabilityTools.convertToMutableBooleanExpression(filter2);
				Function newLJAtom = DATALOG_FACTORY.getSPARQLLeftJoin(atomsListLeft, atomsListRight, Optional.of(mutFilter));
				body.add(newLJAtom);
				return body;
			} else {
				Function newLJAtom = DATALOG_FACTORY.getSPARQLLeftJoin(atomsListLeft, atomsListRight, Optional.empty());
>>>>>>> 6703fa9c
				body.add(newLJAtom);
				return body;
			}

		} else if (node instanceof UnionNode) {

			Optional<ConstructionNode> parentNode = te.getParent(node)
					.filter(p -> p instanceof ConstructionNode)
					.map(p -> (ConstructionNode) p);

			DistinctVariableOnlyDataAtom freshHeadAtom;
			if (parentNode.isPresent()) {
				freshHeadAtom = generateProjectionAtom(parentNode.get().getChildVariables());
			} else {
				freshHeadAtom = generateProjectionAtom(((UnionNode) node).getVariables());
			}


			for (QueryNode child : te.getChildren(node)) {

				if (child instanceof ConstructionNode) {
					ConstructionNode cn = (ConstructionNode) child;
					Optional<QueryNode> grandChild = te.getFirstChild(cn);
					subQueryProjectionAtoms.put(cn, freshHeadAtom);
					heads.add(new RuleHead(cn.getSubstitution(), freshHeadAtom, grandChild));
				} else {
					ConstructionNode cn = iqFactory.createConstructionNode(((UnionNode) node).getVariables());
					subQueryProjectionAtoms.put(cn, freshHeadAtom);
					heads.add(new RuleHead(cn.getSubstitution(), freshHeadAtom, Optional.ofNullable(child)));
				}


			} //end for

<<<<<<< HEAD
			Function bodyAtom = immutabilityTools.convertToMutableFunction(freshHeadAtom);
=======
			Function bodyAtom = ImmutabilityTools.convertToMutableFunction(freshHeadAtom);
>>>>>>> 6703fa9c
			body.add(bodyAtom);
			return body;

		} else if (node instanceof TrueNode) {

			/*
			  TODO: what should we do when it is the left child of a LJ?
			  Add a 0-ary atom
			 */
			if (isNested) {
				body.add(atomFactory.getDistinctVariableOnlyDataAtom(
						atomFactory.getAtomPredicate(
								"dummy" + (++dummyPredCounter),
								0
						),
						ImmutableList.of()
				));
			}
			// Otherwise, ignores it
			return body;

		} else {
			throw new UnsupportedOperationException("Unexpected type of node in the intermediate tree: " + node);
		}

	}

	private List<Function> getAtomsFromJoinNode(InnerJoinNode node, IntermediateQuery te, Queue<RuleHead> heads,
												Map<QueryNode, DataAtom> subQueryProjectionAtoms,
												boolean isNested) {
		List<Function> body = new ArrayList<>();
		Optional<ImmutableExpression> filter = node.getOptionalFilterCondition();
		List<Function> atoms = new ArrayList<>();
		List<QueryNode> listnode = te.getChildren(node);
		for (QueryNode childnode : listnode) {
			List<Function> atomsList = getAtomFrom(te, childnode, heads, subQueryProjectionAtoms, true);
			atoms.addAll(atomsList);
		}

		if (atoms.size() <= 1) {
			throw new IllegalArgumentException("Inconsistent IQ: an InnerJoinNode must have at least two children");
		}

		if (filter.isPresent()) {
			if (isNested) {
				ImmutableExpression filter2 = filter.get();
				Function mutFilter = immutabilityTools.convertToMutableBooleanExpression(filter2);
				Function newJ = getSPARQLJoin(atoms, Optional.of(mutFilter));
				body.add(newJ);
				return body;
			} else {
				body.addAll(atoms);
				filter.get().flattenAND().stream()
						.map(immutabilityTools::convertToMutableBooleanExpression)
						.forEach(body::add);
				return body;
			}
		} else {
			Function newJ = getSPARQLJoin(atoms, Optional.empty());
			body.add(newJ);
			return body;
		}
	}

	private DistinctVariableOnlyDataAtom generateProjectionAtom(ImmutableSet<Variable> projectedVariables) {
<<<<<<< HEAD
		AtomPredicate newPredicate = atomFactory.getAtomPredicate(datalogFactory.getSubqueryPredicatePrefix()+ ++subQueryCounter,
=======
		AtomPredicate newPredicate = ATOM_FACTORY.getAtomPredicate(DATALOG_FACTORY.getSubqueryPredicatePrefix() +
						++subQueryCounter,
>>>>>>> 6703fa9c
				projectedVariables.size());
		return atomFactory.getDistinctVariableOnlyDataAtom(newPredicate, ImmutableList.copyOf(projectedVariables));
	}

	private Function getSPARQLJoin(List<Function> atoms, Optional<Function> optionalCondition) {
		int atomCount = atoms.size();
		Function rightTerm;

		switch (atomCount) {
			case 0:
			case 1:
				throw new IllegalArgumentException("A join requires at least two atoms");
			case 2:
				rightTerm = atoms.get(1);
				break;
			default:
				rightTerm = getSPARQLJoin(atoms.subList(1, atomCount), Optional.empty());
				break;
		}

		return optionalCondition.isPresent()
				? datalogFactory.getSPARQLJoin(atoms.get(0), rightTerm, optionalCondition.get())
				: datalogFactory.getSPARQLJoin(atoms.get(0), rightTerm);
	}

	private ImmutableList<IntermediateQuery> normalizeIQ(IntermediateQuery query) {
		return splitRootUnion(query)
				.map(rootCnEnforcer::enforceRootCn)
				.collect(ImmutableCollectors.toList());
	}

	private Stream<IntermediateQuery> splitRootUnion(IntermediateQuery query) {
	    QueryNode root = query.getRootNode();
		return (root instanceof UnionNode)?
				query.getChildren(root).stream()
						.map(n -> query.getSubquery(
								n,
								query.getProjectionAtom()
						)):
				Stream.of(query);
	}
}
<|MERGE_RESOLUTION|>--- conflicted
+++ resolved
@@ -24,23 +24,13 @@
 import com.google.common.collect.ImmutableList;
 import com.google.common.collect.ImmutableSet;
 import com.google.inject.Inject;
-<<<<<<< HEAD
 import it.unibz.inf.ontop.datalog.*;
-import it.unibz.inf.ontop.injection.IntermediateQueryFactory;
-import it.unibz.inf.ontop.iq.IntermediateQuery;
-import it.unibz.inf.ontop.iq.node.*;
-import it.unibz.inf.ontop.model.atom.AtomFactory;
-=======
-import it.unibz.inf.ontop.datalog.CQIE;
-import it.unibz.inf.ontop.datalog.DatalogProgram;
-import it.unibz.inf.ontop.datalog.IntermediateQuery2DatalogTranslator;
-import it.unibz.inf.ontop.datalog.MutableQueryModifiers;
 import it.unibz.inf.ontop.datalog.exception.DatalogConversionException;
 import it.unibz.inf.ontop.injection.IntermediateQueryFactory;
 import it.unibz.inf.ontop.iq.IntermediateQuery;
 import it.unibz.inf.ontop.iq.node.*;
 import it.unibz.inf.ontop.iq.tools.RootConstructionNodeEnforcer;
->>>>>>> 6703fa9c
+import it.unibz.inf.ontop.model.atom.AtomFactory;
 import it.unibz.inf.ontop.model.atom.AtomPredicate;
 import it.unibz.inf.ontop.model.atom.DataAtom;
 import it.unibz.inf.ontop.model.atom.DistinctVariableOnlyDataAtom;
@@ -48,22 +38,14 @@
 import it.unibz.inf.ontop.model.term.impl.ImmutabilityTools;
 import it.unibz.inf.ontop.model.term.impl.MutableQueryModifiersImpl;
 import it.unibz.inf.ontop.substitution.ImmutableSubstitution;
-<<<<<<< HEAD
 import it.unibz.inf.ontop.substitution.SubstitutionFactory;
-=======
 import it.unibz.inf.ontop.utils.ImmutableCollectors;
->>>>>>> 6703fa9c
 import org.slf4j.Logger;
 import org.slf4j.LoggerFactory;
 
 import java.util.*;
 import java.util.stream.Stream;
 
-<<<<<<< HEAD
-=======
-import static it.unibz.inf.ontop.model.OntopModelSingletons.*;
-
->>>>>>> 6703fa9c
 /***
  * Translate a intermediate queries expression into a Datalog program that has the
  * same semantics. We use the built-int predicates Join and Left join. The rules
@@ -76,14 +58,11 @@
 public class IntermediateQuery2DatalogTranslatorImpl implements IntermediateQuery2DatalogTranslator {
 
 	private final IntermediateQueryFactory iqFactory;
-<<<<<<< HEAD
+	private final RootConstructionNodeEnforcer rootCnEnforcer;
 	private final AtomFactory atomFactory;
 	private final SubstitutionFactory substitutionFactory;
 	private final DatalogFactory datalogFactory;
-	private final ImmutabilityTools immutabilityTools;;
-=======
-	private final RootConstructionNodeEnforcer rootCnEnforcer;
->>>>>>> 6703fa9c
+	private final ImmutabilityTools immutabilityTools;
 
 	private static class RuleHead {
 		private final ImmutableSubstitution<ImmutableTerm> substitution;
@@ -105,20 +84,16 @@
 	private int dummyPredCounter;
 
 	@Inject
-<<<<<<< HEAD
-	private IntermediateQuery2DatalogTranslatorImpl(IntermediateQueryFactory iqFactory, AtomFactory atomFactory,
+	private IntermediateQuery2DatalogTranslatorImpl(IntermediateQueryFactory iqFactory, RootConstructionNodeEnforcer rootCnEnforcer,
+                                                    AtomFactory atomFactory,
 													SubstitutionFactory substitutionFactory, DatalogFactory datalogFactory,
 													ImmutabilityTools immutabilityTools) {
 		this.iqFactory = iqFactory;
+		this.rootCnEnforcer = rootCnEnforcer;
 		this.atomFactory = atomFactory;
 		this.substitutionFactory = substitutionFactory;
 		this.datalogFactory = datalogFactory;
 		this.immutabilityTools = immutabilityTools;
-=======
-	private IntermediateQuery2DatalogTranslatorImpl(IntermediateQueryFactory iqFactory, RootConstructionNodeEnforcer rootCnEnforcer) {
-		this.iqFactory = iqFactory;
-		this.rootCnEnforcer = rootCnEnforcer;
->>>>>>> 6703fa9c
 		this.subQueryCounter = 0;
 		this.dummyPredCounter = 0;
 	}
@@ -140,27 +115,12 @@
 
 		// Mutable
         DatalogProgram dProgram;
-<<<<<<< HEAD
-		if (optionalModifiers.isPresent()){
-			QueryModifiers immutableQueryModifiers = optionalModifiers.get();
-
-			// Mutable modifiers (used by the Datalog)
-			MutableQueryModifiers mutableModifiers = new MutableQueryModifiersImpl(immutableQueryModifiers);
-			// TODO: support GROUP BY (distinct QueryNode)
-
-            dProgram = datalogFactory.getDatalogProgram(mutableModifiers);
-		}
-        else {
-            dProgram = datalogFactory.getDatalogProgram();
-        }
-=======
 		if (optionalModifiers.isPresent()) {
 			MutableQueryModifiers mutableModifiers = new MutableQueryModifiersImpl(optionalModifiers.get());
-			dProgram = DATALOG_FACTORY.getDatalogProgram(mutableModifiers);
+			dProgram = datalogFactory.getDatalogProgram(mutableModifiers);
 		} else {
-			dProgram = DATALOG_FACTORY.getDatalogProgram();
-		}
->>>>>>> 6703fa9c
+			dProgram = datalogFactory.getDatalogProgram();
+		}
 
 		normalizeIQ(query)
 				.forEach(q -> translate(q, dProgram));
@@ -205,12 +165,7 @@
 			List<Function> atoms = new LinkedList<>();
 
 			//Constructing the rule
-<<<<<<< HEAD
 			CQIE newrule = datalogFactory.getCQIE(immutabilityTools.convertToMutableFunction(substitutedHeadAtom), atoms);
-=======
-			CQIE newrule = DATALOG_FACTORY.getCQIE(ImmutabilityTools.convertToMutableFunction(substitutedHeadAtom),
-					atoms);
->>>>>>> 6703fa9c
 
 			pr.appendRule(newrule);
 
@@ -245,11 +200,7 @@
 
 			heads.add(new RuleHead(constructionNode.getSubstitution(), projectionAtom, te.getFirstChild(constructionNode)));
 			subQueryProjectionAtoms.put(constructionNode, projectionAtom);
-<<<<<<< HEAD
 			Function mutAt = immutabilityTools.convertToMutableFunction(projectionAtom);
-=======
-			Function mutAt = ImmutabilityTools.convertToMutableFunction(projectionAtom);
->>>>>>> 6703fa9c
 			body.add(mutAt);
 			return body;
 
@@ -266,13 +217,8 @@
 
 
 		} else if (node instanceof DataNode) {
-<<<<<<< HEAD
 			DataAtom atom = ((DataNode)node).getProjectionAtom();
 			Function mutAt = immutabilityTools.convertToMutableFunction(atom);
-=======
-			DataAtom atom = ((DataNode) node).getProjectionAtom();
-			Function mutAt = ImmutabilityTools.convertToMutableFunction(atom);
->>>>>>> 6703fa9c
 			body.add(mutAt);
 			return body;
 
@@ -292,21 +238,12 @@
 
 			if (filter.isPresent()) {
 				ImmutableExpression filter2 = filter.get();
-<<<<<<< HEAD
-				Expression mutFilter =  immutabilityTools.convertToMutableBooleanExpression(filter2);
+				Expression mutFilter = immutabilityTools.convertToMutableBooleanExpression(filter2);
 				Function newLJAtom = datalogFactory.getSPARQLLeftJoin(atomsListLeft, atomsListRight, Optional.of(mutFilter));
 				body.add(newLJAtom);
 				return body;
-			}else{
+			} else {
 				Function newLJAtom = datalogFactory.getSPARQLLeftJoin(atomsListLeft, atomsListRight, Optional.empty());
-=======
-				Expression mutFilter = ImmutabilityTools.convertToMutableBooleanExpression(filter2);
-				Function newLJAtom = DATALOG_FACTORY.getSPARQLLeftJoin(atomsListLeft, atomsListRight, Optional.of(mutFilter));
-				body.add(newLJAtom);
-				return body;
-			} else {
-				Function newLJAtom = DATALOG_FACTORY.getSPARQLLeftJoin(atomsListLeft, atomsListRight, Optional.empty());
->>>>>>> 6703fa9c
 				body.add(newLJAtom);
 				return body;
 			}
@@ -341,11 +278,7 @@
 
 			} //end for
 
-<<<<<<< HEAD
 			Function bodyAtom = immutabilityTools.convertToMutableFunction(freshHeadAtom);
-=======
-			Function bodyAtom = ImmutabilityTools.convertToMutableFunction(freshHeadAtom);
->>>>>>> 6703fa9c
 			body.add(bodyAtom);
 			return body;
 
@@ -411,12 +344,7 @@
 	}
 
 	private DistinctVariableOnlyDataAtom generateProjectionAtom(ImmutableSet<Variable> projectedVariables) {
-<<<<<<< HEAD
 		AtomPredicate newPredicate = atomFactory.getAtomPredicate(datalogFactory.getSubqueryPredicatePrefix()+ ++subQueryCounter,
-=======
-		AtomPredicate newPredicate = ATOM_FACTORY.getAtomPredicate(DATALOG_FACTORY.getSubqueryPredicatePrefix() +
-						++subQueryCounter,
->>>>>>> 6703fa9c
 				projectedVariables.size());
 		return atomFactory.getDistinctVariableOnlyDataAtom(newPredicate, ImmutableList.copyOf(projectedVariables));
 	}
