package it.unibz.inf.ontop.datalog.impl;

/*
 * #%L
 * ontop-reformulation-core
 * %%
 * Copyright (C) 2009 - 2014 Free University of Bozen-Bolzano
 * %%
 * Licensed under the Apache License, Version 2.0 (the "License");
 * you may not use this file except in compliance with the License.
 * You may obtain a copy of the License at
 * 
 *      http://www.apache.org/licenses/LICENSE-2.0
 * 
 * Unless required by applicable law or agreed to in writing, software
 * distributed under the License is distributed on an "AS IS" BASIS,
 * WITHOUT WARRANTIES OR CONDITIONS OF ANY KIND, either express or implied.
 * See the License for the specific language governing permissions and
 * limitations under the License.
 * #L%
 */


import com.google.common.collect.ImmutableList;
import com.google.common.collect.ImmutableSet;
import com.google.inject.Inject;
import it.unibz.inf.ontop.datalog.*;
import it.unibz.inf.ontop.injection.IntermediateQueryFactory;
import it.unibz.inf.ontop.iq.IntermediateQuery;
import it.unibz.inf.ontop.iq.node.*;
import it.unibz.inf.ontop.model.atom.AtomFactory;
import it.unibz.inf.ontop.model.atom.AtomPredicate;
import it.unibz.inf.ontop.model.atom.DataAtom;
import it.unibz.inf.ontop.model.atom.DistinctVariableOnlyDataAtom;
import it.unibz.inf.ontop.model.term.*;
import it.unibz.inf.ontop.model.term.impl.ImmutabilityTools;
import it.unibz.inf.ontop.model.term.impl.MutableQueryModifiersImpl;
import it.unibz.inf.ontop.substitution.ImmutableSubstitution;
import org.slf4j.LoggerFactory;

import java.util.*;

<<<<<<< HEAD
=======
import static it.unibz.inf.ontop.model.OntopModelSingletons.ATOM_FACTORY;
import static it.unibz.inf.ontop.model.OntopModelSingletons.DATALOG_FACTORY;
import static it.unibz.inf.ontop.model.OntopModelSingletons.SUBSTITUTION_FACTORY;
import static it.unibz.inf.ontop.model.term.impl.ImmutabilityTools.convertToMutableFunction;

>>>>>>> e945767b
/***
 * Translate a intermediate queries expression into a Datalog program that has the
 * same semantics. We use the built-int predicates Join and Left join. The rules
 * in the program have always 1 or 2 operator atoms, plus (in)equality atoms
 * (due to filters).
 * 
 * 
 * @author mrezk
 */
public class IntermediateQuery2DatalogTranslatorImpl implements IntermediateQuery2DatalogTranslator {

	private static final String SUBQUERY_PRED_PREFIX = "ansSQ";
	private final IntermediateQueryFactory iqFactory;
	private final AtomFactory atomFactory;
	private final DatalogFactory datalogFactory;
	private final ImmutabilityTools immutabilityTools;

	private static class RuleHead {
		public final ImmutableSubstitution<ImmutableTerm> substitution;
		public final DataAtom atom;
		public final Optional<QueryNode> optionalChildNode;

		private RuleHead(ImmutableSubstitution<ImmutableTerm> substitution, DataAtom atom, Optional<QueryNode> optionalChildNode) {
			this.atom = atom;
            this.substitution = substitution;
            this.optionalChildNode = optionalChildNode;
        }
	}


	private static final org.slf4j.Logger log = LoggerFactory.getLogger(IntermediateQuery2DatalogTranslatorImpl.class);

	// Incremented
	private int subQueryCounter;
	private int dummyPredCounter;

	@Inject
	private IntermediateQuery2DatalogTranslatorImpl(IntermediateQueryFactory iqFactory, AtomFactory atomFactory,
													DatalogFactory datalogFactory, ImmutabilityTools immutabilityTools) {
		this.iqFactory = iqFactory;
		this.atomFactory = atomFactory;
		this.datalogFactory = datalogFactory;
		this.immutabilityTools = immutabilityTools;
		this.subQueryCounter = 0;
		this.dummyPredCounter = 0;
	}

	/**
	 * Translate an intermediate query tree into a Datalog program.
	 *
	 * Each (strict) subquery will be translated as a rule with head Pred(var_1, .., var_n),
	 * where the string for Pred is of the form SUBQUERY_PRED_PREFIX + y,
	 * with y > subqueryCounter.
	 */
	@Override
	public DatalogProgram translate(IntermediateQuery query) {
		QueryNode root = query.getRootNode();
		
		Optional<ImmutableQueryModifiers> optionalModifiers =  Optional.of(root)
				.filter(r -> r instanceof ConstructionNode)
				.map(r -> (ConstructionNode)r)
				.flatMap(ConstructionNode::getOptionalModifiers);

        DatalogProgram dProgram;
		if (optionalModifiers.isPresent()){
			QueryModifiers immutableQueryModifiers = optionalModifiers.get();

			// Mutable modifiers (used by the Datalog)
			MutableQueryModifiers mutableModifiers = new MutableQueryModifiersImpl(immutableQueryModifiers);
			// TODO: support GROUP BY (distinct QueryNode)

            dProgram = datalogFactory.getDatalogProgram(mutableModifiers);
		}
        else {
            dProgram = datalogFactory.getDatalogProgram();
        }

		translate(query,  dProgram, root);
		
		return dProgram;
	}
	
	/**
	 * Translate a given IntermediateQuery query object to datalog program.
	 * 
	 *           
	 * @return Datalog program that represents the construction of the SPARQL
	 *         query.
	 */
	private void translate(IntermediateQuery query, DatalogProgram pr, QueryNode root) {

		Queue<RuleHead> heads = new LinkedList<>();

		ImmutableSubstitution<ImmutableTerm> topSubstitution = Optional.of(root)
				.filter(r -> r instanceof ConstructionNode)
				.map(r -> (ConstructionNode) r)
				.map(ConstructionNode::getSubstitution)
				.orElseGet(SUBSTITUTION_FACTORY::getSubstitution);

		heads.add(new RuleHead(topSubstitution, query.getProjectionAtom(),query.getFirstChild(root)));

		// Mutable (append-only)
		Map<QueryNode, DataAtom> subQueryProjectionAtoms = new HashMap<>();
		subQueryProjectionAtoms.put(root, query.getProjectionAtom());

		//In heads we keep the heads of the sub-rules in the program, e.g. ans5() :- LeftJoin(....)
		while(!heads.isEmpty()) {

			RuleHead head = heads.poll();

			//Applying substitutions in the head.
			ImmutableFunctionalTerm substitutedHeadAtom = head.substitution.applyToFunctionalTerm(
					head.atom);

			List<Function> atoms = new LinkedList<>();

			//Constructing the rule
			CQIE newrule = datalogFactory.getCQIE(immutabilityTools.convertToMutableFunction(substitutedHeadAtom), atoms);

			pr.appendRule(newrule);

            head.optionalChildNode.ifPresent(node -> {
                List<Function> uAtoms = getAtomFrom(query, node, heads, subQueryProjectionAtoms, false);
                newrule.getBody().addAll(uAtoms);
            });

		}
	}

	

	/**
	 * This is the MAIN recursive method in this class!!
	 * Takes a node and return the list of functions (atoms) that it represents.
	 * Usually it will be a single atom, but it is different for the filter case.
	 */
	private List<Function> getAtomFrom(IntermediateQuery te, QueryNode node, Queue<RuleHead> heads,
									   Map<QueryNode, DataAtom> subQueryProjectionAtoms,
									   boolean isNested) {
		
		List<Function> body = new ArrayList<>();
		
		/**
		 * Basic Atoms
		 */
		
		if (node instanceof ConstructionNode) {
			ConstructionNode constructionNode = (ConstructionNode) node;
			DataAtom projectionAtom = Optional.ofNullable(
					subQueryProjectionAtoms.get(constructionNode))
					//.map(atom -> adaptProjectionAtom(atom, constructionNode))
					.orElseGet(() -> generateProjectionAtom(constructionNode.getVariables()));

			heads.add(new RuleHead(constructionNode.getSubstitution(), projectionAtom,te.getFirstChild(constructionNode)));
			subQueryProjectionAtoms.put(constructionNode, projectionAtom);
			Function mutAt = immutabilityTools.convertToMutableFunction(projectionAtom);
			body.add(mutAt);
			return body;
			
		} else if (node instanceof FilterNode) {
			ImmutableExpression filter = ((FilterNode) node).getFilterCondition();
			List<QueryNode> listnode =  te.getChildren(node);
			body.addAll(getAtomFrom(te, listnode.get(0), heads, subQueryProjectionAtoms, true));

			filter.flattenAND().stream()
					.map(immutabilityTools::convertToMutableBooleanExpression)
					.forEach(body::add);

			return body;
			
					
		} else if (node instanceof DataNode) {
			DataAtom atom = ((DataNode)node).getProjectionAtom();
			Function mutAt = immutabilityTools.convertToMutableFunction(atom);
			body.add(mutAt);
			return body;
				
			
			
		/**
		 * Nested Atoms	
		 */
		} else  if (node instanceof InnerJoinNode) {
			return getAtomsFromJoinNode((InnerJoinNode)node, te, heads, subQueryProjectionAtoms, isNested);
			
		} else if (node instanceof LeftJoinNode) {
			Optional<ImmutableExpression> filter = ((LeftJoinNode)node).getOptionalFilterCondition();
			List<QueryNode> listnode =  te.getChildren(node);

			List<Function> atomsListLeft = getAtomFrom(te, listnode.get(0), heads, subQueryProjectionAtoms, true);
			List<Function> atomsListRight = getAtomFrom(te, listnode.get(1), heads, subQueryProjectionAtoms, true);
				
			if (filter.isPresent()){
				ImmutableExpression filter2 = filter.get();
				Expression mutFilter =  immutabilityTools.convertToMutableBooleanExpression(filter2);
				Function newLJAtom = datalogFactory.getSPARQLLeftJoin(atomsListLeft, atomsListRight, Optional.of(mutFilter));
				body.add(newLJAtom);
				return body;
			}else{
				Function newLJAtom = datalogFactory.getSPARQLLeftJoin(atomsListLeft, atomsListRight, Optional.empty());
				body.add(newLJAtom);
				return body;
			}

		} else if (node instanceof UnionNode) {

			Optional<ConstructionNode> parentNode = te.getParent(node)
					.filter(p -> p instanceof ConstructionNode)
					.map(p -> (ConstructionNode) p);

			DistinctVariableOnlyDataAtom freshHeadAtom;
			if(parentNode.isPresent()) {
				freshHeadAtom = generateProjectionAtom(parentNode.get().getChildVariables());
			}
			else{
				freshHeadAtom = generateProjectionAtom(((UnionNode) node).getVariables());
			}


            for (QueryNode child : te.getChildren(node)) {

                if (child instanceof ConstructionNode) {
                    ConstructionNode cn = (ConstructionNode) child;
                    Optional<QueryNode> grandChild = te.getFirstChild(cn);
                    subQueryProjectionAtoms.put(cn, freshHeadAtom);
                    heads.add(new RuleHead(cn.getSubstitution(), freshHeadAtom, grandChild));
                } else {
                    ConstructionNode cn = iqFactory.createConstructionNode(((UnionNode) node).getVariables());
                    subQueryProjectionAtoms.put(cn, freshHeadAtom);
                    heads.add(new RuleHead(cn.getSubstitution(), freshHeadAtom, Optional.ofNullable(child)));
                }


            } //end for

			Function bodyAtom = immutabilityTools.convertToMutableFunction(freshHeadAtom);
			body.add(bodyAtom);
			return body;

		} else if (node instanceof TrueNode) {

			/**
			 *
			 * TODO: what should we do when it is the left child of a LJ?
             *
			 * Add a 0-ary atom
			 */
			//DataAtom projectionAtom = generateProjectionAtom(ImmutableSet.of());
			//heads.add(new RuleHead(new ImmutableSubstitutionImpl<>(ImmutableMap.of()), projectionAtom,Optional.empty()));
			//return body;
<<<<<<< HEAD
			body.add(atomFactory.getDistinctVariableOnlyDataAtom(
					atomFactory.getAtomPredicate(
							"dummy"+(++dummyPredCounter),
							ImmutableList.of()
					),
					ImmutableList.of()
			));
=======
			if (isNested) {
				body.add(ATOM_FACTORY.getDistinctVariableOnlyDataAtom(
						ATOM_FACTORY.getAtomPredicate(
								"dummy" + (++dummyPredCounter),
								0
						),
						ImmutableList.of()
				));
			}
			// Otherwise, ignores it
>>>>>>> e945767b
			return body;

		} else {
			 throw new UnsupportedOperationException("Type of node in the intermediate tree is unknown!!");
		}

	}

	private List<Function> getAtomsFromJoinNode(InnerJoinNode node, IntermediateQuery te, Queue<RuleHead> heads,
												Map<QueryNode, DataAtom> subQueryProjectionAtoms,
												boolean isNested) {
		List<Function> body = new ArrayList<>();
		Optional<ImmutableExpression> filter = node.getOptionalFilterCondition();
		List<Function> atoms = new ArrayList<>();
		List<QueryNode> listnode =  te.getChildren(node);
		for (QueryNode childnode: listnode) {
			List<Function> atomsList = getAtomFrom(te, childnode, heads, subQueryProjectionAtoms, true);
			atoms.addAll(atomsList);
		}

		if (atoms.size() <= 1) {
			throw new IllegalArgumentException("Inconsistent IQ: an InnerJoinNode must have at least two children");
		}

		if (filter.isPresent()){
			if (isNested) {
				ImmutableExpression filter2 = filter.get();
				Function mutFilter = immutabilityTools.convertToMutableBooleanExpression(filter2);
				Function newJ = getSPARQLJoin(atoms, Optional.of(mutFilter));
				body.add(newJ);
				return body;
			}
			else {
				body.addAll(atoms);
				filter.get().flattenAND().stream()
						.map(immutabilityTools::convertToMutableBooleanExpression)
						.forEach(body::add);
				return body;
			}
		}else{
			Function newJ = getSPARQLJoin(atoms, Optional.empty());
			body.add(newJ);
			return body;
		}
	}

	private DistinctVariableOnlyDataAtom generateProjectionAtom(ImmutableSet<Variable> projectedVariables) {
		AtomPredicate newPredicate = atomFactory.getAtomPredicate(SUBQUERY_PRED_PREFIX+ ++subQueryCounter,
				projectedVariables.size());
		return atomFactory.getDistinctVariableOnlyDataAtom(newPredicate, ImmutableList.copyOf(projectedVariables));
	}

	private Function getSPARQLJoin(List<Function> atoms, Optional<Function> optionalCondition) {
		int atomCount = atoms.size();
		Function rightTerm;

		switch (atomCount) {
			case 0:
			case 1:
				throw new IllegalArgumentException("A join requires at least two atoms");
			case 2:
				rightTerm = atoms.get(1);
				break;
			default:
				rightTerm = getSPARQLJoin(atoms.subList(1, atomCount), Optional.empty());
				break;
		}

		return optionalCondition.isPresent()
				? datalogFactory.getSPARQLJoin(atoms.get(0), rightTerm, optionalCondition.get())
				: datalogFactory.getSPARQLJoin(atoms.get(0), rightTerm);
	}

}<|MERGE_RESOLUTION|>--- conflicted
+++ resolved
@@ -36,18 +36,12 @@
 import it.unibz.inf.ontop.model.term.impl.ImmutabilityTools;
 import it.unibz.inf.ontop.model.term.impl.MutableQueryModifiersImpl;
 import it.unibz.inf.ontop.substitution.ImmutableSubstitution;
+import it.unibz.inf.ontop.substitution.SubstitutionFactory;
+import org.slf4j.Logger;
 import org.slf4j.LoggerFactory;
 
 import java.util.*;
 
-<<<<<<< HEAD
-=======
-import static it.unibz.inf.ontop.model.OntopModelSingletons.ATOM_FACTORY;
-import static it.unibz.inf.ontop.model.OntopModelSingletons.DATALOG_FACTORY;
-import static it.unibz.inf.ontop.model.OntopModelSingletons.SUBSTITUTION_FACTORY;
-import static it.unibz.inf.ontop.model.term.impl.ImmutabilityTools.convertToMutableFunction;
-
->>>>>>> e945767b
 /***
  * Translate a intermediate queries expression into a Datalog program that has the
  * same semantics. We use the built-int predicates Join and Left join. The rules
@@ -62,8 +56,9 @@
 	private static final String SUBQUERY_PRED_PREFIX = "ansSQ";
 	private final IntermediateQueryFactory iqFactory;
 	private final AtomFactory atomFactory;
+	private final SubstitutionFactory substitutionFactory;
 	private final DatalogFactory datalogFactory;
-	private final ImmutabilityTools immutabilityTools;
+	private final ImmutabilityTools immutabilityTools;;
 
 	private static class RuleHead {
 		public final ImmutableSubstitution<ImmutableTerm> substitution;
@@ -78,7 +73,7 @@
 	}
 
 
-	private static final org.slf4j.Logger log = LoggerFactory.getLogger(IntermediateQuery2DatalogTranslatorImpl.class);
+	private static final Logger LOG = LoggerFactory.getLogger(IntermediateQuery2DatalogTranslatorImpl.class);
 
 	// Incremented
 	private int subQueryCounter;
@@ -86,9 +81,11 @@
 
 	@Inject
 	private IntermediateQuery2DatalogTranslatorImpl(IntermediateQueryFactory iqFactory, AtomFactory atomFactory,
-													DatalogFactory datalogFactory, ImmutabilityTools immutabilityTools) {
+													SubstitutionFactory substitutionFactory, DatalogFactory datalogFactory,
+													ImmutabilityTools immutabilityTools) {
 		this.iqFactory = iqFactory;
 		this.atomFactory = atomFactory;
+		this.substitutionFactory = substitutionFactory;
 		this.datalogFactory = datalogFactory;
 		this.immutabilityTools = immutabilityTools;
 		this.subQueryCounter = 0;
@@ -145,7 +142,7 @@
 				.filter(r -> r instanceof ConstructionNode)
 				.map(r -> (ConstructionNode) r)
 				.map(ConstructionNode::getSubstitution)
-				.orElseGet(SUBSTITUTION_FACTORY::getSubstitution);
+				.orElseGet(substitutionFactory::getSubstitution);
 
 		heads.add(new RuleHead(topSubstitution, query.getProjectionAtom(),query.getFirstChild(root)));
 
@@ -298,18 +295,9 @@
 			//DataAtom projectionAtom = generateProjectionAtom(ImmutableSet.of());
 			//heads.add(new RuleHead(new ImmutableSubstitutionImpl<>(ImmutableMap.of()), projectionAtom,Optional.empty()));
 			//return body;
-<<<<<<< HEAD
-			body.add(atomFactory.getDistinctVariableOnlyDataAtom(
-					atomFactory.getAtomPredicate(
-							"dummy"+(++dummyPredCounter),
-							ImmutableList.of()
-					),
-					ImmutableList.of()
-			));
-=======
 			if (isNested) {
-				body.add(ATOM_FACTORY.getDistinctVariableOnlyDataAtom(
-						ATOM_FACTORY.getAtomPredicate(
+				body.add(atomFactory.getDistinctVariableOnlyDataAtom(
+						atomFactory.getAtomPredicate(
 								"dummy" + (++dummyPredCounter),
 								0
 						),
@@ -317,7 +305,6 @@
 				));
 			}
 			// Otherwise, ignores it
->>>>>>> e945767b
 			return body;
 
 		} else {
