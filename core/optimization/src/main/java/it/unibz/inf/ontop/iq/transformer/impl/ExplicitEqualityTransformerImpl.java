--- conflicted
+++ resolved
@@ -196,13 +196,8 @@
                     ));
         }
 
-<<<<<<< HEAD
-        private IQTree transformDataNode(DataNode dn) {
-            ImmutableList<Optional<Variable>> replacementVars = getArgumentReplacement(dn.getDataAtom(), ImmutableSet.of());
-=======
         private IQTree transformIntensionalDataNode(IntensionalDataNode dn) {
             ImmutableList<Optional<Variable>> replacementVars = getArgumentReplacement(dn.getProjectionAtom());
->>>>>>> 939998b7
 
             if (empt(replacementVars))
                 return dn;
@@ -256,12 +251,6 @@
             );
         }
 
-<<<<<<< HEAD
-        private ImmutableList<Optional<Variable>> getArgumentReplacement(DataAtom da, ImmutableSet<Variable> subtreeVariables) {
-            Set<Variable> vars = new HashSet<>(subtreeVariables);
-            List<Optional<Variable>> replacements = new ArrayList<>();
-            for (VariableOrGroundTerm term: (ImmutableList<VariableOrGroundTerm>) da.getArguments()) {
-=======
         private ImmutableMap<Integer, ? extends VariableOrGroundTerm> replaceVars(
                 ImmutableMap<Integer, ? extends VariableOrGroundTerm> argumentMap,
                 ImmutableMap<Integer, Variable> replacements) {
@@ -276,7 +265,6 @@
             Set<Variable> vars = new HashSet<>();
             List<Optional<Variable>> replacements = new ArrayList<>();
             for (VariableOrGroundTerm term: (ImmutableList<VariableOrGroundTerm>) dataAtom.getArguments()) {
->>>>>>> 939998b7
                 if (term instanceof GroundTerm) {
                     replacements.add(Optional.of(variableGenerator.generateNewVariable()));
                 } else if (term instanceof Variable) {
