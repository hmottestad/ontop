package it.unibz.inf.ontop.datalog.impl;

/*
 * #%L
 * ontop-reformulation-core
 * %%
 * Copyright (C) 2009 - 2014 Free University of Bozen-Bolzano
 * %%
 * Licensed under the Apache License, Version 2.0 (the "License");
 * you may not use this file except in compliance with the License.
 * You may obtain a copy of the License at
 * 
 *      http://www.apache.org/licenses/LICENSE-2.0
 * 
 * Unless required by applicable law or agreed to in writing, software
 * distributed under the License is distributed on an "AS IS" BASIS,
 * WITHOUT WARRANTIES OR CONDITIONS OF ANY KIND, either express or implied.
 * See the License for the specific language governing permissions and
 * limitations under the License.
 * #L%
 */


import com.google.common.collect.ImmutableList;
import com.google.common.collect.ImmutableSet;
import com.google.inject.Inject;
import it.unibz.inf.ontop.datalog.*;
import it.unibz.inf.ontop.injection.IntermediateQueryFactory;
import it.unibz.inf.ontop.iq.*;
import it.unibz.inf.ontop.iq.node.*;
import it.unibz.inf.ontop.model.atom.AtomFactory;
import it.unibz.inf.ontop.model.atom.AtomPredicate;
import it.unibz.inf.ontop.model.atom.DataAtom;
import it.unibz.inf.ontop.model.atom.DistinctVariableOnlyDataAtom;
import it.unibz.inf.ontop.model.term.*;
import it.unibz.inf.ontop.model.term.impl.ImmutabilityTools;
import it.unibz.inf.ontop.substitution.ImmutableSubstitution;
import it.unibz.inf.ontop.substitution.SubstitutionFactory;
import it.unibz.inf.ontop.utils.ImmutableCollectors;

import java.util.*;
import java.util.stream.Stream;

/***
 * Translate a intermediate queries expression into a Datalog program that has the
 * same semantics. We use the built-int predicates Join and Left join. The rules
 * in the program have always 1 or 2 operator atoms, plus (in)equality atoms
 * (due to filters).
 * 
 * 
 * @author mrezk
 */
public class IQ2DatalogTranslatorImpl implements IQ2DatalogTranslator {

	private final IntermediateQueryFactory iqFactory;
	private final AtomFactory atomFactory;
	private final SubstitutionFactory substitutionFactory;
	private final DatalogFactory datalogFactory;
	private final ImmutabilityTools immutabilityTools;
	private final TermFactory termFactory;
	private final OrderByLifter orderByLifter;

	private static class RuleHead {
		public final ImmutableSubstitution<ImmutableTerm> substitution;
		public final DataAtom atom;
		public final Optional<IQTree> optionalChildNode;

		private RuleHead(ImmutableSubstitution<ImmutableTerm> substitution, DataAtom atom, Optional<IQTree> optionalChildNode) {
			this.atom = atom;
            this.substitution = substitution;
            this.optionalChildNode = optionalChildNode;
        }
	}

	// Incremented
	private int subQueryCounter;
	private int dummyPredCounter;

	@Inject
	private IQ2DatalogTranslatorImpl(IntermediateQueryFactory iqFactory, AtomFactory atomFactory,
                                     SubstitutionFactory substitutionFactory, DatalogFactory datalogFactory,
                                     ImmutabilityTools immutabilityTools, TermFactory termFactory, OrderByLifter orderByLifter) {
		this.iqFactory = iqFactory;
		this.atomFactory = atomFactory;
		this.substitutionFactory = substitutionFactory;
		this.datalogFactory = datalogFactory;
		this.immutabilityTools = immutabilityTools;
		this.termFactory = termFactory;
		this.orderByLifter = orderByLifter;
        this.subQueryCounter = 0;
		this.dummyPredCounter = 0;
	}

	/**
	 * Translate an intermediate query tree into a Datalog program.
	 *
	 * Each (strict) subquery will be translated as a rule with head Pred(var_1, .., var_n),
	 * where the string for Pred is of the form SUBQUERY_PRED_PREFIX + y,
	 * with y > subqueryCounter.
	 */
	@Override
	public DatalogProgram translate(IQ initialQuery) {
		return translate(initialQuery.getTree(), initialQuery.getProjectionAtom());
	}

	@Override
	public DatalogProgram translate(IQTree iqTree, ImmutableList<Variable> childSignature) {
		return translate(iqTree, generateProjectionAtom(childSignature));
	}

	private DatalogProgram translate(IQTree initialTree, DistinctVariableOnlyDataAtom projectionAtom) {

		IQTree orderLiftedTree = liftOrderBy(initialTree);
		Optional<MutableQueryModifiers> optionalModifiers =  extractTopQueryModifiers(orderLiftedTree);

		// Mutable
		DatalogProgram dProgram;
		if (optionalModifiers.isPresent()){
			MutableQueryModifiers mutableModifiers = optionalModifiers.get();

			dProgram = datalogFactory.getDatalogProgram(mutableModifiers);
		}
		else {
			dProgram = datalogFactory.getDatalogProgram();
		}

		normalizeIQTree(orderLiftedTree)
				.forEach(t -> translate(t,  dProgram, projectionAtom));

        // CQIEs are mutable
        dProgram.getRules().forEach(q -> unfoldJoinTrees(q.getBody()));

        return dProgram;
	}

<<<<<<< HEAD
	/**
=======
    /***
     * This expands all Join that can be directly added as conjuncts to a
     * query's body. Nested Join trees inside left joins are not touched.
     * <p>
     * In addition, we will remove any Join atoms that only contain one single
     * data atom, i.e., the join is not a join, but a table reference with
     * conditions. These kind of atoms can result from the partial evaluation
     * process and should be eliminated. The elimination takes all the atoms in
     * the join (the single data atom plus possibly extra boolean conditions and
     * adds them to the node that is the parent of the join).
	 *
	 * NEW: DOES NOT LOOK FOR fake JOINS INSIDE LJ "atoms"
     *
     * @param body
     * @return
     */
    private void unfoldJoinTrees(List body) {
        for (int i = 0; i < body.size(); i++) {
            Function currentAtom = (Function) body.get(i);
            if (currentAtom.getFunctionSymbol().equals(datalogFactory.getSparqlJoinPredicate())) {
                unfoldJoinTrees(currentAtom.getTerms());
				body.remove(i);
				for (int j = currentAtom.getTerms().size() - 1; j >= 0; j--) {
					Term term = currentAtom.getTerm(j);
					if (!body.contains(term))
						body.add(i, term);
				}
				i -= 1;
            }
        }
    }



    /**
>>>>>>> 42d3872c
	 * Assumes that ORDER BY is ABOVE the first construction node
	 * and the order between these operators is respected and they appear ONE time maximum
	 */
	private Optional<MutableQueryModifiers> extractTopQueryModifiers(IQTree tree) {
		QueryNode rootNode = tree.getRootNode();
		if (rootNode instanceof QueryModifierNode) {
			Optional<SliceNode> sliceNode = Optional.of(rootNode)
					.filter(n -> n instanceof SliceNode)
					.map(n -> (SliceNode)n);

			IQTree firstNonSliceTree = sliceNode
					.map(n -> ((UnaryIQTree) tree).getChild())
					.orElse(tree);

			Optional<DistinctNode> distinctNode = Optional.of(firstNonSliceTree)
					.map(IQTree::getRootNode)
					.filter(n -> n instanceof DistinctNode)
					.map(n -> (DistinctNode) n);

			IQTree firstNonSliceDistinctTree = distinctNode
					.map(n -> ((UnaryIQTree) firstNonSliceTree).getChild())
					.orElse(firstNonSliceTree);

			Optional<OrderByNode> orderByNode = Optional.of(firstNonSliceDistinctTree)
					.map(IQTree::getRootNode)
					.filter(n -> n instanceof OrderByNode)
					.map(n -> (OrderByNode) n);

			MutableQueryModifiers mutableQueryModifiers = new MutableQueryModifiersImpl();

			sliceNode.ifPresent(n -> {
							n.getLimit()
									.ifPresent(mutableQueryModifiers::setLimit);
							long offset = n.getOffset();
							if (offset > 0)
								mutableQueryModifiers.setOffset(offset);
					});

			if(distinctNode.isPresent())
				mutableQueryModifiers.setDistinct();

			orderByNode
					.ifPresent(n -> n.getComparators()
							.forEach(c -> convertOrderComparator(c, mutableQueryModifiers)));

			return Optional.of(mutableQueryModifiers);
		}
		else
			return Optional.empty();
	}

	private static void convertOrderComparator(OrderByNode.OrderComparator comparator,
											   MutableQueryModifiers queryModifiers) {
		NonGroundTerm term = comparator.getTerm();
		if (term instanceof Variable)
			queryModifiers.addOrderCondition((Variable) term,
					comparator.isAscending() ? OrderCondition.ORDER_ASCENDING : OrderCondition.ORDER_DESCENDING);
		else
			// TODO: throw a better exception
			throw new IllegalArgumentException("The Datalog representation only supports variable in order conditions");
	}

	/**
	 * Assumes that ORDER BY is ABOVE the first construction node
	 */
	private IQTree getFirstNonQueryModifierTree(IQTree initialTree) {
		// Non-final
		IQTree iqTree = initialTree;
		while (iqTree.getRootNode() instanceof QueryModifierNode) {
			iqTree = ((UnaryIQTree) iqTree).getChild();
		}
		return iqTree;
	}
	
	/**
	 * Translate a given IntermediateQuery query object to datalog program.
	 * Note that (the object ref of the) datalog program is passed as argument
	 *
	 * Assumption: the root is a construction node
	 *           
	 * @return Datalog program that represents the construction of the SPARQL
	 *         query.
	 */
	private void translate(IQTree tree, DatalogProgram pr, DistinctVariableOnlyDataAtom projectionAtom) {
		QueryNode root = tree.getRootNode();

		Queue<RuleHead> heads = new LinkedList<>();

		ImmutableSubstitution<ImmutableTerm> topSubstitution = Optional.of(root)
				.filter(n -> n instanceof ConstructionNode)
				.map(n -> (ConstructionNode)n)
				.map(ConstructionNode::getSubstitution)
				.orElseGet(substitutionFactory::getSubstitution);

		IQTree bodyTree = (tree.getRootNode() instanceof ConstructionNode)
				? ((UnaryIQTree) tree).getChild()
				: tree;

		heads.add(new RuleHead(topSubstitution, projectionAtom, Optional.of(bodyTree)));

		// Mutable (append-only)
		Map<QueryNode, DataAtom> subQueryProjectionAtoms = new HashMap<>();
		subQueryProjectionAtoms.put(root, projectionAtom);

		//In heads we keep the heads of the sub-rules in the program, e.g. ans5() :- LeftJoin(....)
		while(!heads.isEmpty()) {

			RuleHead head = heads.poll();

			//Applying substitutions in the head.
			ImmutableList<? extends ImmutableTerm> substitutedHeadAtomArguments = head.substitution.apply(head.atom.getArguments());

			List<Function> atoms = new LinkedList<>();

			Function newHead = immutabilityTools.convertToMutableFunction(head.atom.getPredicate(),
					substitutedHeadAtomArguments);

			//Constructing the rule
			CQIE newrule = datalogFactory.getCQIE(newHead, atoms);

			pr.appendRule(newrule);

            head.optionalChildNode.ifPresent(t -> {
                List<Function> uAtoms = getAtomFrom(t, heads, subQueryProjectionAtoms, false);
                newrule.getBody().addAll(uAtoms);
            });

		}
	}

	

	/**
	 * This is the MAIN recursive method in this class!!
	 * Takes a node and return the list of functions (atoms) that it represents.
	 * Usually it will be a single atom, but it is different for the filter case.
	 */
	private List<Function> getAtomFrom(IQTree tree, Queue<RuleHead> heads,
									   Map<QueryNode, DataAtom> subQueryProjectionAtoms,
									   boolean isNested) {
		
		List<Function> body = new ArrayList<>();
		
		/*
		 * Basic Atoms
		 */
		final QueryNode node = tree.getRootNode();
		
		if (node instanceof ConstructionNode) {
			ConstructionNode constructionNode = (ConstructionNode) node;
			DataAtom projectionAtom = Optional.ofNullable(
					subQueryProjectionAtoms.get(constructionNode))
					.orElseGet(() -> generateProjectionAtom(constructionNode.getVariables()));

			heads.add(new RuleHead(constructionNode.getSubstitution(), projectionAtom, Optional.of(((UnaryIQTree)tree).getChild())));
			subQueryProjectionAtoms.put(constructionNode, projectionAtom);
			Function mutAt = immutabilityTools.convertToMutableFunction(projectionAtom);
			body.add(mutAt);
			return body;
			
		} else if (node instanceof FilterNode) {
			ImmutableExpression filter = ((FilterNode) node).getFilterCondition();
			List<IQTree> children =  tree.getChildren();
			body.addAll(getAtomFrom(children.get(0), heads, subQueryProjectionAtoms, true));

			filter.flattenAND().stream()
					.map(immutabilityTools::convertToMutableBooleanExpression)
					.forEach(body::add);

			return body;
			
					
		} else if (node instanceof DataNode) {
			DataAtom atom = ((DataNode)node).getProjectionAtom();
			Function mutAt = immutabilityTools.convertToMutableFunction(atom);
			body.add(mutAt);
			return body;
				
			
			
		/**
		 * Nested Atoms	
		 */
		} else  if (node instanceof InnerJoinNode) {
			return getAtomsFromJoinNode((InnerJoinNode)node, tree, heads, subQueryProjectionAtoms, isNested);
			
		} else if (node instanceof LeftJoinNode) {
			Optional<ImmutableExpression> filter = ((LeftJoinNode)node).getOptionalFilterCondition();
			BinaryNonCommutativeIQTree ljTree = (BinaryNonCommutativeIQTree) tree;

			List<Function> atomsListLeft = getAtomFrom(ljTree.getLeftChild(), heads, subQueryProjectionAtoms, true);
			List<Function> atomsListRight = getAtomFrom(ljTree.getRightChild(), heads, subQueryProjectionAtoms, true);
				
			if (filter.isPresent()){
				ImmutableExpression filter2 = filter.get();
				Expression mutFilter =  immutabilityTools.convertToMutableBooleanExpression(filter2);
				Function newLJAtom = datalogFactory.getSPARQLLeftJoin(atomsListLeft, atomsListRight, Optional.of(mutFilter));
				body.add(newLJAtom);
				return body;
			}else{
				Function newLJAtom = datalogFactory.getSPARQLLeftJoin(atomsListLeft, atomsListRight, Optional.empty());
				body.add(newLJAtom);
				return body;
			}

		} else if (node instanceof UnionNode) {

//			Optional<ConstructionNode> parentNode = te.getParent(node)
//					.filter(p -> p instanceof ConstructionNode)
//					.map(p -> (ConstructionNode) p);
//
//			DistinctVariableOnlyDataAtom freshHeadAtom;
//			if(parentNode.isPresent()) {
//				freshHeadAtom = generateProjectionAtom(parentNode.get().getChildVariables());
//			}
//			else{
//				freshHeadAtom = generateProjectionAtom(((UnionNode) node).getVariables());
//			}
			DistinctVariableOnlyDataAtom freshHeadAtom = generateProjectionAtom(((UnionNode) node).getVariables());

            for (IQTree child : tree.getChildren()) {

				QueryNode childRoot = child.getRootNode();

                if (childRoot instanceof ConstructionNode) {
                    ConstructionNode cn = (ConstructionNode) childRoot;
                    Optional<IQTree> grandChild = Optional.of(((UnaryIQTree)child).getChild());
                    subQueryProjectionAtoms.put(cn, freshHeadAtom);
                    heads.add(new RuleHead(cn.getSubstitution(), freshHeadAtom, grandChild));
                } else {
                    ConstructionNode cn = iqFactory.createConstructionNode(((UnionNode) node).getVariables());
                    subQueryProjectionAtoms.put(cn, freshHeadAtom);
                    heads.add(new RuleHead(cn.getSubstitution(), freshHeadAtom, Optional.of(child)));
                }


            } //end for

			Function bodyAtom = immutabilityTools.convertToMutableFunction(freshHeadAtom);
			body.add(bodyAtom);
			return body;

		} else if (node instanceof TrueNode) {

			/**
			 *
			 * TODO: what should we do when it is the left child of a LJ?
             *
			 * Add a 0-ary atom
			 */
			//DataAtom projectionAtom = generateProjectionAtom(ImmutableSet.of());
			//heads.add(new RuleHead(new ImmutableSubstitutionImpl<>(ImmutableMap.of()), projectionAtom,Optional.empty()));
			//return body;
			if (isNested) {
				body.add(termFactory.getFunction(
						datalogFactory.getDummyPredicate(++dummyPredCounter),
						new ArrayList<>()));
			}
			// Otherwise, ignores it
			return body;

		} else {
			 throw new UnsupportedOperationException("Unexpected type of node in the intermediate tree: " + node);
		}

	}

	private List<Function> getAtomsFromJoinNode(InnerJoinNode node, IQTree tree, Queue<RuleHead> heads,
												Map<QueryNode, DataAtom> subQueryProjectionAtoms,
												boolean isNested) {
		List<Function> body = new ArrayList<>();
		Optional<ImmutableExpression> filter = node.getOptionalFilterCondition();
		List<Function> atoms = new ArrayList<>();
		List<IQTree> listnode =  tree.getChildren();
		for (IQTree child: listnode) {
			List<Function> atomsList = getAtomFrom(child, heads, subQueryProjectionAtoms, true);
			atoms.addAll(atomsList);
		}

		if (atoms.size() <= 1) {
			throw new IllegalArgumentException("Inconsistent IQ: an InnerJoinNode must have at least two children");
		}

		if (filter.isPresent()){
			if (isNested) {
				ImmutableExpression filter2 = filter.get();
				Function mutFilter = immutabilityTools.convertToMutableBooleanExpression(filter2);
				Function newJ = getSPARQLJoin(atoms, Optional.of(mutFilter));
				body.add(newJ);
				return body;
			}
			else {
				body.addAll(atoms);
				filter.get().flattenAND().stream()
						.map(immutabilityTools::convertToMutableBooleanExpression)
						.forEach(body::add);
				return body;
			}
		}else{
			Function newJ = getSPARQLJoin(atoms, Optional.empty());
			body.add(newJ);
			return body;
		}
	}

	private DistinctVariableOnlyDataAtom generateProjectionAtom(ImmutableSet<Variable> projectedVariables) {
		return generateProjectionAtom(ImmutableList.copyOf(projectedVariables));
	}

	private DistinctVariableOnlyDataAtom generateProjectionAtom(ImmutableList<Variable> projectedVariables) {
		AtomPredicate newPredicate = datalogFactory.getSubqueryPredicate("" + ++subQueryCounter, projectedVariables.size());
		return atomFactory.getDistinctVariableOnlyDataAtom(newPredicate, ImmutableList.copyOf(projectedVariables));
	}

	private Function getSPARQLJoin(List<Function> atoms, Optional<Function> optionalCondition) {
		int atomCount = atoms.size();
		Function rightTerm;

		switch (atomCount) {
			case 0:
			case 1:
				throw new IllegalArgumentException("A join requires at least two atoms");
			case 2:
				rightTerm = atoms.get(1);
				break;
			default:
				rightTerm = getSPARQLJoin(atoms.subList(1, atomCount), Optional.empty());
				break;
		}

		return optionalCondition.isPresent()
				? datalogFactory.getSPARQLJoin(atoms.get(0), rightTerm, optionalCondition.get())
				: datalogFactory.getSPARQLJoin(atoms.get(0), rightTerm);
	}

	private ImmutableList<IQTree> normalizeIQTree(IQTree tree) {
		while(tree.getRootNode() instanceof QueryModifierNode){
			tree = ((UnaryIQTree)tree).getChild();
		}
		ImmutableSet<Variable> projectedVariables = tree.getVariables();
		return splitRootUnion(tree)
				.map(t -> enforceRootCn(t, projectedVariables))
				.collect(ImmutableCollectors.toList());
	}

	private Stream<IQTree> splitRootUnion(IQTree tree) {
		return (tree.getRootNode() instanceof UnionNode) ?
				tree.getChildren().stream() :
				Stream.of(tree);
	}

	private IQTree enforceRootCn(IQTree tree, ImmutableSet<Variable> projectedVariables) {
		if (tree.getRootNode() instanceof ConstructionNode) {
			ConstructionNode currentRootNode = (ConstructionNode) tree.getRootNode();

			if (currentRootNode.getVariables().equals(projectedVariables))
				return tree;

			ConstructionNode newRootNode = iqFactory.createConstructionNode(projectedVariables,
					currentRootNode.getSubstitution()
							.reduceDomainToIntersectionWith(projectedVariables));

			return iqFactory.createUnaryIQTree(newRootNode, ((UnaryIQTree) tree).getChild());
		}
		else
			return 	iqFactory.createUnaryIQTree(
					iqFactory.createConstructionNode(projectedVariables),
					tree);
	}

	/**
	 * Move ORDER BY above the highest construction node (required by Datalog)
	 */
	private IQTree liftOrderBy(IQTree tree) {
		IQTree topNonQueryModifierTree = getFirstNonQueryModifierTree(tree);
		if ((topNonQueryModifierTree instanceof UnaryIQTree)
				&& (((UnaryIQTree) topNonQueryModifierTree).getChild().getRootNode() instanceof OrderByNode)) {
			return orderByLifter.liftOrderBy(tree);
		}
		return tree;
	}
}<|MERGE_RESOLUTION|>--- conflicted
+++ resolved
@@ -133,9 +133,6 @@
         return dProgram;
 	}
 
-<<<<<<< HEAD
-	/**
-=======
     /***
      * This expands all Join that can be directly added as conjuncts to a
      * query's body. Nested Join trees inside left joins are not touched.
@@ -171,7 +168,6 @@
 
 
     /**
->>>>>>> 42d3872c
 	 * Assumes that ORDER BY is ABOVE the first construction node
 	 * and the order between these operators is respected and they appear ONE time maximum
 	 */
