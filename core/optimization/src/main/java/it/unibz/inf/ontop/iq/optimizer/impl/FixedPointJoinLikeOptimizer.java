--- conflicted
+++ resolved
@@ -62,10 +62,6 @@
 
     private IntermediateQuery liftBinding(IntermediateQuery query) throws EmptyQueryException {
         IQ iq = iqConverter.convert(query);
-<<<<<<< HEAD
-        return iqConverter.convert(iq.normalizeForOptimization(), query.getDBMetadata(), query.getExecutorRegistry());
-=======
-        return iqConverter.convert(iq.liftBinding(), query.getExecutorRegistry());
->>>>>>> 9362a78d
+        return iqConverter.convert(iq.normalizeForOptimization(), query.getExecutorRegistry());
     }
 }