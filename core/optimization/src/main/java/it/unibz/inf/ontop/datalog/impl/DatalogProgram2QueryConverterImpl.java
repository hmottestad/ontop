package it.unibz.inf.ontop.datalog.impl;

import com.google.common.collect.ImmutableSet;
import com.google.common.collect.Lists;
import com.google.common.collect.Multimap;
import com.google.inject.Inject;
import it.unibz.inf.ontop.datalog.CQIE;
import it.unibz.inf.ontop.datalog.DatalogProgram;
import it.unibz.inf.ontop.datalog.MutableQueryModifiers;
import it.unibz.inf.ontop.dbschema.DBMetadata;
import it.unibz.inf.ontop.exception.OntopInternalBugException;
import it.unibz.inf.ontop.injection.IntermediateQueryFactory;
import it.unibz.inf.ontop.iq.exception.EmptyQueryException;
import it.unibz.inf.ontop.iq.node.ImmutableQueryModifiers;
import it.unibz.inf.ontop.iq.node.IntensionalDataNode;
import it.unibz.inf.ontop.iq.*;
import it.unibz.inf.ontop.datalog.DatalogProgram2QueryConverter;
import it.unibz.inf.ontop.iq.node.impl.ImmutableQueryModifiersImpl;
import it.unibz.inf.ontop.iq.proposal.QueryMergingProposal;
import it.unibz.inf.ontop.iq.proposal.impl.QueryMergingProposalImpl;
import it.unibz.inf.ontop.iq.tools.ExecutorRegistry;
import it.unibz.inf.ontop.iq.tools.RootConstructionNodeEnforcer;
import it.unibz.inf.ontop.iq.tools.UnionBasedQueryMerger;
import it.unibz.inf.ontop.model.atom.DataAtom;
import it.unibz.inf.ontop.model.term.functionsymbol.Predicate;
import it.unibz.inf.ontop.datalog.DatalogDependencyGraphGenerator;
import it.unibz.inf.ontop.utils.ImmutableCollectors;

import java.util.ArrayList;
import java.util.Collection;
import java.util.List;
import java.util.Optional;

/**
 * Converts a datalog program into an intermediate query
 */
public class DatalogProgram2QueryConverterImpl implements DatalogProgram2QueryConverter {

    private final IntermediateQueryFactory iqFactory;
    private final UnionBasedQueryMerger queryMerger;
<<<<<<< HEAD
    private final DatalogRule2QueryConverter datalogRuleConverter;
=======
    private final RootConstructionNodeEnforcer rootCnEnforcer;
>>>>>>> 6703fa9c

    @Inject
    private DatalogProgram2QueryConverterImpl(IntermediateQueryFactory iqFactory,
                                              UnionBasedQueryMerger queryMerger,
<<<<<<< HEAD
                                              DatalogRule2QueryConverter datalogRuleConverter) {
        this.iqFactory = iqFactory;
        this.queryMerger = queryMerger;
        this.datalogRuleConverter = datalogRuleConverter;
=======
                                              RootConstructionNodeEnforcer rootCnEnforcer) {
        this.iqFactory = iqFactory;
        this.queryMerger = queryMerger;
        this.rootCnEnforcer = rootCnEnforcer;
>>>>>>> 6703fa9c
    }



    private static final Optional<ImmutableQueryModifiers> NO_QUERY_MODIFIER = Optional.empty();

    /**
     * TODO: explain
     */
    public static class NotSupportedConversionException extends RuntimeException {
        public NotSupportedConversionException(String message) {
            super(message);
        }
    }

    /**
     * TODO: explain
     */
    public static class InvalidDatalogProgramException extends OntopInternalBugException {
        public InvalidDatalogProgramException(String message) {
            super(message);
        }
    }

    /**
     * TODO: explain
     *
     */
    @Override
    public IntermediateQuery convertDatalogProgram(DBMetadata dbMetadata,
                                                   DatalogProgram queryProgram,
                                                   Collection<Predicate> tablePredicates,
                                                   ExecutorRegistry executorRegistry)
            throws InvalidDatalogProgramException, EmptyQueryException {
        List<CQIE> rules = queryProgram.getRules();

        DatalogDependencyGraphGenerator dependencyGraph = new DatalogDependencyGraphGenerator(rules);
        List<Predicate> topDownPredicates = Lists.reverse(dependencyGraph.getPredicatesInBottomUp());

        if (topDownPredicates.size() == 0) {
            throw new EmptyQueryException();
        }

        Predicate rootPredicate = topDownPredicates.get(0);
        if (tablePredicates.contains(rootPredicate))
            throw new InvalidDatalogProgramException("The root predicate must not be a table predicate");

        Multimap<Predicate, CQIE> ruleIndex = dependencyGraph.getRuleIndex();

        Optional<ImmutableQueryModifiers> topQueryModifiers = convertModifiers(queryProgram.getQueryModifiers());

        /**
         * TODO: explain
         */
        IntermediateQuery intermediateQuery = convertDatalogDefinitions(dbMetadata, rootPredicate, ruleIndex, tablePredicates,
                topQueryModifiers, executorRegistry).get();

        /**
         * Rules (sub-queries)
         */
        for (int i=1; i < topDownPredicates.size() ; i++) {
            Predicate datalogAtomPredicate  = topDownPredicates.get(i);
            Optional<IntermediateQuery> optionalSubQuery = convertDatalogDefinitions(dbMetadata, datalogAtomPredicate,
                    ruleIndex, tablePredicates, NO_QUERY_MODIFIER, executorRegistry);
            if (optionalSubQuery.isPresent()) {

                ImmutableSet<IntensionalDataNode> intensionalMatches = findIntensionalDataNodes(intermediateQuery,
                        optionalSubQuery.get().getProjectionAtom());

                for(IntensionalDataNode intensionalNode : intensionalMatches) {

                    if (intermediateQuery.contains(intensionalNode)) {
                        intermediateQuery = rootCnEnforcer.enforceRootCn(intermediateQuery);
                        QueryMergingProposal mergingProposal = new QueryMergingProposalImpl(intensionalNode,
                                optionalSubQuery);
                        intermediateQuery.applyProposal(mergingProposal);
                    }
                }
            }
        }

        return intermediateQuery;
    }

    private static ImmutableSet<IntensionalDataNode> findIntensionalDataNodes(IntermediateQuery query,
                                                                              DataAtom subQueryProjectionAtom) {
        return query.getIntensionalNodes()
                .filter(n -> subQueryProjectionAtom.hasSamePredicateAndArity(n.getProjectionAtom()))
                .collect(ImmutableCollectors.toSet());
    }

    /**
     * TODO: explain and comment
     */
    @Override
    public Optional<IntermediateQuery> convertDatalogDefinitions(DBMetadata dbMetadata,
                                                                 Predicate datalogAtomPredicate,
                                                                 Multimap<Predicate, CQIE> datalogRuleIndex,
                                                                 Collection<Predicate> tablePredicates,
                                                                 Optional<ImmutableQueryModifiers> optionalModifiers,
                                                                 ExecutorRegistry executorRegistry)
            throws InvalidDatalogProgramException {
        Collection<CQIE> atomDefinitions = datalogRuleIndex.get(datalogAtomPredicate);
        switch(atomDefinitions.size()) {
            case 0:
                return Optional.empty();
            case 1:
                CQIE definition = atomDefinitions.iterator().next();
                return Optional.of(datalogRuleConverter.convertDatalogRule(dbMetadata, definition, tablePredicates, optionalModifiers,
                        iqFactory, executorRegistry));
            default:
                List<IntermediateQuery> convertedDefinitions = new ArrayList<>();
                for (CQIE datalogAtomDefinition : atomDefinitions) {
                    convertedDefinitions.add(
                            datalogRuleConverter.convertDatalogRule(dbMetadata, datalogAtomDefinition, tablePredicates,
                                    Optional.<ImmutableQueryModifiers>empty(), iqFactory, executorRegistry));
                }
                return optionalModifiers.isPresent()
                        ? queryMerger.mergeDefinitions(convertedDefinitions, optionalModifiers.get())
                        : queryMerger.mergeDefinitions(convertedDefinitions);
        }
    }

    /**
     * TODO: explain
     */
    private static Optional<ImmutableQueryModifiers> convertModifiers(MutableQueryModifiers queryModifiers) {
        if (queryModifiers.hasModifiers()) {
            ImmutableQueryModifiers immutableQueryModifiers = new ImmutableQueryModifiersImpl(queryModifiers);
            return Optional.of(immutableQueryModifiers);
        } else {
            return Optional.empty();
        }
    }
}<|MERGE_RESOLUTION|>--- conflicted
+++ resolved
@@ -38,26 +38,18 @@
 
     private final IntermediateQueryFactory iqFactory;
     private final UnionBasedQueryMerger queryMerger;
-<<<<<<< HEAD
+    private final RootConstructionNodeEnforcer rootCnEnforcer;
     private final DatalogRule2QueryConverter datalogRuleConverter;
-=======
-    private final RootConstructionNodeEnforcer rootCnEnforcer;
->>>>>>> 6703fa9c
 
     @Inject
     private DatalogProgram2QueryConverterImpl(IntermediateQueryFactory iqFactory,
                                               UnionBasedQueryMerger queryMerger,
-<<<<<<< HEAD
+                                              RootConstructionNodeEnforcer rootCnEnforcer,
                                               DatalogRule2QueryConverter datalogRuleConverter) {
         this.iqFactory = iqFactory;
         this.queryMerger = queryMerger;
+        this.rootCnEnforcer = rootCnEnforcer;
         this.datalogRuleConverter = datalogRuleConverter;
-=======
-                                              RootConstructionNodeEnforcer rootCnEnforcer) {
-        this.iqFactory = iqFactory;
-        this.queryMerger = queryMerger;
-        this.rootCnEnforcer = rootCnEnforcer;
->>>>>>> 6703fa9c
     }
 
 
