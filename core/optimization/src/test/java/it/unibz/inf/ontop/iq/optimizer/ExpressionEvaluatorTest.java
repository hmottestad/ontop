package it.unibz.inf.ontop.iq.optimizer;

import com.google.common.collect.ImmutableSet;
import it.unibz.inf.ontop.evaluator.ExpressionEvaluator;
import it.unibz.inf.ontop.iq.IntermediateQuery;
import it.unibz.inf.ontop.iq.IntermediateQueryBuilder;
import it.unibz.inf.ontop.iq.equivalence.IQSyntacticEquivalenceChecker;
import it.unibz.inf.ontop.iq.exception.EmptyQueryException;
import it.unibz.inf.ontop.iq.node.ConstructionNode;
import it.unibz.inf.ontop.iq.node.ExtensionalDataNode;
import it.unibz.inf.ontop.iq.node.InnerJoinNode;
import it.unibz.inf.ontop.model.atom.AtomPredicate;
import it.unibz.inf.ontop.model.atom.DistinctVariableOnlyDataAtom;
import it.unibz.inf.ontop.model.term.*;
import it.unibz.inf.ontop.model.term.functionsymbol.ExpressionOperation;
import it.unibz.inf.ontop.model.term.functionsymbol.URITemplatePredicate;
<<<<<<< HEAD
import it.unibz.inf.ontop.model.term.*;
import it.unibz.inf.ontop.evaluator.ExpressionEvaluator;
import it.unibz.inf.ontop.iq.*;
import it.unibz.inf.ontop.iq.equivalence.IQSyntacticEquivalenceChecker;
import it.unibz.inf.ontop.model.type.COL_TYPE;
=======
import it.unibz.inf.ontop.model.term.impl.ImmutabilityTools;
import it.unibz.inf.ontop.model.term.impl.URITemplatePredicateImpl;
>>>>>>> 38d93d3b
import org.junit.Ignore;
import org.junit.Test;

import java.util.Optional;

import static it.unibz.inf.ontop.OptimizationTestingTools.*;
import static it.unibz.inf.ontop.model.OntopModelSingletons.*;
import static it.unibz.inf.ontop.model.term.functionsymbol.ExpressionOperation.*;
import static it.unibz.inf.ontop.model.type.COL_TYPE.INTEGER;
import static junit.framework.TestCase.*;
import static org.junit.Assert.assertNotEquals;

/**
 * Test {@link ExpressionEvaluator}
 */
public class ExpressionEvaluatorTest {

    private final AtomPredicate TABLE1_PREDICATE = ATOM_FACTORY.getAtomPredicate("table1", 2);
    private final AtomPredicate TABLE2_PREDICATE = ATOM_FACTORY.getAtomPredicate("table2", 2);

    private final static AtomPredicate ANS1_ARITY_3_PREDICATE = ATOM_FACTORY.getAtomPredicate("ans1", 3);
    private final static AtomPredicate ANS1_ARITY_2_PREDICATE = ATOM_FACTORY.getAtomPredicate("ans1", 2);

    private final Variable X = DATA_FACTORY.getVariable("x");
    private final Variable Y = DATA_FACTORY.getVariable("y");
    private final Variable W = DATA_FACTORY.getVariable("w");
    private final Variable A = DATA_FACTORY.getVariable("a");
    private final Variable B = DATA_FACTORY.getVariable("b");
    private final Variable C = DATA_FACTORY.getVariable("c");
    private final Variable D = DATA_FACTORY.getVariable("d");

    private URITemplatePredicate URI_PREDICATE =  new URITemplatePredicateImpl(2);
    private URITemplatePredicate URI_PREDICATE2 =  new URITemplatePredicateImpl(3);
    private Constant URI_TEMPLATE_STR_1 =  DATA_FACTORY.getConstantLiteral("http://example.org/stock/{}");

    private ExtensionalDataNode DATA_NODE_1 = IQ_FACTORY.createExtensionalDataNode(ATOM_FACTORY.getDataAtom(TABLE1_PREDICATE, A, B));
    private ExtensionalDataNode DATA_NODE_2 = IQ_FACTORY.createExtensionalDataNode(ATOM_FACTORY.getDataAtom(TABLE2_PREDICATE, C, D));
    private ExtensionalDataNode EXPECTED_DATA_NODE_2 = IQ_FACTORY.createExtensionalDataNode(ATOM_FACTORY.getDataAtom(TABLE2_PREDICATE, A, D));
    private ExtensionalDataNode EXP_DATA_NODE_1 = IQ_FACTORY.createExtensionalDataNode(ATOM_FACTORY.getDataAtom(TABLE1_PREDICATE, C, B));
    private ExtensionalDataNode EXP_DATA_NODE_2 = IQ_FACTORY.createExtensionalDataNode(ATOM_FACTORY.getDataAtom(TABLE2_PREDICATE, C, D));

    private final ImmutableExpression EXPR_LANG = DATA_FACTORY.getImmutableExpression(
            ExpressionOperation.SPARQL_LANG, W );


    private Constant langValueConstant =  DATA_FACTORY.getConstantLiteral("en.us");
    private ImmutableFunctionalTerm langValue =  generateLiteral(langValueConstant);

    private final ImmutableExpression EXPR_EQ = DATA_FACTORY.getImmutableExpression(
            ExpressionOperation.EQ, B, langValueConstant );

    private final ImmutableExpression EXPR_LANGMATCHES = DATA_FACTORY.getImmutableExpression(
            ExpressionOperation.LANGMATCHES, EXPR_LANG, langValue);

    /**
     * test LangMatches matching a  lang function with a constant value
     * (this case should not happen)
     * @throws EmptyQueryException
     */
    @Test
    public void testLangLeftNodeVariable() throws EmptyQueryException {

        //Construct unoptimized query
        IntermediateQueryBuilder queryBuilder = createQueryBuilder(EMPTY_METADATA);;
        DistinctVariableOnlyDataAtom projectionAtom = ATOM_FACTORY.getDistinctVariableOnlyDataAtom(ANS1_ARITY_3_PREDICATE, X, Y, W);
        ConstructionNode rootNode = IQ_FACTORY.createConstructionNode(projectionAtom.getVariables());

        queryBuilder.init(projectionAtom, rootNode);

        //construct innerjoin
        InnerJoinNode joinNode = IQ_FACTORY.createInnerJoinNode(EXPR_LANGMATCHES);
        queryBuilder.addChild(rootNode, joinNode);

        //construct left side join
        ConstructionNode leftNode = IQ_FACTORY.createConstructionNode(ImmutableSet.of(X,W),
                SUBSTITUTION_FACTORY.getSubstitution(X, generateURI1(A), W, generateLangString(B,B)));
        queryBuilder.addChild(joinNode, leftNode);

        queryBuilder.addChild(leftNode, DATA_NODE_1);

        //construct right side join
        ConstructionNode rightNode = IQ_FACTORY.createConstructionNode(ImmutableSet.of(X,Y),
                SUBSTITUTION_FACTORY.getSubstitution(X, generateURI1(C), Y, generateInt(D)));

        queryBuilder.addChild(joinNode, rightNode);

        queryBuilder.addChild(rightNode, DATA_NODE_2);

        //build unoptimized query
        IntermediateQuery unOptimizedQuery = queryBuilder.build();
        System.out.println("\nBefore optimization: \n" +  unOptimizedQuery);

        unOptimizedQuery = BINDING_LIFT_OPTIMIZER.optimize(unOptimizedQuery);

        IntermediateQuery optimizedQuery = JOIN_LIKE_OPTIMIZER.optimize(unOptimizedQuery);

        System.out.println("\nAfter optimization: \n" +  optimizedQuery);

        //----------------------------------------------------------------------
        // Construct expected query
        IntermediateQueryBuilder expectedQueryBuilder = createQueryBuilder(EMPTY_METADATA);


        DistinctVariableOnlyDataAtom expectedProjectionAtom = ATOM_FACTORY.getDistinctVariableOnlyDataAtom(ANS1_ARITY_3_PREDICATE, X, Y, W);
        ConstructionNode expectedRootNode = IQ_FACTORY.createConstructionNode(expectedProjectionAtom.getVariables(),
                SUBSTITUTION_FACTORY.getSubstitution( W, generateLangString(B, B), X, generateURI1(A), Y, generateInt(D)));

        expectedQueryBuilder.init(expectedProjectionAtom, expectedRootNode);

        //construct expected innerjoin

        InnerJoinNode expectedJoinNode = IQ_FACTORY.createInnerJoinNode(EXPR_EQ);
        expectedQueryBuilder.addChild(expectedRootNode, expectedJoinNode);

        expectedQueryBuilder.addChild(expectedJoinNode, DATA_NODE_1);

        expectedQueryBuilder.addChild(expectedJoinNode, EXPECTED_DATA_NODE_2);

        //build expected query
        IntermediateQuery expectedQuery = expectedQueryBuilder.build();
        System.out.println("\n Expected query: \n" +  expectedQuery);

        assertTrue(IQSyntacticEquivalenceChecker.areEquivalent(optimizedQuery, expectedQuery));
    }

    private IntermediateQuery getExpectedQuery() {
        //----------------------------------------------------------------------
        // Construct expected query
        IntermediateQueryBuilder expectedQueryBuilder = createQueryBuilder(EMPTY_METADATA);;


        DistinctVariableOnlyDataAtom expectedProjectionAtom = ATOM_FACTORY.getDistinctVariableOnlyDataAtom(ANS1_ARITY_3_PREDICATE, X, Y, W);
        ConstructionNode expectedRootNode = IQ_FACTORY.createConstructionNode(expectedProjectionAtom.getVariables(),
                SUBSTITUTION_FACTORY.getSubstitution(X, generateURI1(A), Y, generateInt(D), W, generateLangString(B, langValueConstant)));

        expectedQueryBuilder.init(expectedProjectionAtom, expectedRootNode);

        //construct expected innerjoin

        InnerJoinNode expectedJoinNode = IQ_FACTORY.createInnerJoinNode();
        expectedQueryBuilder.addChild(expectedRootNode, expectedJoinNode);

        expectedQueryBuilder.addChild(expectedJoinNode, DATA_NODE_1);

        expectedQueryBuilder.addChild(expectedJoinNode, EXPECTED_DATA_NODE_2);

        //build expected query
        IntermediateQuery expectedQuery = expectedQueryBuilder.build();
        System.out.println("\n Expected query: \n" +  expectedQuery);
        return expectedQuery;
    }

    private IntermediateQuery getExpectedQuery2() {
        //----------------------------------------------------------------------
        // Construct expected query
        IntermediateQueryBuilder expectedQueryBuilder = createQueryBuilder(EMPTY_METADATA);;


        DistinctVariableOnlyDataAtom expectedProjectionAtom = ATOM_FACTORY.getDistinctVariableOnlyDataAtom(ANS1_ARITY_3_PREDICATE, X, Y, W);
        ConstructionNode expectedRootNode = IQ_FACTORY.createConstructionNode(expectedProjectionAtom.getVariables(),
                SUBSTITUTION_FACTORY.getSubstitution(X, generateURI1(C), Y, generateInt(D), W, generateLangString(B, langValueConstant)));

        expectedQueryBuilder.init(expectedProjectionAtom, expectedRootNode);

        //construct expected innerjoin

        InnerJoinNode expectedJoinNode = IQ_FACTORY.createInnerJoinNode();
        expectedQueryBuilder.addChild(expectedRootNode, expectedJoinNode);

        expectedQueryBuilder.addChild(expectedJoinNode, EXP_DATA_NODE_2);

        expectedQueryBuilder.addChild(expectedJoinNode, EXP_DATA_NODE_1);

        //build expected query
        IntermediateQuery expectedQuery = expectedQueryBuilder.build();
        System.out.println("\n Expected query: \n" +  expectedQuery);
        return expectedQuery;
    }

    /**
     * test LangMatches matching a lang function with a  typed literal value
     * @throws EmptyQueryException
     */
    @Test
    public void testLangLeftNodeFunction() throws EmptyQueryException {

        //Construct unoptimized query
        IntermediateQueryBuilder queryBuilder = createQueryBuilder(EMPTY_METADATA);;
        DistinctVariableOnlyDataAtom projectionAtom = ATOM_FACTORY.getDistinctVariableOnlyDataAtom(ANS1_ARITY_3_PREDICATE, X, Y,W);
        ConstructionNode rootNode = IQ_FACTORY.createConstructionNode(projectionAtom.getVariables());

        queryBuilder.init(projectionAtom, rootNode);

        //construct innerjoin
        InnerJoinNode joinNode = IQ_FACTORY.createInnerJoinNode(EXPR_LANGMATCHES);
        queryBuilder.addChild(rootNode, joinNode);

        //construct left side join
        ConstructionNode leftNode = IQ_FACTORY.createConstructionNode(ImmutableSet.of(X,W),
                SUBSTITUTION_FACTORY.getSubstitution(X, generateURI1(A), W, generateLangString(B,langValueConstant)));
        queryBuilder.addChild(joinNode, leftNode);

        queryBuilder.addChild(leftNode, DATA_NODE_1);

        //construct right side join
        ConstructionNode rightNode = IQ_FACTORY.createConstructionNode(ImmutableSet.of(X,Y),
                SUBSTITUTION_FACTORY.getSubstitution(
                        X, generateURI1(C),
                        Y, generateInt(D)));

        queryBuilder.addChild(joinNode, rightNode);

        queryBuilder.addChild(rightNode, DATA_NODE_2);

        //build unoptimized query
        IntermediateQuery unOptimizedQuery = queryBuilder.build();
        System.out.println("\nBefore optimization: \n" +  unOptimizedQuery);

        unOptimizedQuery = BINDING_LIFT_OPTIMIZER.optimize(unOptimizedQuery);

        IntermediateQuery optimizedQuery = JOIN_LIKE_OPTIMIZER.optimize(unOptimizedQuery);

        System.out.println("\nAfter optimization: \n" +  optimizedQuery);

        IntermediateQuery expectedQuery = getExpectedQuery();
        assertTrue(IQSyntacticEquivalenceChecker.areEquivalent(optimizedQuery, expectedQuery));

    }

    /**
     * test LangMatches matching a lang function with a typed literal value
     * @throws EmptyQueryException
     */

    @Test
    public void testLangRightNode() throws EmptyQueryException {

        //Construct unoptimized query
        IntermediateQueryBuilder queryBuilder = createQueryBuilder(EMPTY_METADATA);;
        DistinctVariableOnlyDataAtom projectionAtom = ATOM_FACTORY.getDistinctVariableOnlyDataAtom(ANS1_ARITY_3_PREDICATE, X, Y,W);
        ConstructionNode rootNode = IQ_FACTORY.createConstructionNode(projectionAtom.getVariables());

        queryBuilder.init(projectionAtom, rootNode);

        //construct innerjoin
        InnerJoinNode joinNode = IQ_FACTORY.createInnerJoinNode(EXPR_LANGMATCHES);
        queryBuilder.addChild(rootNode, joinNode);

        //construct left side join
        ConstructionNode leftNode = IQ_FACTORY.createConstructionNode(ImmutableSet.of(X,Y),
                SUBSTITUTION_FACTORY.getSubstitution(
                        X, generateURI1(C),
                        Y, generateInt(D)));

        queryBuilder.addChild(joinNode, leftNode);
        queryBuilder.addChild(leftNode, DATA_NODE_2);

        //construct right side join
        ConstructionNode rightNode = IQ_FACTORY.createConstructionNode(ImmutableSet.of(X,W),
                SUBSTITUTION_FACTORY.getSubstitution(X, generateURI1(A), W, generateLangString(B,langValueConstant)));


        queryBuilder.addChild(joinNode, rightNode);

        queryBuilder.addChild(rightNode, DATA_NODE_1);

        //build unoptimized query
        IntermediateQuery unOptimizedQuery = queryBuilder.build();
        System.out.println("\nBefore optimization: \n" +  unOptimizedQuery);

        IntermediateQuery optimizedQuery = BINDING_LIFT_OPTIMIZER.optimize(unOptimizedQuery);

        System.out.println("\nAfter optimization: \n" +  optimizedQuery);

        IntermediateQuery expectedQuery = getExpectedQuery2();
        assertTrue(IQSyntacticEquivalenceChecker.areEquivalent(optimizedQuery, expectedQuery));
    }

    /**
     * Reproduces a bug: NEQ(f(x11, x12), f(x21, x22) was evaluated as AND((x11 != x21),  (x12 != x22)),
     * instead of OR((x11 != x21), (x12 != x22))
     */
    @Test
    public void testNonEqualOperatorDistribution() throws EmptyQueryException {

        //Construct unoptimized query
        IntermediateQueryBuilder queryBuilder = createQueryBuilder(EMPTY_METADATA);;
        DistinctVariableOnlyDataAtom projectionAtom = ATOM_FACTORY.getDistinctVariableOnlyDataAtom
                (ANS1_ARITY_2_PREDICATE, X ,Y);
        ConstructionNode rootNode = IQ_FACTORY.createConstructionNode(projectionAtom.getVariables());
        ConstructionNode constructionNode1 = IQ_FACTORY.createConstructionNode(ImmutableSet.of(X),
                SUBSTITUTION_FACTORY.getSubstitution(X, generateURI2(A,B)));
        ConstructionNode constructionNode2 = IQ_FACTORY.createConstructionNode(ImmutableSet.of(Y),
                SUBSTITUTION_FACTORY.getSubstitution(Y, generateURI2(C,D)));

        InnerJoinNode joinNode1 = IQ_FACTORY.createInnerJoinNode(DATA_FACTORY.getImmutableExpression(NEQ, X, Y));

        queryBuilder.init(projectionAtom, rootNode);
        queryBuilder.addChild(rootNode, joinNode1);
        queryBuilder.addChild(joinNode1, constructionNode1);
        queryBuilder.addChild(joinNode1, constructionNode2);
        queryBuilder.addChild(constructionNode1, DATA_NODE_1);
        queryBuilder.addChild(constructionNode2, DATA_NODE_2);

        //build unoptimized query
        IntermediateQuery unOptimizedQuery = queryBuilder.build();
        System.out.println("\nBefore optimization: \n" +  unOptimizedQuery);

        IntermediateQuery optimizedQuery = BINDING_LIFT_OPTIMIZER.optimize(unOptimizedQuery);

        System.out.println("\nAfter optimization: \n" + optimizedQuery);

        //----------------------------------------------------------------------
        // Construct expected query

        ConstructionNode expectedRootNode = IQ_FACTORY.createConstructionNode(
                ImmutableSet.of(X, Y),
                SUBSTITUTION_FACTORY.getSubstitution(X, generateURI2(A,B), Y, generateURI2(C,D)));

        ImmutableExpression subExpression1 = DATA_FACTORY.getImmutableExpression(NEQ, A, C);
        ImmutableExpression subExpression2 = DATA_FACTORY.getImmutableExpression(NEQ, B, D);

        InnerJoinNode joinNode2 = IQ_FACTORY.createInnerJoinNode(
                DATA_FACTORY.getImmutableExpression(OR, subExpression1, subExpression2));

        IntermediateQueryBuilder expectedQueryBuilder = createQueryBuilder(EMPTY_METADATA);
        expectedQueryBuilder.init(projectionAtom, expectedRootNode);
        expectedQueryBuilder.addChild(expectedRootNode, joinNode2);
        expectedQueryBuilder.addChild(joinNode2, DATA_NODE_1);
        expectedQueryBuilder.addChild(joinNode2, DATA_NODE_2);

        //build expected query
        IntermediateQuery expectedQuery = expectedQueryBuilder.build();
        System.out.println("\n Expected query: \n" +  expectedQuery);

        assertTrue(IQSyntacticEquivalenceChecker.areEquivalent(optimizedQuery, expectedQuery));
    }


    @Test
    public void testIsNotNullUri1() {
        ImmutableExpression initialExpression = DATA_FACTORY.getImmutableExpression(IS_NOT_NULL, generateURI1(X));
        ExpressionEvaluator.EvaluationResult result = new ExpressionEvaluator().evaluateExpression(initialExpression);
        Optional<ImmutableExpression> optionalExpression = result.getOptionalExpression();
        assertTrue(optionalExpression.isPresent());
        assertEquals(optionalExpression.get(), DATA_FACTORY.getImmutableExpression(IS_NOT_NULL, X));
    }

    @Test
    public void testIsNotNullUri2() {
        ImmutableExpression initialExpression = DATA_FACTORY.getImmutableExpression(IS_NOT_NULL, generateURI2(X, Y));
        ExpressionEvaluator.EvaluationResult result = new ExpressionEvaluator().evaluateExpression(initialExpression);
        Optional<ImmutableExpression> optionalExpression = result.getOptionalExpression();
        assertTrue(optionalExpression.isPresent());
        assertEquals(optionalExpression.get(),
                ImmutabilityTools.foldBooleanExpressions(
                        DATA_FACTORY.getImmutableExpression(IS_NOT_NULL, X),
                        DATA_FACTORY.getImmutableExpression(IS_NOT_NULL, Y)).get());
    }

    @Test
    public void testIsNotNullUri3() {
        ImmutableExpression initialExpression = DATA_FACTORY.getImmutableExpression(IS_NOT_NULL,
                generateURI2(DATA_FACTORY.getConstantLiteral("toto"), X));
        ExpressionEvaluator.EvaluationResult result = new ExpressionEvaluator().evaluateExpression(initialExpression);
        Optional<ImmutableExpression> optionalExpression = result.getOptionalExpression();
        assertTrue(optionalExpression.isPresent());
        assertEquals(optionalExpression.get(), DATA_FACTORY.getImmutableExpression(IS_NOT_NULL, X));
    }

    @Ignore("TODO: optimize this case")
    @Test
    public void testIsNotNullUri4() {
        ImmutableExpression initialExpression = DATA_FACTORY.getImmutableExpression(IS_NOT_NULL,
                generateURI1(DATA_FACTORY.getConstantLiteral("toto")));
        ExpressionEvaluator.EvaluationResult result = new ExpressionEvaluator().evaluateExpression(initialExpression);
        Optional<ImmutableExpression> optionalExpression = result.getOptionalExpression();
        assertFalse(optionalExpression.isPresent());
        assertTrue(result.isEffectiveTrue());
    }

    @Ignore("TODO: support this tricky case")
    @Test
    public void testIsNotNullUriTrickyCase() {
        ImmutableExpression initialExpression = DATA_FACTORY.getImmutableExpression(IS_NOT_NULL,
                generateURI1(DATA_FACTORY.getImmutableExpression(IS_NULL, X)));
        ExpressionEvaluator.EvaluationResult result = new ExpressionEvaluator().evaluateExpression(initialExpression);
        Optional<ImmutableExpression> optionalExpression = result.getOptionalExpression();

        /*
         * Not necessary -> could be further optimized
         */
        if (optionalExpression.isPresent()) {
            ImmutableExpression optimizedExpression = optionalExpression.get();
            assertNotEquals("Invalid optimization for " + initialExpression,
                    optimizedExpression, DATA_FACTORY.getImmutableExpression(IS_NOT_NULL, X));
            fail("The expression " + initialExpression + " should be evaluated as true");
        }
        else {
            assertTrue(result.isEffectiveTrue());
        }

    }

    @Test
    public void testIsNullUri1() {
        ImmutableExpression initialExpression = DATA_FACTORY.getImmutableExpression(IS_NULL, generateURI1(X));
        ExpressionEvaluator.EvaluationResult result = new ExpressionEvaluator().evaluateExpression(initialExpression);
        Optional<ImmutableExpression> optionalExpression = result.getOptionalExpression();
        assertTrue(optionalExpression.isPresent());
        assertEquals(optionalExpression.get(), DATA_FACTORY.getImmutableExpression(IS_NULL, X));
    }

    @Test
    public void testIsNullUri2() {
        ImmutableExpression initialExpression = DATA_FACTORY.getImmutableExpression(IS_NULL, generateURI2(X, Y));
        ExpressionEvaluator.EvaluationResult result = new ExpressionEvaluator().evaluateExpression(initialExpression);
        Optional<ImmutableExpression> optionalExpression = result.getOptionalExpression();
        assertTrue(optionalExpression.isPresent());
        assertEquals(optionalExpression.get(),
                DATA_FACTORY.getImmutableExpression(OR,
                        DATA_FACTORY.getImmutableExpression(IS_NULL, X),
                        DATA_FACTORY.getImmutableExpression(IS_NULL, Y)));
    }

    @Test
    public void testIsNullUri3() {
        ImmutableExpression initialExpression = DATA_FACTORY.getImmutableExpression(IS_NULL,
                generateURI2(DATA_FACTORY.getConstantLiteral("toto"), X));
        ExpressionEvaluator.EvaluationResult result = new ExpressionEvaluator().evaluateExpression(initialExpression);
        Optional<ImmutableExpression> optionalExpression = result.getOptionalExpression();
        assertTrue(optionalExpression.isPresent());
        assertEquals(optionalExpression.get(), DATA_FACTORY.getImmutableExpression(IS_NULL, X));
    }

    @Ignore("TODO: optimize this case")
    @Test
    public void testIsNullUri4() {
        ImmutableExpression initialExpression = DATA_FACTORY.getImmutableExpression(IS_NULL,
                generateURI1(DATA_FACTORY.getConstantLiteral("toto")));
        ExpressionEvaluator.EvaluationResult result = new ExpressionEvaluator().evaluateExpression(initialExpression);
        Optional<ImmutableExpression> optionalExpression = result.getOptionalExpression();
        assertFalse(optionalExpression.isPresent());
        assertTrue(result.isEffectiveFalse());
    }

    private ImmutableFunctionalTerm generateURI1(ImmutableTerm argument) {
        return DATA_FACTORY.getImmutableFunctionalTerm(URI_PREDICATE, URI_TEMPLATE_STR_1, argument);
    }

    private ImmutableFunctionalTerm generateURI2(VariableOrGroundTerm var1, Variable var2) {
        return DATA_FACTORY.getImmutableFunctionalTerm(URI_PREDICATE2, URI_TEMPLATE_STR_1, var1, var2);
    }

    private ImmutableFunctionalTerm generateLangString(VariableOrGroundTerm argument1, Constant argument2) {
        return DATA_FACTORY.getImmutableFunctionalTerm(
<<<<<<< HEAD
                TYPE_FACTORY.getTypePredicate(COL_TYPE.LITERAL_LANG),
=======
                TYPE_FACTORY.getTypePredicate(Predicate.COL_TYPE.LANG_STRING),
>>>>>>> 38d93d3b
                argument1, argument2);
    }
    private ImmutableFunctionalTerm generateLangString(VariableOrGroundTerm argument1, VariableOrGroundTerm argument2) {
        return DATA_FACTORY.getImmutableFunctionalTerm(
<<<<<<< HEAD
                TYPE_FACTORY.getTypePredicate(COL_TYPE.LITERAL_LANG),
=======
                TYPE_FACTORY.getTypePredicate(Predicate.COL_TYPE.LANG_STRING),
>>>>>>> 38d93d3b
                argument1, argument2);
    }


    private ImmutableFunctionalTerm generateLiteral(Constant argument1) {
        return DATA_FACTORY.getImmutableFunctionalTerm(
<<<<<<< HEAD
                TYPE_FACTORY.getTypePredicate(COL_TYPE.LITERAL),
=======
                TYPE_FACTORY.getTypePredicate(Predicate.COL_TYPE.STRING),
>>>>>>> 38d93d3b
                argument1);
    }

    private ImmutableFunctionalTerm generateInt(VariableOrGroundTerm argument) {
        return DATA_FACTORY.getImmutableFunctionalTerm(
                TYPE_FACTORY.getTypePredicate(INTEGER),
                argument);
    }
}<|MERGE_RESOLUTION|>--- conflicted
+++ resolved
@@ -1,29 +1,21 @@
 package it.unibz.inf.ontop.iq.optimizer;
 
 import com.google.common.collect.ImmutableSet;
-import it.unibz.inf.ontop.evaluator.ExpressionEvaluator;
-import it.unibz.inf.ontop.iq.IntermediateQuery;
-import it.unibz.inf.ontop.iq.IntermediateQueryBuilder;
-import it.unibz.inf.ontop.iq.equivalence.IQSyntacticEquivalenceChecker;
 import it.unibz.inf.ontop.iq.exception.EmptyQueryException;
 import it.unibz.inf.ontop.iq.node.ConstructionNode;
 import it.unibz.inf.ontop.iq.node.ExtensionalDataNode;
 import it.unibz.inf.ontop.iq.node.InnerJoinNode;
+import it.unibz.inf.ontop.model.atom.DistinctVariableOnlyDataAtom;
+import it.unibz.inf.ontop.model.term.impl.ImmutabilityTools;
+import it.unibz.inf.ontop.model.term.impl.URITemplatePredicateImpl;
 import it.unibz.inf.ontop.model.atom.AtomPredicate;
-import it.unibz.inf.ontop.model.atom.DistinctVariableOnlyDataAtom;
-import it.unibz.inf.ontop.model.term.*;
 import it.unibz.inf.ontop.model.term.functionsymbol.ExpressionOperation;
 import it.unibz.inf.ontop.model.term.functionsymbol.URITemplatePredicate;
-<<<<<<< HEAD
 import it.unibz.inf.ontop.model.term.*;
 import it.unibz.inf.ontop.evaluator.ExpressionEvaluator;
 import it.unibz.inf.ontop.iq.*;
 import it.unibz.inf.ontop.iq.equivalence.IQSyntacticEquivalenceChecker;
 import it.unibz.inf.ontop.model.type.COL_TYPE;
-=======
-import it.unibz.inf.ontop.model.term.impl.ImmutabilityTools;
-import it.unibz.inf.ontop.model.term.impl.URITemplatePredicateImpl;
->>>>>>> 38d93d3b
 import org.junit.Ignore;
 import org.junit.Test;
 
@@ -480,31 +472,19 @@
 
     private ImmutableFunctionalTerm generateLangString(VariableOrGroundTerm argument1, Constant argument2) {
         return DATA_FACTORY.getImmutableFunctionalTerm(
-<<<<<<< HEAD
-                TYPE_FACTORY.getTypePredicate(COL_TYPE.LITERAL_LANG),
-=======
-                TYPE_FACTORY.getTypePredicate(Predicate.COL_TYPE.LANG_STRING),
->>>>>>> 38d93d3b
+                TYPE_FACTORY.getTypePredicate(COL_TYPE.LANG_STRING),
                 argument1, argument2);
     }
     private ImmutableFunctionalTerm generateLangString(VariableOrGroundTerm argument1, VariableOrGroundTerm argument2) {
         return DATA_FACTORY.getImmutableFunctionalTerm(
-<<<<<<< HEAD
-                TYPE_FACTORY.getTypePredicate(COL_TYPE.LITERAL_LANG),
-=======
-                TYPE_FACTORY.getTypePredicate(Predicate.COL_TYPE.LANG_STRING),
->>>>>>> 38d93d3b
+                TYPE_FACTORY.getTypePredicate(COL_TYPE.LANG_STRING),
                 argument1, argument2);
     }
 
 
     private ImmutableFunctionalTerm generateLiteral(Constant argument1) {
         return DATA_FACTORY.getImmutableFunctionalTerm(
-<<<<<<< HEAD
-                TYPE_FACTORY.getTypePredicate(COL_TYPE.LITERAL),
-=======
-                TYPE_FACTORY.getTypePredicate(Predicate.COL_TYPE.STRING),
->>>>>>> 38d93d3b
+                TYPE_FACTORY.getTypePredicate(COL_TYPE.STRING),
                 argument1);
     }
 
