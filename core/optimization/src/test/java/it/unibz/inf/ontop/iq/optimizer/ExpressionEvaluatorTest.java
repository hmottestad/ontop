package it.unibz.inf.ontop.iq.optimizer;

import com.google.common.collect.ImmutableSet;
import it.unibz.inf.ontop.iq.exception.EmptyQueryException;
import it.unibz.inf.ontop.iq.node.ConstructionNode;
import it.unibz.inf.ontop.iq.node.ExtensionalDataNode;
import it.unibz.inf.ontop.iq.node.InnerJoinNode;
import it.unibz.inf.ontop.model.atom.DistinctVariableOnlyDataAtom;
import it.unibz.inf.ontop.model.atom.AtomPredicate;
import it.unibz.inf.ontop.model.term.functionsymbol.ExpressionOperation;
import it.unibz.inf.ontop.model.term.functionsymbol.URITemplatePredicate;
import it.unibz.inf.ontop.model.term.*;
import it.unibz.inf.ontop.evaluator.ExpressionEvaluator;
import it.unibz.inf.ontop.iq.*;
import it.unibz.inf.ontop.iq.equivalence.IQSyntacticEquivalenceChecker;
import it.unibz.inf.ontop.model.vocabulary.XSD;
import org.junit.Ignore;
import org.junit.Test;

import java.util.Optional;

import static it.unibz.inf.ontop.OptimizationTestingTools.*;
<<<<<<< HEAD
=======
import static it.unibz.inf.ontop.model.OntopModelSingletons.*;
import static it.unibz.inf.ontop.model.term.TermConstants.FALSE;
import static it.unibz.inf.ontop.model.term.TermConstants.TRUE;
>>>>>>> f8c3fdc6
import static it.unibz.inf.ontop.model.term.functionsymbol.ExpressionOperation.*;
import static junit.framework.TestCase.*;
import static org.junit.Assert.assertNotEquals;

/**
 * Test {@link ExpressionEvaluator}
 */
public class ExpressionEvaluatorTest {

    private final AtomPredicate TABLE1_PREDICATE = ATOM_FACTORY.getAtomPredicate("table1", 2);
    private final AtomPredicate TABLE2_PREDICATE = ATOM_FACTORY.getAtomPredicate("table2", 2);

    private final static AtomPredicate ANS1_ARITY_3_PREDICATE = ATOM_FACTORY.getAtomPredicate("ans1", 3);
    private final static AtomPredicate ANS1_ARITY_2_PREDICATE = ATOM_FACTORY.getAtomPredicate("ans1", 2);

    private final Variable X = TERM_FACTORY.getVariable("x");
    private final Variable Y = TERM_FACTORY.getVariable("y");
    private final Variable W = TERM_FACTORY.getVariable("w");
    private final Variable A = TERM_FACTORY.getVariable("a");
    private final Variable B = TERM_FACTORY.getVariable("b");
    private final Variable C = TERM_FACTORY.getVariable("c");
    private final Variable D = TERM_FACTORY.getVariable("d");

    private URITemplatePredicate URI_PREDICATE =  TERM_FACTORY.getURITemplatePredicate(2);
    private URITemplatePredicate URI_PREDICATE2 =  TERM_FACTORY.getURITemplatePredicate(3);
    private Constant URI_TEMPLATE_STR_1 =  TERM_FACTORY.getConstantLiteral("http://example.org/stock/{}");

    private ExtensionalDataNode DATA_NODE_1 = IQ_FACTORY.createExtensionalDataNode(ATOM_FACTORY.getDataAtom(TABLE1_PREDICATE, A, B));
    private ExtensionalDataNode DATA_NODE_2 = IQ_FACTORY.createExtensionalDataNode(ATOM_FACTORY.getDataAtom(TABLE2_PREDICATE, C, D));
    private ExtensionalDataNode EXPECTED_DATA_NODE_2 = IQ_FACTORY.createExtensionalDataNode(ATOM_FACTORY.getDataAtom(TABLE2_PREDICATE, A, D));
    private ExtensionalDataNode EXP_DATA_NODE_1 = IQ_FACTORY.createExtensionalDataNode(ATOM_FACTORY.getDataAtom(TABLE1_PREDICATE, C, B));
    private ExtensionalDataNode EXP_DATA_NODE_2 = IQ_FACTORY.createExtensionalDataNode(ATOM_FACTORY.getDataAtom(TABLE2_PREDICATE, C, D));

    private final ImmutableExpression EXPR_LANG = TERM_FACTORY.getImmutableExpression(
            ExpressionOperation.SPARQL_LANG, W );


    private final String languageTag =  "en-us";
    // TODO: avoid this language tag wrapping approach
    private final ImmutableFunctionalTerm wrappedLanguageTag = TERM_FACTORY.getImmutableTypedTerm(
            TERM_FACTORY.getConstantLiteral(languageTag, XSD.STRING), XSD.STRING);

    private final ImmutableExpression EXPR_LANGMATCHES = TERM_FACTORY.getImmutableExpression(
            ExpressionOperation.LANGMATCHES, EXPR_LANG, wrappedLanguageTag);


    private IntermediateQuery getExpectedQuery() {
        //----------------------------------------------------------------------
        // Construct expected query
        IntermediateQueryBuilder expectedQueryBuilder = createQueryBuilder(EMPTY_METADATA);


        DistinctVariableOnlyDataAtom expectedProjectionAtom = ATOM_FACTORY.getDistinctVariableOnlyDataAtom(ANS1_ARITY_3_PREDICATE, X, Y, W);
        ConstructionNode expectedRootNode = IQ_FACTORY.createConstructionNode(expectedProjectionAtom.getVariables(),
                SUBSTITUTION_FACTORY.getSubstitution(X, generateURI1(A), Y, generateInt(D), W, generateLangString(B, languageTag)));

        expectedQueryBuilder.init(expectedProjectionAtom, expectedRootNode);

        //construct expected innerjoin

        InnerJoinNode expectedJoinNode = IQ_FACTORY.createInnerJoinNode();
        expectedQueryBuilder.addChild(expectedRootNode, expectedJoinNode);

        expectedQueryBuilder.addChild(expectedJoinNode, DATA_NODE_1);

        expectedQueryBuilder.addChild(expectedJoinNode, EXPECTED_DATA_NODE_2);

        //build expected query
        IntermediateQuery expectedQuery = expectedQueryBuilder.build();
        System.out.println("\n Expected query: \n" +  expectedQuery);
        return expectedQuery;
    }

    private IntermediateQuery getExpectedQuery2() {
        //----------------------------------------------------------------------
        // Construct expected query
        IntermediateQueryBuilder expectedQueryBuilder = createQueryBuilder(EMPTY_METADATA);;


        DistinctVariableOnlyDataAtom expectedProjectionAtom = ATOM_FACTORY.getDistinctVariableOnlyDataAtom(ANS1_ARITY_3_PREDICATE, X, Y, W);
        ConstructionNode expectedRootNode = IQ_FACTORY.createConstructionNode(expectedProjectionAtom.getVariables(),
                SUBSTITUTION_FACTORY.getSubstitution(X, generateURI1(C), Y, generateInt(D), W, generateLangString(B, languageTag)));

        expectedQueryBuilder.init(expectedProjectionAtom, expectedRootNode);

        //construct expected innerjoin

        InnerJoinNode expectedJoinNode = IQ_FACTORY.createInnerJoinNode();
        expectedQueryBuilder.addChild(expectedRootNode, expectedJoinNode);

        expectedQueryBuilder.addChild(expectedJoinNode, EXP_DATA_NODE_2);

        expectedQueryBuilder.addChild(expectedJoinNode, EXP_DATA_NODE_1);

        //build expected query
        IntermediateQuery expectedQuery = expectedQueryBuilder.build();
        System.out.println("\n Expected query: \n" +  expectedQuery);
        return expectedQuery;
    }

    /**
     * test LangMatches matching a lang function with a  typed literal value
     * @throws EmptyQueryException
     */
    @Test
    public void testLangLeftNodeFunction() throws EmptyQueryException {

        //Construct unoptimized query
        IntermediateQueryBuilder queryBuilder = createQueryBuilder(EMPTY_METADATA);;
        DistinctVariableOnlyDataAtom projectionAtom = ATOM_FACTORY.getDistinctVariableOnlyDataAtom(ANS1_ARITY_3_PREDICATE, X, Y,W);
        ConstructionNode rootNode = IQ_FACTORY.createConstructionNode(projectionAtom.getVariables());

        queryBuilder.init(projectionAtom, rootNode);

        //construct innerjoin
        InnerJoinNode joinNode = IQ_FACTORY.createInnerJoinNode(EXPR_LANGMATCHES);
        queryBuilder.addChild(rootNode, joinNode);

        //construct left side join
        ConstructionNode leftNode = IQ_FACTORY.createConstructionNode(ImmutableSet.of(X,W),
                SUBSTITUTION_FACTORY.getSubstitution(X, generateURI1(A), W, generateLangString(B, languageTag)));
        queryBuilder.addChild(joinNode, leftNode);

        queryBuilder.addChild(leftNode, DATA_NODE_1);

        //construct right side join
        ConstructionNode rightNode = IQ_FACTORY.createConstructionNode(ImmutableSet.of(X,Y),
                SUBSTITUTION_FACTORY.getSubstitution(
                        X, generateURI1(C),
                        Y, generateInt(D)));

        queryBuilder.addChild(joinNode, rightNode);

        queryBuilder.addChild(rightNode, DATA_NODE_2);

        //build unoptimized query
        IntermediateQuery unOptimizedQuery = queryBuilder.build();
        System.out.println("\nBefore optimization: \n" +  unOptimizedQuery);

        unOptimizedQuery = BINDING_LIFT_OPTIMIZER.optimize(unOptimizedQuery);

        IntermediateQuery optimizedQuery = JOIN_LIKE_OPTIMIZER.optimize(unOptimizedQuery);

        System.out.println("\nAfter optimization: \n" +  optimizedQuery);

        IntermediateQuery expectedQuery = getExpectedQuery();
        assertTrue(IQSyntacticEquivalenceChecker.areEquivalent(optimizedQuery, expectedQuery));

    }

    /**
     * test LangMatches matching a lang function with a typed literal value
     * @throws EmptyQueryException
     */

    @Test
    public void testLangRightNode() throws EmptyQueryException {

        //Construct unoptimized query
        IntermediateQueryBuilder queryBuilder = createQueryBuilder(EMPTY_METADATA);;
        DistinctVariableOnlyDataAtom projectionAtom = ATOM_FACTORY.getDistinctVariableOnlyDataAtom(ANS1_ARITY_3_PREDICATE, X, Y,W);
        ConstructionNode rootNode = IQ_FACTORY.createConstructionNode(projectionAtom.getVariables());

        queryBuilder.init(projectionAtom, rootNode);

        //construct innerjoin
        InnerJoinNode joinNode = IQ_FACTORY.createInnerJoinNode(EXPR_LANGMATCHES);
        queryBuilder.addChild(rootNode, joinNode);

        //construct left side join
        ConstructionNode leftNode = IQ_FACTORY.createConstructionNode(ImmutableSet.of(X,Y),
                SUBSTITUTION_FACTORY.getSubstitution(
                        X, generateURI1(C),
                        Y, generateInt(D)));

        queryBuilder.addChild(joinNode, leftNode);
        queryBuilder.addChild(leftNode, DATA_NODE_2);

        //construct right side join
        ConstructionNode rightNode = IQ_FACTORY.createConstructionNode(ImmutableSet.of(X,W),
                SUBSTITUTION_FACTORY.getSubstitution(X, generateURI1(A), W, generateLangString(B, languageTag)));


        queryBuilder.addChild(joinNode, rightNode);

        queryBuilder.addChild(rightNode, DATA_NODE_1);

        //build unoptimized query
        IntermediateQuery unOptimizedQuery = queryBuilder.build();
        System.out.println("\nBefore optimization: \n" +  unOptimizedQuery);

        IntermediateQuery optimizedQuery = BINDING_LIFT_OPTIMIZER.optimize(unOptimizedQuery);

        System.out.println("\nAfter optimization: \n" +  optimizedQuery);

        IntermediateQuery expectedQuery = getExpectedQuery2();
        assertTrue(IQSyntacticEquivalenceChecker.areEquivalent(optimizedQuery, expectedQuery));
    }

    /**
     * Reproduces a bug: NEQ(f(x11, x12), f(x21, x22) was evaluated as AND((x11 != x21),  (x12 != x22)),
     * instead of OR((x11 != x21), (x12 != x22))
     */
    @Test
    public void testNonEqualOperatorDistribution() throws EmptyQueryException {

        //Construct unoptimized query
        IntermediateQueryBuilder queryBuilder = createQueryBuilder(EMPTY_METADATA);;
        DistinctVariableOnlyDataAtom projectionAtom = ATOM_FACTORY.getDistinctVariableOnlyDataAtom
                (ANS1_ARITY_2_PREDICATE, X ,Y);
        ConstructionNode rootNode = IQ_FACTORY.createConstructionNode(projectionAtom.getVariables());
        ConstructionNode constructionNode1 = IQ_FACTORY.createConstructionNode(ImmutableSet.of(X),
                SUBSTITUTION_FACTORY.getSubstitution(X, generateURI2(A,B)));
        ConstructionNode constructionNode2 = IQ_FACTORY.createConstructionNode(ImmutableSet.of(Y),
                SUBSTITUTION_FACTORY.getSubstitution(Y, generateURI2(C,D)));

        InnerJoinNode joinNode1 = IQ_FACTORY.createInnerJoinNode(TERM_FACTORY.getImmutableExpression(NEQ, X, Y));

        queryBuilder.init(projectionAtom, rootNode);
        queryBuilder.addChild(rootNode, joinNode1);
        queryBuilder.addChild(joinNode1, constructionNode1);
        queryBuilder.addChild(joinNode1, constructionNode2);
        queryBuilder.addChild(constructionNode1, DATA_NODE_1);
        queryBuilder.addChild(constructionNode2, DATA_NODE_2);

        //build unoptimized query
        IntermediateQuery unOptimizedQuery = queryBuilder.build();
        System.out.println("\nBefore optimization: \n" +  unOptimizedQuery);

        IntermediateQuery optimizedQuery = BINDING_LIFT_OPTIMIZER.optimize(unOptimizedQuery);

        System.out.println("\nAfter optimization: \n" + optimizedQuery);

        //----------------------------------------------------------------------
        // Construct expected query

        ConstructionNode expectedRootNode = IQ_FACTORY.createConstructionNode(
                ImmutableSet.of(X, Y),
                SUBSTITUTION_FACTORY.getSubstitution(X, generateURI2(A,B), Y, generateURI2(C,D)));

        ImmutableExpression subExpression1 = TERM_FACTORY.getImmutableExpression(NEQ, A, C);
        ImmutableExpression subExpression2 = TERM_FACTORY.getImmutableExpression(NEQ, B, D);

        InnerJoinNode joinNode2 = IQ_FACTORY.createInnerJoinNode(
                TERM_FACTORY.getImmutableExpression(OR, subExpression1, subExpression2));

        IntermediateQueryBuilder expectedQueryBuilder = createQueryBuilder(EMPTY_METADATA);
        expectedQueryBuilder.init(projectionAtom, expectedRootNode);
        expectedQueryBuilder.addChild(expectedRootNode, joinNode2);
        expectedQueryBuilder.addChild(joinNode2, DATA_NODE_1);
        expectedQueryBuilder.addChild(joinNode2, DATA_NODE_2);

        //build expected query
        IntermediateQuery expectedQuery = expectedQueryBuilder.build();
        System.out.println("\n Expected query: \n" +  expectedQuery);

        assertTrue(IQSyntacticEquivalenceChecker.areEquivalent(optimizedQuery, expectedQuery));
    }


    @Test
    public void testIsNotNullUri1() {
        ImmutableExpression initialExpression = TERM_FACTORY.getImmutableExpression(IS_NOT_NULL, generateURI1(X));
        ExpressionEvaluator.EvaluationResult result = DEFAULT_EXPRESSION_EVALUATOR.clone()
                .evaluateExpression(initialExpression);
        Optional<ImmutableExpression> optionalExpression = result.getOptionalExpression();
        assertTrue(optionalExpression.isPresent());
        assertEquals(optionalExpression.get(), TERM_FACTORY.getImmutableExpression(IS_NOT_NULL, X));
    }

    @Test
    public void testIsNotNullUri2() {
        ImmutableExpression initialExpression = TERM_FACTORY.getImmutableExpression(IS_NOT_NULL, generateURI2(X, Y));
        ExpressionEvaluator.EvaluationResult result = DEFAULT_EXPRESSION_EVALUATOR.clone()
                .evaluateExpression(initialExpression);
        Optional<ImmutableExpression> optionalExpression = result.getOptionalExpression();
        assertTrue(optionalExpression.isPresent());
        assertEquals(optionalExpression.get(),
                IMMUTABILITY_TOOLS.foldBooleanExpressions(
                        TERM_FACTORY.getImmutableExpression(IS_NOT_NULL, X),
                        TERM_FACTORY.getImmutableExpression(IS_NOT_NULL, Y)).get());
    }

    @Test
    public void testIsNotNullUri3() {
        ImmutableExpression initialExpression = TERM_FACTORY.getImmutableExpression(IS_NOT_NULL,
                generateURI2(TERM_FACTORY.getConstantLiteral("toto"), X));
        ExpressionEvaluator.EvaluationResult result = DEFAULT_EXPRESSION_EVALUATOR.clone()
                .evaluateExpression(initialExpression);
        Optional<ImmutableExpression> optionalExpression = result.getOptionalExpression();
        assertTrue(optionalExpression.isPresent());
        assertEquals(optionalExpression.get(), TERM_FACTORY.getImmutableExpression(IS_NOT_NULL, X));
    }

    @Ignore("TODO: optimize this case")
    @Test
    public void testIsNotNullUri4() {
        ImmutableExpression initialExpression = TERM_FACTORY.getImmutableExpression(IS_NOT_NULL,
                generateURI1(TERM_FACTORY.getConstantLiteral("toto")));
        ExpressionEvaluator.EvaluationResult result = DEFAULT_EXPRESSION_EVALUATOR.clone().evaluateExpression(initialExpression);
        Optional<ImmutableExpression> optionalExpression = result.getOptionalExpression();
        assertFalse(optionalExpression.isPresent());
        assertTrue(result.isEffectiveTrue());
    }

    @Ignore("TODO: support this tricky case")
    @Test
    public void testIsNotNullUriTrickyCase() {
        ImmutableExpression initialExpression = TERM_FACTORY.getImmutableExpression(IS_NOT_NULL,
                generateURI1(TERM_FACTORY.getImmutableExpression(IS_NULL, X)));
        ExpressionEvaluator.EvaluationResult result = DEFAULT_EXPRESSION_EVALUATOR.clone().evaluateExpression(initialExpression);
        Optional<ImmutableExpression> optionalExpression = result.getOptionalExpression();

        /*
         * Not necessary -> could be further optimized
         */
        if (optionalExpression.isPresent()) {
            ImmutableExpression optimizedExpression = optionalExpression.get();
            assertNotEquals("Invalid optimization for " + initialExpression,
                    optimizedExpression, TERM_FACTORY.getImmutableExpression(IS_NOT_NULL, X));
            fail("The expression " + initialExpression + " should be evaluated as true");
        }
        else {
            assertTrue(result.isEffectiveTrue());
        }

    }

    @Test
    public void testIsNullUri1() {
        ImmutableExpression initialExpression = TERM_FACTORY.getImmutableExpression(IS_NULL, generateURI1(X));
        ExpressionEvaluator.EvaluationResult result = DEFAULT_EXPRESSION_EVALUATOR.clone()
                .evaluateExpression(initialExpression);
        Optional<ImmutableExpression> optionalExpression = result.getOptionalExpression();
        assertTrue(optionalExpression.isPresent());
        assertEquals(optionalExpression.get(), TERM_FACTORY.getImmutableExpression(IS_NULL, X));
    }

    @Test
    public void testIsNullUri2() {
        ImmutableExpression initialExpression = TERM_FACTORY.getImmutableExpression(IS_NULL, generateURI2(X, Y));
        ExpressionEvaluator.EvaluationResult result = DEFAULT_EXPRESSION_EVALUATOR.clone().evaluateExpression(initialExpression);
        Optional<ImmutableExpression> optionalExpression = result.getOptionalExpression();
        assertTrue(optionalExpression.isPresent());
        assertEquals(optionalExpression.get(),
                TERM_FACTORY.getImmutableExpression(OR,
                        TERM_FACTORY.getImmutableExpression(IS_NULL, X),
                        TERM_FACTORY.getImmutableExpression(IS_NULL, Y)));
    }

    @Test
    public void testIsNullUri3() {
        ImmutableExpression initialExpression = TERM_FACTORY.getImmutableExpression(IS_NULL,
                generateURI2(TERM_FACTORY.getConstantLiteral("toto"), X));
        ExpressionEvaluator.EvaluationResult result = DEFAULT_EXPRESSION_EVALUATOR.clone()
                .evaluateExpression(initialExpression);
        Optional<ImmutableExpression> optionalExpression = result.getOptionalExpression();
        assertTrue(optionalExpression.isPresent());
        assertEquals(optionalExpression.get(), TERM_FACTORY.getImmutableExpression(IS_NULL, X));
    }

    @Ignore("TODO: optimize this case")
    @Test
    public void testIsNullUri4() {
        ImmutableExpression initialExpression = TERM_FACTORY.getImmutableExpression(IS_NULL,
                generateURI1(TERM_FACTORY.getConstantLiteral("toto")));
        ExpressionEvaluator.EvaluationResult result = DEFAULT_EXPRESSION_EVALUATOR.clone()
                .evaluateExpression(initialExpression);
        Optional<ImmutableExpression> optionalExpression = result.getOptionalExpression();
        assertFalse(optionalExpression.isPresent());
        assertTrue(result.isEffectiveFalse());
    }

    @Test
    public void testIfElseNull1() {
        ImmutableExpression initialExpression = DATA_FACTORY.getImmutableExpression(
                IS_NOT_NULL,
                DATA_FACTORY.getImmutableExpression(
                    IF_ELSE_NULL,
                    DATA_FACTORY.getImmutableExpression(EQ, TRUE, TRUE), Y));
        ExpressionEvaluator.EvaluationResult result = new ExpressionEvaluator().evaluateExpression(initialExpression);
        Optional<ImmutableExpression> optionalExpression = result.getOptionalExpression();
        assertTrue(optionalExpression.isPresent());
        assertEquals(DATA_FACTORY.getImmutableExpression(IS_NOT_NULL, Y), optionalExpression.get());
    }

    @Test
    public void testIfElseNull2() {
        ImmutableExpression initialExpression = DATA_FACTORY.getImmutableExpression(
                IS_NOT_NULL,
                DATA_FACTORY.getImmutableExpression(
                        IF_ELSE_NULL,
                        DATA_FACTORY.getImmutableExpression(EQ, X, TRUE), Y));
        ExpressionEvaluator.EvaluationResult result = new ExpressionEvaluator().evaluateExpression(initialExpression);
        Optional<ImmutableExpression> optionalExpression = result.getOptionalExpression();
        assertTrue(optionalExpression.isPresent());
        assertEquals(initialExpression, optionalExpression.get());
    }

    @Test
    public void testIfElseNull3() {
        ImmutableExpression initialExpression = DATA_FACTORY.getImmutableExpression(
                IS_NOT_NULL,
                DATA_FACTORY.getImmutableExpression(
                        IF_ELSE_NULL,
                        DATA_FACTORY.getImmutableExpression(EQ, TRUE, FALSE), Y));
        ExpressionEvaluator.EvaluationResult result = new ExpressionEvaluator().evaluateExpression(initialExpression);
        assertFalse(result.getOptionalExpression().isPresent());
        assertTrue(result.isEffectiveFalse());
    }

    private ImmutableFunctionalTerm generateURI1(ImmutableTerm argument) {
        return TERM_FACTORY.getImmutableFunctionalTerm(URI_PREDICATE, URI_TEMPLATE_STR_1, argument);
    }

    private ImmutableFunctionalTerm generateURI2(VariableOrGroundTerm var1, Variable var2) {
        return TERM_FACTORY.getImmutableFunctionalTerm(URI_PREDICATE2, URI_TEMPLATE_STR_1, var1, var2);
    }

    private ImmutableFunctionalTerm generateLangString(VariableOrGroundTerm argument1, String languageTag) {
        return TERM_FACTORY.getImmutableFunctionalTerm(
                TERM_FACTORY.getRequiredTypePredicate(TYPE_FACTORY.getLangTermType(languageTag)),
                argument1);
    }


    private ImmutableFunctionalTerm generateLiteral(Constant argument1) {
        return TERM_FACTORY.getImmutableFunctionalTerm(
                TERM_FACTORY.getRequiredTypePredicate(XSD.STRING),
                argument1);
    }

    private ImmutableFunctionalTerm generateInt(VariableOrGroundTerm argument) {
        return TERM_FACTORY.getImmutableFunctionalTerm(
                TERM_FACTORY.getRequiredTypePredicate(XSD.INTEGER),
                argument);
    }
}<|MERGE_RESOLUTION|>--- conflicted
+++ resolved
@@ -20,12 +20,6 @@
 import java.util.Optional;
 
 import static it.unibz.inf.ontop.OptimizationTestingTools.*;
-<<<<<<< HEAD
-=======
-import static it.unibz.inf.ontop.model.OntopModelSingletons.*;
-import static it.unibz.inf.ontop.model.term.TermConstants.FALSE;
-import static it.unibz.inf.ontop.model.term.TermConstants.TRUE;
->>>>>>> f8c3fdc6
 import static it.unibz.inf.ontop.model.term.functionsymbol.ExpressionOperation.*;
 import static junit.framework.TestCase.*;
 import static org.junit.Assert.assertNotEquals;
@@ -401,25 +395,27 @@
 
     @Test
     public void testIfElseNull1() {
-        ImmutableExpression initialExpression = DATA_FACTORY.getImmutableExpression(
+        ImmutableExpression initialExpression = TERM_FACTORY.getImmutableExpression(
                 IS_NOT_NULL,
-                DATA_FACTORY.getImmutableExpression(
+                TERM_FACTORY.getImmutableExpression(
                     IF_ELSE_NULL,
-                    DATA_FACTORY.getImmutableExpression(EQ, TRUE, TRUE), Y));
-        ExpressionEvaluator.EvaluationResult result = new ExpressionEvaluator().evaluateExpression(initialExpression);
-        Optional<ImmutableExpression> optionalExpression = result.getOptionalExpression();
-        assertTrue(optionalExpression.isPresent());
-        assertEquals(DATA_FACTORY.getImmutableExpression(IS_NOT_NULL, Y), optionalExpression.get());
+                    TERM_FACTORY.getImmutableExpression(EQ, TRUE, TRUE), Y));
+        ExpressionEvaluator.EvaluationResult result = DEFAULT_EXPRESSION_EVALUATOR.clone()
+                .evaluateExpression(initialExpression);
+        Optional<ImmutableExpression> optionalExpression = result.getOptionalExpression();
+        assertTrue(optionalExpression.isPresent());
+        assertEquals(TERM_FACTORY.getImmutableExpression(IS_NOT_NULL, Y), optionalExpression.get());
     }
 
     @Test
     public void testIfElseNull2() {
-        ImmutableExpression initialExpression = DATA_FACTORY.getImmutableExpression(
+        ImmutableExpression initialExpression = TERM_FACTORY.getImmutableExpression(
                 IS_NOT_NULL,
-                DATA_FACTORY.getImmutableExpression(
+                TERM_FACTORY.getImmutableExpression(
                         IF_ELSE_NULL,
-                        DATA_FACTORY.getImmutableExpression(EQ, X, TRUE), Y));
-        ExpressionEvaluator.EvaluationResult result = new ExpressionEvaluator().evaluateExpression(initialExpression);
+                        TERM_FACTORY.getImmutableExpression(EQ, X, TRUE), Y));
+        ExpressionEvaluator.EvaluationResult result = DEFAULT_EXPRESSION_EVALUATOR.clone()
+                .evaluateExpression(initialExpression);
         Optional<ImmutableExpression> optionalExpression = result.getOptionalExpression();
         assertTrue(optionalExpression.isPresent());
         assertEquals(initialExpression, optionalExpression.get());
@@ -427,12 +423,13 @@
 
     @Test
     public void testIfElseNull3() {
-        ImmutableExpression initialExpression = DATA_FACTORY.getImmutableExpression(
+        ImmutableExpression initialExpression = TERM_FACTORY.getImmutableExpression(
                 IS_NOT_NULL,
-                DATA_FACTORY.getImmutableExpression(
+                TERM_FACTORY.getImmutableExpression(
                         IF_ELSE_NULL,
-                        DATA_FACTORY.getImmutableExpression(EQ, TRUE, FALSE), Y));
-        ExpressionEvaluator.EvaluationResult result = new ExpressionEvaluator().evaluateExpression(initialExpression);
+                        TERM_FACTORY.getImmutableExpression(EQ, TRUE, FALSE), Y));
+        ExpressionEvaluator.EvaluationResult result = DEFAULT_EXPRESSION_EVALUATOR.clone()
+                .evaluateExpression(initialExpression);
         assertFalse(result.getOptionalExpression().isPresent());
         assertTrue(result.isEffectiveFalse());
     }
