package it.unibz.inf.ontop.iq.optimizer;

import com.google.common.collect.ImmutableList;
import com.google.common.collect.ImmutableSet;
import it.unibz.inf.ontop.iq.exception.IntermediateQueryBuilderException;
import it.unibz.inf.ontop.iq.node.*;
import it.unibz.inf.ontop.model.atom.DistinctVariableOnlyDataAtom;
import it.unibz.inf.ontop.model.term.DBConstant;
import it.unibz.inf.ontop.model.term.ImmutableExpression;
import it.unibz.inf.ontop.model.term.Variable;
import org.junit.Test;
import it.unibz.inf.ontop.iq.exception.EmptyQueryException;
import it.unibz.inf.ontop.iq.*;

import static it.unibz.inf.ontop.NoDependencyTestDBMetadata.*;
import static it.unibz.inf.ontop.OptimizationTestingTools.*;
import static org.junit.Assert.assertEquals;
import static org.junit.Assert.assertTrue;

/**
 * TODO: test
 */
public class NodeDeletionTest {

    @Test(expected = EmptyQueryException.class)
    public void testSimpleJoin() throws IntermediateQueryBuilderException, EmptyQueryException {
        Variable x = TERM_FACTORY.getVariable("x");
        ConstructionNode rootNode = IQ_FACTORY.createConstructionNode(ImmutableSet.of(x));
        DistinctVariableOnlyDataAtom projectionAtom = ATOM_FACTORY.getDistinctVariableOnlyDataAtom(
                ATOM_FACTORY.getRDFAnswerPredicate( 1), x);

        IntermediateQueryBuilder queryBuilder = createQueryBuilder();
        queryBuilder.init(projectionAtom, rootNode);

        DBConstant falseValue = TERM_FACTORY.getDBBooleanConstant(false);
        ImmutableExpression falseCondition = TERM_FACTORY.getIsTrue(falseValue);

        InnerJoinNode joinNode = IQ_FACTORY.createInnerJoinNode(falseCondition);
        queryBuilder.addChild(rootNode, joinNode);

        ExtensionalDataNode table1 = createExtensionalDataNode(TABLE1_AR1, ImmutableList.of(x));
        queryBuilder.addChild(joinNode, table1);

        ExtensionalDataNode table2 = createExtensionalDataNode(TABLE2_AR1, ImmutableList.of(x));
        queryBuilder.addChild(joinNode, table2);

        IntermediateQuery initialQuery = queryBuilder.build();
        System.out.println("Initial query: " + initialQuery.toString());

        /*
         * Should throw the EmptyQueryException
         */
        IntermediateQuery optimizedQuery = optimize(initialQuery);
        System.err.println("Optimized query (should have been rejected): " + optimizedQuery.toString());
    }

    @Test
    public void testInvalidRightPartOfLeftJoin1() throws IntermediateQueryBuilderException, EmptyQueryException {
        Variable x = TERM_FACTORY.getVariable("x");
        Variable y = TERM_FACTORY.getVariable("y");

        ConstructionNode rootNode = IQ_FACTORY.createConstructionNode(ImmutableSet.of(x,y));
        DistinctVariableOnlyDataAtom projectionAtom = ATOM_FACTORY.getDistinctVariableOnlyDataAtom(
                ATOM_FACTORY.getRDFAnswerPredicate( 2), x, y);

        IntermediateQueryBuilder queryBuilder = createQueryBuilder();
        queryBuilder.init(projectionAtom, rootNode);

        DBConstant falseValue = TERM_FACTORY.getDBBooleanConstant(false);
        ImmutableExpression falseCondition = TERM_FACTORY.getIsTrue(falseValue);

        LeftJoinNode ljNode = IQ_FACTORY.createLeftJoinNode();
        queryBuilder.addChild(rootNode, ljNode);

        ExtensionalDataNode table1 = createExtensionalDataNode(TABLE1_AR1, ImmutableList.of(x));
        queryBuilder.addChild(ljNode, table1, BinaryOrderedOperatorNode.ArgumentPosition.LEFT);

        InnerJoinNode joinNode = IQ_FACTORY.createInnerJoinNode(falseCondition);
        queryBuilder.addChild(ljNode, joinNode, BinaryOrderedOperatorNode.ArgumentPosition.RIGHT);

        ExtensionalDataNode table2 = createExtensionalDataNode(TABLE2_AR2, ImmutableList.of(x, y));
        queryBuilder.addChild(joinNode, table2);

        ExtensionalDataNode table3 = createExtensionalDataNode(TABLE3_AR2, ImmutableList.of(x, y));
        queryBuilder.addChild(joinNode, table3);

        IntermediateQuery initialQuery = queryBuilder.build();
        System.out.println("Initial query: " + initialQuery.toString());

        /*
         * Should replace the left join node by table 1.
         */
        IntermediateQuery optimizedQuery = optimize(initialQuery);
        System.out.println("Optimized query : " + optimizedQuery.toString());

        QueryNode viceRootNode = optimizedQuery.getFirstChild(optimizedQuery.getRootNode()).get();
        assertTrue(viceRootNode instanceof ExtensionalDataNode);
<<<<<<< HEAD
        assertEquals(((ExtensionalDataNode) viceRootNode).getDataAtom().getPredicate().getName(), TABLE1_AR1.getName());
=======
        assertEquals(((ExtensionalDataNode) viceRootNode).getRelationDefinition(), TABLE1_AR1);
>>>>>>> 939998b7
        assertTrue(optimizedQuery.getChildren(viceRootNode).isEmpty());
    }

    @Test
    public void testUnion1() throws IntermediateQueryBuilderException, EmptyQueryException {
        Variable x = TERM_FACTORY.getVariable("x");
        Variable y = TERM_FACTORY.getVariable("y");

        DistinctVariableOnlyDataAtom projectionAtom = ATOM_FACTORY.getDistinctVariableOnlyDataAtom(
                ATOM_FACTORY.getRDFAnswerPredicate( 2), x, y);
        ImmutableSet<Variable> projectedVariables = projectionAtom.getVariables();

        ConstructionNode rootNode = IQ_FACTORY.createConstructionNode(projectedVariables);

        IntermediateQueryBuilder queryBuilder = createQueryBuilder();
        queryBuilder.init(projectionAtom, rootNode);

        DBConstant falseValue = TERM_FACTORY.getDBBooleanConstant(false);
        ImmutableExpression falseCondition = TERM_FACTORY.getIsTrue(falseValue);

        UnionNode topUnion = IQ_FACTORY.createUnionNode(projectedVariables);
        queryBuilder.addChild(rootNode, topUnion);

        //DistinctVariableOnlyDataAtom subAtom = ATOM_FACTORY.getDistinctVariableOnlyDataAtom(ATOM_FACTORY.getAtomPredicate("ansu1", 2), x, y);
        ConstructionNode constructionNode1 = IQ_FACTORY.createConstructionNode(projectedVariables);
        queryBuilder.addChild(topUnion, constructionNode1);

        ExtensionalDataNode table1 = createExtensionalDataNode(TABLE1_AR2, ImmutableList.of(x, y));
        queryBuilder.addChild(constructionNode1, table1);

        ConstructionNode constructionNode2 = IQ_FACTORY.createConstructionNode(projectedVariables);
        queryBuilder.addChild(topUnion, constructionNode2);

        InnerJoinNode joinNode1 = IQ_FACTORY.createInnerJoinNode(falseCondition);
        queryBuilder.addChild(constructionNode2, joinNode1);

        ExtensionalDataNode table2 = createExtensionalDataNode(TABLE2_AR2, ImmutableList.of(x, y));
        queryBuilder.addChild(joinNode1, table2);

        ExtensionalDataNode table3 = createExtensionalDataNode(TABLE3_AR2, ImmutableList.of(x, y));
        queryBuilder.addChild(joinNode1, table3);

        ConstructionNode constructionNode3 = IQ_FACTORY.createConstructionNode(projectedVariables);
        queryBuilder.addChild(topUnion, constructionNode3);

        InnerJoinNode joinNode2 = IQ_FACTORY.createInnerJoinNode(falseCondition);
        queryBuilder.addChild(constructionNode3, joinNode2);

        ExtensionalDataNode table4 = createExtensionalDataNode(TABLE4_AR2, ImmutableList.of(x, y));
        queryBuilder.addChild(joinNode2, table4);

        ExtensionalDataNode table5 = createExtensionalDataNode(TABLE5_AR2, ImmutableList.of(x, y));
        queryBuilder.addChild(joinNode2, table5);

        IntermediateQuery initialQuery = queryBuilder.build();
        System.out.println("Initial query: " + initialQuery.toString());

        /*
         * Should replace the left join node by table 1.
         */
        IntermediateQuery optimizedQuery = optimize(initialQuery);
        System.out.println("Optimized query : " + optimizedQuery.toString());

<<<<<<< HEAD
        QueryNode viceRootNode = optimizedQuery.getFirstChild(optimizedQuery.getRootNode()).get();
        assertTrue(viceRootNode instanceof ExtensionalDataNode);
        assertEquals(((ExtensionalDataNode) viceRootNode).getDataAtom().getPredicate().getName(), TABLE1_AR2.getName());
        assertTrue(optimizedQuery.getChildren(viceRootNode).isEmpty());
=======
        QueryNode newRootNode = optimizedQuery.getRootNode();
        assertTrue(newRootNode instanceof ExtensionalDataNode);
        assertEquals(((ExtensionalDataNode) newRootNode).getRelationDefinition(), TABLE1_AR2);
        assertTrue(optimizedQuery.getChildren(newRootNode).isEmpty());
>>>>>>> 939998b7
    }

    @Test
    public void testUnion2() throws IntermediateQueryBuilderException, EmptyQueryException {
        Variable x = TERM_FACTORY.getVariable("x");
        Variable y = TERM_FACTORY.getVariable("y");

        DistinctVariableOnlyDataAtom projectionAtom = ATOM_FACTORY.getDistinctVariableOnlyDataAtom(
                ATOM_FACTORY.getRDFAnswerPredicate( 2), x, y);
        ImmutableSet<Variable> projectedVariables = projectionAtom.getVariables();
        ConstructionNode rootNode = IQ_FACTORY.createConstructionNode(projectedVariables);


        IntermediateQueryBuilder queryBuilder = createQueryBuilder();
        queryBuilder.init(projectionAtom, rootNode);

        DBConstant falseValue = TERM_FACTORY.getDBBooleanConstant(false);
        ImmutableExpression falseCondition = TERM_FACTORY.getIsTrue(falseValue);

        UnionNode topUnion = IQ_FACTORY.createUnionNode(projectedVariables);
        queryBuilder.addChild(rootNode, topUnion);

        //DataAtom subAtom = ATOM_FACTORY.getDataAtom(ATOM_FACTORY.getRDFAnswerPredicate("ansu1", 2), x, y);

        ConstructionNode constructionNode1 = IQ_FACTORY.createConstructionNode(projectedVariables);
        queryBuilder.addChild(topUnion, constructionNode1);

        ExtensionalDataNode table1 = createExtensionalDataNode(TABLE1_AR2, ImmutableList.of(x, y));
        queryBuilder.addChild(constructionNode1, table1);

        ConstructionNode constructionNode2 = IQ_FACTORY.createConstructionNode(projectedVariables);
        queryBuilder.addChild(topUnion, constructionNode2);

        InnerJoinNode joinNode1 = IQ_FACTORY.createInnerJoinNode(falseCondition);
        queryBuilder.addChild(constructionNode2, joinNode1);

        ExtensionalDataNode table2 = createExtensionalDataNode(TABLE2_AR2, ImmutableList.of(x, y));
        queryBuilder.addChild(joinNode1, table2);

        ExtensionalDataNode table3 = createExtensionalDataNode(TABLE3_AR2, ImmutableList.of(x, y));
        queryBuilder.addChild(joinNode1, table3);

        ConstructionNode constructionNode3 = IQ_FACTORY.createConstructionNode(projectedVariables);
        queryBuilder.addChild(topUnion, constructionNode3);

        InnerJoinNode joinNode2 = IQ_FACTORY.createInnerJoinNode();
        queryBuilder.addChild(constructionNode3, joinNode2);

        ExtensionalDataNode table4 = createExtensionalDataNode(TABLE4_AR2, ImmutableList.of(x, y));
        queryBuilder.addChild(joinNode2, table4);

        ExtensionalDataNode table5 = createExtensionalDataNode(TABLE5_AR2, ImmutableList.of(x, y));
        queryBuilder.addChild(joinNode2, table5);

        IntermediateQuery initialQuery = queryBuilder.build();
        System.out.println("Initial query: " + initialQuery.toString());

        /*
         * Should replace the left join node by table 1.
         */
        IntermediateQuery optimizedQuery = optimize(initialQuery);
        System.out.println("Optimized query : " + optimizedQuery.toString());

        QueryNode optimizedRootNode = optimizedQuery.getRootNode();
        assertTrue(optimizedRootNode instanceof UnionNode);
        assertEquals(2, optimizedQuery.getChildren(optimizedRootNode).size());
    }

    @Test(expected = EmptyQueryException.class)
    public void testInvalidLeftPartOfLeftJoin() throws IntermediateQueryBuilderException, EmptyQueryException {
        Variable x = TERM_FACTORY.getVariable("x");
        Variable y = TERM_FACTORY.getVariable("y");

        ConstructionNode rootNode = IQ_FACTORY.createConstructionNode(ImmutableSet.of(x,y));
        DistinctVariableOnlyDataAtom projectionAtom = ATOM_FACTORY.getDistinctVariableOnlyDataAtom(
                ATOM_FACTORY.getRDFAnswerPredicate( 2), x, y);

        IntermediateQueryBuilder queryBuilder = createQueryBuilder();
        queryBuilder.init(projectionAtom, rootNode);

        DBConstant falseValue = TERM_FACTORY.getDBBooleanConstant(false);
        ImmutableExpression falseCondition = TERM_FACTORY.getIsTrue(falseValue);

        LeftJoinNode ljNode = IQ_FACTORY.createLeftJoinNode();
        queryBuilder.addChild(rootNode, ljNode);

        InnerJoinNode joinNode = IQ_FACTORY.createInnerJoinNode(falseCondition);
        queryBuilder.addChild(ljNode, joinNode, BinaryOrderedOperatorNode.ArgumentPosition.LEFT);

        ExtensionalDataNode table2 = createExtensionalDataNode(TABLE2_AR2, ImmutableList.of(x, y));
        queryBuilder.addChild(joinNode, table2);

        ExtensionalDataNode table3 = createExtensionalDataNode(TABLE3_AR2, ImmutableList.of(x, y));
        queryBuilder.addChild(joinNode, table3);

        ExtensionalDataNode table4 = createExtensionalDataNode(TABLE4_AR1, ImmutableList.of(x));
        queryBuilder.addChild(ljNode, table4, BinaryOrderedOperatorNode.ArgumentPosition.RIGHT);


        IntermediateQuery initialQuery = queryBuilder.build();
        System.out.println("Initial query: " + initialQuery.toString());

        /*
         * Should throw the EmptyQueryException
         */
        IntermediateQuery optimizedQuery = optimize(initialQuery);
        System.err.println("Optimized query (should have been rejected): " + optimizedQuery.toString());
    }

    private IntermediateQuery optimize(IntermediateQuery query) throws EmptyQueryException {
        IQ initialIQ =  IQ_CONVERTER.convert(query);

        IQ optimizedIQ = JOIN_LIKE_OPTIMIZER.optimize(initialIQ, EXECUTOR_REGISTRY);
        if (optimizedIQ.getTree().isDeclaredAsEmpty())
            throw new EmptyQueryException();

        return IQ_CONVERTER.convert(optimizedIQ, EXECUTOR_REGISTRY);
    }
}<|MERGE_RESOLUTION|>--- conflicted
+++ resolved
@@ -95,11 +95,7 @@
 
         QueryNode viceRootNode = optimizedQuery.getFirstChild(optimizedQuery.getRootNode()).get();
         assertTrue(viceRootNode instanceof ExtensionalDataNode);
-<<<<<<< HEAD
-        assertEquals(((ExtensionalDataNode) viceRootNode).getDataAtom().getPredicate().getName(), TABLE1_AR1.getName());
-=======
         assertEquals(((ExtensionalDataNode) viceRootNode).getRelationDefinition(), TABLE1_AR1);
->>>>>>> 939998b7
         assertTrue(optimizedQuery.getChildren(viceRootNode).isEmpty());
     }
 
@@ -163,17 +159,10 @@
         IntermediateQuery optimizedQuery = optimize(initialQuery);
         System.out.println("Optimized query : " + optimizedQuery.toString());
 
-<<<<<<< HEAD
-        QueryNode viceRootNode = optimizedQuery.getFirstChild(optimizedQuery.getRootNode()).get();
-        assertTrue(viceRootNode instanceof ExtensionalDataNode);
-        assertEquals(((ExtensionalDataNode) viceRootNode).getDataAtom().getPredicate().getName(), TABLE1_AR2.getName());
-        assertTrue(optimizedQuery.getChildren(viceRootNode).isEmpty());
-=======
         QueryNode newRootNode = optimizedQuery.getRootNode();
         assertTrue(newRootNode instanceof ExtensionalDataNode);
         assertEquals(((ExtensionalDataNode) newRootNode).getRelationDefinition(), TABLE1_AR2);
         assertTrue(optimizedQuery.getChildren(newRootNode).isEmpty());
->>>>>>> 939998b7
     }
 
     @Test
