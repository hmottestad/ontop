package it.unibz.inf.ontop;


import com.google.common.collect.ImmutableList;
import com.google.inject.Injector;
import it.unibz.inf.ontop.dbschema.*;
import it.unibz.inf.ontop.dbschema.impl.DatabaseTableDefinition;
import it.unibz.inf.ontop.dbschema.impl.OfflineMetadataProviderBuilder;
import it.unibz.inf.ontop.injection.*;
import it.unibz.inf.ontop.iq.node.ExtensionalDataNode;
import it.unibz.inf.ontop.iq.optimizer.*;
import it.unibz.inf.ontop.iq.tools.IQConverter;
import it.unibz.inf.ontop.iq.tools.UnionBasedQueryMerger;
import it.unibz.inf.ontop.iq.transformer.BooleanExpressionPushDownTransformer;
import it.unibz.inf.ontop.model.atom.AtomFactory;
import it.unibz.inf.ontop.model.atom.AtomPredicate;
import it.unibz.inf.ontop.model.term.*;
import it.unibz.inf.ontop.iq.IntermediateQueryBuilder;
import it.unibz.inf.ontop.model.term.functionsymbol.FunctionSymbolFactory;
import it.unibz.inf.ontop.model.type.DBTermType;
import it.unibz.inf.ontop.model.type.TypeFactory;
import it.unibz.inf.ontop.substitution.SubstitutionFactory;
import it.unibz.inf.ontop.utils.CoreUtilsFactory;
import it.unibz.inf.ontop.utils.ImmutableCollectors;
import it.unibz.inf.ontop.utils.VariableGenerator;
import it.unibz.inf.ontop.utils.impl.LegacyVariableGenerator;
import org.apache.commons.rdf.api.RDF;

import java.util.Properties;
import java.util.stream.IntStream;

public class OptimizationTestingTools {

    public static final IntermediateQueryFactory IQ_FACTORY;
    public static final JoinLikeOptimizer JOIN_LIKE_OPTIMIZER;
    public static final BindingLiftOptimizer BINDING_LIFT_OPTIMIZER;
    public static final AtomFactory ATOM_FACTORY;
    public static final TypeFactory TYPE_FACTORY;
    public static final TermFactory TERM_FACTORY;
    public static final FunctionSymbolFactory FUNCTION_SYMBOL_FACTORY;
    public static final SubstitutionFactory SUBSTITUTION_FACTORY;
    public static final QueryTransformerFactory TRANSFORMER_FACTORY;
    public static final OptimizerFactory OPTIMIZER_FACTORY;
    public static final CoreUtilsFactory CORE_UTILS_FACTORY;
    public static final BooleanExpressionPushDownTransformer PUSH_DOWN_BOOLEAN_EXPRESSION_TRANSFORMER;
    public static final IQConverter IQ_CONVERTER;
    public static final DBConstant TRUE, FALSE;
    public static final Constant NULL;
    public static final UnionAndBindingLiftOptimizer UNION_AND_BINDING_LIFT_OPTIMIZER;
    public static final GeneralStructuralAndSemanticIQOptimizer GENERAL_STRUCTURAL_AND_SEMANTIC_IQ_OPTIMIZER;
    public static final UnionBasedQueryMerger UNION_BASED_QUERY_MERGER;
    public static final RDF RDF_FACTORY;
    public static final CoreSingletons CORE_SINGLETONS;

    public static final Variable X;
    public static final Variable XF0;
    public static final Variable Y;
    public static final Variable W;
    public static final Variable Z;
    public static final Variable A;
    public static final Variable AF0;
    public static final Variable AF1;
    public static final Variable AF1F3;
    public static final Variable AF1F4;
    public static final Variable AF2;
    public static final Variable AF3;
    public static final Variable B;
    public static final Variable BF0;
    public static final Variable BF1;
    public static final Variable BF2;
    public static final Variable BF4F5;
    public static final Variable C;
    public static final Variable CF0;
    public static final Variable CF1;
    public static final Variable D;
    public static final Variable E;
    public static final Variable F;
    public static final Variable F6;
    public static final Variable F0;
    public static final Variable F1;
    public static final Variable F0F2;
    public static final Variable F0F3;
    public static final Variable FF4;
    public static final Variable G;
    public static final Variable GF1;
    public static final Variable H;
    public static final Variable HF0;
    public static final Variable I;
    public static final Variable IF7;
    public static final Variable L;
    public static final Variable M;
    public static final Variable N;
<<<<<<< HEAD
    public static final DBConstant ONE, TWO, ONE_STR, TWO_STR, THREE_STR, FOUR_STR, FIVE_STR;
=======
    public static final Variable NF0;
    public static final Variable PROV;
    public static final DBConstant ONE, TWO, ONE_STR, TWO_STR;
>>>>>>> 2ba3d11a

    public static final AtomPredicate ANS1_AR0_PREDICATE, ANS1_AR1_PREDICATE, ANS1_AR2_PREDICATE, ANS1_AR3_PREDICATE,
            ANS1_AR4_PREDICATE, ANS1_AR5_PREDICATE;

    static {

        // TEMPORARY! TODO: remove it!
        Properties tmpProperties = new Properties();
        tmpProperties.put(VariableGenerator.class.getCanonicalName(), LegacyVariableGenerator.class.getCanonicalName());

        OntopOptimizationConfiguration defaultConfiguration = OntopOptimizationConfiguration.defaultBuilder()
                .properties(tmpProperties)
                .enableTestMode()
                .build();

        Injector injector = defaultConfiguration.getInjector();
        IQ_FACTORY = injector.getInstance(IntermediateQueryFactory.class);
        JOIN_LIKE_OPTIMIZER = injector.getInstance(JoinLikeOptimizer.class);
        BINDING_LIFT_OPTIMIZER = injector.getInstance(BindingLiftOptimizer.class);
        ATOM_FACTORY = injector.getInstance(AtomFactory.class);
        TYPE_FACTORY = injector.getInstance(TypeFactory.class);
        TERM_FACTORY = injector.getInstance(TermFactory.class);
        FUNCTION_SYMBOL_FACTORY = injector.getInstance(FunctionSymbolFactory.class);
        SUBSTITUTION_FACTORY = injector.getInstance(SubstitutionFactory.class);
        CORE_UTILS_FACTORY = injector.getInstance(CoreUtilsFactory.class);
        IQ_CONVERTER = injector.getInstance(IQConverter.class);
        UNION_AND_BINDING_LIFT_OPTIMIZER = injector.getInstance(UnionAndBindingLiftOptimizer.class);
        PUSH_DOWN_BOOLEAN_EXPRESSION_TRANSFORMER = injector.getInstance(BooleanExpressionPushDownTransformer.class);
        TRANSFORMER_FACTORY = injector.getInstance(QueryTransformerFactory.class);
        OPTIMIZER_FACTORY = injector.getInstance(OptimizerFactory.class);
        CORE_SINGLETONS = injector.getInstance(CoreSingletons.class);
        GENERAL_STRUCTURAL_AND_SEMANTIC_IQ_OPTIMIZER = injector.getInstance(GeneralStructuralAndSemanticIQOptimizer.class);

        UNION_BASED_QUERY_MERGER = injector.getInstance(UnionBasedQueryMerger.class);

        NULL = TERM_FACTORY.getNullConstant();
        TRUE = TERM_FACTORY.getDBBooleanConstant(true);
        FALSE = TERM_FACTORY.getDBBooleanConstant(false);
        RDF_FACTORY = injector.getInstance(RDF.class);

        X = TERM_FACTORY.getVariable("x");
        XF0 = TERM_FACTORY.getVariable("xf0");
        Y = TERM_FACTORY.getVariable("y");
        W = TERM_FACTORY.getVariable("w");
        Z = TERM_FACTORY.getVariable("z");
        A = TERM_FACTORY.getVariable("a");
        AF0 = TERM_FACTORY.getVariable("af0");
        AF1 = TERM_FACTORY.getVariable("af1");
        AF1F3 = TERM_FACTORY.getVariable("af1f3");
        AF1F4 = TERM_FACTORY.getVariable("af1f4");
        AF2 = TERM_FACTORY.getVariable("af2");
        AF3 = TERM_FACTORY.getVariable("af3");
        B = TERM_FACTORY.getVariable("b");
        BF0 = TERM_FACTORY.getVariable("bf0");
        BF1 = TERM_FACTORY.getVariable("bf1");
        BF2 = TERM_FACTORY.getVariable("bf2");
        BF4F5 = TERM_FACTORY.getVariable("bf4f5");
        C = TERM_FACTORY.getVariable("c");
        CF0 = TERM_FACTORY.getVariable("cf0");
        CF1 = TERM_FACTORY.getVariable("cf1");
        D = TERM_FACTORY.getVariable("d");
        E = TERM_FACTORY.getVariable("e");
        F = TERM_FACTORY.getVariable("f");
        F6 = TERM_FACTORY.getVariable("f6");
        F0 = TERM_FACTORY.getVariable("f0");
        F1 = TERM_FACTORY.getVariable("f1");
        F0F2 = TERM_FACTORY.getVariable("f0f2");
        F0F3 = TERM_FACTORY.getVariable("f0f3");
        FF4 = TERM_FACTORY.getVariable("ff4");
        G = TERM_FACTORY.getVariable("g");
        GF1 = TERM_FACTORY.getVariable("gf1");
        H = TERM_FACTORY.getVariable("h");
        HF0 = TERM_FACTORY.getVariable("hf0");
        I = TERM_FACTORY.getVariable("i");
        IF7 = TERM_FACTORY.getVariable("if7");
        L = TERM_FACTORY.getVariable("l");
        M = TERM_FACTORY.getVariable("m");
        N = TERM_FACTORY.getVariable("n");
        NF0 = TERM_FACTORY.getVariable("nf0");
        PROV = TERM_FACTORY.getVariable("prov");
        ONE = TERM_FACTORY.getDBIntegerConstant(1);
        TWO = TERM_FACTORY.getDBIntegerConstant(2);
        ONE_STR = TERM_FACTORY.getDBStringConstant("1");
        TWO_STR = TERM_FACTORY.getDBStringConstant("2");
        THREE_STR = TERM_FACTORY.getDBStringConstant("3");
        FOUR_STR = TERM_FACTORY.getDBStringConstant("4");
        FIVE_STR = TERM_FACTORY.getDBStringConstant("5");


        ANS1_AR0_PREDICATE = ATOM_FACTORY.getRDFAnswerPredicate(0);
        ANS1_AR1_PREDICATE = ATOM_FACTORY.getRDFAnswerPredicate(1);
        ANS1_AR2_PREDICATE = ATOM_FACTORY.getRDFAnswerPredicate(2);
        ANS1_AR3_PREDICATE = ATOM_FACTORY.getRDFAnswerPredicate(3);
        ANS1_AR4_PREDICATE = ATOM_FACTORY.getRDFAnswerPredicate(4);
        ANS1_AR5_PREDICATE = ATOM_FACTORY.getRDFAnswerPredicate(5);
    }

    public static IntermediateQueryBuilder createQueryBuilder() {
        return IQ_FACTORY.createIQBuilder();
    }

    public static OfflineMetadataProviderBuilder3 createMetadataProviderBuilder() {
        return new OfflineMetadataProviderBuilder3(CORE_SINGLETONS);
    }

    public static class OfflineMetadataProviderBuilder3 extends OfflineMetadataProviderBuilder {

        public OfflineMetadataProviderBuilder3(CoreSingletons coreSingletons) { super(coreSingletons); }

        public NamedRelationDefinition createRelation(String tableName, int arity, DBTermType termType, boolean canBeNull) {
            QuotedIDFactory idFactory = getQuotedIDFactory();
            RelationDefinition.AttributeListBuilder builder =  DatabaseTableDefinition.attributeListBuilder();
            for (int i = 1; i <= arity; i++) {
                builder.addAttribute(idFactory.createAttributeID("col" + i), termType, canBeNull);
            }
            RelationID id = idFactory.createRelationID(tableName);
            return createDatabaseRelation(ImmutableList.of(id), builder);
        }

        public NamedRelationDefinition createRelation(int tableNumber, int arity, DBTermType termType, String prefix, boolean canBeNull) {
            return createRelation(prefix + "TABLE" + tableNumber + "AR" + arity, arity, termType, canBeNull);
        }

        public NamedRelationDefinition createRelationWithPK(int tableNumber, int arity) {
            DBTermType stringDBType = getDBTypeFactory().getDBStringType();
            NamedRelationDefinition tableDef = createRelation(tableNumber, arity, stringDBType, "PK_", false);
            UniqueConstraint.primaryKeyOf(tableDef.getAttribute(1));
            return tableDef;
        }

        public NamedRelationDefinition createRelationWithUC(int tableNumber, int arity, boolean canNull) {
            DBTermType stringDBType = getDBTypeFactory().getDBStringType();
            NamedRelationDefinition tableDef = createRelation(tableNumber, arity, stringDBType, "UC_", canNull);
            UniqueConstraint.builder(tableDef, "uc_" + tableNumber)
                    .addDeterminant(1)
                    .build();
            return tableDef;
        }

        public RelationDefinition createRelationWithStringAttributes(int tableNumber, int arity, boolean canBeNull) {
            return createRelation(tableNumber, arity, getDBTypeFactory().getDBStringType(), "STR_", canBeNull);
        }

        public RelationDefinition createRelationWithIntAttributes(int tableNumber, int arity, boolean canBeNull) {
            return createRelation(tableNumber, arity, getDBTypeFactory().getDBLargeIntegerType(), "INT_", canBeNull);
        }
    }

    public static ExtensionalDataNode createExtensionalDataNode(RelationDefinition relation, ImmutableList<VariableOrGroundTerm> arguments) {
        return IQ_FACTORY.createExtensionalDataNode(relation,
                IntStream.range(0, arguments.size())
                        .boxed()
                        .collect(ImmutableCollectors.toMap(
                                i -> i,
                                arguments::get)));
    }
}<|MERGE_RESOLUTION|>--- conflicted
+++ resolved
@@ -53,7 +53,6 @@
     public static final CoreSingletons CORE_SINGLETONS;
 
     public static final Variable X;
-    public static final Variable XF0;
     public static final Variable Y;
     public static final Variable W;
     public static final Variable Z;
@@ -90,13 +89,9 @@
     public static final Variable L;
     public static final Variable M;
     public static final Variable N;
-<<<<<<< HEAD
-    public static final DBConstant ONE, TWO, ONE_STR, TWO_STR, THREE_STR, FOUR_STR, FIVE_STR;
-=======
     public static final Variable NF0;
     public static final Variable PROV;
     public static final DBConstant ONE, TWO, ONE_STR, TWO_STR;
->>>>>>> 2ba3d11a
 
     public static final AtomPredicate ANS1_AR0_PREDICATE, ANS1_AR1_PREDICATE, ANS1_AR2_PREDICATE, ANS1_AR3_PREDICATE,
             ANS1_AR4_PREDICATE, ANS1_AR5_PREDICATE;
@@ -138,7 +133,6 @@
         RDF_FACTORY = injector.getInstance(RDF.class);
 
         X = TERM_FACTORY.getVariable("x");
-        XF0 = TERM_FACTORY.getVariable("xf0");
         Y = TERM_FACTORY.getVariable("y");
         W = TERM_FACTORY.getVariable("w");
         Z = TERM_FACTORY.getVariable("z");
@@ -181,10 +175,6 @@
         TWO = TERM_FACTORY.getDBIntegerConstant(2);
         ONE_STR = TERM_FACTORY.getDBStringConstant("1");
         TWO_STR = TERM_FACTORY.getDBStringConstant("2");
-        THREE_STR = TERM_FACTORY.getDBStringConstant("3");
-        FOUR_STR = TERM_FACTORY.getDBStringConstant("4");
-        FIVE_STR = TERM_FACTORY.getDBStringConstant("5");
-
 
         ANS1_AR0_PREDICATE = ATOM_FACTORY.getRDFAnswerPredicate(0);
         ANS1_AR1_PREDICATE = ATOM_FACTORY.getRDFAnswerPredicate(1);
