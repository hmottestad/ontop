--- conflicted
+++ resolved
@@ -111,13 +111,6 @@
         Injector injector = defaultConfiguration.getInjector();
         IQ_FACTORY = injector.getInstance(IntermediateQueryFactory.class);
         JOIN_LIKE_OPTIMIZER = injector.getInstance(JoinLikeOptimizer.class);
-<<<<<<< HEAD
-        BINDING_LIFT_OPTIMIZER = injector.getInstance(BindingLiftOptimizer.class);
-        FLATTEN_LIFTER = injector.getInstance(FlattenLifter.class);
-        LEVEL_UP_OPTIMIZER = injector.getInstance(LevelUpOptimizer.class);
-        NRA_JOIN_LIKE_OPTIMIZER = injector.getInstance(NRAJoinLikeOptimizerImpl.class);
-=======
->>>>>>> eb0bfcfe
         ATOM_FACTORY = injector.getInstance(AtomFactory.class);
         TYPE_FACTORY = injector.getInstance(TypeFactory.class);
         TERM_FACTORY = injector.getInstance(TermFactory.class);
