package it.unibz.inf.ontop.iq.executor;

import com.google.common.collect.ImmutableSet;
import fj.P;
import fj.P2;
import it.unibz.inf.ontop.dbschema.*;
import it.unibz.inf.ontop.dbschema.BasicDBMetadata;
import it.unibz.inf.ontop.iq.exception.EmptyQueryException;
import it.unibz.inf.ontop.iq.exception.IntermediateQueryBuilderException;
import it.unibz.inf.ontop.iq.node.*;
import it.unibz.inf.ontop.model.atom.DistinctVariableOnlyDataAtom;
import it.unibz.inf.ontop.iq.*;
import it.unibz.inf.ontop.iq.equivalence.IQSyntacticEquivalenceChecker;
import it.unibz.inf.ontop.iq.exception.InvalidQueryOptimizationProposalException;
import it.unibz.inf.ontop.iq.proposal.NodeCentricOptimizationResults;
import it.unibz.inf.ontop.iq.proposal.impl.InnerJoinOptimizationProposalImpl;
import it.unibz.inf.ontop.model.atom.AtomPredicate;
import it.unibz.inf.ontop.model.term.functionsymbol.ExpressionOperation;
import it.unibz.inf.ontop.model.term.functionsymbol.URITemplatePredicate;
import it.unibz.inf.ontop.model.term.*;
import org.junit.Ignore;
import org.junit.Test;

import java.sql.Types;
import java.util.Optional;

import static it.unibz.inf.ontop.OptimizationTestingTools.*;
import static it.unibz.inf.ontop.model.term.functionsymbol.ExpressionOperation.*;
import static it.unibz.inf.ontop.iq.node.BinaryOrderedOperatorNode.ArgumentPosition.LEFT;
import static it.unibz.inf.ontop.iq.node.BinaryOrderedOperatorNode.ArgumentPosition.RIGHT;
import static junit.framework.Assert.assertEquals;
import static junit.framework.TestCase.assertTrue;
import static org.junit.Assert.assertFalse;

/**
 * Optimizations for inner joins based on unique constraints (like PKs).
 *
 * For self-joins
 *
 */
public class RedundantSelfJoinTest {

    private final static AtomPredicate TABLE1_PREDICATE;
    private final static AtomPredicate TABLE2_PREDICATE;
    private final static AtomPredicate TABLE3_PREDICATE;
    private final static AtomPredicate TABLE4_PREDICATE;
    private final static AtomPredicate TABLE5_PREDICATE;
    private final static AtomPredicate TABLE6_PREDICATE;
    private final static AtomPredicate ANS1_PREDICATE = ATOM_FACTORY.getAtomPredicate("ans1", 3);
    private final static AtomPredicate ANS1_PREDICATE_1 = ATOM_FACTORY.getAtomPredicate("ans1", 1);
    private final static AtomPredicate ANS1_PREDICATE_2 = ATOM_FACTORY.getAtomPredicate("ans1", 2);
    private final static Variable X = TERM_FACTORY.getVariable("X");
    private final static Variable Y = TERM_FACTORY.getVariable("Y");
    private final static Variable Z = TERM_FACTORY.getVariable("Z");
    private final static Variable A = TERM_FACTORY.getVariable("A");
    private final static Variable B = TERM_FACTORY.getVariable("B");
    private final static Variable C = TERM_FACTORY.getVariable("C");
    private final static Variable D = TERM_FACTORY.getVariable("D");
    private final static Variable E = TERM_FACTORY.getVariable("E");
    private final static Variable P1 = TERM_FACTORY.getVariable("P");
    private final static Constant ONE = TERM_FACTORY.getConstantLiteral("1");
    private final static Constant TWO = TERM_FACTORY.getConstantLiteral("2");
    private final static Constant THREE = TERM_FACTORY.getConstantLiteral("3");

    private final static Variable M = TERM_FACTORY.getVariable("m");
    private final static Variable M1 = TERM_FACTORY.getVariable("m1");
    private final static Variable N = TERM_FACTORY.getVariable("n");
    private final static Variable N1 = TERM_FACTORY.getVariable("n1");
    private final static Variable N2 = TERM_FACTORY.getVariable("n2");
    private final static Variable O = TERM_FACTORY.getVariable("o");
    private final static Variable O1 = TERM_FACTORY.getVariable("o1");
    private final static Variable O2 = TERM_FACTORY.getVariable("o2");

    private final static ImmutableExpression EXPRESSION1 = TERM_FACTORY.getImmutableExpression(
            ExpressionOperation.EQ, M, N);

    private static final DBMetadata METADATA;

    private static URITemplatePredicate URI_PREDICATE_ONE_VAR =  TERM_FACTORY.getURITemplatePredicate(2);
    private static Constant URI_TEMPLATE_STR_1 =  TERM_FACTORY.getConstantLiteral("http://example.org/ds1/{}");
    private static Constant URI_TEMPLATE_STR_2 =  TERM_FACTORY.getConstantLiteral("http://example.org/ds2/{}");

    static{
        BasicDBMetadata dbMetadata = createDummyMetadata();
        QuotedIDFactory idFactory = dbMetadata.getQuotedIDFactory();

        /**
         * Table 1: non-composite unique constraint and regular field
         */
        DatabaseRelationDefinition table1Def = dbMetadata.createDatabaseRelation(idFactory.createRelationID(null,"table1"));
        Attribute col1T1 = table1Def.addAttribute(idFactory.createAttributeID("col1"), Types.INTEGER, null, false);
        table1Def.addAttribute(idFactory.createAttributeID("col2"), Types.INTEGER, null, false);
        table1Def.addAttribute(idFactory.createAttributeID("col3"), Types.INTEGER, null, false);
        table1Def.addUniqueConstraint(UniqueConstraint.primaryKeyOf(col1T1));
        TABLE1_PREDICATE = RELATION_2_PREDICATE.createAtomPredicateFromRelation(table1Def);

        /**
         * Table 2: non-composite unique constraint and regular field
         */
        DatabaseRelationDefinition table2Def = dbMetadata.createDatabaseRelation(idFactory.createRelationID(null,"table2"));
        table2Def.addAttribute(idFactory.createAttributeID("col1"), Types.INTEGER, null, false);
        Attribute col2T2 = table2Def.addAttribute(idFactory.createAttributeID("col2"), Types.INTEGER, null, false);
        table2Def.addAttribute(idFactory.createAttributeID("col3"), Types.INTEGER, null, false);
        table2Def.addUniqueConstraint(UniqueConstraint.primaryKeyOf(col2T2));
        TABLE2_PREDICATE = RELATION_2_PREDICATE.createAtomPredicateFromRelation(table2Def);

        /**
         * Table 3: composite unique constraint over the first TWO columns
         */
        DatabaseRelationDefinition table3Def = dbMetadata.createDatabaseRelation(idFactory.createRelationID(null,"table3"));
        Attribute col1T3 = table3Def.addAttribute(idFactory.createAttributeID("col1"), Types.INTEGER, null, false);
        Attribute col2T3 = table3Def.addAttribute(idFactory.createAttributeID("col2"), Types.INTEGER, null, false);
        table3Def.addAttribute(idFactory.createAttributeID("col3"), Types.INTEGER, null, false);
        table3Def.addUniqueConstraint(UniqueConstraint.primaryKeyOf(col1T3, col2T3));
        TABLE3_PREDICATE = RELATION_2_PREDICATE.createAtomPredicateFromRelation(table3Def);

        /**
         * Table 4: unique constraint over the first column
         */
        DatabaseRelationDefinition table4Def = dbMetadata.createDatabaseRelation(idFactory.createRelationID(null,"table4"));
        Attribute col1T4 = table4Def.addAttribute(idFactory.createAttributeID("col1"), Types.INTEGER, null, false);
        table4Def.addAttribute(idFactory.createAttributeID("col2"), Types.INTEGER, null, false);
        table4Def.addUniqueConstraint(UniqueConstraint.primaryKeyOf(col1T4));
        TABLE4_PREDICATE = RELATION_2_PREDICATE.createAtomPredicateFromRelation(table4Def);

        /**
         * Table 5: unique constraint over the second column
         */
        DatabaseRelationDefinition table5Def = dbMetadata.createDatabaseRelation(idFactory.createRelationID(null,"table5"));
        table5Def.addAttribute(idFactory.createAttributeID("col1"), Types.INTEGER, null, false);
        Attribute col2T5 = table5Def.addAttribute(idFactory.createAttributeID("col2"), Types.INTEGER, null, false);
        table5Def.addUniqueConstraint(UniqueConstraint.primaryKeyOf(col2T5));
        TABLE5_PREDICATE = RELATION_2_PREDICATE.createAtomPredicateFromRelation(table5Def);

        /**
         * Table 6: two atomic unique constraints over the first and third columns
         */
        DatabaseRelationDefinition table6Def = dbMetadata.createDatabaseRelation(idFactory.createRelationID(null,"table1"));
        Attribute col1T6 = table6Def.addAttribute(idFactory.createAttributeID("col1"), Types.INTEGER, null, false);
        table6Def.addAttribute(idFactory.createAttributeID("col2"), Types.INTEGER, null, false);
        Attribute col3T6 = table6Def.addAttribute(idFactory.createAttributeID("col3"), Types.INTEGER, null, false);
        table6Def.addUniqueConstraint(UniqueConstraint.primaryKeyOf(col1T6));
        table6Def.addUniqueConstraint(new UniqueConstraint.Builder(table6Def)
                .add(col3T6)
                .build("table6-uc3", false));
        TABLE6_PREDICATE = RELATION_2_PREDICATE.createAtomPredicateFromRelation(table6Def);

        dbMetadata.freeze();
        METADATA = dbMetadata;
    }

    @Test
    public void testJoiningConditionTest() throws EmptyQueryException {
        IntermediateQueryBuilder queryBuilder = createQueryBuilder(METADATA);
        DistinctVariableOnlyDataAtom projectionAtom = ATOM_FACTORY.getDistinctVariableOnlyDataAtom(ANS1_PREDICATE, M, N, O);
        ConstructionNode constructionNode = IQ_FACTORY.createConstructionNode(projectionAtom.getVariables());
        queryBuilder.init(projectionAtom, constructionNode);
        InnerJoinNode joinNode = IQ_FACTORY.createInnerJoinNode(EXPRESSION1);
        queryBuilder.addChild(constructionNode, joinNode);
        ExtensionalDataNode dataNode1 =  IQ_FACTORY.createExtensionalDataNode(ATOM_FACTORY.getDataAtom(TABLE1_PREDICATE, M, N, O1));
        ExtensionalDataNode dataNode2 =  IQ_FACTORY.createExtensionalDataNode(ATOM_FACTORY.getDataAtom(TABLE1_PREDICATE, M, N1, O));

        queryBuilder.addChild(joinNode, dataNode1);
        queryBuilder.addChild(joinNode, dataNode2);

        IntermediateQuery query = queryBuilder.build();
        System.out.println("\nBefore optimization: \n" +  query);

        query.applyProposal(new InnerJoinOptimizationProposalImpl(joinNode));

        System.out.println("\n After optimization: \n" +  query);

        IntermediateQueryBuilder queryBuilder1 = createQueryBuilder(METADATA);
        DistinctVariableOnlyDataAtom projectionAtom1 = ATOM_FACTORY.getDistinctVariableOnlyDataAtom(ANS1_PREDICATE, M, N, O);
        ConstructionNode constructionNode1 = IQ_FACTORY.createConstructionNode(projectionAtom1.getVariables());
        queryBuilder1.init(projectionAtom1, constructionNode1);

        FilterNode filterNode = IQ_FACTORY.createFilterNode(EXPRESSION1);
        queryBuilder1.addChild(constructionNode1, filterNode);
        ExtensionalDataNode dataNode3 = IQ_FACTORY.createExtensionalDataNode(ATOM_FACTORY.getDataAtom(TABLE1_PREDICATE, M, N, O));
        queryBuilder1.addChild(filterNode, dataNode3);

        IntermediateQuery query1 = queryBuilder1.build();

        System.out.println("\n Expected query: \n" +  query1);

        assertTrue(IQSyntacticEquivalenceChecker.areEquivalent(query, query1));
    }

    /**
     *  TODO: explain
     */
    @Test
    public void testSelfJoinElimination1() throws EmptyQueryException {

        IntermediateQueryBuilder queryBuilder = createQueryBuilder(METADATA);
        DistinctVariableOnlyDataAtom projectionAtom = ATOM_FACTORY.getDistinctVariableOnlyDataAtom(ANS1_PREDICATE, M, N, O);
        ConstructionNode constructionNode = IQ_FACTORY.createConstructionNode(projectionAtom.getVariables());
        queryBuilder.init(projectionAtom, constructionNode);
        InnerJoinNode joinNode = IQ_FACTORY.createInnerJoinNode();
        queryBuilder.addChild(constructionNode, joinNode);
        ExtensionalDataNode dataNode1 =  IQ_FACTORY.createExtensionalDataNode(ATOM_FACTORY.getDataAtom(TABLE1_PREDICATE, M, N, O1));
        ExtensionalDataNode dataNode2 =  IQ_FACTORY.createExtensionalDataNode(ATOM_FACTORY.getDataAtom(TABLE1_PREDICATE, M, N1, O));
        ExtensionalDataNode dataNode3 =  IQ_FACTORY.createExtensionalDataNode(ATOM_FACTORY.getDataAtom(TABLE2_PREDICATE, M, N, O1));
        ExtensionalDataNode dataNode4 =  IQ_FACTORY.createExtensionalDataNode(ATOM_FACTORY.getDataAtom(TABLE2_PREDICATE, M1, N, O));

        queryBuilder.addChild(joinNode, dataNode1);
        queryBuilder.addChild(joinNode, dataNode2);
        queryBuilder.addChild(joinNode, dataNode3);
        queryBuilder.addChild(joinNode, dataNode4);

        IntermediateQuery query = queryBuilder.build();
        System.out.println("\nBefore optimization: \n" +  query);

        query.applyProposal(new InnerJoinOptimizationProposalImpl(joinNode));

        System.out.println("\n After optimization: \n" +  query);


        IntermediateQueryBuilder queryBuilder1 = createQueryBuilder(METADATA);
        DistinctVariableOnlyDataAtom projectionAtom1 = ATOM_FACTORY.getDistinctVariableOnlyDataAtom(ANS1_PREDICATE, M, N, O);
        ConstructionNode constructionNode1 = IQ_FACTORY.createConstructionNode(projectionAtom1.getVariables());
        queryBuilder1.init(projectionAtom1, constructionNode1);

        InnerJoinNode joinNode1 = IQ_FACTORY.createInnerJoinNode();
        queryBuilder1.addChild(constructionNode1, joinNode1);
        ExtensionalDataNode dataNode5 =  IQ_FACTORY.createExtensionalDataNode(ATOM_FACTORY.getDataAtom(TABLE1_PREDICATE, M, N, O));
        ExtensionalDataNode dataNode6 =  IQ_FACTORY.createExtensionalDataNode(ATOM_FACTORY.getDataAtom(TABLE2_PREDICATE, M, N, O));

        queryBuilder1.addChild(joinNode1, dataNode5);
        queryBuilder1.addChild(joinNode1, dataNode6);

        IntermediateQuery query1 = queryBuilder1.build();

        assertTrue(IQSyntacticEquivalenceChecker.areEquivalent(query, query1));
    }

    /**
     * TODO: explain
     */
    @Test
    public void testSelfJoinElimination2() throws IntermediateQueryBuilderException,
            InvalidQueryOptimizationProposalException, EmptyQueryException {

        P2<IntermediateQueryBuilder, InnerJoinNode> initPair = initAns1(METADATA);
        IntermediateQueryBuilder queryBuilder = initPair._1();
        InnerJoinNode joinNode = initPair._2();

        ExtensionalDataNode dataNode1 = IQ_FACTORY.createExtensionalDataNode(ATOM_FACTORY.getDataAtom(TABLE2_PREDICATE, X, Y, Z));
        queryBuilder.addChild(joinNode, dataNode1);
        ExtensionalDataNode dataNode2 = IQ_FACTORY.createExtensionalDataNode(ATOM_FACTORY.getDataAtom(TABLE2_PREDICATE, X, Y, TWO));
        queryBuilder.addChild(joinNode, dataNode2);

        IntermediateQuery query = queryBuilder.build();
        System.out.println("\nBefore optimization: \n" +  query);

        query.applyProposal(new InnerJoinOptimizationProposalImpl(joinNode));
        System.out.println("\n After optimization: \n" +  query);

        DistinctVariableOnlyDataAtom projectionAtom = ATOM_FACTORY.getDistinctVariableOnlyDataAtom(ANS1_PREDICATE_1, Y);
        ConstructionNode constructionNode = IQ_FACTORY.createConstructionNode(projectionAtom.getVariables());
        IntermediateQueryBuilder queryBuilder1 = createQueryBuilder(METADATA);
        queryBuilder1.init(projectionAtom, constructionNode);
        ExtensionalDataNode extensionalDataNode = IQ_FACTORY.createExtensionalDataNode(ATOM_FACTORY.getDataAtom(TABLE2_PREDICATE, X, Y, TWO));
        queryBuilder1.addChild(constructionNode, extensionalDataNode);
        IntermediateQuery query1 = queryBuilder.build();

        assertTrue(IQSyntacticEquivalenceChecker.areEquivalent(query, query1));
    }

    @Test
    public void testNonEliminationTable1() throws IntermediateQueryBuilderException,
            InvalidQueryOptimizationProposalException, EmptyQueryException {

        P2<IntermediateQueryBuilder, InnerJoinNode> initPair = initAns1(METADATA);
        IntermediateQueryBuilder queryBuilder = initPair._1();
        InnerJoinNode joinNode = initPair._2();

        ExtensionalDataNode dataNode1 = IQ_FACTORY.createExtensionalDataNode(ATOM_FACTORY.getDataAtom(TABLE1_PREDICATE, X, Y, Z));
        queryBuilder.addChild(joinNode, dataNode1);
        ExtensionalDataNode dataNode2 = IQ_FACTORY.createExtensionalDataNode(ATOM_FACTORY.getDataAtom(TABLE1_PREDICATE, Z, Y, TWO));
        queryBuilder.addChild(joinNode, dataNode2);

        IntermediateQuery query = queryBuilder.build();
        System.out.println("\nBefore optimization: \n" +  query);

        query.applyProposal(new InnerJoinOptimizationProposalImpl(joinNode));
        System.out.println("\n After optimization: \n" +  query);

        DistinctVariableOnlyDataAtom projectionAtom = ATOM_FACTORY.getDistinctVariableOnlyDataAtom(ANS1_PREDICATE_1, Y);
        ConstructionNode constructionNode = IQ_FACTORY.createConstructionNode(projectionAtom.getVariables());
        IntermediateQueryBuilder queryBuilder1 = createQueryBuilder(METADATA);
        queryBuilder1.init(projectionAtom, constructionNode);
        queryBuilder1.addChild(constructionNode, joinNode);
        queryBuilder1.addChild(joinNode, dataNode1);
        queryBuilder1.addChild(joinNode, dataNode2);
        IntermediateQuery query1 = queryBuilder.build();

        assertTrue(IQSyntacticEquivalenceChecker.areEquivalent(query, query1));
    }

    @Test
    public void testSelfJoinElimination3() throws IntermediateQueryBuilderException,
            InvalidQueryOptimizationProposalException, EmptyQueryException {

        P2<IntermediateQueryBuilder, InnerJoinNode> initPair = initAns1(METADATA);
        IntermediateQueryBuilder queryBuilder = initPair._1();
        InnerJoinNode joinNode = initPair._2();

        ExtensionalDataNode dataNode1 = IQ_FACTORY.createExtensionalDataNode(ATOM_FACTORY.getDataAtom(TABLE3_PREDICATE, X, Y, Z));
        queryBuilder.addChild(joinNode, dataNode1);
        ExtensionalDataNode dataNode2 = IQ_FACTORY.createExtensionalDataNode(ATOM_FACTORY.getDataAtom(TABLE3_PREDICATE, X, Y, TWO));
        queryBuilder.addChild(joinNode, dataNode2);

        IntermediateQuery query = queryBuilder.build();
        System.out.println("\nBefore optimization: \n" +  query);

        query.applyProposal(new InnerJoinOptimizationProposalImpl(joinNode))
                ;
        System.out.println("\n After optimization: \n" +  query);

        DistinctVariableOnlyDataAtom projectionAtom = ATOM_FACTORY.getDistinctVariableOnlyDataAtom(ANS1_PREDICATE_1, Y);
        ConstructionNode constructionNode = IQ_FACTORY.createConstructionNode(projectionAtom.getVariables());
        IntermediateQueryBuilder queryBuilder1 = createQueryBuilder(METADATA);
        queryBuilder1.init(projectionAtom, constructionNode);
        ExtensionalDataNode extensionalDataNode = IQ_FACTORY.createExtensionalDataNode(ATOM_FACTORY.getDataAtom(TABLE3_PREDICATE, X, Y, TWO));
        queryBuilder1.addChild(constructionNode, extensionalDataNode);
        IntermediateQuery query1 = queryBuilder.build();

        assertTrue(IQSyntacticEquivalenceChecker.areEquivalent(query, query1));
    }

    @Test
    public void testNonEliminationTable3() throws IntermediateQueryBuilderException,
            InvalidQueryOptimizationProposalException, EmptyQueryException {

        P2<IntermediateQueryBuilder, InnerJoinNode> initPair = initAns1(METADATA);
        IntermediateQueryBuilder queryBuilder = initPair._1();
        InnerJoinNode joinNode = initPair._2();

        ExtensionalDataNode dataNode1 = IQ_FACTORY.createExtensionalDataNode(ATOM_FACTORY.getDataAtom(TABLE3_PREDICATE, X, Z, Z));
        queryBuilder.addChild(joinNode, dataNode1);
        ExtensionalDataNode dataNode2 = IQ_FACTORY.createExtensionalDataNode(ATOM_FACTORY.getDataAtom(TABLE3_PREDICATE, X, Y, TWO));
        queryBuilder.addChild(joinNode, dataNode2);

        IntermediateQuery query = queryBuilder.build();
        System.out.println("\nBefore optimization: \n" +  query);

        query.applyProposal(new InnerJoinOptimizationProposalImpl(joinNode))
                ;
        System.out.println("\n After optimization: \n" +  query);

        DistinctVariableOnlyDataAtom projectionAtom = ATOM_FACTORY.getDistinctVariableOnlyDataAtom(ANS1_PREDICATE_1, Y);
        ConstructionNode constructionNode = IQ_FACTORY.createConstructionNode(projectionAtom.getVariables());
        IntermediateQueryBuilder queryBuilder1 = createQueryBuilder(METADATA);
        queryBuilder1.init(projectionAtom, constructionNode);
        queryBuilder1.addChild(constructionNode, joinNode);
        queryBuilder1.addChild(joinNode, dataNode1);
        queryBuilder1.addChild(joinNode, dataNode2);
        IntermediateQuery query1 = queryBuilder.build();

        assertTrue(IQSyntacticEquivalenceChecker.areEquivalent(query, query1));
    }

    @Test
    public void testSelfJoinElimination4() throws EmptyQueryException {

        IntermediateQueryBuilder queryBuilder = createQueryBuilder(METADATA);
        DistinctVariableOnlyDataAtom projectionAtom = ATOM_FACTORY.getDistinctVariableOnlyDataAtom(ANS1_PREDICATE, M, N, O);
        ConstructionNode constructionNode = IQ_FACTORY.createConstructionNode(projectionAtom.getVariables());
        queryBuilder.init(projectionAtom, constructionNode);
        InnerJoinNode joinNode = IQ_FACTORY.createInnerJoinNode();
        queryBuilder.addChild(constructionNode, joinNode);
        ExtensionalDataNode dataNode1 =  IQ_FACTORY.createExtensionalDataNode(ATOM_FACTORY.getDataAtom(TABLE1_PREDICATE, M, N, O1));
        ExtensionalDataNode dataNode2 =  IQ_FACTORY.createExtensionalDataNode(ATOM_FACTORY.getDataAtom(TABLE1_PREDICATE, M, N1, O));
        ExtensionalDataNode dataNode3 =  IQ_FACTORY.createExtensionalDataNode(ATOM_FACTORY.getDataAtom(TABLE2_PREDICATE, M, N, O1));
        ExtensionalDataNode dataNode4 =  IQ_FACTORY.createExtensionalDataNode(ATOM_FACTORY.getDataAtom(TABLE2_PREDICATE, M1, N2, O));

        queryBuilder.addChild(joinNode, dataNode1);
        queryBuilder.addChild(joinNode, dataNode2);
        queryBuilder.addChild(joinNode, dataNode3);
        queryBuilder.addChild(joinNode, dataNode4);

        IntermediateQuery query = queryBuilder.build();
        System.out.println("\nBefore optimization: \n" +  query);

        query.applyProposal(new InnerJoinOptimizationProposalImpl(joinNode))
                ;

        System.out.println("\n After optimization: \n" +  query);


        IntermediateQueryBuilder queryBuilder1 = createQueryBuilder(METADATA);
        DistinctVariableOnlyDataAtom projectionAtom1 = ATOM_FACTORY.getDistinctVariableOnlyDataAtom(ANS1_PREDICATE, M, N, O);
        ConstructionNode constructionNode1 = IQ_FACTORY.createConstructionNode(projectionAtom1.getVariables());
        queryBuilder1.init(projectionAtom1, constructionNode1);

        InnerJoinNode joinNode1 = IQ_FACTORY.createInnerJoinNode();
        queryBuilder1.addChild(constructionNode1, joinNode1);
        ExtensionalDataNode dataNode5 =  IQ_FACTORY.createExtensionalDataNode(ATOM_FACTORY.getDataAtom(TABLE1_PREDICATE, M, N, O));

        queryBuilder1.addChild(joinNode1, dataNode5);
        queryBuilder1.addChild(joinNode1, IQ_FACTORY.createExtensionalDataNode(ATOM_FACTORY.getDataAtom(TABLE2_PREDICATE, M, N, O)));
        queryBuilder1.addChild(joinNode1, dataNode4);

        IntermediateQuery query1 = queryBuilder1.build();

        System.out.println("\n Expected query: \n" +  query1);

        assertTrue(IQSyntacticEquivalenceChecker.areEquivalent(query, query1));
    }

    @Test
    public void testSelfJoinElimination5() throws EmptyQueryException {

        IntermediateQueryBuilder queryBuilder = createQueryBuilder(METADATA);
        DistinctVariableOnlyDataAtom projectionAtom = ATOM_FACTORY.getDistinctVariableOnlyDataAtom(ANS1_PREDICATE, M, N, O);
        ConstructionNode constructionNode = IQ_FACTORY.createConstructionNode(projectionAtom.getVariables());
        queryBuilder.init(projectionAtom, constructionNode);
        InnerJoinNode joinNode = IQ_FACTORY.createInnerJoinNode();
        queryBuilder.addChild(constructionNode, joinNode);
        ExtensionalDataNode dataNode1 =  IQ_FACTORY.createExtensionalDataNode(ATOM_FACTORY.getDataAtom(TABLE1_PREDICATE, M, N, O1));
        ExtensionalDataNode dataNode2 =  IQ_FACTORY.createExtensionalDataNode(ATOM_FACTORY.getDataAtom(TABLE1_PREDICATE, M, N, O));
        ExtensionalDataNode dataNode3 =  IQ_FACTORY.createExtensionalDataNode(ATOM_FACTORY.getDataAtom(TABLE2_PREDICATE, M, N, O1));
        ExtensionalDataNode dataNode4 =  IQ_FACTORY.createExtensionalDataNode(ATOM_FACTORY.getDataAtom(TABLE2_PREDICATE, M, N, O1));

        queryBuilder.addChild(joinNode, dataNode1);
        queryBuilder.addChild(joinNode, dataNode2);
        queryBuilder.addChild(joinNode, dataNode3);
        queryBuilder.addChild(joinNode, dataNode4);

        IntermediateQuery query = queryBuilder.build();
        System.out.println("\nBefore optimization: \n" +  query);

        query.applyProposal(new InnerJoinOptimizationProposalImpl(joinNode))
                ;

        System.out.println("\n After optimization: \n" +  query);


        IntermediateQueryBuilder queryBuilder1 = createQueryBuilder(METADATA);
        DistinctVariableOnlyDataAtom projectionAtom1 = ATOM_FACTORY.getDistinctVariableOnlyDataAtom(ANS1_PREDICATE, M, N, O);
        ConstructionNode constructionNode1 = IQ_FACTORY.createConstructionNode(projectionAtom1.getVariables());
        queryBuilder1.init(projectionAtom1, constructionNode1);

        InnerJoinNode joinNode1 = IQ_FACTORY.createInnerJoinNode();
        queryBuilder1.addChild(constructionNode1, joinNode1);

        queryBuilder1.addChild(joinNode1, dataNode2);
        queryBuilder1.addChild(joinNode1, IQ_FACTORY.createExtensionalDataNode(ATOM_FACTORY.getDataAtom(TABLE2_PREDICATE, M, N, O)));

        IntermediateQuery query1 = queryBuilder1.build();

        assertTrue(IQSyntacticEquivalenceChecker.areEquivalent(query, query1));
    }

    @Test
    public void testPropagation1() throws EmptyQueryException {

        IntermediateQueryBuilder queryBuilder = createQueryBuilder(METADATA);
        DistinctVariableOnlyDataAtom projectionAtom = ATOM_FACTORY.getDistinctVariableOnlyDataAtom(ANS1_PREDICATE, M, N, O);
        ConstructionNode constructionNode = IQ_FACTORY.createConstructionNode(projectionAtom.getVariables());
        queryBuilder.init(projectionAtom, constructionNode);
        InnerJoinNode joinNode = IQ_FACTORY.createInnerJoinNode();
        queryBuilder.addChild(constructionNode, joinNode);
        ExtensionalDataNode dataNode1 =  IQ_FACTORY.createExtensionalDataNode(ATOM_FACTORY.getDataAtom(TABLE1_PREDICATE, M, N, O1));
        ExtensionalDataNode dataNode2 =  IQ_FACTORY.createExtensionalDataNode(ATOM_FACTORY.getDataAtom(TABLE1_PREDICATE, M, N1, O));
        ExtensionalDataNode dataNode3 =  IQ_FACTORY.createExtensionalDataNode(ATOM_FACTORY.getDataAtom(TABLE2_PREDICATE, M, N, O1));

        queryBuilder.addChild(joinNode, dataNode1);
        queryBuilder.addChild(joinNode, dataNode2);
        queryBuilder.addChild(joinNode, dataNode3);

        IntermediateQuery query = queryBuilder.build();
        System.out.println("\nBefore optimization: \n" +  query);

        query.applyProposal(new InnerJoinOptimizationProposalImpl(joinNode))
                ;

        System.out.println("\n After optimization: \n" +  query);


        IntermediateQueryBuilder queryBuilder1 = createQueryBuilder(METADATA);
        DistinctVariableOnlyDataAtom projectionAtom1 = ATOM_FACTORY.getDistinctVariableOnlyDataAtom(ANS1_PREDICATE, M, N, O);
        ConstructionNode constructionNode1 = IQ_FACTORY.createConstructionNode(projectionAtom1.getVariables());
        queryBuilder1.init(projectionAtom1, constructionNode1);

        InnerJoinNode joinNode1 = IQ_FACTORY.createInnerJoinNode();
        queryBuilder1.addChild(constructionNode1, joinNode1);
        ExtensionalDataNode dataNode5 =  IQ_FACTORY.createExtensionalDataNode(ATOM_FACTORY.getDataAtom(TABLE1_PREDICATE, M, N, O));
        ExtensionalDataNode dataNode6 =  IQ_FACTORY.createExtensionalDataNode(ATOM_FACTORY.getDataAtom(TABLE2_PREDICATE, M, N, O));

        queryBuilder1.addChild(joinNode1, dataNode5);
        queryBuilder1.addChild(joinNode1, dataNode6);

        IntermediateQuery query1 = queryBuilder1.build();

        assertTrue(IQSyntacticEquivalenceChecker.areEquivalent(query, query1));
    }

    @Test
    public void testPropagation2() throws EmptyQueryException {

        IntermediateQueryBuilder queryBuilder = createQueryBuilder(METADATA);
        DistinctVariableOnlyDataAtom projectionAtom = ATOM_FACTORY.getDistinctVariableOnlyDataAtom(ANS1_PREDICATE, M, N, O);
        ConstructionNode constructionNode = IQ_FACTORY.createConstructionNode(projectionAtom.getVariables());
        queryBuilder.init(projectionAtom, constructionNode);
        LeftJoinNode leftJoinNode = IQ_FACTORY.createLeftJoinNode();
        InnerJoinNode joinNode = IQ_FACTORY.createInnerJoinNode();
        queryBuilder.addChild(constructionNode, leftJoinNode);
        queryBuilder.addChild(leftJoinNode, joinNode, LEFT);
        ExtensionalDataNode dataNode1 =  IQ_FACTORY.createExtensionalDataNode(ATOM_FACTORY.getDataAtom(TABLE1_PREDICATE, M, N, O1));
        ExtensionalDataNode dataNode2 =  IQ_FACTORY.createExtensionalDataNode(ATOM_FACTORY.getDataAtom(TABLE1_PREDICATE, M, N1, O));

        queryBuilder.addChild(joinNode, dataNode1);
        queryBuilder.addChild(joinNode, dataNode2);

        ExtensionalDataNode dataNode3 =  IQ_FACTORY.createExtensionalDataNode(ATOM_FACTORY.getDataAtom(TABLE2_PREDICATE, M, N, O1));
        queryBuilder.addChild(leftJoinNode, dataNode3, RIGHT);

        IntermediateQuery query = queryBuilder.build();
        System.out.println("\nBefore optimization: \n" +  query);

        query.applyProposal(new InnerJoinOptimizationProposalImpl(joinNode))
                ;

        System.out.println("\n After optimization: \n" +  query);


        IntermediateQueryBuilder queryBuilder1 = createQueryBuilder(METADATA);
        DistinctVariableOnlyDataAtom projectionAtom1 = ATOM_FACTORY.getDistinctVariableOnlyDataAtom(ANS1_PREDICATE, M, N, O);
        ConstructionNode constructionNode1 = IQ_FACTORY.createConstructionNode(projectionAtom1.getVariables());
        queryBuilder1.init(projectionAtom1, constructionNode1);

        queryBuilder1.addChild(constructionNode1, leftJoinNode);
        ExtensionalDataNode dataNode5 =  IQ_FACTORY.createExtensionalDataNode(ATOM_FACTORY.getDataAtom(TABLE1_PREDICATE, M, N, O));
        ExtensionalDataNode dataNode6 =  IQ_FACTORY.createExtensionalDataNode(ATOM_FACTORY.getDataAtom(TABLE2_PREDICATE, M, N, O));

        queryBuilder1.addChild(leftJoinNode, dataNode5, LEFT);
        queryBuilder1.addChild(leftJoinNode, dataNode6, RIGHT);

        IntermediateQuery query1 = queryBuilder1.build();

        System.out.println("\n Expected query: \n" +  query1);

        assertTrue(IQSyntacticEquivalenceChecker.areEquivalent(query, query1));
    }

    /**
     * Ignored for the moment because the looping mechanism is not implemented
     */
    @Test
    public void testLoop1() throws EmptyQueryException {

        IntermediateQueryBuilder queryBuilder = createQueryBuilder(METADATA);
        DistinctVariableOnlyDataAtom projectionAtom = ATOM_FACTORY.getDistinctVariableOnlyDataAtom(ANS1_PREDICATE, M, N, O);
        ConstructionNode constructionNode = IQ_FACTORY.createConstructionNode(projectionAtom.getVariables());
        queryBuilder.init(projectionAtom, constructionNode);
        InnerJoinNode joinNode = IQ_FACTORY.createInnerJoinNode();
        queryBuilder.addChild(constructionNode, joinNode);
        ExtensionalDataNode dataNode1 =  IQ_FACTORY.createExtensionalDataNode(ATOM_FACTORY.getDataAtom(TABLE1_PREDICATE, M, N, O1));
        ExtensionalDataNode dataNode2 =  IQ_FACTORY.createExtensionalDataNode(ATOM_FACTORY.getDataAtom(TABLE1_PREDICATE, M, N1, O));
        ExtensionalDataNode dataNode3 =  IQ_FACTORY.createExtensionalDataNode(ATOM_FACTORY.getDataAtom(TABLE2_PREDICATE, M, N, O1));
        ExtensionalDataNode dataNode4 =  IQ_FACTORY.createExtensionalDataNode(ATOM_FACTORY.getDataAtom(TABLE2_PREDICATE, M1, N1, O));

        queryBuilder.addChild(joinNode, dataNode1);
        queryBuilder.addChild(joinNode, dataNode2);
        queryBuilder.addChild(joinNode, dataNode3);
        queryBuilder.addChild(joinNode, dataNode4);

        IntermediateQuery query = queryBuilder.build();
        System.out.println("\nBefore optimization: \n" +  query);

        query.applyProposal(new InnerJoinOptimizationProposalImpl(joinNode))
                ;

        System.out.println("\n After optimization: \n" +  query);


        IntermediateQueryBuilder queryBuilder1 = createQueryBuilder(METADATA);
        DistinctVariableOnlyDataAtom projectionAtom1 = ATOM_FACTORY.getDistinctVariableOnlyDataAtom(ANS1_PREDICATE, M, N, O);
        ConstructionNode constructionNode1 = IQ_FACTORY.createConstructionNode(projectionAtom1.getVariables());
        queryBuilder1.init(projectionAtom1, constructionNode1);

        InnerJoinNode joinNode1 = IQ_FACTORY.createInnerJoinNode();
        queryBuilder1.addChild(constructionNode1, joinNode1);
        ExtensionalDataNode dataNode5 =  IQ_FACTORY.createExtensionalDataNode(ATOM_FACTORY.getDataAtom(TABLE1_PREDICATE, M, N, O));
        ExtensionalDataNode dataNode6 =  IQ_FACTORY.createExtensionalDataNode(ATOM_FACTORY.getDataAtom(TABLE2_PREDICATE, M, N, O));

        queryBuilder1.addChild(joinNode1, dataNode5);
        queryBuilder1.addChild(joinNode1, dataNode6);

        IntermediateQuery query1 = queryBuilder1.build();

        assertTrue(IQSyntacticEquivalenceChecker.areEquivalent(query, query1));
    }


    @Test
    public void testTopJoinUpdate() throws EmptyQueryException {
        IntermediateQueryBuilder queryBuilder = createQueryBuilder(METADATA);
        DistinctVariableOnlyDataAtom projectionAtom = ATOM_FACTORY.getDistinctVariableOnlyDataAtom(ANS1_PREDICATE, M, N, O);
        ConstructionNode constructionNode = IQ_FACTORY.createConstructionNode(projectionAtom.getVariables());
        queryBuilder.init(projectionAtom, constructionNode);
        InnerJoinNode joinNode = IQ_FACTORY.createInnerJoinNode(TERM_FACTORY.getImmutableExpression(LT, O1, N1));
        queryBuilder.addChild(constructionNode, joinNode);
        ExtensionalDataNode dataNode1 =  IQ_FACTORY.createExtensionalDataNode(ATOM_FACTORY.getDataAtom(TABLE1_PREDICATE, M, N, O1));
        ExtensionalDataNode dataNode2 =  IQ_FACTORY.createExtensionalDataNode(ATOM_FACTORY.getDataAtom(TABLE1_PREDICATE, M, N1, O));
        ExtensionalDataNode dataNode3 =  IQ_FACTORY.createExtensionalDataNode(ATOM_FACTORY.getDataAtom(TABLE2_PREDICATE, M, N, O1));
        ExtensionalDataNode dataNode4 =  IQ_FACTORY.createExtensionalDataNode(ATOM_FACTORY.getDataAtom(TABLE2_PREDICATE, M1, N, O));

        queryBuilder.addChild(joinNode, dataNode1);
        queryBuilder.addChild(joinNode, dataNode2);
        queryBuilder.addChild(joinNode, dataNode3);
        queryBuilder.addChild(joinNode, dataNode4);

        IntermediateQuery query = queryBuilder.build();
        System.out.println("\nBefore optimization: \n" +  query);

        query.applyProposal(new InnerJoinOptimizationProposalImpl(joinNode))
                ;

        System.out.println("\n After optimization: \n" +  query);


        IntermediateQueryBuilder queryBuilder1 = createQueryBuilder(METADATA);
        DistinctVariableOnlyDataAtom projectionAtom1 = ATOM_FACTORY.getDistinctVariableOnlyDataAtom(ANS1_PREDICATE, M, N, O);
        ConstructionNode constructionNode1 = IQ_FACTORY.createConstructionNode(projectionAtom1.getVariables());
        queryBuilder1.init(projectionAtom1, constructionNode1);

        InnerJoinNode joinNode1 = IQ_FACTORY.createInnerJoinNode(TERM_FACTORY.getImmutableExpression(LT, O, N));
        queryBuilder1.addChild(constructionNode1, joinNode1);
        ExtensionalDataNode dataNode5 =  IQ_FACTORY.createExtensionalDataNode(ATOM_FACTORY.getDataAtom(TABLE1_PREDICATE, M, N, O));
        ExtensionalDataNode dataNode6 =  IQ_FACTORY.createExtensionalDataNode(ATOM_FACTORY.getDataAtom(TABLE2_PREDICATE, M, N, O));

        queryBuilder1.addChild(joinNode1, dataNode5);
        queryBuilder1.addChild(joinNode1, dataNode6);

        IntermediateQuery query1 = queryBuilder1.build();

        assertTrue(IQSyntacticEquivalenceChecker.areEquivalent(query, query1));
    }

    @Test
    public void testDoubleUniqueConstraints1() throws EmptyQueryException {
        IntermediateQueryBuilder queryBuilder = createQueryBuilder(METADATA);
        DistinctVariableOnlyDataAtom projectionAtom = ATOM_FACTORY.getDistinctVariableOnlyDataAtom(ANS1_PREDICATE, M, N, O);
        ConstructionNode constructionNode = IQ_FACTORY.createConstructionNode(projectionAtom.getVariables());
        queryBuilder.init(projectionAtom, constructionNode);
        InnerJoinNode joinNode = IQ_FACTORY.createInnerJoinNode();
        queryBuilder.addChild(constructionNode, joinNode);

        ExtensionalDataNode dataNode1 =  IQ_FACTORY.createExtensionalDataNode(ATOM_FACTORY.getDataAtom(TABLE6_PREDICATE, M, N, O));
        ExtensionalDataNode dataNode2 =  IQ_FACTORY.createExtensionalDataNode(ATOM_FACTORY.getDataAtom(TABLE6_PREDICATE, M, N1, TWO));

        queryBuilder.addChild(joinNode, dataNode1);
        queryBuilder.addChild(joinNode, dataNode2);

        IntermediateQuery query = queryBuilder.build();
        System.out.println("\nBefore optimization: \n" +  query);

        IntermediateQueryBuilder expectedQueryBuilder = createQueryBuilder(METADATA);
        ConstructionNode newConstructionNode = IQ_FACTORY.createConstructionNode(projectionAtom.getVariables(),
                SUBSTITUTION_FACTORY.getSubstitution(O, TWO));
        expectedQueryBuilder.init(projectionAtom, newConstructionNode);

        ExtensionalDataNode dataNode3 =  IQ_FACTORY.createExtensionalDataNode(ATOM_FACTORY.getDataAtom(TABLE6_PREDICATE, M, N, TWO));
        expectedQueryBuilder.addChild(newConstructionNode, dataNode3);

        IntermediateQuery expectedQuery = expectedQueryBuilder.build();
        System.out.println("\n Expected query : \n" +  expectedQuery);

        query.applyProposal(new InnerJoinOptimizationProposalImpl(joinNode))
                ;
        System.out.println("\n After optimization: \n" +  query);

        assertTrue(IQSyntacticEquivalenceChecker.areEquivalent(query, expectedQuery));
    }

    @Test
    public void testDoubleUniqueConstraints2() throws EmptyQueryException {
        IntermediateQueryBuilder queryBuilder = createQueryBuilder(METADATA);
        DistinctVariableOnlyDataAtom projectionAtom = ATOM_FACTORY.getDistinctVariableOnlyDataAtom(ANS1_PREDICATE, M, N, O);
        ConstructionNode constructionNode = IQ_FACTORY.createConstructionNode(projectionAtom.getVariables());
        queryBuilder.init(projectionAtom, constructionNode);
        InnerJoinNode joinNode = IQ_FACTORY.createInnerJoinNode();
        queryBuilder.addChild(constructionNode, joinNode);

        ExtensionalDataNode dataNode1 =  IQ_FACTORY.createExtensionalDataNode(ATOM_FACTORY.getDataAtom(TABLE6_PREDICATE, M, N, O1));
        ExtensionalDataNode dataNode2 =  IQ_FACTORY.createExtensionalDataNode(ATOM_FACTORY.getDataAtom(TABLE6_PREDICATE, M, N1, O));
        ExtensionalDataNode dataNode3 =  IQ_FACTORY.createExtensionalDataNode(ATOM_FACTORY.getDataAtom(TABLE6_PREDICATE, TWO, N2, O));

        queryBuilder.addChild(joinNode, dataNode1);
        queryBuilder.addChild(joinNode, dataNode2);
        queryBuilder.addChild(joinNode, dataNode3);

        IntermediateQuery query = queryBuilder.build();
        System.out.println("\nBefore optimization: \n" +  query);

        IntermediateQueryBuilder expectedQueryBuilder = createQueryBuilder(METADATA);
        ConstructionNode newConstructionNode = IQ_FACTORY.createConstructionNode(projectionAtom.getVariables(),
                SUBSTITUTION_FACTORY.getSubstitution(M, TWO));
        expectedQueryBuilder.init(projectionAtom, newConstructionNode);

        ExtensionalDataNode expectedDataNode =  IQ_FACTORY.createExtensionalDataNode(ATOM_FACTORY.getDataAtom(TABLE6_PREDICATE, TWO, N, O));
        expectedQueryBuilder.addChild(newConstructionNode, expectedDataNode);

        IntermediateQuery expectedQuery = expectedQueryBuilder.build();
        System.out.println("\n Expected query : \n" +  expectedQuery);

        query.applyProposal(new InnerJoinOptimizationProposalImpl(joinNode))
                ;
        System.out.println("\n After optimization: \n" +  query);

        assertTrue(IQSyntacticEquivalenceChecker.areEquivalent(query, expectedQuery));
    }

    @Test
    public void testDoubleUniqueConstraints3() throws EmptyQueryException {
        IntermediateQueryBuilder queryBuilder = createQueryBuilder(METADATA);
        DistinctVariableOnlyDataAtom projectionAtom = ATOM_FACTORY.getDistinctVariableOnlyDataAtom(ANS1_PREDICATE, M, N, O);
        ConstructionNode constructionNode = IQ_FACTORY.createConstructionNode(projectionAtom.getVariables());
        queryBuilder.init(projectionAtom, constructionNode);
        InnerJoinNode joinNode = IQ_FACTORY.createInnerJoinNode();
        queryBuilder.addChild(constructionNode, joinNode);

        ExtensionalDataNode dataNode1 =  IQ_FACTORY.createExtensionalDataNode(ATOM_FACTORY.getDataAtom(TABLE6_PREDICATE, M, N, O1));
        ExtensionalDataNode dataNode2 =  IQ_FACTORY.createExtensionalDataNode(ATOM_FACTORY.getDataAtom(TABLE6_PREDICATE, M, N1, O));
        ExtensionalDataNode dataNode3 =  IQ_FACTORY.createExtensionalDataNode(ATOM_FACTORY.getDataAtom(TABLE6_PREDICATE, TWO, N1, O2));

        queryBuilder.addChild(joinNode, dataNode1);
        queryBuilder.addChild(joinNode, dataNode2);
        queryBuilder.addChild(joinNode, dataNode3);

        IntermediateQuery query = queryBuilder.build();
        System.out.println("\nBefore optimization: \n" +  query);

        IntermediateQueryBuilder expectedQueryBuilder = createQueryBuilder(METADATA);
        expectedQueryBuilder.init(projectionAtom, constructionNode);
        expectedQueryBuilder.addChild(constructionNode, joinNode);

        ExtensionalDataNode expectedDataNode1 =  IQ_FACTORY.createExtensionalDataNode(ATOM_FACTORY.getDataAtom(TABLE6_PREDICATE, M, N, O));
        expectedQueryBuilder.addChild(joinNode, expectedDataNode1);
        ExtensionalDataNode expectedDataNode2 =  IQ_FACTORY.createExtensionalDataNode(ATOM_FACTORY.getDataAtom(TABLE6_PREDICATE, TWO, N, O2));
        expectedQueryBuilder.addChild(joinNode, expectedDataNode2);

        IntermediateQuery expectedQuery = expectedQueryBuilder.build();
        System.out.println("\n Expected query : \n" +  expectedQuery);

        query.applyProposal(new InnerJoinOptimizationProposalImpl(joinNode));
        System.out.println("\n After optimization: \n" +  query);

        assertTrue(IQSyntacticEquivalenceChecker.areEquivalent(query, expectedQuery));
    }

    @Test(expected = EmptyQueryException.class)
    public void testNonUnification1() throws EmptyQueryException {
        IntermediateQueryBuilder queryBuilder = createQueryBuilder(METADATA);
        DistinctVariableOnlyDataAtom projectionAtom = ATOM_FACTORY.getDistinctVariableOnlyDataAtom(ANS1_PREDICATE, M, N, O);
        ConstructionNode constructionNode = IQ_FACTORY.createConstructionNode(projectionAtom.getVariables());
        queryBuilder.init(projectionAtom, constructionNode);
        InnerJoinNode joinNode = IQ_FACTORY.createInnerJoinNode();
        queryBuilder.addChild(constructionNode, joinNode);

        ExtensionalDataNode dataNode1 =  IQ_FACTORY.createExtensionalDataNode(ATOM_FACTORY.getDataAtom(TABLE6_PREDICATE, M, N, O1));
        ExtensionalDataNode dataNode2 =  IQ_FACTORY.createExtensionalDataNode(ATOM_FACTORY.getDataAtom(TABLE6_PREDICATE, M, ONE, O));
        ExtensionalDataNode dataNode3 =  IQ_FACTORY.createExtensionalDataNode(ATOM_FACTORY.getDataAtom(TABLE6_PREDICATE, TWO, TWO, O));

        queryBuilder.addChild(joinNode, dataNode1);
        queryBuilder.addChild(joinNode, dataNode2);
        queryBuilder.addChild(joinNode, dataNode3);

        IntermediateQuery query = queryBuilder.build();
        System.out.println("\nBefore optimization: \n" +  query);

        query.applyProposal(new InnerJoinOptimizationProposalImpl(joinNode));
        System.out.println("\n Optimized query (should not be produced): \n" +  query);
    }

    @Test
    public void testNonUnification2() throws EmptyQueryException {
        IntermediateQueryBuilder queryBuilder = createQueryBuilder(METADATA);
        DistinctVariableOnlyDataAtom projectionAtom = ATOM_FACTORY.getDistinctVariableOnlyDataAtom(ANS1_PREDICATE, M, N, O);
        ConstructionNode constructionNode = IQ_FACTORY.createConstructionNode(projectionAtom.getVariables());
        queryBuilder.init(projectionAtom, constructionNode);

        LeftJoinNode leftJoinNode = IQ_FACTORY.createLeftJoinNode();
        queryBuilder.addChild(constructionNode, leftJoinNode);

        ConstructionNode leftConstructionNode = IQ_FACTORY.createConstructionNode(ImmutableSet.of(M));
        queryBuilder.addChild(leftJoinNode, leftConstructionNode, LEFT);
        ExtensionalDataNode dataNode1 =  IQ_FACTORY.createExtensionalDataNode(ATOM_FACTORY.getDataAtom(TABLE1_PREDICATE, M, N2, O2));
        queryBuilder.addChild(leftConstructionNode, dataNode1);

        InnerJoinNode joinNode = IQ_FACTORY.createInnerJoinNode();
        queryBuilder.addChild(leftJoinNode, joinNode, RIGHT);

        ExtensionalDataNode dataNode2 =  IQ_FACTORY.createExtensionalDataNode(ATOM_FACTORY.getDataAtom(TABLE6_PREDICATE, M, N, O1));
        ExtensionalDataNode dataNode3 =  IQ_FACTORY.createExtensionalDataNode(ATOM_FACTORY.getDataAtom(TABLE6_PREDICATE, M, ONE, O));
        ExtensionalDataNode dataNode4 =  IQ_FACTORY.createExtensionalDataNode(ATOM_FACTORY.getDataAtom(TABLE6_PREDICATE, TWO, TWO, O));

        queryBuilder.addChild(joinNode, dataNode2);
        queryBuilder.addChild(joinNode, dataNode3);
        queryBuilder.addChild(joinNode, dataNode4);

        IntermediateQuery query = queryBuilder.build();
        System.out.println("\nBefore optimization: \n" +  query);


        IntermediateQueryBuilder expectedQueryBuilder = createQueryBuilder(METADATA);
        ConstructionNode newRootNode = IQ_FACTORY.createConstructionNode(projectionAtom.getVariables(),
                SUBSTITUTION_FACTORY.getSubstitution(N, NULL, O, NULL));
        expectedQueryBuilder.init(projectionAtom, newRootNode);
        expectedQueryBuilder.addChild(newRootNode, leftConstructionNode);
        expectedQueryBuilder.addChild(leftConstructionNode, dataNode1);

        IntermediateQuery expectedQuery = expectedQueryBuilder.build();
        System.out.println("\n Expected query : \n" +  expectedQuery);

        NodeCentricOptimizationResults<InnerJoinNode> results = query.applyProposal(new InnerJoinOptimizationProposalImpl(joinNode));

        System.out.println("\n Optimized query: \n" +  query);

        assertTrue(IQSyntacticEquivalenceChecker.areEquivalent(query, expectedQuery));

        Optional<QueryNode> optionalClosestAncestor = results.getOptionalClosestAncestor();
        assertTrue(optionalClosestAncestor.isPresent());
        assertTrue(optionalClosestAncestor.get().isSyntacticallyEquivalentTo(newRootNode));
        assertFalse(results.getOptionalNextSibling().isPresent());
    }

    @Test
    public void testJoiningConditionRemoval() throws EmptyQueryException {

        IntermediateQueryBuilder queryBuilder = createQueryBuilder(METADATA);
        DistinctVariableOnlyDataAtom projectionAtom = ATOM_FACTORY.getDistinctVariableOnlyDataAtom(ANS1_PREDICATE, M, N, O);
        ConstructionNode constructionNode = IQ_FACTORY.createConstructionNode(projectionAtom.getVariables());
        queryBuilder.init(projectionAtom, constructionNode);

        ImmutableExpression joiningCondition = TERM_FACTORY.getImmutableExpression(OR,
                TERM_FACTORY.getImmutableExpression(EQ, O, ONE),
                TERM_FACTORY.getImmutableExpression(EQ, O, TWO));

        InnerJoinNode joinNode = IQ_FACTORY.createInnerJoinNode(joiningCondition);
        queryBuilder.addChild(constructionNode, joinNode);
        ExtensionalDataNode dataNode1 =  IQ_FACTORY.createExtensionalDataNode(ATOM_FACTORY.getDataAtom(TABLE1_PREDICATE, M, N, ONE));
        ExtensionalDataNode dataNode2 =  IQ_FACTORY.createExtensionalDataNode(ATOM_FACTORY.getDataAtom(TABLE1_PREDICATE, M, N1, O));

        queryBuilder.addChild(joinNode, dataNode1);
        queryBuilder.addChild(joinNode, dataNode2);

        IntermediateQuery query = queryBuilder.build();
        System.out.println("\nBefore optimization: \n" +  query);

        IntermediateQueryBuilder expectedQueryBuilder = createQueryBuilder(METADATA);
        DistinctVariableOnlyDataAtom projectionAtom1 = ATOM_FACTORY.getDistinctVariableOnlyDataAtom(ANS1_PREDICATE, M, N, O);
        ConstructionNode constructionNode1 = IQ_FACTORY.createConstructionNode(projectionAtom1.getVariables(),
                SUBSTITUTION_FACTORY.getSubstitution(O, ONE));
        expectedQueryBuilder.init(projectionAtom1, constructionNode1);

        ExtensionalDataNode dataNode5 =  IQ_FACTORY.createExtensionalDataNode(ATOM_FACTORY.getDataAtom(TABLE1_PREDICATE, M, N, ONE));
        expectedQueryBuilder.addChild(constructionNode1, dataNode5);

        IntermediateQuery expectedQuery = expectedQueryBuilder.build();

        System.out.println("\n Expected query : \n" +  expectedQuery);

        NodeCentricOptimizationResults<InnerJoinNode> results = query.applyProposal(new InnerJoinOptimizationProposalImpl(joinNode));

        System.out.println("\n After optimization: \n" +  query);

        assertTrue(IQSyntacticEquivalenceChecker.areEquivalent(query, expectedQuery));

        assertFalse(results.getOptionalNewNode().isPresent());
        assertTrue(results.getOptionalReplacingChild().isPresent());
        assertTrue(results.getOptionalReplacingChild().get().isSyntacticallyEquivalentTo(dataNode5));
    }

    @Test(expected = EmptyQueryException.class)
    public void testInsatisfiedJoiningCondition() throws EmptyQueryException {

        IntermediateQueryBuilder queryBuilder = createQueryBuilder(METADATA);
        DistinctVariableOnlyDataAtom projectionAtom = ATOM_FACTORY.getDistinctVariableOnlyDataAtom(ANS1_PREDICATE, M, N, O);
        ConstructionNode constructionNode = IQ_FACTORY.createConstructionNode(projectionAtom.getVariables());
        queryBuilder.init(projectionAtom, constructionNode);

        ImmutableExpression joiningCondition = TERM_FACTORY.getImmutableExpression(OR,
                TERM_FACTORY.getImmutableExpression(EQ, O, TWO),
                TERM_FACTORY.getImmutableExpression(EQ, O, THREE));

        InnerJoinNode joinNode = IQ_FACTORY.createInnerJoinNode(joiningCondition);
        queryBuilder.addChild(constructionNode, joinNode);
        ExtensionalDataNode dataNode1 =  IQ_FACTORY.createExtensionalDataNode(ATOM_FACTORY.getDataAtom(TABLE1_PREDICATE, M, N, ONE));
        ExtensionalDataNode dataNode2 =  IQ_FACTORY.createExtensionalDataNode(ATOM_FACTORY.getDataAtom(TABLE1_PREDICATE, M, N1, O));

        queryBuilder.addChild(joinNode, dataNode1);
        queryBuilder.addChild(joinNode, dataNode2);

        IntermediateQuery query = queryBuilder.build();
        System.out.println("\nBefore optimization: \n" +  query);

        query.applyProposal(new InnerJoinOptimizationProposalImpl(joinNode));
    }

    @Test
    public void testNoModification1() throws EmptyQueryException {

        IntermediateQueryBuilder queryBuilder = createQueryBuilder(METADATA);
        DistinctVariableOnlyDataAtom projectionAtom = ATOM_FACTORY.getDistinctVariableOnlyDataAtom(ANS1_PREDICATE, M, N, O);
        ConstructionNode constructionNode = IQ_FACTORY.createConstructionNode(projectionAtom.getVariables());
        queryBuilder.init(projectionAtom, constructionNode);

        ImmutableExpression joiningCondition = TERM_FACTORY.getImmutableExpression(OR,
                TERM_FACTORY.getImmutableExpression(EQ, O, TWO),
                TERM_FACTORY.getImmutableExpression(EQ, O, THREE));

        InnerJoinNode joinNode = IQ_FACTORY.createInnerJoinNode(joiningCondition);
        queryBuilder.addChild(constructionNode, joinNode);
        ExtensionalDataNode dataNode1 =  IQ_FACTORY.createExtensionalDataNode(ATOM_FACTORY.getDataAtom(TABLE1_PREDICATE, M, N, ONE));
        ExtensionalDataNode dataNode2 =  IQ_FACTORY.createExtensionalDataNode(ATOM_FACTORY.getDataAtom(TABLE2_PREDICATE, M, N1, O));

        queryBuilder.addChild(joinNode, dataNode1);
        queryBuilder.addChild(joinNode, dataNode2);

        IntermediateQuery query = queryBuilder.build();
        int initialVersion = query.getVersionNumber();

        IntermediateQuery expectedQuery = query.createSnapshot();

        System.out.println("\nBefore optimization: \n" +  query);

        query.applyProposal(new InnerJoinOptimizationProposalImpl(joinNode));
        System.out.println("\nAfter optimization: \n" +  query);


        assertTrue(IQSyntacticEquivalenceChecker.areEquivalent(query, expectedQuery));
        assertEquals("The version number has changed", initialVersion, query.getVersionNumber());
    }

    @Test
    public void testNoModification2() throws EmptyQueryException {

        IntermediateQueryBuilder queryBuilder = createQueryBuilder(METADATA);
        DistinctVariableOnlyDataAtom projectionAtom = ATOM_FACTORY.getDistinctVariableOnlyDataAtom(ANS1_PREDICATE, M, N, O);
        ConstructionNode constructionNode = IQ_FACTORY.createConstructionNode(projectionAtom.getVariables());
        queryBuilder.init(projectionAtom, constructionNode);

        InnerJoinNode joinNode = IQ_FACTORY.createInnerJoinNode();
        queryBuilder.addChild(constructionNode, joinNode);
        ExtensionalDataNode dataNode1 =  IQ_FACTORY.createExtensionalDataNode(ATOM_FACTORY.getDataAtom(TABLE1_PREDICATE, M, N, ONE));
        ExtensionalDataNode dataNode2 =  IQ_FACTORY.createExtensionalDataNode(ATOM_FACTORY.getDataAtom(TABLE2_PREDICATE, M, N1, O));

        queryBuilder.addChild(joinNode, dataNode1);
        queryBuilder.addChild(joinNode, dataNode2);

        IntermediateQuery query = queryBuilder.build();
        int initialVersion = query.getVersionNumber();

        IntermediateQuery expectedQuery = query.createSnapshot();

        System.out.println("\nBefore optimization: \n" +  query);

        query.applyProposal(new InnerJoinOptimizationProposalImpl(joinNode));

        System.out.println("\nAfter optimization: \n" +  query);


        assertTrue(IQSyntacticEquivalenceChecker.areEquivalent(query, expectedQuery));
        assertEquals("The version number has changed", initialVersion, query.getVersionNumber());
    }

    @Ignore("TODO: support it")
    @Test
    public void testOptimizationOnRightPartOfLJ1EqualityInJoiningCondition() throws EmptyQueryException {
        IntermediateQueryBuilder queryBuilder = createQueryBuilder(METADATA);
        DistinctVariableOnlyDataAtom projectionAtom = ATOM_FACTORY.getDistinctVariableOnlyDataAtom(ANS1_PREDICATE_2, M, O);
        ConstructionNode constructionNode = IQ_FACTORY.createConstructionNode(projectionAtom.getVariables());
        queryBuilder.init(projectionAtom, constructionNode);

        LeftJoinNode ljNode = IQ_FACTORY.createLeftJoinNode();
        queryBuilder.addChild(constructionNode, ljNode);

        ExtensionalDataNode leftNode = IQ_FACTORY.createExtensionalDataNode(
                ATOM_FACTORY.getDataAtom(TABLE4_PREDICATE, M, N));

        queryBuilder.addChild(ljNode, leftNode, LEFT);

        InnerJoinNode joinNode = IQ_FACTORY.createInnerJoinNode();
        queryBuilder.addChild(ljNode, joinNode, RIGHT);

        ExtensionalDataNode dataNode2 = IQ_FACTORY.createExtensionalDataNode(
                ATOM_FACTORY.getDataAtom(TABLE1_PREDICATE, M, N, O));
        queryBuilder.addChild(joinNode, dataNode2);


        ExtensionalDataNode dataNode3 = IQ_FACTORY.createExtensionalDataNode(
                ATOM_FACTORY.getDataAtom(TABLE1_PREDICATE, M, M, O));
        queryBuilder.addChild(joinNode, dataNode3);

        IntermediateQuery query = queryBuilder.build();

        System.out.println("\nBefore optimization: \n" +  query);



        IntermediateQueryBuilder expectedQueryBuilder = query.newBuilder();
        expectedQueryBuilder.init(projectionAtom, constructionNode);

        LeftJoinNode newLJNode = IQ_FACTORY.createLeftJoinNode(TERM_FACTORY.getImmutableExpression(EQ, M, N));
        expectedQueryBuilder.addChild(constructionNode, newLJNode);
        expectedQueryBuilder.addChild(newLJNode, leftNode, LEFT);
        expectedQueryBuilder.addChild(newLJNode, dataNode3, RIGHT);

        IntermediateQuery expectedQuery = expectedQueryBuilder.build();
        System.out.println("\nExpected query: \n" +  expectedQuery);

        query.applyProposal(new InnerJoinOptimizationProposalImpl(joinNode));
        System.out.println("\nAfter optimization: \n" +  query);

        assertTrue(IQSyntacticEquivalenceChecker.areEquivalent(query, expectedQuery));
    }

    @Test
    public void testOptimizationOnRightPartOfLJ1() throws EmptyQueryException {
        IntermediateQueryBuilder queryBuilder = createQueryBuilder(METADATA);
        DistinctVariableOnlyDataAtom projectionAtom = ATOM_FACTORY.getDistinctVariableOnlyDataAtom(ANS1_PREDICATE_2, M, O);
        ConstructionNode constructionNode = IQ_FACTORY.createConstructionNode(projectionAtom.getVariables());
        queryBuilder.init(projectionAtom, constructionNode);

        LeftJoinNode ljNode = IQ_FACTORY.createLeftJoinNode();
        queryBuilder.addChild(constructionNode, ljNode);

        ExtensionalDataNode leftNode = IQ_FACTORY.createExtensionalDataNode(
                ATOM_FACTORY.getDataAtom(TABLE4_PREDICATE, M, N));

        queryBuilder.addChild(ljNode, leftNode, LEFT);

        InnerJoinNode joinNode = IQ_FACTORY.createInnerJoinNode();
        queryBuilder.addChild(ljNode, joinNode, RIGHT);

        ExtensionalDataNode dataNode2 = IQ_FACTORY.createExtensionalDataNode(
                ATOM_FACTORY.getDataAtom(TABLE1_PREDICATE, M, N, O));
        queryBuilder.addChild(joinNode, dataNode2);


        ExtensionalDataNode dataNode3 = IQ_FACTORY.createExtensionalDataNode(
                ATOM_FACTORY.getDataAtom(TABLE1_PREDICATE, M, M, O));
        queryBuilder.addChild(joinNode, dataNode3);

        IntermediateQuery query = queryBuilder.build();

        System.out.println("\nBefore optimization: \n" +  query);



        IntermediateQueryBuilder expectedQueryBuilder = query.newBuilder();
        expectedQueryBuilder.init(projectionAtom, constructionNode);

        expectedQueryBuilder.addChild(constructionNode, ljNode);
        expectedQueryBuilder.addChild(ljNode, leftNode, LEFT);

        ConstructionNode rightConstruction = IQ_FACTORY.createConstructionNode(
                ImmutableSet.of(M, N, O),
                SUBSTITUTION_FACTORY.getSubstitution(N, M));
        expectedQueryBuilder.addChild(ljNode, rightConstruction, RIGHT);
        expectedQueryBuilder.addChild(rightConstruction, dataNode3);

        IntermediateQuery expectedQuery = expectedQueryBuilder.build();
        System.out.println("\nExpected query: \n" +  expectedQuery);

        query.applyProposal(new InnerJoinOptimizationProposalImpl(joinNode));
        System.out.println("\nAfter optimization: \n" +  query);

        assertTrue(IQSyntacticEquivalenceChecker.areEquivalent(query, expectedQuery));
    }

    @Test
    public void testOptimizationOnRightPartOfLJ2() throws EmptyQueryException {
        IntermediateQueryBuilder queryBuilder = createQueryBuilder(METADATA);
        DistinctVariableOnlyDataAtom projectionAtom = ATOM_FACTORY.getDistinctVariableOnlyDataAtom(ANS1_PREDICATE_2, M, O);
        ConstructionNode constructionNode = IQ_FACTORY.createConstructionNode(projectionAtom.getVariables());
        queryBuilder.init(projectionAtom, constructionNode);

        LeftJoinNode ljNode = IQ_FACTORY.createLeftJoinNode();
        queryBuilder.addChild(constructionNode, ljNode);

        ExtensionalDataNode leftNode = IQ_FACTORY.createExtensionalDataNode(
                ATOM_FACTORY.getDataAtom(TABLE4_PREDICATE, M, N));

        queryBuilder.addChild(ljNode, leftNode, LEFT);

        InnerJoinNode joinNode = IQ_FACTORY.createInnerJoinNode();
        queryBuilder.addChild(ljNode, joinNode, RIGHT);

        ExtensionalDataNode dataNode2 = IQ_FACTORY.createExtensionalDataNode(
                ATOM_FACTORY.getDataAtom(TABLE1_PREDICATE, M, N, M));
        queryBuilder.addChild(joinNode, dataNode2);


        ExtensionalDataNode dataNode3 = IQ_FACTORY.createExtensionalDataNode(
                ATOM_FACTORY.getDataAtom(TABLE1_PREDICATE, M, M, O));
        queryBuilder.addChild(joinNode, dataNode3);

        IntermediateQuery query = queryBuilder.build();

        System.out.println("\nBefore optimization: \n" +  query);

        IntermediateQueryBuilder expectedQueryBuilder = createQueryBuilder(METADATA);
        ConstructionNode newConstructionNode = IQ_FACTORY.createConstructionNode(
                projectionAtom.getVariables());
        expectedQueryBuilder.init(projectionAtom, newConstructionNode);

<<<<<<< HEAD
        LeftJoinNode newLJNode = IQ_FACTORY.createLeftJoinNode(TERM_FACTORY.getImmutableExpression(EQ, M, N));
        expectedQueryBuilder.addChild(newConstructionNode, newLJNode);
        expectedQueryBuilder.addChild(newLJNode, leftNode, LEFT);
=======
        expectedQueryBuilder.addChild(newConstructionNode, ljNode);
        expectedQueryBuilder.addChild(ljNode, leftNode, LEFT);

        ConstructionNode rightConstruction = IQ_FACTORY.createConstructionNode(
                ImmutableSet.of(M, N, O),
                SUBSTITUTION_FACTORY.getSubstitution(N, M,  O, M));
        expectedQueryBuilder.addChild(ljNode, rightConstruction, RIGHT);
>>>>>>> ea4a95f5

        ExtensionalDataNode dataNode4 = IQ_FACTORY.createExtensionalDataNode(
                ATOM_FACTORY.getDataAtom(TABLE1_PREDICATE, M, M, M));
        expectedQueryBuilder.addChild(rightConstruction, dataNode4);

        IntermediateQuery expectedQuery = expectedQueryBuilder.build();
        System.out.println("\nExpected query: \n" +  expectedQuery);

        query.applyProposal(new InnerJoinOptimizationProposalImpl(joinNode));
        System.out.println("\nAfter optimization: \n" +  query);

        assertTrue(IQSyntacticEquivalenceChecker.areEquivalent(query, expectedQuery));
    }

    @Test
    public void testOptimizationOnRightPartOfLJ3() throws EmptyQueryException {
        IntermediateQueryBuilder queryBuilder = createQueryBuilder(METADATA);
        DistinctVariableOnlyDataAtom projectionAtom = ATOM_FACTORY.getDistinctVariableOnlyDataAtom(ANS1_PREDICATE_2, M, O);
        ConstructionNode constructionNode = IQ_FACTORY.createConstructionNode(projectionAtom.getVariables());
        queryBuilder.init(projectionAtom, constructionNode);

        LeftJoinNode ljNode = IQ_FACTORY.createLeftJoinNode();
        queryBuilder.addChild(constructionNode, ljNode);

        ExtensionalDataNode leftNode = IQ_FACTORY.createExtensionalDataNode(
                ATOM_FACTORY.getDataAtom(TABLE4_PREDICATE, M, N));

        queryBuilder.addChild(ljNode, leftNode, LEFT);

        InnerJoinNode joinNode = IQ_FACTORY.createInnerJoinNode();
        queryBuilder.addChild(ljNode, joinNode, RIGHT);

        ExtensionalDataNode dataNode2 = IQ_FACTORY.createExtensionalDataNode(
                ATOM_FACTORY.getDataAtom(TABLE1_PREDICATE, M, N, O));
        queryBuilder.addChild(joinNode, dataNode2);


        ExtensionalDataNode dataNode3 = IQ_FACTORY.createExtensionalDataNode(
                ATOM_FACTORY.getDataAtom(TABLE1_PREDICATE, M, N1, O));
        queryBuilder.addChild(joinNode, dataNode3);

        IntermediateQuery query = queryBuilder.build();

        System.out.println("\nBefore optimization: \n" +  query);


        IntermediateQueryBuilder expectedQueryBuilder = createQueryBuilder(METADATA);
        expectedQueryBuilder.init(projectionAtom, constructionNode);

        LeftJoinNode newLJNode = IQ_FACTORY.createLeftJoinNode();
        expectedQueryBuilder.addChild(constructionNode, newLJNode);
        expectedQueryBuilder.addChild(newLJNode, leftNode, LEFT);

        ConstructionNode rightConstructionNode = IQ_FACTORY.createConstructionNode(
                ImmutableSet.of(M, N, O, N1),
                SUBSTITUTION_FACTORY.getSubstitution(N1, N));
        expectedQueryBuilder.addChild(newLJNode, rightConstructionNode, RIGHT);
        ExtensionalDataNode dataNode4 = IQ_FACTORY.createExtensionalDataNode(
                ATOM_FACTORY.getDataAtom(TABLE1_PREDICATE, M, N, O));
        expectedQueryBuilder.addChild(rightConstructionNode, dataNode4);

        IntermediateQuery expectedQuery = expectedQueryBuilder.build();
        System.out.println("\nExpected query: \n" +  expectedQuery);

        query.applyProposal(new InnerJoinOptimizationProposalImpl(joinNode));
        System.out.println("\nAfter optimization: \n" +  query);

        assertTrue(IQSyntacticEquivalenceChecker.areEquivalent(query, expectedQuery));
    }

    @Test
    public void testOptimizationOnRightPartOfLJ4() throws EmptyQueryException {
        IntermediateQueryBuilder queryBuilder = createQueryBuilder(METADATA);
        DistinctVariableOnlyDataAtom projectionAtom = ATOM_FACTORY.getDistinctVariableOnlyDataAtom(ANS1_PREDICATE_2, M, O);
        ConstructionNode constructionNode = IQ_FACTORY.createConstructionNode(projectionAtom.getVariables());
        queryBuilder.init(projectionAtom, constructionNode);

        LeftJoinNode ljNode = IQ_FACTORY.createLeftJoinNode();
        queryBuilder.addChild(constructionNode, ljNode);

        ExtensionalDataNode leftNode = IQ_FACTORY.createExtensionalDataNode(
                ATOM_FACTORY.getDataAtom(TABLE4_PREDICATE, M, N));

        queryBuilder.addChild(ljNode, leftNode, LEFT);

        InnerJoinNode joinNode = IQ_FACTORY.createInnerJoinNode();
        queryBuilder.addChild(ljNode, joinNode, RIGHT);

        ExtensionalDataNode dataNode2 = IQ_FACTORY.createExtensionalDataNode(
                ATOM_FACTORY.getDataAtom(TABLE1_PREDICATE, M, N1, O));
        queryBuilder.addChild(joinNode, dataNode2);


        ExtensionalDataNode dataNode3 = IQ_FACTORY.createExtensionalDataNode(
                ATOM_FACTORY.getDataAtom(TABLE1_PREDICATE, M, N, O));
        queryBuilder.addChild(joinNode, dataNode3);

        IntermediateQuery query = queryBuilder.build();

        System.out.println("\nBefore optimization: \n" +  query);


        IntermediateQueryBuilder expectedQueryBuilder = createQueryBuilder(METADATA);
        expectedQueryBuilder.init(projectionAtom, constructionNode);

        LeftJoinNode newLJNode = IQ_FACTORY.createLeftJoinNode();
        expectedQueryBuilder.addChild(constructionNode, newLJNode);
        expectedQueryBuilder.addChild(newLJNode, leftNode, LEFT);

        ConstructionNode rightConstructionNode = IQ_FACTORY.createConstructionNode(
                ImmutableSet.of(M, N, O, N1),
                SUBSTITUTION_FACTORY.getSubstitution(N1, N));
        expectedQueryBuilder.addChild(newLJNode, rightConstructionNode, RIGHT);
        expectedQueryBuilder.addChild(rightConstructionNode, dataNode3);

        IntermediateQuery expectedQuery = expectedQueryBuilder.build();
        System.out.println("\nExpected query: \n" +  expectedQuery);

        query.applyProposal(new InnerJoinOptimizationProposalImpl(joinNode));
        System.out.println("\nAfter optimization: \n" +  query);

        assertTrue(IQSyntacticEquivalenceChecker.areEquivalent(query, expectedQuery));
    }

    @Test
    public void testOptimizationOnRightPartOfLJ5() throws EmptyQueryException {
        IntermediateQueryBuilder queryBuilder = createQueryBuilder(METADATA);
        DistinctVariableOnlyDataAtom projectionAtom = ATOM_FACTORY.getDistinctVariableOnlyDataAtom(ANS1_PREDICATE_2, M, O);
        ConstructionNode constructionNode = IQ_FACTORY.createConstructionNode(projectionAtom.getVariables());
        queryBuilder.init(projectionAtom, constructionNode);

        LeftJoinNode ljNode = IQ_FACTORY.createLeftJoinNode();
        queryBuilder.addChild(constructionNode, ljNode);

        ExtensionalDataNode leftNode = IQ_FACTORY.createExtensionalDataNode(
                ATOM_FACTORY.getDataAtom(TABLE4_PREDICATE, M, N1));

        queryBuilder.addChild(ljNode, leftNode, LEFT);

        InnerJoinNode joinNode = IQ_FACTORY.createInnerJoinNode();
        queryBuilder.addChild(ljNode, joinNode, RIGHT);

        ExtensionalDataNode dataNode2 = IQ_FACTORY.createExtensionalDataNode(
                ATOM_FACTORY.getDataAtom(TABLE1_PREDICATE, M, N1, O));
        queryBuilder.addChild(joinNode, dataNode2);


        ExtensionalDataNode dataNode3 = IQ_FACTORY.createExtensionalDataNode(
                ATOM_FACTORY.getDataAtom(TABLE1_PREDICATE, M, N, O));
        queryBuilder.addChild(joinNode, dataNode3);

        IntermediateQuery query = queryBuilder.build();

        System.out.println("\nBefore optimization: \n" +  query);


        IntermediateQueryBuilder expectedQueryBuilder = createQueryBuilder(METADATA);
        expectedQueryBuilder.init(projectionAtom, constructionNode);

        LeftJoinNode newLJNode = IQ_FACTORY.createLeftJoinNode();
        expectedQueryBuilder.addChild(constructionNode, newLJNode);
        expectedQueryBuilder.addChild(newLJNode, leftNode, LEFT);

        ConstructionNode rightConstructionNode = IQ_FACTORY.createConstructionNode(
                ImmutableSet.of(M, N, O, N1),
                SUBSTITUTION_FACTORY.getSubstitution(N, N1));
        expectedQueryBuilder.addChild(newLJNode, rightConstructionNode, RIGHT);

        ExtensionalDataNode dataNode4 = IQ_FACTORY.createExtensionalDataNode(
                ATOM_FACTORY.getDataAtom(TABLE1_PREDICATE, M, N1, O));
        expectedQueryBuilder.addChild(rightConstructionNode, dataNode4);

        IntermediateQuery expectedQuery = expectedQueryBuilder.build();
        System.out.println("\nExpected query: \n" +  expectedQuery);

        query.applyProposal(new InnerJoinOptimizationProposalImpl(joinNode));
        System.out.println("\nAfter optimization: \n" +  query);

        assertTrue(IQSyntacticEquivalenceChecker.areEquivalent(query, expectedQuery));
    }

    @Test
    public void testOptimizationOnRightPartOfLJ6() throws EmptyQueryException {
        IntermediateQueryBuilder queryBuilder = createQueryBuilder(METADATA);
        DistinctVariableOnlyDataAtom projectionAtom = ATOM_FACTORY.getDistinctVariableOnlyDataAtom(ANS1_PREDICATE_2, M, O);
        ConstructionNode constructionNode = IQ_FACTORY.createConstructionNode(projectionAtom.getVariables());
        queryBuilder.init(projectionAtom, constructionNode);

        LeftJoinNode ljNode = IQ_FACTORY.createLeftJoinNode();
        queryBuilder.addChild(constructionNode, ljNode);

        ExtensionalDataNode leftNode = IQ_FACTORY.createExtensionalDataNode(
                ATOM_FACTORY.getDataAtom(TABLE4_PREDICATE, O, N));

        queryBuilder.addChild(ljNode, leftNode, LEFT);

        InnerJoinNode joinNode = IQ_FACTORY.createInnerJoinNode();
        queryBuilder.addChild(ljNode, joinNode, RIGHT);

        ExtensionalDataNode dataNode2 = IQ_FACTORY.createExtensionalDataNode(
                ATOM_FACTORY.getDataAtom(TABLE1_PREDICATE, M, N, M));
        queryBuilder.addChild(joinNode, dataNode2);


        ExtensionalDataNode dataNode3 = IQ_FACTORY.createExtensionalDataNode(
                ATOM_FACTORY.getDataAtom(TABLE1_PREDICATE, M, M, O));
        queryBuilder.addChild(joinNode, dataNode3);

        IntermediateQuery query = queryBuilder.build();

        System.out.println("\nBefore optimization: \n" +  query);

        IntermediateQueryBuilder expectedQueryBuilder = createQueryBuilder(METADATA);
        expectedQueryBuilder.init(projectionAtom, constructionNode);

<<<<<<< HEAD
        LeftJoinNode newLJNode = IQ_FACTORY.createLeftJoinNode(TERM_FACTORY.getImmutableExpression(EQ, N, O));
        expectedQueryBuilder.addChild(newConstructionNode, newLJNode);
        expectedQueryBuilder.addChild(newLJNode, leftNode, LEFT);
=======
        expectedQueryBuilder.addChild(constructionNode, ljNode);
        expectedQueryBuilder.addChild(ljNode, leftNode, LEFT);

        ConstructionNode rightConstructionNode = IQ_FACTORY.createConstructionNode(
                ImmutableSet.of(M, N, O),
                SUBSTITUTION_FACTORY.getSubstitution(M, O, N, O));
        expectedQueryBuilder.addChild(ljNode, rightConstructionNode, RIGHT);
>>>>>>> ea4a95f5

        ExtensionalDataNode dataNode4 = IQ_FACTORY.createExtensionalDataNode(
                ATOM_FACTORY.getDataAtom(TABLE1_PREDICATE, O, O, O));
        expectedQueryBuilder.addChild(rightConstructionNode, dataNode4);

        IntermediateQuery expectedQuery = expectedQueryBuilder.build();
        System.out.println("\nExpected query: \n" +  expectedQuery);

        query.applyProposal(new InnerJoinOptimizationProposalImpl(joinNode));
        System.out.println("\nAfter optimization: \n" +  query);

        assertTrue(IQSyntacticEquivalenceChecker.areEquivalent(query, expectedQuery));
    }

    @Test
    public void testOptimizationOnRightPartOfLJ7() throws EmptyQueryException {
        IntermediateQueryBuilder queryBuilder = createQueryBuilder(METADATA);
        DistinctVariableOnlyDataAtom projectionAtom = ATOM_FACTORY.getDistinctVariableOnlyDataAtom(ANS1_PREDICATE_2, M, O);
        ConstructionNode constructionNode = IQ_FACTORY.createConstructionNode(projectionAtom.getVariables());
        queryBuilder.init(projectionAtom, constructionNode);

        LeftJoinNode ljNode = IQ_FACTORY.createLeftJoinNode();
        queryBuilder.addChild(constructionNode, ljNode);

        ExtensionalDataNode leftNode = IQ_FACTORY.createExtensionalDataNode(
                ATOM_FACTORY.getDataAtom(TABLE4_PREDICATE, O, N));

        queryBuilder.addChild(ljNode, leftNode, LEFT);

        InnerJoinNode joinNode = IQ_FACTORY.createInnerJoinNode();
        queryBuilder.addChild(ljNode, joinNode, RIGHT);

        ExtensionalDataNode dataNode2 = IQ_FACTORY.createExtensionalDataNode(
                ATOM_FACTORY.getDataAtom(TABLE1_PREDICATE, M, N, N));
        queryBuilder.addChild(joinNode, dataNode2);


        ExtensionalDataNode dataNode3 = IQ_FACTORY.createExtensionalDataNode(
                ATOM_FACTORY.getDataAtom(TABLE1_PREDICATE, M, ONE, O));
        queryBuilder.addChild(joinNode, dataNode3);

        IntermediateQuery query = queryBuilder.build();

        System.out.println("\nBefore optimization: \n" +  query);

        IntermediateQueryBuilder expectedQueryBuilder = createQueryBuilder(METADATA);
        ConstructionNode newConstructionNode = IQ_FACTORY.createConstructionNode(projectionAtom.getVariables());
        expectedQueryBuilder.init(projectionAtom, newConstructionNode);

<<<<<<< HEAD
        LeftJoinNode newLJNode = IQ_FACTORY.createLeftJoinNode(IMMUTABILITY_TOOLS.foldBooleanExpressions(
                TERM_FACTORY.getImmutableExpression(EQ, N, ONE),
                TERM_FACTORY.getImmutableExpression(EQ, O, ONE)));
        expectedQueryBuilder.addChild(newConstructionNode, newLJNode);
        expectedQueryBuilder.addChild(newLJNode, leftNode, LEFT);
=======
        expectedQueryBuilder.addChild(newConstructionNode, ljNode);
        expectedQueryBuilder.addChild(ljNode, leftNode, LEFT);

        ConstructionNode rightConstructionNode = IQ_FACTORY.createConstructionNode(
                ImmutableSet.of(M, N, O),
                SUBSTITUTION_FACTORY.getSubstitution(N, ONE, O, ONE));
        expectedQueryBuilder.addChild(ljNode, rightConstructionNode, RIGHT);
>>>>>>> ea4a95f5

        ExtensionalDataNode dataNode4 = IQ_FACTORY.createExtensionalDataNode(
                ATOM_FACTORY.getDataAtom(TABLE1_PREDICATE, M, ONE, ONE));
        expectedQueryBuilder.addChild(rightConstructionNode, dataNode4);

        IntermediateQuery expectedQuery = expectedQueryBuilder.build();
        System.out.println("\nExpected query: \n" +  expectedQuery);

        query.applyProposal(new InnerJoinOptimizationProposalImpl(joinNode));
        System.out.println("\nAfter optimization: \n" +  query);

        assertTrue(IQSyntacticEquivalenceChecker.areEquivalent(query, expectedQuery));
    }



    @Test
    public void testSubstitutionPropagationWithBlockingUnion1() throws EmptyQueryException {
        Constant constant = TERM_FACTORY.getConstantLiteral("constant");
        IntermediateQueryBuilder initialQueryBuilder = createQueryBuilder(METADATA);
        DistinctVariableOnlyDataAtom projectionAtom = ATOM_FACTORY.getDistinctVariableOnlyDataAtom(ANS1_PREDICATE_1, X);

        ConstructionNode initialRootNode = IQ_FACTORY.createConstructionNode(projectionAtom.getVariables());
        initialQueryBuilder.init(projectionAtom, initialRootNode);
        InnerJoinNode joinNode = IQ_FACTORY.createInnerJoinNode(Optional.empty());
        UnionNode unionNode = IQ_FACTORY.createUnionNode(ImmutableSet.of(X));
        ExtensionalDataNode dataNode1 = IQ_FACTORY.createExtensionalDataNode(
                ATOM_FACTORY.getDataAtom (TABLE1_PREDICATE, A, B, constant));
        ExtensionalDataNode dataNode2 = IQ_FACTORY.createExtensionalDataNode(
                ATOM_FACTORY.getDataAtom(TABLE1_PREDICATE, A, X, C));
        ExtensionalDataNode dataNode3 = IQ_FACTORY.createExtensionalDataNode(
                ATOM_FACTORY.getDataAtom (TABLE4_PREDICATE, X, D));
        initialQueryBuilder.addChild(initialRootNode, unionNode);
        initialQueryBuilder.addChild(unionNode, dataNode3);
        initialQueryBuilder.addChild(unionNode, joinNode);
        initialQueryBuilder.addChild(joinNode, dataNode1);
        initialQueryBuilder.addChild(joinNode, dataNode2);

        IntermediateQuery initialQuery = initialQueryBuilder.build();

        System.out.println("Initial query: "+ initialQuery);
        /**
         * The following is only one possible syntactic variant of the expected query,
         * namely the one expected based on the current state of the implementation of self join elimination
         * and substitution propagation.
         */
        IntermediateQueryBuilder expectedQueryBuilder = createQueryBuilder(EMPTY_METADATA);
        ConstructionNode newRootNode = IQ_FACTORY.createConstructionNode(ImmutableSet.of(X));
        ExtensionalDataNode dataNode4 = IQ_FACTORY.createExtensionalDataNode(
                ATOM_FACTORY.getDataAtom (TABLE1_PREDICATE, A, X, constant));
        expectedQueryBuilder.init(projectionAtom, newRootNode);
        expectedQueryBuilder.addChild(newRootNode, unionNode);
        expectedQueryBuilder.addChild(unionNode, dataNode3);
        expectedQueryBuilder.addChild(unionNode, dataNode4);

        IntermediateQuery expectedQuery = expectedQueryBuilder.build();
        System.out.println("Expected query: "+ expectedQuery);
        IntermediateQuery optimizedQuery = JOIN_LIKE_OPTIMIZER.optimize(initialQuery);
        System.out.println("Optimized query: "+ optimizedQuery);


        assertTrue(IQSyntacticEquivalenceChecker.areEquivalent(optimizedQuery, expectedQuery));

    }

    @Test
    public void testSubstitutionPropagationWithBlockingUnion2() throws EmptyQueryException {
        Constant constant = TERM_FACTORY.getConstantLiteral("constant");
        IntermediateQueryBuilder initialQueryBuilder = createQueryBuilder(METADATA);
        DistinctVariableOnlyDataAtom projectionAtom = ATOM_FACTORY.getDistinctVariableOnlyDataAtom(ANS1_PREDICATE_2, X, Y);

        ConstructionNode initialRootNode = IQ_FACTORY.createConstructionNode(projectionAtom.getVariables());
        initialQueryBuilder.init(projectionAtom, initialRootNode);
        InnerJoinNode joinNode = IQ_FACTORY.createInnerJoinNode();
        UnionNode unionNode = IQ_FACTORY.createUnionNode(ImmutableSet.of(X, Y));
        ExtensionalDataNode dataNode1 = IQ_FACTORY.createExtensionalDataNode(
                ATOM_FACTORY.getDataAtom (TABLE1_PREDICATE, A, X, constant));
        ExtensionalDataNode dataNode2 = IQ_FACTORY.createExtensionalDataNode(
                ATOM_FACTORY.getDataAtom (TABLE1_PREDICATE, A, Y, C));
        ExtensionalDataNode dataNode3 = IQ_FACTORY.createExtensionalDataNode(
                ATOM_FACTORY.getDataAtom (TABLE4_PREDICATE, X, Y));
        initialQueryBuilder.addChild(initialRootNode, unionNode);
        initialQueryBuilder.addChild(unionNode, dataNode3);
        initialQueryBuilder.addChild(unionNode, joinNode);
        initialQueryBuilder.addChild(joinNode, dataNode1);
        initialQueryBuilder.addChild(joinNode, dataNode2);

        IntermediateQuery initialQuery = initialQueryBuilder.build();

        System.out.println("Initial query: "+ initialQuery);

        /**
         * The following is only one possible syntactic variant of the expected query,
         * namely the one expected based on the current state of the implementation of self join elimination
         * and substitution propagation.
         */
        IntermediateQueryBuilder expectedQueryBuilder = createQueryBuilder(EMPTY_METADATA);
        ConstructionNode newRootNode = IQ_FACTORY.createConstructionNode(ImmutableSet.of(X, Y));
        ConstructionNode constructionNode = IQ_FACTORY.createConstructionNode(
                ImmutableSet.of(X, Y),
                SUBSTITUTION_FACTORY.getSubstitution(Y, X)
        );
        expectedQueryBuilder.init(projectionAtom, newRootNode);
        expectedQueryBuilder.addChild(newRootNode, unionNode);
        expectedQueryBuilder.addChild(unionNode, dataNode3);
        expectedQueryBuilder.addChild(unionNode, constructionNode);
        expectedQueryBuilder.addChild(constructionNode, dataNode1);


        IntermediateQuery expectedQuery = expectedQueryBuilder.build();
        System.out.println("Expected query: "+ expectedQuery);
        IntermediateQuery optimizedQuery = JOIN_LIKE_OPTIMIZER.optimize(initialQuery);
        System.out.println("Optimized query: "+ optimizedQuery);


        assertTrue(IQSyntacticEquivalenceChecker.areEquivalent(optimizedQuery, expectedQuery));

    }

    private static P2<IntermediateQueryBuilder, InnerJoinNode> initAns1(DBMetadata metadata)
            throws IntermediateQueryBuilderException {
        IntermediateQueryBuilder queryBuilder = createQueryBuilder(metadata);

        DistinctVariableOnlyDataAtom ans1Atom = ATOM_FACTORY.getDistinctVariableOnlyDataAtom(
                ATOM_FACTORY.getAtomPredicate("ans1", 1), Y);
        ConstructionNode rootNode = IQ_FACTORY.createConstructionNode(ans1Atom.getVariables());
        queryBuilder.init(ans1Atom, rootNode);
        InnerJoinNode joinNode = IQ_FACTORY.createInnerJoinNode();
        queryBuilder.addChild(rootNode, joinNode);

        return P.p(queryBuilder, joinNode);
    }

    private static ImmutableFunctionalTerm generateURI1(VariableOrGroundTerm argument) {
        return TERM_FACTORY.getImmutableFunctionalTerm(URI_PREDICATE_ONE_VAR, URI_TEMPLATE_STR_1, argument);
    }

    private static ImmutableFunctionalTerm generateURI2(VariableOrGroundTerm argument) {
        return TERM_FACTORY.getImmutableFunctionalTerm(URI_PREDICATE_ONE_VAR, URI_TEMPLATE_STR_2, argument);
    }

}<|MERGE_RESOLUTION|>--- conflicted
+++ resolved
@@ -1110,11 +1110,6 @@
                 projectionAtom.getVariables());
         expectedQueryBuilder.init(projectionAtom, newConstructionNode);
 
-<<<<<<< HEAD
-        LeftJoinNode newLJNode = IQ_FACTORY.createLeftJoinNode(TERM_FACTORY.getImmutableExpression(EQ, M, N));
-        expectedQueryBuilder.addChild(newConstructionNode, newLJNode);
-        expectedQueryBuilder.addChild(newLJNode, leftNode, LEFT);
-=======
         expectedQueryBuilder.addChild(newConstructionNode, ljNode);
         expectedQueryBuilder.addChild(ljNode, leftNode, LEFT);
 
@@ -1122,7 +1117,6 @@
                 ImmutableSet.of(M, N, O),
                 SUBSTITUTION_FACTORY.getSubstitution(N, M,  O, M));
         expectedQueryBuilder.addChild(ljNode, rightConstruction, RIGHT);
->>>>>>> ea4a95f5
 
         ExtensionalDataNode dataNode4 = IQ_FACTORY.createExtensionalDataNode(
                 ATOM_FACTORY.getDataAtom(TABLE1_PREDICATE, M, M, M));
@@ -1338,11 +1332,6 @@
         IntermediateQueryBuilder expectedQueryBuilder = createQueryBuilder(METADATA);
         expectedQueryBuilder.init(projectionAtom, constructionNode);
 
-<<<<<<< HEAD
-        LeftJoinNode newLJNode = IQ_FACTORY.createLeftJoinNode(TERM_FACTORY.getImmutableExpression(EQ, N, O));
-        expectedQueryBuilder.addChild(newConstructionNode, newLJNode);
-        expectedQueryBuilder.addChild(newLJNode, leftNode, LEFT);
-=======
         expectedQueryBuilder.addChild(constructionNode, ljNode);
         expectedQueryBuilder.addChild(ljNode, leftNode, LEFT);
 
@@ -1350,7 +1339,6 @@
                 ImmutableSet.of(M, N, O),
                 SUBSTITUTION_FACTORY.getSubstitution(M, O, N, O));
         expectedQueryBuilder.addChild(ljNode, rightConstructionNode, RIGHT);
->>>>>>> ea4a95f5
 
         ExtensionalDataNode dataNode4 = IQ_FACTORY.createExtensionalDataNode(
                 ATOM_FACTORY.getDataAtom(TABLE1_PREDICATE, O, O, O));
@@ -1400,13 +1388,6 @@
         ConstructionNode newConstructionNode = IQ_FACTORY.createConstructionNode(projectionAtom.getVariables());
         expectedQueryBuilder.init(projectionAtom, newConstructionNode);
 
-<<<<<<< HEAD
-        LeftJoinNode newLJNode = IQ_FACTORY.createLeftJoinNode(IMMUTABILITY_TOOLS.foldBooleanExpressions(
-                TERM_FACTORY.getImmutableExpression(EQ, N, ONE),
-                TERM_FACTORY.getImmutableExpression(EQ, O, ONE)));
-        expectedQueryBuilder.addChild(newConstructionNode, newLJNode);
-        expectedQueryBuilder.addChild(newLJNode, leftNode, LEFT);
-=======
         expectedQueryBuilder.addChild(newConstructionNode, ljNode);
         expectedQueryBuilder.addChild(ljNode, leftNode, LEFT);
 
@@ -1414,7 +1395,6 @@
                 ImmutableSet.of(M, N, O),
                 SUBSTITUTION_FACTORY.getSubstitution(N, ONE, O, ONE));
         expectedQueryBuilder.addChild(ljNode, rightConstructionNode, RIGHT);
->>>>>>> ea4a95f5
 
         ExtensionalDataNode dataNode4 = IQ_FACTORY.createExtensionalDataNode(
                 ATOM_FACTORY.getDataAtom(TABLE1_PREDICATE, M, ONE, ONE));
