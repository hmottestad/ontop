--- conflicted
+++ resolved
@@ -41,17 +41,10 @@
     private static Predicate P2_DATALOG_PREDICATE;
 
     static {
-<<<<<<< HEAD
         ANS1_DATALOG_PREDICATE = ATOM_FACTORY.getClassPredicate("ans1");
-        ANSSQ1_DATALOG_PREDICATE = ATOM_FACTORY.getClassPredicate("ansSQ1");
+        SUBQUERY1_DATALOG_PREDICATE = ATOM_FACTORY.getClassPredicate(DATALOG_FACTORY.getSubqueryPredicatePrefix()+"1");
         P1_DATALOG_PREDICATE = ATOM_FACTORY.getClassPredicate("p1");
         P2_DATALOG_PREDICATE = ATOM_FACTORY.getClassPredicate("p2");
-=======
-        ANS1_DATALOG_PREDICATE = DATA_FACTORY.getClassPredicate("ans1");
-        SUBQUERY1_DATALOG_PREDICATE = DATA_FACTORY.getClassPredicate(DATALOG_FACTORY.getSubqueryPredicatePrefix()+"1");
-        P1_DATALOG_PREDICATE = DATA_FACTORY.getClassPredicate("p1");
-        P2_DATALOG_PREDICATE = DATA_FACTORY.getClassPredicate("p2");
->>>>>>> 4193f016
     }
 
     @Test
@@ -99,17 +92,10 @@
         /**
          Expected Datalog program
          */
-<<<<<<< HEAD
         Function ans1Atom = TERM_FACTORY.getFunction(ANS1_DATALOG_PREDICATE, X);
-        Function ansSQ1Atom = TERM_FACTORY.getFunction(ANSSQ1_DATALOG_PREDICATE, X);
+        Function ansSQ1Atom = TERM_FACTORY.getFunction(SUBQUERY1_DATALOG_PREDICATE, X);
         Function p1Atom = TERM_FACTORY.getFunction(P1_DATALOG_PREDICATE, X);
         Function p2Atom = TERM_FACTORY.getFunction(P2_DATALOG_PREDICATE, X);
-=======
-        Function ans1Atom = DATA_FACTORY.getFunction(ANS1_DATALOG_PREDICATE, X);
-        Function ansSQ1Atom = DATA_FACTORY.getFunction(SUBQUERY1_DATALOG_PREDICATE, X);
-        Function p1Atom = DATA_FACTORY.getFunction(P1_DATALOG_PREDICATE, X);
-        Function p2Atom = DATA_FACTORY.getFunction(P2_DATALOG_PREDICATE, X);
->>>>>>> 4193f016
 
         List<CQIE> cqies = new ArrayList<>();
 
