--- conflicted
+++ resolved
@@ -38,33 +38,25 @@
 
     public static final BasicDBMetadata DB_METADATA;
 
-    private static RelationPredicate createStringRelationPredicate(BasicDBMetadata dbMetadata, QuotedIDFactory idFactory,
+    private static RelationPredicate createStringRelationPredicate(BasicDBMetadata dbMetadata, DBTypeFactory dbTypeFactory,
+                                                                   QuotedIDFactory idFactory,
                                                                    int tableNumber, int arity) {
-        return createRelationPredicate(dbMetadata, idFactory, tableNumber, arity, Types.VARCHAR, "STR_");
+        return createRelationPredicate(dbMetadata, idFactory, tableNumber, arity, dbTypeFactory.getDBStringType(), "STR_");
     }
 
-    private static RelationPredicate createIntRelationPredicate(BasicDBMetadata dbMetadata, QuotedIDFactory idFactory,
-                                                                   int tableNumber, int arity) {
-        return createRelationPredicate(dbMetadata, idFactory, tableNumber, arity, Types.INTEGER, "INT_");
+    private static RelationPredicate createIntRelationPredicate(BasicDBMetadata dbMetadata, DBTypeFactory dbTypeFactory, QuotedIDFactory idFactory,
+                                                                int tableNumber, int arity) {
+        return createRelationPredicate(dbMetadata, idFactory, tableNumber, arity, dbTypeFactory.getDBLargeIntegerType(), "INT_");
     }
 
     private static RelationPredicate createRelationPredicate(BasicDBMetadata dbMetadata, QuotedIDFactory idFactory,
-<<<<<<< HEAD
-                                                             int tableNumber, int arity) {
-        DBTypeFactory dbTypeFactory = TYPE_FACTORY.getDBTypeFactory();
-        DBTermType stringDBType = dbTypeFactory.getDBStringType();
-
-        DatabaseRelationDefinition tableDef = dbMetadata.createDatabaseRelation(idFactory.createRelationID(null,
-                "TABLE" + tableNumber + "AR" + arity));
-        for (int i=1 ; i <= arity; i++) {
-            tableDef.addAttribute(idFactory.createAttributeID("col" + i), stringDBType.getName(), stringDBType, false);
-=======
-                                                                   int tableNumber, int arity, int type, String prefix) {
+                                                                   int tableNumber, int arity, DBTermType termType, String prefix) {
         DatabaseRelationDefinition tableDef = dbMetadata.createDatabaseRelation(idFactory.createRelationID(null,
                 prefix + "TABLE" + tableNumber + "AR" + arity));
+
+
         for (int i = 1; i <= arity; i++) {
-            tableDef.addAttribute(idFactory.createAttributeID("col" + i), type, null, false);
->>>>>>> faa896f9
+            tableDef.addAttribute(idFactory.createAttributeID("col" + i), termType.getName(), termType, false);
         }
         return tableDef.getAtomPredicate();
     }
@@ -73,30 +65,32 @@
         BasicDBMetadata dbMetadata = createDummyMetadata();
         QuotedIDFactory idFactory = dbMetadata.getQuotedIDFactory();
 
-        TABLE1_AR1 = createStringRelationPredicate(dbMetadata, idFactory, 1, 1);
-        TABLE2_AR1 = createStringRelationPredicate(dbMetadata, idFactory, 2, 1);
-        TABLE3_AR1 = createStringRelationPredicate(dbMetadata, idFactory, 3, 1);
-        TABLE4_AR1 = createStringRelationPredicate(dbMetadata, idFactory, 4, 1);
-        TABLE5_AR1 = createStringRelationPredicate(dbMetadata, idFactory, 5, 1);
+        DBTypeFactory dbTypeFactory = TYPE_FACTORY.getDBTypeFactory();
 
-        TABLE1_AR2 = createStringRelationPredicate(dbMetadata, idFactory, 1, 2);
-        TABLE2_AR2 = createStringRelationPredicate(dbMetadata, idFactory, 2, 2);
-        TABLE3_AR2 = createStringRelationPredicate(dbMetadata, idFactory, 3, 2);
-        TABLE4_AR2 = createStringRelationPredicate(dbMetadata, idFactory, 4, 2);
-        TABLE5_AR2 = createStringRelationPredicate(dbMetadata, idFactory, 5, 2);
-        TABLE6_AR2 = createStringRelationPredicate(dbMetadata, idFactory, 6, 2);
+        TABLE1_AR1 = createStringRelationPredicate(dbMetadata, dbTypeFactory, idFactory, 1, 1);
+        TABLE2_AR1 = createStringRelationPredicate(dbMetadata, dbTypeFactory, idFactory, 2, 1);
+        TABLE3_AR1 = createStringRelationPredicate(dbMetadata, dbTypeFactory, idFactory, 3, 1);
+        TABLE4_AR1 = createStringRelationPredicate(dbMetadata, dbTypeFactory, idFactory, 4, 1);
+        TABLE5_AR1 = createStringRelationPredicate(dbMetadata, dbTypeFactory, idFactory, 5, 1);
 
-        TABLE1_AR3 = createStringRelationPredicate(dbMetadata, idFactory, 1, 3);
-        TABLE2_AR3 = createStringRelationPredicate(dbMetadata, idFactory, 2, 3);
-        TABLE3_AR3 = createStringRelationPredicate(dbMetadata, idFactory, 3, 3);
-        TABLE4_AR3 = createStringRelationPredicate(dbMetadata, idFactory, 4, 3);
-        TABLE5_AR3 = createStringRelationPredicate(dbMetadata, idFactory, 5, 3);
-        TABLE6_AR3 = createStringRelationPredicate(dbMetadata, idFactory, 6, 3);
+        TABLE1_AR2 = createStringRelationPredicate(dbMetadata, dbTypeFactory, idFactory, 1, 2);
+        TABLE2_AR2 = createStringRelationPredicate(dbMetadata, dbTypeFactory, idFactory, 2, 2);
+        TABLE3_AR2 = createStringRelationPredicate(dbMetadata, dbTypeFactory, idFactory, 3, 2);
+        TABLE4_AR2 = createStringRelationPredicate(dbMetadata, dbTypeFactory, idFactory, 4, 2);
+        TABLE5_AR2 = createStringRelationPredicate(dbMetadata, dbTypeFactory, idFactory, 5, 2);
+        TABLE6_AR2 = createStringRelationPredicate(dbMetadata, dbTypeFactory, idFactory, 6, 2);
 
-        TABLE7_AR4 = createStringRelationPredicate(dbMetadata, idFactory, 7, 4);
+        TABLE1_AR3 = createStringRelationPredicate(dbMetadata, dbTypeFactory, idFactory, 1, 3);
+        TABLE2_AR3 = createStringRelationPredicate(dbMetadata, dbTypeFactory, idFactory, 2, 3);
+        TABLE3_AR3 = createStringRelationPredicate(dbMetadata, dbTypeFactory, idFactory, 3, 3);
+        TABLE4_AR3 = createStringRelationPredicate(dbMetadata, dbTypeFactory, idFactory, 4, 3);
+        TABLE5_AR3 = createStringRelationPredicate(dbMetadata, dbTypeFactory, idFactory, 5, 3);
+        TABLE6_AR3 = createStringRelationPredicate(dbMetadata, dbTypeFactory, idFactory, 6, 3);
 
-        INT_TABLE1_AR2 = createIntRelationPredicate(dbMetadata, idFactory, 1, 2);
-        INT_TABLE2_AR2 = createIntRelationPredicate(dbMetadata, idFactory, 2, 2);
+        TABLE7_AR4 = createStringRelationPredicate(dbMetadata, dbTypeFactory, idFactory, 7, 4);
+
+        INT_TABLE1_AR2 = createIntRelationPredicate(dbMetadata, dbTypeFactory, idFactory, 1, 2);
+        INT_TABLE2_AR2 = createIntRelationPredicate(dbMetadata, dbTypeFactory, idFactory, 2, 2);
 
         dbMetadata.freeze();
         DB_METADATA = dbMetadata;
