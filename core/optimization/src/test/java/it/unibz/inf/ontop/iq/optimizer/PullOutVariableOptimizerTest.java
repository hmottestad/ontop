package it.unibz.inf.ontop.iq.optimizer;

import com.google.common.collect.ImmutableSet;
import it.unibz.inf.ontop.iq.exception.EmptyQueryException;
import it.unibz.inf.ontop.iq.node.*;
import it.unibz.inf.ontop.model.atom.DistinctVariableOnlyDataAtom;
import it.unibz.inf.ontop.model.term.impl.ImmutabilityTools;
import it.unibz.inf.ontop.model.atom.AtomPredicate;
import it.unibz.inf.ontop.model.term.ImmutableExpression;
import it.unibz.inf.ontop.model.term.Variable;
import it.unibz.inf.ontop.iq.*;
import it.unibz.inf.ontop.iq.equivalence.IQSyntacticEquivalenceChecker;
import org.junit.Test;


<<<<<<< HEAD
=======
import static it.unibz.inf.ontop.iq.node.BinaryOrderedOperatorNode.ArgumentPosition.LEFT;
import static it.unibz.inf.ontop.iq.node.BinaryOrderedOperatorNode.ArgumentPosition.RIGHT;
import static it.unibz.inf.ontop.model.OntopModelSingletons.ATOM_FACTORY;
>>>>>>> ea4a95f5
import static it.unibz.inf.ontop.model.term.functionsymbol.ExpressionOperation.EQ;
import static junit.framework.TestCase.assertTrue;

import static it.unibz.inf.ontop.OptimizationTestingTools.*;

public class PullOutVariableOptimizerTest {

    private final static AtomPredicate TABLE1_PREDICATE = ATOM_FACTORY.getAtomPredicate("table1", 2);
    private final static AtomPredicate TABLE2_PREDICATE = ATOM_FACTORY.getAtomPredicate("table2", 2);
    private final static AtomPredicate TABLE3_PREDICATE = ATOM_FACTORY.getAtomPredicate("table3", 2);
    private final static AtomPredicate TABLE4_PREDICATE = ATOM_FACTORY.getAtomPredicate("table2", 3);
    private final static AtomPredicate TABLE5_PREDICATE = ATOM_FACTORY.getAtomPredicate("table1", 3);
    private final static AtomPredicate ANS1_PREDICATE1 = ATOM_FACTORY.getAtomPredicate("ans1", 4);
    private final static AtomPredicate ANS1_PREDICATE2 = ATOM_FACTORY.getAtomPredicate("ans1", 3);
    private final static AtomPredicate ANS1_PREDICATE3 = ATOM_FACTORY.getAtomPredicate("ans1", 2);

    private final static Variable X = TERM_FACTORY.getVariable("X");
    private final static Variable X0 = TERM_FACTORY.getVariable("Xf0");
    private final static Variable X1 = TERM_FACTORY.getVariable("Xf1");
    private final static Variable X2 = TERM_FACTORY.getVariable("Xf2");
    private final static Variable X3 = TERM_FACTORY.getVariable("Xf3");
    private final static Variable X4 = TERM_FACTORY.getVariable("Xf0f3");
    private final static Variable X5 = TERM_FACTORY.getVariable("Xf0f1");
    private final static Variable Y = TERM_FACTORY.getVariable("Y");
    private final static Variable Y1 = TERM_FACTORY.getVariable("Yf1");
    private final static Variable Y2 = TERM_FACTORY.getVariable("Yf2");
    private final static Variable Z = TERM_FACTORY.getVariable("Z");
    private final static Variable Z0 = TERM_FACTORY.getVariable("Zf0");
    private final static Variable Z2 = TERM_FACTORY.getVariable("Zf2");
    private final static Variable W = TERM_FACTORY.getVariable("W");
    private final static Variable R = TERM_FACTORY.getVariable("R");
    private final static Variable S = TERM_FACTORY.getVariable("S");
    private final static Variable T = TERM_FACTORY.getVariable("T");

    private final static ImmutableExpression EXPRESSION1 = TERM_FACTORY.getImmutableExpression(
            EQ, X, X0);
    private final static ImmutableExpression EXPRESSION2 = TERM_FACTORY.getImmutableExpression(
            EQ, Y, Y1);
    private final static ImmutableExpression EXPRESSION3 = TERM_FACTORY.getImmutableExpression(
            EQ, X, X1);
    private final static ImmutableExpression EXPRESSION4 = TERM_FACTORY.getImmutableExpression(
            EQ, X, X2);
    private final static ImmutableExpression EXPRESSION5 = TERM_FACTORY.getImmutableExpression(
            EQ, X, X3);
    private final static ImmutableExpression EXPRESSION6 = TERM_FACTORY.getImmutableExpression(
            EQ, Y, Y2);
    private final static ImmutableExpression EXPRESSION7 = TERM_FACTORY.getImmutableExpression(
            EQ, X0, X4);
    private final static ImmutableExpression EXPRESSION8 = TERM_FACTORY.getImmutableExpression(
            EQ, X0, X5);
    private final static ImmutableExpression EXPRESSION_Z_Z0 = TERM_FACTORY.getImmutableExpression(
            EQ, Z, Z0);
    private final static ImmutableExpression EXPRESSION_Z_Z2 = TERM_FACTORY.getImmutableExpression(
            EQ, Z, Z2);

    @Test
    public void testJoiningConditionTest1() throws EmptyQueryException {

        IntermediateQueryBuilder queryBuilder1 = createQueryBuilder(EMPTY_METADATA);
        DistinctVariableOnlyDataAtom projectionAtom = ATOM_FACTORY.getDistinctVariableOnlyDataAtom(ANS1_PREDICATE2, X, Y, Z);
        ConstructionNode constructionNode = IQ_FACTORY.createConstructionNode(projectionAtom.getVariables());

        InnerJoinNode joinNode1 = IQ_FACTORY.createInnerJoinNode();
        ExtensionalDataNode dataNode1 =  IQ_FACTORY.createExtensionalDataNode(ATOM_FACTORY.getDataAtom(TABLE1_PREDICATE, X, Y));
        ExtensionalDataNode dataNode2 = IQ_FACTORY.createExtensionalDataNode(ATOM_FACTORY.getDataAtom(TABLE2_PREDICATE, X, Z));

        queryBuilder1.init(projectionAtom, constructionNode);
        queryBuilder1.addChild(constructionNode, joinNode1);
        queryBuilder1.addChild(joinNode1, dataNode1);
        queryBuilder1.addChild(joinNode1, dataNode2);

        IntermediateQuery query1 = queryBuilder1.build();

        System.out.println("\nBefore optimization: \n" +  query1);
        
        IntermediateQuery optimizedQuery = PULL_OUT_VARIABLE_OPTIMIZER.optimize(query1);

        System.out.println("\nAfter optimization: \n" +  optimizedQuery);

        IntermediateQueryBuilder queryBuilder2 = createQueryBuilder(EMPTY_METADATA);
        DistinctVariableOnlyDataAtom projectionAtom2 = ATOM_FACTORY.getDistinctVariableOnlyDataAtom(ANS1_PREDICATE2, X, Y, Z);
        ConstructionNode constructionNode2 = IQ_FACTORY.createConstructionNode(projectionAtom.getVariables());

        InnerJoinNode joinNode2 = IQ_FACTORY.createInnerJoinNode(EXPRESSION1);
        ExtensionalDataNode dataNode3 = IQ_FACTORY.createExtensionalDataNode(ATOM_FACTORY.getDataAtom(TABLE2_PREDICATE, X0, Z));

        queryBuilder2.init(projectionAtom2, constructionNode2);
        queryBuilder2.addChild(constructionNode2, joinNode2);
        queryBuilder2.addChild(joinNode2, dataNode1);
        queryBuilder2.addChild(joinNode2, dataNode3);

        IntermediateQuery query2 = queryBuilder2.build();

        System.out.println("\nExpected: \n" +  query2);

        assertTrue(IQSyntacticEquivalenceChecker.areEquivalent(optimizedQuery, query2));
    }

    @Test
    public void testJoiningConditionTest2() throws EmptyQueryException {

        IntermediateQueryBuilder queryBuilder1 = createQueryBuilder(EMPTY_METADATA);
        DistinctVariableOnlyDataAtom projectionAtom = ATOM_FACTORY.getDistinctVariableOnlyDataAtom(ANS1_PREDICATE2, X, Y, Z);
        ConstructionNode constructionNode = IQ_FACTORY.createConstructionNode(projectionAtom.getVariables());

        LeftJoinNode leftJoinNode1 = IQ_FACTORY.createLeftJoinNode();
        ExtensionalDataNode dataNode1 =  IQ_FACTORY.createExtensionalDataNode(ATOM_FACTORY.getDataAtom(TABLE1_PREDICATE, X, Y));
        ExtensionalDataNode dataNode2 = IQ_FACTORY.createExtensionalDataNode(ATOM_FACTORY.getDataAtom(TABLE4_PREDICATE, X, Y, Z));

        queryBuilder1.init(projectionAtom, constructionNode);
        queryBuilder1.addChild(constructionNode, leftJoinNode1);
        queryBuilder1.addChild(leftJoinNode1, dataNode1, LEFT);
        queryBuilder1.addChild(leftJoinNode1, dataNode2, RIGHT);

        IntermediateQuery query1 = queryBuilder1.build();

        System.out.println("\nBefore optimization: \n" +  query1);
        
        IntermediateQuery optimizedQuery = PULL_OUT_VARIABLE_OPTIMIZER.optimize(query1);

        System.out.println("\nAfter optimization: \n" +  optimizedQuery);

        IntermediateQueryBuilder queryBuilder2 = createQueryBuilder(EMPTY_METADATA);
        DistinctVariableOnlyDataAtom projectionAtom2 = ATOM_FACTORY.getDistinctVariableOnlyDataAtom(ANS1_PREDICATE2, X, Y, Z);
        ConstructionNode constructionNode2 = IQ_FACTORY.createConstructionNode(projectionAtom.getVariables());

        LeftJoinNode leftJoinNode2 = IQ_FACTORY.createLeftJoinNode(IMMUTABILITY_TOOLS.foldBooleanExpressions(EXPRESSION1, EXPRESSION2));
        ExtensionalDataNode dataNode3 = IQ_FACTORY.createExtensionalDataNode(ATOM_FACTORY.getDataAtom(TABLE4_PREDICATE, X0, Y1, Z));

        queryBuilder2.init(projectionAtom2, constructionNode2);
        queryBuilder2.addChild(constructionNode2, leftJoinNode2);
        queryBuilder2.addChild(leftJoinNode2, dataNode1, LEFT);
        queryBuilder2.addChild(leftJoinNode2, dataNode3, RIGHT);

        IntermediateQuery query2 = queryBuilder2.build();

        System.out.println("\nExpected: \n" +  query2);

        assertTrue(IQSyntacticEquivalenceChecker.areEquivalent(optimizedQuery, query2));
    }

    @Test
    public void testJoin3() throws EmptyQueryException {

        IntermediateQueryBuilder queryBuilder1 = createQueryBuilder(EMPTY_METADATA);
        DistinctVariableOnlyDataAtom projectionAtom = ATOM_FACTORY.getDistinctVariableOnlyDataAtom(ANS1_PREDICATE2, X, Y, Z);
        ConstructionNode constructionNode = IQ_FACTORY.createConstructionNode(projectionAtom.getVariables());

        InnerJoinNode joinNode1 = IQ_FACTORY.createInnerJoinNode();
        ExtensionalDataNode dataNode1 =  IQ_FACTORY.createExtensionalDataNode(ATOM_FACTORY.getDataAtom(TABLE1_PREDICATE, X, Y));
        ExtensionalDataNode dataNode2 = IQ_FACTORY.createExtensionalDataNode(ATOM_FACTORY.getDataAtom(TABLE2_PREDICATE, X, Z));
        ExtensionalDataNode dataNode3 =  IQ_FACTORY.createExtensionalDataNode(ATOM_FACTORY.getDataAtom(TABLE3_PREDICATE, R, S));
        ExtensionalDataNode dataNode4 =  IQ_FACTORY.createExtensionalDataNode(ATOM_FACTORY.getDataAtom(TABLE3_PREDICATE, W, Y));
        ExtensionalDataNode dataNode5 =  IQ_FACTORY.createExtensionalDataNode(ATOM_FACTORY.getDataAtom(TABLE3_PREDICATE, T, Z));

        queryBuilder1.init(projectionAtom, constructionNode);
        queryBuilder1.addChild(constructionNode, joinNode1);
        queryBuilder1.addChild(joinNode1, dataNode1);
        queryBuilder1.addChild(joinNode1, dataNode2);
        queryBuilder1.addChild(joinNode1, dataNode3);
        queryBuilder1.addChild(joinNode1, dataNode4);
        queryBuilder1.addChild(joinNode1, dataNode5);

        IntermediateQuery query1 = queryBuilder1.build();

        System.out.println("\nBefore optimization: \n" +  query1);
        
        IntermediateQuery optimizedQuery = PULL_OUT_VARIABLE_OPTIMIZER.optimize(query1);

        System.out.println("\nAfter optimization: \n" +  optimizedQuery);

        IntermediateQueryBuilder queryBuilder2 = createQueryBuilder(EMPTY_METADATA);
        DistinctVariableOnlyDataAtom projectionAtom2 = ATOM_FACTORY.getDistinctVariableOnlyDataAtom(ANS1_PREDICATE2, X, Y, Z);
        ConstructionNode constructionNode2 = IQ_FACTORY.createConstructionNode(projectionAtom.getVariables());

        InnerJoinNode joinNode2 = IQ_FACTORY.createInnerJoinNode(IMMUTABILITY_TOOLS.foldBooleanExpressions(
                EXPRESSION1, EXPRESSION2, EXPRESSION_Z_Z2));
        ExtensionalDataNode newDataNode2 = IQ_FACTORY.createExtensionalDataNode(ATOM_FACTORY.getDataAtom(TABLE2_PREDICATE, X0, Z));
        ExtensionalDataNode newDataNode4 = IQ_FACTORY.createExtensionalDataNode(ATOM_FACTORY.getDataAtom(TABLE3_PREDICATE, W, Y1));
        ExtensionalDataNode newDataNode5 = IQ_FACTORY.createExtensionalDataNode(ATOM_FACTORY.getDataAtom(TABLE3_PREDICATE, T, Z2));

        queryBuilder2.init(projectionAtom2, constructionNode2);
        queryBuilder2.addChild(constructionNode2, joinNode2);
        queryBuilder2.addChild(joinNode2, dataNode1);
        queryBuilder2.addChild(joinNode2, newDataNode2);
        queryBuilder2.addChild(joinNode2, dataNode3);
        queryBuilder2.addChild(joinNode2, newDataNode4);
        queryBuilder2.addChild(joinNode2, newDataNode5);

        IntermediateQuery query2 = queryBuilder2.build();

        System.out.println("\nExpected: \n" +  query2);

        assertTrue(IQSyntacticEquivalenceChecker.areEquivalent(optimizedQuery, query2));
    }

    @Test
    public void testJoin4() throws EmptyQueryException {

        IntermediateQueryBuilder queryBuilder1 = createQueryBuilder(EMPTY_METADATA);
        DistinctVariableOnlyDataAtom projectionAtom = ATOM_FACTORY.getDistinctVariableOnlyDataAtom(ANS1_PREDICATE2, X, Y, Z);
        ConstructionNode constructionNode = IQ_FACTORY.createConstructionNode(projectionAtom.getVariables());

        InnerJoinNode joinNode1 = IQ_FACTORY.createInnerJoinNode();
        ExtensionalDataNode dataNode1 =  IQ_FACTORY.createExtensionalDataNode(ATOM_FACTORY.getDataAtom(TABLE1_PREDICATE, X, Y));
        ExtensionalDataNode dataNode2 = IQ_FACTORY.createExtensionalDataNode(ATOM_FACTORY.getDataAtom(TABLE2_PREDICATE, W, Z));
        ExtensionalDataNode dataNode3 =  IQ_FACTORY.createExtensionalDataNode(ATOM_FACTORY.getDataAtom(TABLE3_PREDICATE, T, Z));

        queryBuilder1.init(projectionAtom, constructionNode);
        queryBuilder1.addChild(constructionNode, joinNode1);
        queryBuilder1.addChild(joinNode1, dataNode1);
        queryBuilder1.addChild(joinNode1, dataNode2);
        queryBuilder1.addChild(joinNode1, dataNode3);

        IntermediateQuery query1 = queryBuilder1.build();

        System.out.println("\nBefore optimization: \n" +  query1);
        
        IntermediateQuery optimizedQuery = PULL_OUT_VARIABLE_OPTIMIZER.optimize(query1);

        System.out.println("\nAfter optimization: \n" +  optimizedQuery);

        IntermediateQueryBuilder queryBuilder2 = createQueryBuilder(EMPTY_METADATA);
        DistinctVariableOnlyDataAtom projectionAtom2 = ATOM_FACTORY.getDistinctVariableOnlyDataAtom(ANS1_PREDICATE2, X, Y, Z);
        ConstructionNode constructionNode2 = IQ_FACTORY.createConstructionNode(projectionAtom.getVariables());

        InnerJoinNode joinNode2 = IQ_FACTORY.createInnerJoinNode(EXPRESSION_Z_Z0);
        ExtensionalDataNode newDataNode3 = IQ_FACTORY.createExtensionalDataNode(ATOM_FACTORY.getDataAtom(TABLE3_PREDICATE, T, Z0));

        queryBuilder2.init(projectionAtom2, constructionNode2);
        queryBuilder2.addChild(constructionNode2, joinNode2);
        queryBuilder2.addChild(joinNode2, dataNode1);
        queryBuilder2.addChild(joinNode2, dataNode2);
        queryBuilder2.addChild(joinNode2, newDataNode3);

        IntermediateQuery query2 = queryBuilder2.build();

        System.out.println("\nExpected: \n" +  query2);

        assertTrue(IQSyntacticEquivalenceChecker.areEquivalent(optimizedQuery, query2));
    }

    @Test
    public void testJoiningConditionTest3() throws EmptyQueryException {

        IntermediateQueryBuilder queryBuilder1 = createQueryBuilder(EMPTY_METADATA);
        DistinctVariableOnlyDataAtom projectionAtom1 = ATOM_FACTORY.getDistinctVariableOnlyDataAtom(ANS1_PREDICATE3, X, Y);
        ConstructionNode constructionNode1 = IQ_FACTORY.createConstructionNode(projectionAtom1.getVariables());

        LeftJoinNode leftJoinNode1 = IQ_FACTORY.createLeftJoinNode();
        ExtensionalDataNode dataNode1 =  IQ_FACTORY.createExtensionalDataNode(ATOM_FACTORY.getDataAtom(TABLE5_PREDICATE, X, X, Y));
        ExtensionalDataNode dataNode2 = IQ_FACTORY.createExtensionalDataNode(ATOM_FACTORY.getDataAtom(TABLE4_PREDICATE, X, Y, X));

        queryBuilder1.init(projectionAtom1, constructionNode1);
        queryBuilder1.addChild(constructionNode1, leftJoinNode1);
        queryBuilder1.addChild(leftJoinNode1, dataNode1, LEFT);
        queryBuilder1.addChild(leftJoinNode1, dataNode2, RIGHT);

        IntermediateQuery query1 = queryBuilder1.build();

        System.out.println("\nBefore optimization: \n" +  query1);
        
        IntermediateQuery optimizedQuery = PULL_OUT_VARIABLE_OPTIMIZER.optimize(query1);

        System.out.println("\nAfter optimization: \n" +  optimizedQuery);


        IntermediateQueryBuilder expectedQuery = createQueryBuilder(EMPTY_METADATA);
        DistinctVariableOnlyDataAtom projectionAtom2 = ATOM_FACTORY.getDistinctVariableOnlyDataAtom(ANS1_PREDICATE3, X, Y);
        ConstructionNode constructionNode2 = IQ_FACTORY.createConstructionNode(projectionAtom1.getVariables());

        LeftJoinNode leftJoinNode2 = IQ_FACTORY.createLeftJoinNode(IMMUTABILITY_TOOLS.foldBooleanExpressions(EXPRESSION1,
                EXPRESSION2, EXPRESSION7));
        FilterNode filterNode1 = IQ_FACTORY.createFilterNode(EXPRESSION4);
        ExtensionalDataNode dataNode3 =  IQ_FACTORY.createExtensionalDataNode(ATOM_FACTORY.getDataAtom(TABLE5_PREDICATE, X, X2, Y));
        ExtensionalDataNode dataNode4 = IQ_FACTORY.createExtensionalDataNode(ATOM_FACTORY.getDataAtom(TABLE4_PREDICATE, X0, Y1, X4));

        expectedQuery.init(projectionAtom2, constructionNode2);
        expectedQuery.addChild(constructionNode2, leftJoinNode2);
        expectedQuery.addChild(leftJoinNode2, filterNode1, LEFT);
        expectedQuery.addChild(filterNode1, dataNode3);
        expectedQuery.addChild(leftJoinNode2, dataNode4, RIGHT);

        IntermediateQuery query2 = expectedQuery.build();

        System.out.println("\nExpected: \n" +  query2);

        assertTrue(IQSyntacticEquivalenceChecker.areEquivalent(optimizedQuery, query2));
    }

    @Test
    public void testJoiningConditionTest4() throws EmptyQueryException {

        IntermediateQueryBuilder queryBuilder1 = createQueryBuilder(EMPTY_METADATA);
        DistinctVariableOnlyDataAtom projectionAtom = ATOM_FACTORY.getDistinctVariableOnlyDataAtom(ANS1_PREDICATE1, X, Y, Z, W);
        ConstructionNode constructionNode = IQ_FACTORY.createConstructionNode(projectionAtom.getVariables());

        InnerJoinNode joinNode1 = IQ_FACTORY.createInnerJoinNode();
        LeftJoinNode leftJoinNode1 = IQ_FACTORY.createLeftJoinNode();
        ExtensionalDataNode dataNode1 =  IQ_FACTORY.createExtensionalDataNode(ATOM_FACTORY.getDataAtom(TABLE1_PREDICATE, X, Y));
        ExtensionalDataNode dataNode2 = IQ_FACTORY.createExtensionalDataNode(ATOM_FACTORY.getDataAtom(TABLE2_PREDICATE, X, Z));
        ExtensionalDataNode dataNode3 = IQ_FACTORY.createExtensionalDataNode(ATOM_FACTORY.getDataAtom(TABLE3_PREDICATE, X, W));

        queryBuilder1.init(projectionAtom, constructionNode);
        queryBuilder1.addChild(constructionNode, joinNode1);
        queryBuilder1.addChild(joinNode1, dataNode1);
        queryBuilder1.addChild(joinNode1, leftJoinNode1);
        queryBuilder1.addChild(leftJoinNode1, dataNode2, LEFT);
        queryBuilder1.addChild(leftJoinNode1, dataNode3, RIGHT);

        IntermediateQuery query1 = queryBuilder1.build();

        System.out.println("\nBefore optimization: \n" +  query1);
        
        IntermediateQuery optimizedQuery = PULL_OUT_VARIABLE_OPTIMIZER.optimize(query1);

        System.out.println("\nAfter optimization: \n" +  optimizedQuery);

        IntermediateQueryBuilder expectedQueryBuilder = createQueryBuilder(EMPTY_METADATA);

        InnerJoinNode joinNode2 = IQ_FACTORY.createInnerJoinNode(EXPRESSION1);
        LeftJoinNode leftJoinNode2 = IQ_FACTORY.createLeftJoinNode(EXPRESSION8);
        ExtensionalDataNode dataNode4 =  IQ_FACTORY.createExtensionalDataNode(ATOM_FACTORY.getDataAtom(TABLE1_PREDICATE, X, Y));
        ExtensionalDataNode dataNode5 = IQ_FACTORY.createExtensionalDataNode(ATOM_FACTORY.getDataAtom(TABLE2_PREDICATE, X0, Z));
        ExtensionalDataNode dataNode6 = IQ_FACTORY.createExtensionalDataNode(ATOM_FACTORY.getDataAtom(TABLE3_PREDICATE, X5, W));

        expectedQueryBuilder.init(projectionAtom, constructionNode);
        expectedQueryBuilder.addChild(constructionNode, joinNode2);
        expectedQueryBuilder.addChild(joinNode2, dataNode4);
        expectedQueryBuilder.addChild(joinNode2, leftJoinNode2);
        expectedQueryBuilder.addChild(leftJoinNode2, dataNode5, LEFT);
        expectedQueryBuilder.addChild(leftJoinNode2, dataNode6, RIGHT);

        IntermediateQuery query2 = expectedQueryBuilder.build();

        System.out.println("\nExpected: \n" +  query2);

        assertTrue(IQSyntacticEquivalenceChecker.areEquivalent(optimizedQuery, query2));
    }

    @Test
    public void testJoiningConditionTest5() throws EmptyQueryException {

        IntermediateQueryBuilder queryBuilder1 = createQueryBuilder(EMPTY_METADATA);
        DistinctVariableOnlyDataAtom projectionAtom = ATOM_FACTORY.getDistinctVariableOnlyDataAtom(ANS1_PREDICATE2, X, Y, Z);
        ConstructionNode constructionNode = IQ_FACTORY.createConstructionNode(projectionAtom.getVariables());

        InnerJoinNode joinNode1 = IQ_FACTORY.createInnerJoinNode();
        ExtensionalDataNode dataNode1 =  IQ_FACTORY.createExtensionalDataNode(ATOM_FACTORY.getDataAtom(TABLE1_PREDICATE, X, Y));
        ExtensionalDataNode dataNode2 = IQ_FACTORY.createExtensionalDataNode(ATOM_FACTORY.getDataAtom(TABLE4_PREDICATE, X, Z, Y));

        queryBuilder1.init(projectionAtom, constructionNode);
        queryBuilder1.addChild(constructionNode, joinNode1);
        queryBuilder1.addChild(joinNode1, dataNode1);
        queryBuilder1.addChild(joinNode1, dataNode2);

        IntermediateQuery query1 = queryBuilder1.build();

        System.out.println("\nBefore optimization: \n" +  query1);
        
        IntermediateQuery optimizedQuery = PULL_OUT_VARIABLE_OPTIMIZER.optimize(query1);

        System.out.println("\nAfter optimization: \n" +  optimizedQuery);

        IntermediateQueryBuilder queryBuilder2 = createQueryBuilder(EMPTY_METADATA);
        DistinctVariableOnlyDataAtom projectionAtom2 = ATOM_FACTORY.getDistinctVariableOnlyDataAtom(ANS1_PREDICATE2, X, Y, Z);
        ConstructionNode constructionNode2 = IQ_FACTORY.createConstructionNode(projectionAtom.getVariables());

        InnerJoinNode joinNode2 = IQ_FACTORY.createInnerJoinNode(IMMUTABILITY_TOOLS.foldBooleanExpressions(EXPRESSION1, EXPRESSION2));
        ExtensionalDataNode dataNode3 = IQ_FACTORY.createExtensionalDataNode(ATOM_FACTORY.getDataAtom(TABLE4_PREDICATE, X0, Z, Y1));

        queryBuilder2.init(projectionAtom2, constructionNode2);
        queryBuilder2.addChild(constructionNode2, joinNode2);
        queryBuilder2.addChild(joinNode2, dataNode1);
        queryBuilder2.addChild(joinNode2, dataNode3);

        IntermediateQuery query2 = queryBuilder2.build();

        System.out.println("\nExpected: \n" +  query2);

        assertTrue(IQSyntacticEquivalenceChecker.areEquivalent(optimizedQuery, query2));
    }

    @Test
    public void testLJUnnecessaryConstructionNode1() throws EmptyQueryException {

        IntermediateQueryBuilder queryBuilder1 = createQueryBuilder(EMPTY_METADATA);
        DistinctVariableOnlyDataAtom projectionAtom = ATOM_FACTORY.getDistinctVariableOnlyDataAtom(ANS1_PREDICATE2, X, Y, Z);
        ConstructionNode constructionNode = IQ_FACTORY.createConstructionNode(projectionAtom.getVariables());

        LeftJoinNode ljNode1 = IQ_FACTORY.createLeftJoinNode();
        ExtensionalDataNode dataNode1 =  IQ_FACTORY.createExtensionalDataNode(ATOM_FACTORY.getDataAtom(TABLE1_PREDICATE, X, Y));
        ConstructionNode rightConstructionNode = IQ_FACTORY.createConstructionNode(ImmutableSet.of(X,Z));
        ExtensionalDataNode dataNode2 = IQ_FACTORY.createExtensionalDataNode(ATOM_FACTORY.getDataAtom(TABLE2_PREDICATE, X, Z));

        queryBuilder1.init(projectionAtom, constructionNode);
        queryBuilder1.addChild(constructionNode, ljNode1);
        queryBuilder1.addChild(ljNode1, dataNode1, LEFT);
        queryBuilder1.addChild(ljNode1, rightConstructionNode, RIGHT);
        queryBuilder1.addChild(rightConstructionNode, dataNode2);

        IntermediateQuery query1 = queryBuilder1.build();

        System.out.println("\nBefore optimization: \n" +  query1);

        IntermediateQueryBuilder queryBuilder2 = createQueryBuilder(EMPTY_METADATA);
        DistinctVariableOnlyDataAtom projectionAtom2 = ATOM_FACTORY.getDistinctVariableOnlyDataAtom(ANS1_PREDICATE2, X, Y, Z);
        ConstructionNode constructionNode2 = IQ_FACTORY.createConstructionNode(projectionAtom.getVariables());

        LeftJoinNode ljNode2 = IQ_FACTORY.createLeftJoinNode(EXPRESSION1);
        ExtensionalDataNode dataNode3 = IQ_FACTORY.createExtensionalDataNode(ATOM_FACTORY.getDataAtom(TABLE2_PREDICATE, X0, Z));

        queryBuilder2.init(projectionAtom2, constructionNode2);
        queryBuilder2.addChild(constructionNode2, ljNode2);
        queryBuilder2.addChild(ljNode2, dataNode1, LEFT);
        queryBuilder2.addChild(ljNode2, dataNode3, RIGHT);

        IntermediateQuery query2 = queryBuilder2.build();

        System.out.println("\nExpected: \n" +  query2);

        PullOutVariableOptimizer pullOutVariableOptimizer = new PullOutVariableOptimizer();
        IntermediateQuery optimizedQuery = pullOutVariableOptimizer.optimize(query1);

        System.out.println("\nAfter optimization: \n" +  optimizedQuery);

        assertTrue(IQSyntacticEquivalenceChecker.areEquivalent(optimizedQuery, query2));
    }

}<|MERGE_RESOLUTION|>--- conflicted
+++ resolved
@@ -4,7 +4,6 @@
 import it.unibz.inf.ontop.iq.exception.EmptyQueryException;
 import it.unibz.inf.ontop.iq.node.*;
 import it.unibz.inf.ontop.model.atom.DistinctVariableOnlyDataAtom;
-import it.unibz.inf.ontop.model.term.impl.ImmutabilityTools;
 import it.unibz.inf.ontop.model.atom.AtomPredicate;
 import it.unibz.inf.ontop.model.term.ImmutableExpression;
 import it.unibz.inf.ontop.model.term.Variable;
@@ -13,12 +12,7 @@
 import org.junit.Test;
 
 
-<<<<<<< HEAD
-=======
-import static it.unibz.inf.ontop.iq.node.BinaryOrderedOperatorNode.ArgumentPosition.LEFT;
-import static it.unibz.inf.ontop.iq.node.BinaryOrderedOperatorNode.ArgumentPosition.RIGHT;
-import static it.unibz.inf.ontop.model.OntopModelSingletons.ATOM_FACTORY;
->>>>>>> ea4a95f5
+import static it.unibz.inf.ontop.iq.node.BinaryOrderedOperatorNode.ArgumentPosition.*;
 import static it.unibz.inf.ontop.model.term.functionsymbol.ExpressionOperation.EQ;
 import static junit.framework.TestCase.assertTrue;
 
@@ -93,7 +87,7 @@
         IntermediateQuery query1 = queryBuilder1.build();
 
         System.out.println("\nBefore optimization: \n" +  query1);
-        
+
         IntermediateQuery optimizedQuery = PULL_OUT_VARIABLE_OPTIMIZER.optimize(query1);
 
         System.out.println("\nAfter optimization: \n" +  optimizedQuery);
@@ -136,7 +130,7 @@
         IntermediateQuery query1 = queryBuilder1.build();
 
         System.out.println("\nBefore optimization: \n" +  query1);
-        
+
         IntermediateQuery optimizedQuery = PULL_OUT_VARIABLE_OPTIMIZER.optimize(query1);
 
         System.out.println("\nAfter optimization: \n" +  optimizedQuery);
@@ -185,7 +179,7 @@
         IntermediateQuery query1 = queryBuilder1.build();
 
         System.out.println("\nBefore optimization: \n" +  query1);
-        
+
         IntermediateQuery optimizedQuery = PULL_OUT_VARIABLE_OPTIMIZER.optimize(query1);
 
         System.out.println("\nAfter optimization: \n" +  optimizedQuery);
@@ -236,7 +230,7 @@
         IntermediateQuery query1 = queryBuilder1.build();
 
         System.out.println("\nBefore optimization: \n" +  query1);
-        
+
         IntermediateQuery optimizedQuery = PULL_OUT_VARIABLE_OPTIMIZER.optimize(query1);
 
         System.out.println("\nAfter optimization: \n" +  optimizedQuery);
@@ -280,7 +274,7 @@
         IntermediateQuery query1 = queryBuilder1.build();
 
         System.out.println("\nBefore optimization: \n" +  query1);
-        
+
         IntermediateQuery optimizedQuery = PULL_OUT_VARIABLE_OPTIMIZER.optimize(query1);
 
         System.out.println("\nAfter optimization: \n" +  optimizedQuery);
@@ -332,7 +326,7 @@
         IntermediateQuery query1 = queryBuilder1.build();
 
         System.out.println("\nBefore optimization: \n" +  query1);
-        
+
         IntermediateQuery optimizedQuery = PULL_OUT_VARIABLE_OPTIMIZER.optimize(query1);
 
         System.out.println("\nAfter optimization: \n" +  optimizedQuery);
@@ -378,7 +372,7 @@
         IntermediateQuery query1 = queryBuilder1.build();
 
         System.out.println("\nBefore optimization: \n" +  query1);
-        
+
         IntermediateQuery optimizedQuery = PULL_OUT_VARIABLE_OPTIMIZER.optimize(query1);
 
         System.out.println("\nAfter optimization: \n" +  optimizedQuery);
@@ -440,8 +434,7 @@
 
         System.out.println("\nExpected: \n" +  query2);
 
-        PullOutVariableOptimizer pullOutVariableOptimizer = new PullOutVariableOptimizer();
-        IntermediateQuery optimizedQuery = pullOutVariableOptimizer.optimize(query1);
+        IntermediateQuery optimizedQuery = PULL_OUT_VARIABLE_OPTIMIZER.optimize(query1);
 
         System.out.println("\nAfter optimization: \n" +  optimizedQuery);
 
