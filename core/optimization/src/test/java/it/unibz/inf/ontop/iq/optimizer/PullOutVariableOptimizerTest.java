--- conflicted
+++ resolved
@@ -12,19 +12,11 @@
 import it.unibz.inf.ontop.model.term.Variable;
 import org.junit.Test;
 
-import java.util.Optional;
-
 import static it.unibz.inf.ontop.NoDependencyTestDBMetadata.*;
 import static it.unibz.inf.ontop.OptimizationTestingTools.*;
 import static junit.framework.TestCase.assertEquals;
 
 public class PullOutVariableOptimizerTest {
-<<<<<<< HEAD
-
-    private final static Variable F = TERM_FACTORY.getVariable("F");
-    private final static Variable O = TERM_FACTORY.getVariable("O");
-=======
->>>>>>> eb0bfcfe
     private final static Variable X = TERM_FACTORY.getVariable("X");
     private final static Variable X1 = TERM_FACTORY.getVariable("Xf1");
     private final static Variable X0 = TERM_FACTORY.getVariable("Xf0");
@@ -50,34 +42,13 @@
     private final static ImmutableExpression EXPRESSION_Z_Z2 = TERM_FACTORY.getStrictEquality(Z, Z2);
 
     @Test
-<<<<<<< HEAD
-    public void testDataNode() throws EmptyQueryException {
-
-        IntermediateQueryBuilder queryBuilder1 = createQueryBuilder();
-        DistinctVariableOnlyDataAtom projectionAtom = ATOM_FACTORY.getDistinctVariableOnlyDataAtom(ATOM_FACTORY.getRDFAnswerPredicate(3), X, Y, Z);
+    public void testDataNode() {
+        DistinctVariableOnlyDataAtom projectionAtom = ATOM_FACTORY.getDistinctVariableOnlyDataAtom(
+                ATOM_FACTORY.getRDFAnswerPredicate(3), X, Y, Z);
 
         ExtensionalDataNode dataNode =  createExtensionalDataNode(TABLE7_AR4, ImmutableList.of(Z, X, Z, Y));
 
-        queryBuilder1.init(projectionAtom, dataNode);
-
-        IntermediateQuery query1 = queryBuilder1.build();
-
-        System.out.println("\nBefore optimization: \n" +  query1);
-
-        IntermediateQuery optimizedQuery = optimize(query1);
-
-        System.out.println("\nAfter optimization: \n" +  optimizedQuery);
-
-        IntermediateQueryBuilder queryBuilder2 = createQueryBuilder();
-=======
-    public void testDataNode() {
-        DistinctVariableOnlyDataAtom projectionAtom = ATOM_FACTORY.getDistinctVariableOnlyDataAtom(
-                ATOM_FACTORY.getRDFAnswerPredicate(3), X, Y, Z);
-
-        ExtensionalDataNode dataNode =  createExtensionalDataNode(TABLE7_AR4, ImmutableList.of(Z, X, Z, Y));
-
         IQ initialIQ = IQ_FACTORY.createIQ(projectionAtom, dataNode);
->>>>>>> eb0bfcfe
 
         ConstructionNode constructionNode = IQ_FACTORY.createConstructionNode(projectionAtom.getVariables());
         FilterNode filterNode = IQ_FACTORY.createFilterNode(EXPRESSION_Z_Z0);
@@ -94,47 +65,21 @@
     }
 
     @Test
-<<<<<<< HEAD
-    public void testJoiningConditionTest1() throws EmptyQueryException {
-
-        IntermediateQueryBuilder queryBuilder1 = createQueryBuilder();
-        DistinctVariableOnlyDataAtom projectionAtom = ATOM_FACTORY.getDistinctVariableOnlyDataAtom(ATOM_FACTORY.getRDFAnswerPredicate(3), X, Y, Z);
-=======
     public void testJoiningConditionTest1() {
         DistinctVariableOnlyDataAtom projectionAtom = ATOM_FACTORY.getDistinctVariableOnlyDataAtom(
                 ATOM_FACTORY.getRDFAnswerPredicate(3), X, Y, Z);
->>>>>>> eb0bfcfe
         ConstructionNode constructionNode = IQ_FACTORY.createConstructionNode(projectionAtom.getVariables());
 
         InnerJoinNode joinNode1 = IQ_FACTORY.createInnerJoinNode();
         ExtensionalDataNode dataNode1 = createExtensionalDataNode(TABLE1_AR2, ImmutableList.of(X, Y));
         ExtensionalDataNode dataNode2 = createExtensionalDataNode(TABLE2_AR2, ImmutableList.of(X, Z));
 
-<<<<<<< HEAD
-        queryBuilder1.init(projectionAtom, constructionNode);
-        queryBuilder1.addChild(constructionNode, joinNode1);
-        queryBuilder1.addChild(joinNode1, dataNode1);
-        queryBuilder1.addChild(joinNode1, dataNode2);
-
-        IntermediateQuery query1 = queryBuilder1.build();
-
-        System.out.println("\nBefore optimization: \n" +  query1);
-
-        IntermediateQuery optimizedQuery = optimize(query1);
-
-        System.out.println("\nAfter optimization: \n" +  optimizedQuery);
-
-        IntermediateQueryBuilder queryBuilder2 = createQueryBuilder();
-        DistinctVariableOnlyDataAtom projectionAtom2 = ATOM_FACTORY.getDistinctVariableOnlyDataAtom(ATOM_FACTORY.getRDFAnswerPredicate(3), X, Y, Z);
-        ConstructionNode constructionNode2 = IQ_FACTORY.createConstructionNode(projectionAtom.getVariables());
-=======
         IQTree tree = IQ_FACTORY.createUnaryIQTree(
                 constructionNode,
                 IQ_FACTORY.createNaryIQTree(
                         joinNode1,
                         ImmutableList.of(dataNode1, dataNode2)));
         IQ initialIQ = IQ_FACTORY.createIQ(projectionAtom, tree);
->>>>>>> eb0bfcfe
 
         InnerJoinNode joinNode2 = IQ_FACTORY.createInnerJoinNode(EXPRESSION1);
         ExtensionalDataNode dataNode3 = createExtensionalDataNode(TABLE2_AR2, ImmutableList.of(X0, Z));
@@ -150,47 +95,21 @@
     }
 
     @Test
-<<<<<<< HEAD
-    public void testJoiningConditionTest2() throws EmptyQueryException {
-
-        IntermediateQueryBuilder queryBuilder1 = createQueryBuilder();
-        DistinctVariableOnlyDataAtom projectionAtom = ATOM_FACTORY.getDistinctVariableOnlyDataAtom(ATOM_FACTORY.getRDFAnswerPredicate(3), X, Y, Z);
-=======
     public void testJoiningConditionTest2() {
         DistinctVariableOnlyDataAtom projectionAtom = ATOM_FACTORY.getDistinctVariableOnlyDataAtom(
                 ATOM_FACTORY.getRDFAnswerPredicate(3), X, Y, Z);
->>>>>>> eb0bfcfe
         ConstructionNode constructionNode = IQ_FACTORY.createConstructionNode(projectionAtom.getVariables());
 
         LeftJoinNode leftJoinNode1 = IQ_FACTORY.createLeftJoinNode();
         ExtensionalDataNode dataNode1 = createExtensionalDataNode(TABLE1_AR2, ImmutableList.of(X, Y));
         ExtensionalDataNode dataNode2 = createExtensionalDataNode(TABLE4_AR3, ImmutableList.of(X, Y, Z));
 
-<<<<<<< HEAD
-        queryBuilder1.init(projectionAtom, constructionNode);
-        queryBuilder1.addChild(constructionNode, leftJoinNode1);
-        queryBuilder1.addChild(leftJoinNode1, dataNode1, LEFT);
-        queryBuilder1.addChild(leftJoinNode1, dataNode2, RIGHT);
-
-        IntermediateQuery query1 = queryBuilder1.build();
-
-        System.out.println("\nBefore optimization: \n" +  query1);
-
-        IntermediateQuery optimizedQuery = optimize(query1);
-
-        System.out.println("\nAfter optimization: \n" +  optimizedQuery);
-
-        IntermediateQueryBuilder queryBuilder2 = createQueryBuilder();
-        DistinctVariableOnlyDataAtom projectionAtom2 = ATOM_FACTORY.getDistinctVariableOnlyDataAtom(ATOM_FACTORY.getRDFAnswerPredicate(3), X, Y, Z);
-        ConstructionNode constructionNode2 = IQ_FACTORY.createConstructionNode(projectionAtom.getVariables());
-=======
         IQTree tree = IQ_FACTORY.createUnaryIQTree(
                 constructionNode,
                 IQ_FACTORY.createBinaryNonCommutativeIQTree(
                         leftJoinNode1,
                         dataNode1, dataNode2));
         IQ initialIQ = IQ_FACTORY.createIQ(projectionAtom, tree);
->>>>>>> eb0bfcfe
 
         LeftJoinNode leftJoinNode2 = IQ_FACTORY.createLeftJoinNode(TERM_FACTORY.getConjunction(EXPRESSION1, EXPRESSION2));
         ExtensionalDataNode dataNode3 = createExtensionalDataNode(TABLE4_AR3, ImmutableList.of(X0, Y1, Z));
@@ -206,16 +125,9 @@
     }
 
     @Test
-<<<<<<< HEAD
-    public void testJoin3() throws EmptyQueryException {
-
-        IntermediateQueryBuilder queryBuilder1 = createQueryBuilder();
-        DistinctVariableOnlyDataAtom projectionAtom = ATOM_FACTORY.getDistinctVariableOnlyDataAtom(ATOM_FACTORY.getRDFAnswerPredicate(3), X, Y, Z);
-=======
     public void testJoin3() {
         DistinctVariableOnlyDataAtom projectionAtom = ATOM_FACTORY.getDistinctVariableOnlyDataAtom(
                 ATOM_FACTORY.getRDFAnswerPredicate(3), X, Y, Z);
->>>>>>> eb0bfcfe
         ConstructionNode constructionNode = IQ_FACTORY.createConstructionNode(projectionAtom.getVariables());
 
         InnerJoinNode joinNode1 = IQ_FACTORY.createInnerJoinNode();
@@ -232,16 +144,6 @@
                         ImmutableList.of(dataNode1, dataNode2, dataNode3, dataNode4, dataNode5)));
         IQ initialIQ = IQ_FACTORY.createIQ(projectionAtom, tree);
 
-<<<<<<< HEAD
-        IntermediateQuery optimizedQuery = optimize(query1);
-
-        System.out.println("\nAfter optimization: \n" +  optimizedQuery);
-
-        IntermediateQueryBuilder queryBuilder2 = createQueryBuilder();
-        DistinctVariableOnlyDataAtom projectionAtom2 = ATOM_FACTORY.getDistinctVariableOnlyDataAtom(ATOM_FACTORY.getRDFAnswerPredicate(3), X, Y, Z);
-        ConstructionNode constructionNode2 = IQ_FACTORY.createConstructionNode(projectionAtom.getVariables());
-=======
->>>>>>> eb0bfcfe
 
         InnerJoinNode joinNode2 = IQ_FACTORY.createInnerJoinNode(TERM_FACTORY.getConjunction(
                 EXPRESSION1, EXPRESSION2, EXPRESSION_Z_Z2));
@@ -260,16 +162,9 @@
     }
 
     @Test
-<<<<<<< HEAD
-    public void testJoin4() throws EmptyQueryException {
-
-        IntermediateQueryBuilder queryBuilder1 = createQueryBuilder();
-        DistinctVariableOnlyDataAtom projectionAtom = ATOM_FACTORY.getDistinctVariableOnlyDataAtom(ATOM_FACTORY.getRDFAnswerPredicate(3), X, Y, Z);
-=======
     public void testJoin4() {
         DistinctVariableOnlyDataAtom projectionAtom = ATOM_FACTORY.getDistinctVariableOnlyDataAtom(
                 ATOM_FACTORY.getRDFAnswerPredicate(3), X, Y, Z);
->>>>>>> eb0bfcfe
         ConstructionNode constructionNode = IQ_FACTORY.createConstructionNode(projectionAtom.getVariables());
 
         InnerJoinNode joinNode1 = IQ_FACTORY.createInnerJoinNode();
@@ -284,12 +179,6 @@
                         ImmutableList.of(dataNode1, dataNode2, dataNode3)));
         IQ initialIQ = IQ_FACTORY.createIQ(projectionAtom, tree);
 
-<<<<<<< HEAD
-        IntermediateQueryBuilder queryBuilder2 = createQueryBuilder();
-        DistinctVariableOnlyDataAtom projectionAtom2 = ATOM_FACTORY.getDistinctVariableOnlyDataAtom(ATOM_FACTORY.getRDFAnswerPredicate(3), X, Y, Z);
-        ConstructionNode constructionNode2 = IQ_FACTORY.createConstructionNode(projectionAtom.getVariables());
-=======
->>>>>>> eb0bfcfe
 
         InnerJoinNode joinNode2 = IQ_FACTORY.createInnerJoinNode(EXPRESSION_Z_Z0);
         ExtensionalDataNode newDataNode3 = createExtensionalDataNode(TABLE3_AR2, ImmutableList.of(T, Z0));
@@ -305,18 +194,10 @@
     }
 
     @Test
-<<<<<<< HEAD
-    public void testJoiningConditionTest3() throws EmptyQueryException {
-
-        IntermediateQueryBuilder queryBuilder1 = createQueryBuilder();
-        DistinctVariableOnlyDataAtom projectionAtom1 = ATOM_FACTORY.getDistinctVariableOnlyDataAtom(ATOM_FACTORY.getRDFAnswerPredicate(2), X, Y);
-        ConstructionNode constructionNode1 = IQ_FACTORY.createConstructionNode(projectionAtom1.getVariables());
-=======
     public void testJoiningConditionTest3() {
         DistinctVariableOnlyDataAtom projectionAtom = ATOM_FACTORY.getDistinctVariableOnlyDataAtom(
                 ATOM_FACTORY.getRDFAnswerPredicate(2), X, Y);
         ConstructionNode constructionNode = IQ_FACTORY.createConstructionNode(projectionAtom.getVariables());
->>>>>>> eb0bfcfe
 
         LeftJoinNode leftJoinNode1 = IQ_FACTORY.createLeftJoinNode();
         ExtensionalDataNode dataNode1 =  createExtensionalDataNode(TABLE5_AR3, ImmutableList.of(X, X, Y));
@@ -327,19 +208,6 @@
                         IQ_FACTORY.createBinaryNonCommutativeIQTree(leftJoinNode1, dataNode1, dataNode2));
         IQ initialIQ = IQ_FACTORY.createIQ(projectionAtom, tree);
 
-<<<<<<< HEAD
-        System.out.println("\nBefore optimization: \n" +  query1);
-
-        IntermediateQuery optimizedQuery = optimize(query1);
-
-        System.out.println("\nAfter optimization: \n" +  optimizedQuery);
-
-
-        IntermediateQueryBuilder expectedQuery = createQueryBuilder();
-        DistinctVariableOnlyDataAtom projectionAtom2 = ATOM_FACTORY.getDistinctVariableOnlyDataAtom(ATOM_FACTORY.getRDFAnswerPredicate(2), X, Y);
-        ConstructionNode constructionNode2 = IQ_FACTORY.createConstructionNode(projectionAtom1.getVariables());
-=======
->>>>>>> eb0bfcfe
 
         LeftJoinNode leftJoinNode2 = IQ_FACTORY.createLeftJoinNode(TERM_FACTORY.getConjunction(EXPRESSION1,
                 EXPRESSION2, EXPRESSION7));
@@ -358,16 +226,9 @@
     }
 
     @Test
-<<<<<<< HEAD
-    public void testJoiningConditionTest4() throws EmptyQueryException {
-
-        IntermediateQueryBuilder queryBuilder1 = createQueryBuilder();
-        DistinctVariableOnlyDataAtom projectionAtom = ATOM_FACTORY.getDistinctVariableOnlyDataAtom(ATOM_FACTORY.getRDFAnswerPredicate(4), X, Y, Z, W);
-=======
     public void testJoiningConditionTest4() {
         DistinctVariableOnlyDataAtom projectionAtom = ATOM_FACTORY.getDistinctVariableOnlyDataAtom(
                 ATOM_FACTORY.getRDFAnswerPredicate(4), X, Y, Z, W);
->>>>>>> eb0bfcfe
         ConstructionNode constructionNode = IQ_FACTORY.createConstructionNode(projectionAtom.getVariables());
 
         InnerJoinNode joinNode1 = IQ_FACTORY.createInnerJoinNode();
@@ -404,16 +265,9 @@
     }
 
     @Test
-<<<<<<< HEAD
-    public void testJoiningConditionTest5() throws EmptyQueryException {
-
-        IntermediateQueryBuilder queryBuilder1 = createQueryBuilder();
-        DistinctVariableOnlyDataAtom projectionAtom = ATOM_FACTORY.getDistinctVariableOnlyDataAtom(ATOM_FACTORY.getRDFAnswerPredicate(3), X, Y, Z);
-=======
     public void testJoiningConditionTest5() {
         DistinctVariableOnlyDataAtom projectionAtom = ATOM_FACTORY.getDistinctVariableOnlyDataAtom(
                 ATOM_FACTORY.getRDFAnswerPredicate(3), X, Y, Z);
->>>>>>> eb0bfcfe
         ConstructionNode constructionNode = IQ_FACTORY.createConstructionNode(projectionAtom.getVariables());
 
         InnerJoinNode joinNode1 = IQ_FACTORY.createInnerJoinNode();
@@ -427,12 +281,6 @@
                         ImmutableList.of(dataNode1, dataNode2)));
         IQ initialIQ = IQ_FACTORY.createIQ(projectionAtom, tree);
 
-<<<<<<< HEAD
-        IntermediateQueryBuilder queryBuilder2 = createQueryBuilder();
-        DistinctVariableOnlyDataAtom projectionAtom2 = ATOM_FACTORY.getDistinctVariableOnlyDataAtom(ATOM_FACTORY.getRDFAnswerPredicate(3), X, Y, Z);
-        ConstructionNode constructionNode2 = IQ_FACTORY.createConstructionNode(projectionAtom.getVariables());
-=======
->>>>>>> eb0bfcfe
 
         InnerJoinNode joinNode2 = IQ_FACTORY.createInnerJoinNode(TERM_FACTORY.getConjunction(EXPRESSION1, EXPRESSION2));
         ExtensionalDataNode dataNode3 = createExtensionalDataNode(TABLE4_AR3, ImmutableList.of(X0, Z, Y1));
@@ -448,16 +296,9 @@
     }
 
     @Test
-<<<<<<< HEAD
-    public void testLJUnnecessaryConstructionNode1() throws EmptyQueryException {
-
-        IntermediateQueryBuilder queryBuilder1 = createQueryBuilder();
-        DistinctVariableOnlyDataAtom projectionAtom = ATOM_FACTORY.getDistinctVariableOnlyDataAtom(ATOM_FACTORY.getRDFAnswerPredicate(3), X, Y, Z);
-=======
     public void testLJUnnecessaryConstructionNode1() {
         DistinctVariableOnlyDataAtom projectionAtom = ATOM_FACTORY.getDistinctVariableOnlyDataAtom(
                 ATOM_FACTORY.getRDFAnswerPredicate(3), X, Y, Z);
->>>>>>> eb0bfcfe
         ConstructionNode constructionNode = IQ_FACTORY.createConstructionNode(projectionAtom.getVariables());
 
         LeftJoinNode ljNode1 = IQ_FACTORY.createLeftJoinNode();
@@ -473,12 +314,6 @@
                         IQ_FACTORY.createUnaryIQTree(rightConstructionNode, dataNode2)));
         IQ initialIQ = IQ_FACTORY.createIQ(projectionAtom, tree);
 
-<<<<<<< HEAD
-        IntermediateQueryBuilder queryBuilder2 = createQueryBuilder();
-        DistinctVariableOnlyDataAtom projectionAtom2 = ATOM_FACTORY.getDistinctVariableOnlyDataAtom(ATOM_FACTORY.getRDFAnswerPredicate(3), X, Y, Z);
-        ConstructionNode constructionNode2 = IQ_FACTORY.createConstructionNode(projectionAtom.getVariables());
-=======
->>>>>>> eb0bfcfe
 
         LeftJoinNode ljNode2 = IQ_FACTORY.createLeftJoinNode(EXPRESSION1);
         ExtensionalDataNode dataNode3 = createExtensionalDataNode(TABLE2_AR2, ImmutableList.of(X0, Z));
