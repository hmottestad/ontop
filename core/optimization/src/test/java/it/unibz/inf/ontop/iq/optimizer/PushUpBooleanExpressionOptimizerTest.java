package it.unibz.inf.ontop.iq.optimizer;

import com.google.common.collect.ImmutableList;
import com.google.common.collect.ImmutableMap;
import com.google.common.collect.ImmutableSet;
import it.unibz.inf.ontop.iq.exception.EmptyQueryException;
import it.unibz.inf.ontop.iq.node.*;
import it.unibz.inf.ontop.model.atom.DistinctVariableOnlyDataAtom;
import it.unibz.inf.ontop.model.atom.AtomPredicate;
import it.unibz.inf.ontop.model.template.Template;
import it.unibz.inf.ontop.model.template.TemplateComponent;
import it.unibz.inf.ontop.model.term.*;
import it.unibz.inf.ontop.iq.*;
import it.unibz.inf.ontop.iq.equivalence.IQSyntacticEquivalenceChecker;
import org.junit.Ignore;
import org.junit.Test;

import java.util.Optional;

import static it.unibz.inf.ontop.NoDependencyTestDBMetadata.*;
import static it.unibz.inf.ontop.OptimizationTestingTools.*;
import static it.unibz.inf.ontop.iq.node.BinaryOrderedOperatorNode.ArgumentPosition.LEFT;
import static it.unibz.inf.ontop.iq.node.BinaryOrderedOperatorNode.ArgumentPosition.RIGHT;
import static it.unibz.inf.ontop.model.term.functionsymbol.InequalityLabel.GTE;
import static it.unibz.inf.ontop.model.term.functionsymbol.InequalityLabel.LT;
import static junit.framework.TestCase.assertTrue;

public class PushUpBooleanExpressionOptimizerTest {
    
    private final static AtomPredicate ANS1_PREDICATE1 = ATOM_FACTORY.getRDFAnswerPredicate( 1);
    private final static AtomPredicate ANS1_PREDICATE3 = ATOM_FACTORY.getRDFAnswerPredicate( 3);
    private final static Variable U = TERM_FACTORY.getVariable("U");
    private final static Variable V = TERM_FACTORY.getVariable("V");
    private final static Variable W = TERM_FACTORY.getVariable("W");
    private final static Variable X = TERM_FACTORY.getVariable("X");
    private final static Variable Y = TERM_FACTORY.getVariable("Y");
    private final static Variable Z = TERM_FACTORY.getVariable("Z");

    private final static ImmutableExpression EXPRESSION1 = TERM_FACTORY.getDBNonStrictNumericEquality(X, Z);
    private final static ImmutableExpression EXPRESSION2 = TERM_FACTORY.getStrictNEquality(Y, Z);
    private final static ImmutableExpression EXPRESSION3 = TERM_FACTORY.getDBDefaultInequality(
            GTE, W, Z);
    private final static ImmutableExpression EXPRESSION4 = TERM_FACTORY.getDBDefaultInequality(
            LT, V, W);
    private final static ImmutableExpression EXPRESSION5 = TERM_FACTORY.getStrictNEquality(X, TERM_FACTORY.getDBStringConstant("a"));

    @Test
    public void testPropagationFomInnerJoinProvider() throws EmptyQueryException {

        IntermediateQueryBuilder queryBuilder1 = createQueryBuilder();
        DistinctVariableOnlyDataAtom projectionAtom = ATOM_FACTORY.getDistinctVariableOnlyDataAtom(ANS1_PREDICATE3, X, Y, Z);
        ConstructionNode constructionNode = IQ_FACTORY.createConstructionNode(projectionAtom.getVariables());
        InnerJoinNode joinNode1 = IQ_FACTORY.createInnerJoinNode(Optional.empty());
        InnerJoinNode joinNode2 = IQ_FACTORY.createInnerJoinNode(
                TERM_FACTORY.getConjunction (EXPRESSION1, EXPRESSION2)
        );
        ExtensionalDataNode dataNode1 = createExtensionalDataNode(TABLE4_AR3, ImmutableList.of(X, Y, Z));
        ExtensionalDataNode dataNode2 = createExtensionalDataNode(TABLE1_AR2, ImmutableList.of(X, Y));
        ExtensionalDataNode dataNode3 = createExtensionalDataNode(TABLE2_AR1, ImmutableList.of(Z));

        queryBuilder1.init(projectionAtom, constructionNode);
        queryBuilder1.addChild(constructionNode, joinNode1);
        queryBuilder1.addChild(joinNode1, dataNode1);
        queryBuilder1.addChild(joinNode1, joinNode2);
        queryBuilder1.addChild(joinNode2, dataNode2);
        queryBuilder1.addChild(joinNode2, dataNode3);
        IntermediateQuery query1 = queryBuilder1.build();

        System.out.println("\nBefore optimization: \n" + query1);

        IntermediateQuery optimizedQuery = optimize(query1);

        System.out.println("\nAfter optimization: \n" + optimizedQuery);

        IntermediateQueryBuilder queryBuilder2 = createQueryBuilder();

        queryBuilder2.init(projectionAtom, joinNode2);
        queryBuilder2.addChild(joinNode2, dataNode1);
        queryBuilder2.addChild(joinNode2, dataNode2);
        queryBuilder2.addChild(joinNode2, dataNode3);
        IntermediateQuery query2 = queryBuilder2.build();

        System.out.println("\nExpected: \n" + query2);

        assertTrue(IQSyntacticEquivalenceChecker.areEquivalent(optimizedQuery, query2));
    }

    @Test
    public void testNoPropagationFomInnerJoinProvider() throws EmptyQueryException {
        IntermediateQueryBuilder queryBuilder1 = createQueryBuilder();
        DistinctVariableOnlyDataAtom projectionAtom = ATOM_FACTORY.getDistinctVariableOnlyDataAtom(ANS1_PREDICATE3, X, Y, Z);
        UnionNode unionNode = IQ_FACTORY.createUnionNode(ImmutableSet.of(X, Y, Z));
        InnerJoinNode joinNode1 = IQ_FACTORY.createInnerJoinNode(
                TERM_FACTORY.getConjunction (EXPRESSION1, EXPRESSION2)
        );
        ExtensionalDataNode dataNode1 = createExtensionalDataNode(TABLE4_AR3, ImmutableList.of(X, Y, Z));
        ExtensionalDataNode dataNode2 = createExtensionalDataNode(TABLE1_AR2, ImmutableList.of(X, Y));
        ExtensionalDataNode dataNode3 = createExtensionalDataNode(TABLE2_AR1, ImmutableList.of(Z));

        queryBuilder1.init(projectionAtom, unionNode);
        queryBuilder1.addChild(unionNode, dataNode1);
        queryBuilder1.addChild(unionNode, joinNode1);
        queryBuilder1.addChild(joinNode1, dataNode2);
        queryBuilder1.addChild(joinNode1, dataNode3);
        IntermediateQuery query1 = queryBuilder1.build();

        System.out.println("\nBefore optimization: \n" + query1);

        IntermediateQuery optimizedQuery = optimize(query1);

        System.out.println("\nAfter optimization: \n" + optimizedQuery);

        IntermediateQuery query2 = query1.createSnapshot();

        System.out.println("\nExpected: \n" + query2);

        assertTrue(IQSyntacticEquivalenceChecker.areEquivalent(optimizedQuery, query2));
    }

    @Test
    public void testPropagationFomFilterNodeProvider() throws EmptyQueryException {
        IntermediateQueryBuilder queryBuilder1 = createQueryBuilder();
        DistinctVariableOnlyDataAtom projectionAtom = ATOM_FACTORY.getDistinctVariableOnlyDataAtom(ANS1_PREDICATE3, X, Y, Z);
        InnerJoinNode joinNode1 = IQ_FACTORY.createInnerJoinNode(Optional.empty());
        FilterNode filterNode = IQ_FACTORY.createFilterNode(EXPRESSION1);
        ExtensionalDataNode dataNode1 = createExtensionalDataNode(TABLE4_AR3, ImmutableList.of(X, Y, Z));
        ExtensionalDataNode dataNode2 = createExtensionalDataNode(TABLE1_AR2, ImmutableList.of(X, Y));

        queryBuilder1.init(projectionAtom, joinNode1);
        queryBuilder1.addChild(joinNode1, dataNode2);
        queryBuilder1.addChild(joinNode1, filterNode);
        queryBuilder1.addChild(filterNode, dataNode1);
        IntermediateQuery query1 = queryBuilder1.build();

        System.out.println("\nBefore optimization: \n" + query1);

        IntermediateQuery optimizedQuery = optimize(query1);

        System.out.println("\nAfter optimization: \n" + optimizedQuery);

        IntermediateQueryBuilder queryBuilder2 = createQueryBuilder();
        InnerJoinNode joinNode2 = IQ_FACTORY.createInnerJoinNode(Optional.of(EXPRESSION1));

        queryBuilder2.init(projectionAtom, joinNode2);
        queryBuilder2.addChild(joinNode2, dataNode2);
        queryBuilder2.addChild(joinNode2, dataNode1);
        IntermediateQuery query2 = queryBuilder2.build();

        System.out.println("\nExpected: \n" + query2);

        assertTrue(IQSyntacticEquivalenceChecker.areEquivalent(optimizedQuery, query2));
    }

    @Test
    public void testNoPropagationFomFilterNodeProvider() throws EmptyQueryException {
        IntermediateQueryBuilder queryBuilder1 = createQueryBuilder();
        DistinctVariableOnlyDataAtom projectionAtom = ATOM_FACTORY.getDistinctVariableOnlyDataAtom(ANS1_PREDICATE3, X, Y, Z);
        UnionNode unionNode = IQ_FACTORY.createUnionNode(ImmutableSet.of(X, Y, Z));
        FilterNode filterNode = IQ_FACTORY.createFilterNode(EXPRESSION1);
        ExtensionalDataNode dataNode1 = createExtensionalDataNode(TABLE3_AR3, ImmutableList.of(X, Y, Z));
        ExtensionalDataNode dataNode2 = createExtensionalDataNode(TABLE4_AR3, ImmutableList.of(X, Y, Z));

        queryBuilder1.init(projectionAtom, unionNode);
        queryBuilder1.addChild(unionNode, dataNode1);
        queryBuilder1.addChild(unionNode, filterNode);
        queryBuilder1.addChild(filterNode, dataNode2);
        IntermediateQuery query1 = queryBuilder1.build();

        System.out.println("\nBefore optimization: \n" + query1);

        IntermediateQuery optimizedQuery = optimize(query1);

        System.out.println("\nAfter optimization: \n" + optimizedQuery);

        IntermediateQuery query2 = query1.createSnapshot();

        System.out.println("\nExpected: \n" + query2);

        assertTrue(IQSyntacticEquivalenceChecker.areEquivalent(optimizedQuery, query2));
    }

    @Test
    public void testNoPropagationFomLeftJoinProvider() throws EmptyQueryException {
        IntermediateQueryBuilder queryBuilder1 = createQueryBuilder();
        DistinctVariableOnlyDataAtom projectionAtom = ATOM_FACTORY.getDistinctVariableOnlyDataAtom(ANS1_PREDICATE3, X, Y, Z);
        InnerJoinNode joinNode1 = IQ_FACTORY.createInnerJoinNode(Optional.empty());
        LeftJoinNode leftJoinNode = IQ_FACTORY.createLeftJoinNode(TERM_FACTORY.getConjunction (EXPRESSION1, EXPRESSION2));
        ExtensionalDataNode dataNode1 = createExtensionalDataNode(TABLE4_AR3, ImmutableList.of(X, Y, Z));
        ExtensionalDataNode dataNode2 = createExtensionalDataNode (TABLE1_AR2, ImmutableList.of(X, Y));
        ExtensionalDataNode dataNode3 = createExtensionalDataNode(TABLE2_AR1, ImmutableList.of(Z));

        queryBuilder1.init(projectionAtom, leftJoinNode);
        queryBuilder1.addChild(leftJoinNode, joinNode1, LEFT);
        queryBuilder1.addChild(joinNode1, dataNode2);
        queryBuilder1.addChild(joinNode1, dataNode1);
        queryBuilder1.addChild(leftJoinNode, dataNode3, RIGHT);
        IntermediateQuery query1 = queryBuilder1.build();

        System.out.println("\nBefore optimization: \n" + query1);

        IntermediateQuery optimizedQuery = optimize(query1);

        System.out.println("\nAfter optimization: \n" + optimizedQuery);

        IntermediateQuery query2 = query1.createSnapshot();

        System.out.println("\nExpected: \n" + query2);

        assertTrue(IQSyntacticEquivalenceChecker.areEquivalent(optimizedQuery, query2));
    }

    @Test
    public void testPropagationToExistingFilterRecipient() throws EmptyQueryException {
        IntermediateQueryBuilder queryBuilder1 = createQueryBuilder();
        DistinctVariableOnlyDataAtom projectionAtom = ATOM_FACTORY.getDistinctVariableOnlyDataAtom(ANS1_PREDICATE3, X, Y, Z);
        ConstructionNode constructionNode = IQ_FACTORY.createConstructionNode(projectionAtom.getVariables());
        FilterNode filterNode1 = IQ_FACTORY.createFilterNode(EXPRESSION3);
        InnerJoinNode joinNode1 = IQ_FACTORY.createInnerJoinNode(TERM_FACTORY.getConjunction
                (EXPRESSION2));
        ExtensionalDataNode dataNode1 = createExtensionalDataNode(TABLE4_AR3, ImmutableList.of(W, X, Y));
        ExtensionalDataNode dataNode2 = createExtensionalDataNode(TABLE2_AR2, ImmutableList.of(X, Z));

        queryBuilder1.init(projectionAtom, constructionNode);
        queryBuilder1.addChild(constructionNode, filterNode1);
        queryBuilder1.addChild(filterNode1, joinNode1);
        queryBuilder1.addChild(joinNode1, dataNode1);
        queryBuilder1.addChild(joinNode1, dataNode2);
        IntermediateQuery query1 = queryBuilder1.build();

        System.out.println("\nBefore optimization: \n" + query1);

        IntermediateQuery optimizedQuery = optimize(query1);

        System.out.println("\nAfter optimization: \n" + optimizedQuery);

        IntermediateQueryBuilder queryBuilder2 = createQueryBuilder();
        InnerJoinNode joinNode2 = IQ_FACTORY.createInnerJoinNode(TERM_FACTORY.getConjunction(EXPRESSION3, EXPRESSION2));


        queryBuilder2.init(projectionAtom, constructionNode);
        queryBuilder2.addChild(constructionNode, joinNode2);
        queryBuilder2.addChild(joinNode2, dataNode1);
        queryBuilder2.addChild(joinNode2, dataNode2);
        IntermediateQuery query2 = queryBuilder2.build();

        System.out.println("\nExpected: \n" + query2);

        assertTrue(IQSyntacticEquivalenceChecker.areEquivalent(optimizedQuery, query2));
    }

    @Test
    public void testRecursivePropagation() throws EmptyQueryException {
        IntermediateQueryBuilder queryBuilder1 = createQueryBuilder();
        DistinctVariableOnlyDataAtom projectionAtom = ATOM_FACTORY.getDistinctVariableOnlyDataAtom(ANS1_PREDICATE3, X, Y, Z);
        ConstructionNode constructionNode = IQ_FACTORY.createConstructionNode(projectionAtom.getVariables());
        InnerJoinNode joinNode1 = IQ_FACTORY.createInnerJoinNode(Optional.empty());
        InnerJoinNode joinNode2 = IQ_FACTORY.createInnerJoinNode(Optional.of(EXPRESSION1));
        FilterNode filterNode = IQ_FACTORY.createFilterNode(EXPRESSION3);
        ExtensionalDataNode dataNode1 = createExtensionalDataNode(TABLE4_AR3, ImmutableList.of(X, Y, Z));
        ExtensionalDataNode dataNode2 = createExtensionalDataNode(TABLE1_AR2, ImmutableList.of(X, Y));
        ExtensionalDataNode dataNode3 = createExtensionalDataNode(TABLE2_AR2, ImmutableList.of(W, Z));

        queryBuilder1.init(projectionAtom, constructionNode);
        queryBuilder1.addChild(constructionNode, joinNode1);
        queryBuilder1.addChild(joinNode1, dataNode1);
        queryBuilder1.addChild(joinNode1, joinNode2);
        queryBuilder1.addChild(joinNode2, dataNode2);
        queryBuilder1.addChild(joinNode2, filterNode);
        queryBuilder1.addChild(filterNode, dataNode3);
        IntermediateQuery query1 = queryBuilder1.build();

        System.out.println("\nBefore optimization: \n" + query1);

        IntermediateQuery optimizedQuery = optimize(query1);

        System.out.println("\nAfter optimization: \n" + optimizedQuery);

        IntermediateQueryBuilder queryBuilder2 = createQueryBuilder();
        InnerJoinNode joinNode3 = IQ_FACTORY.createInnerJoinNode(TERM_FACTORY.getConjunction(EXPRESSION1, EXPRESSION3));

        queryBuilder2.init(projectionAtom, constructionNode);
        queryBuilder2.addChild(constructionNode, joinNode3);
        queryBuilder2.addChild(joinNode3, dataNode1);
        queryBuilder2.addChild(joinNode3, dataNode2);
        queryBuilder2.addChild(joinNode3, dataNode3);
        IntermediateQuery query2 = queryBuilder2.build();

        System.out.println("\nExpected: \n" + query2);

        assertTrue(IQSyntacticEquivalenceChecker.areEquivalent(optimizedQuery, query2));
    }


    @Test
    public void testPropagationToLeftJoinRecipient() throws EmptyQueryException {
        IntermediateQueryBuilder queryBuilder1 = createQueryBuilder();
        DistinctVariableOnlyDataAtom projectionAtom = ATOM_FACTORY.getDistinctVariableOnlyDataAtom(ANS1_PREDICATE3, X, Y, Z);
        ConstructionNode constructionNode = IQ_FACTORY.createConstructionNode(projectionAtom.getVariables());
        LeftJoinNode leftJoinNode1 = IQ_FACTORY.createLeftJoinNode(Optional.empty());
        InnerJoinNode joinNode1 = IQ_FACTORY.createInnerJoinNode(TERM_FACTORY.getConjunction(EXPRESSION1, EXPRESSION2));
        ExtensionalDataNode dataNode1 = createExtensionalDataNode(TABLE4_AR3, ImmutableList.of(X, Y, Z));
        ExtensionalDataNode dataNode2 = createExtensionalDataNode(TABLE1_AR2, ImmutableList.of(X, Y));
        ExtensionalDataNode dataNode3 = createExtensionalDataNode(TABLE2_AR1, ImmutableList.of(Z));

        queryBuilder1.init(projectionAtom, constructionNode);
        queryBuilder1.addChild(constructionNode, leftJoinNode1);
        queryBuilder1.addChild(leftJoinNode1, dataNode1, LEFT);
        queryBuilder1.addChild(leftJoinNode1, joinNode1, RIGHT);
        queryBuilder1.addChild(joinNode1, dataNode2);
        queryBuilder1.addChild(joinNode1, dataNode3);
        IntermediateQuery query1 = queryBuilder1.build();

        System.out.println("\nBefore optimization: \n" + query1);

        IntermediateQuery optimizedQuery = optimize(query1);

        System.out.println("\nAfter optimization: \n" + optimizedQuery);

        IntermediateQueryBuilder queryBuilder2 = createQueryBuilder();
        LeftJoinNode leftJoinNode2 = IQ_FACTORY.createLeftJoinNode(TERM_FACTORY.getConjunction(EXPRESSION1, EXPRESSION2));
        InnerJoinNode joinNode2 = IQ_FACTORY.createInnerJoinNode(Optional.empty());

        queryBuilder2.init(projectionAtom, leftJoinNode2);
        queryBuilder2.addChild(leftJoinNode2, dataNode1, LEFT);
        queryBuilder2.addChild(leftJoinNode2, joinNode2, RIGHT);
        queryBuilder2.addChild(joinNode2, dataNode2);
        queryBuilder2.addChild(joinNode2, dataNode3);
        IntermediateQuery query2 = queryBuilder2.build();

        System.out.println("\nExpected: \n" + query2);

        assertTrue(IQSyntacticEquivalenceChecker.areEquivalent(optimizedQuery, query2));
    }

    @Test
    public void testPropagationThroughLeftJoin() throws EmptyQueryException {
        IntermediateQueryBuilder queryBuilder1 = createQueryBuilder();
        DistinctVariableOnlyDataAtom projectionAtom = ATOM_FACTORY.getDistinctVariableOnlyDataAtom(ANS1_PREDICATE3, X, Y, Z);
        ConstructionNode constructionNode = IQ_FACTORY.createConstructionNode(projectionAtom.getVariables());
        LeftJoinNode leftJoinNode = IQ_FACTORY.createLeftJoinNode(Optional.empty());
        InnerJoinNode joinNode1 = IQ_FACTORY.createInnerJoinNode(TERM_FACTORY.getConjunction(EXPRESSION1, EXPRESSION2));
        ExtensionalDataNode dataNode1 = createExtensionalDataNode(TABLE4_AR3, ImmutableList.of(X, Y, Z));
        ExtensionalDataNode dataNode2 = createExtensionalDataNode(TABLE1_AR2, ImmutableList.of(X, Y));
        ExtensionalDataNode dataNode3 = createExtensionalDataNode(TABLE2_AR1, ImmutableList.of(Z));

        queryBuilder1.init(projectionAtom, constructionNode);
        queryBuilder1.addChild(constructionNode, leftJoinNode);
        queryBuilder1.addChild(leftJoinNode, joinNode1, LEFT);
        queryBuilder1.addChild(leftJoinNode, dataNode1, RIGHT);
        queryBuilder1.addChild(joinNode1, dataNode2);
        queryBuilder1.addChild(joinNode1, dataNode3);
        IntermediateQuery query1 = queryBuilder1.build();

        System.out.println("\nBefore optimization: \n" + query1);

        IntermediateQuery optimizedQuery = optimize(query1);

        System.out.println("\nAfter optimization: \n" + optimizedQuery);

        IntermediateQueryBuilder queryBuilder2 = createQueryBuilder();
        FilterNode filterNode = IQ_FACTORY.createFilterNode(TERM_FACTORY.getConjunction(EXPRESSION1, EXPRESSION2));
        InnerJoinNode joinNode2 = IQ_FACTORY.createInnerJoinNode(Optional.empty());

        queryBuilder2.init(projectionAtom, filterNode);
        queryBuilder2.addChild(filterNode, leftJoinNode);
        queryBuilder2.addChild(leftJoinNode, joinNode2, LEFT);
        queryBuilder2.addChild(leftJoinNode, dataNode1, RIGHT);
        queryBuilder2.addChild(joinNode2, dataNode2);
        queryBuilder2.addChild(joinNode2, dataNode3);
        IntermediateQuery query2 = queryBuilder2.build();

        System.out.println("\nExpected: \n" + query2);

        assertTrue(IQSyntacticEquivalenceChecker.areEquivalent(optimizedQuery, query2));
    }

    @Ignore("TODO: support it")
    @Test
    public void testCompletePropagationThroughUnion() throws EmptyQueryException {
        IntermediateQueryBuilder queryBuilder1 = createQueryBuilder();
        DistinctVariableOnlyDataAtom projectionAtom = ATOM_FACTORY.getDistinctVariableOnlyDataAtom(ANS1_PREDICATE1, X);
        ConstructionNode constructionNode = IQ_FACTORY.createConstructionNode(projectionAtom.getVariables());
        UnionNode unionNode1 = IQ_FACTORY.createUnionNode(ImmutableSet.of(X));
        FilterNode filterNode1 = IQ_FACTORY.createFilterNode(EXPRESSION1);
        FilterNode filterNode2 = IQ_FACTORY.createFilterNode(EXPRESSION1);
        ExtensionalDataNode dataNode1 = createExtensionalDataNode(TABLE3_AR3, ImmutableList.of(X, Y, Z));
        ExtensionalDataNode dataNode2 = createExtensionalDataNode(TABLE4_AR3, ImmutableList.of(W, X, Z));

        queryBuilder1.init(projectionAtom, constructionNode);
        queryBuilder1.addChild(constructionNode, unionNode1);
        queryBuilder1.addChild(unionNode1, filterNode1);
        queryBuilder1.addChild(unionNode1, filterNode2);
        queryBuilder1.addChild(filterNode1, dataNode1);
        queryBuilder1.addChild(filterNode2, dataNode2);
        IntermediateQuery query1 = queryBuilder1.build();

        System.out.println("\nBefore optimization: \n" + query1);

        IntermediateQuery optimizedQuery = optimize(query1);

        System.out.println("\nAfter optimization: \n" + optimizedQuery);

        IntermediateQueryBuilder queryBuilder2 = createQueryBuilder();
        FilterNode filterNode3 = IQ_FACTORY.createFilterNode(EXPRESSION1);
        UnionNode unionNode2 = IQ_FACTORY.createUnionNode(ImmutableSet.of(X, Z));

        queryBuilder2.init(projectionAtom, constructionNode);
        queryBuilder2.addChild(constructionNode, filterNode3);
        queryBuilder2.addChild(filterNode3, unionNode2);
        queryBuilder2.addChild(unionNode2, dataNode1);
        queryBuilder2.addChild(unionNode2, dataNode2);
        IntermediateQuery query2 = queryBuilder2.build();

        System.out.println("\nExpected: \n" + query2);

        assertTrue(IQSyntacticEquivalenceChecker.areEquivalent(optimizedQuery, query2));
    }

    @Test
    public void testNoPropagationThroughUnion() throws EmptyQueryException {
        IntermediateQueryBuilder queryBuilder1 = createQueryBuilder();
        DistinctVariableOnlyDataAtom projectionAtom = ATOM_FACTORY.getDistinctVariableOnlyDataAtom(ANS1_PREDICATE1, X);
        UnionNode unionNode1 = IQ_FACTORY.createUnionNode(ImmutableSet.of(X));
        FilterNode filterNode1 = IQ_FACTORY.createFilterNode(EXPRESSION1);
        FilterNode filterNode2 = IQ_FACTORY.createFilterNode(EXPRESSION3);
        ExtensionalDataNode dataNode1 = createExtensionalDataNode(TABLE3_AR2, ImmutableList.of(X, Z));
        ExtensionalDataNode dataNode2 = createExtensionalDataNode(TABLE4_AR3, ImmutableList.of(W, X, Z));

        queryBuilder1.init(projectionAtom, unionNode1);
        queryBuilder1.addChild(unionNode1, filterNode1);
        queryBuilder1.addChild(unionNode1, filterNode2);
        queryBuilder1.addChild(filterNode1, dataNode1);
        queryBuilder1.addChild(filterNode2, dataNode2);
        IntermediateQuery query1 = queryBuilder1.build();

        System.out.println("\nBefore optimization: \n" + query1);

        IntermediateQuery optimizedQuery = optimize(query1);

        System.out.println("\nAfter optimization: \n" + optimizedQuery);

        IntermediateQuery query2 = query1.createSnapshot();

        System.out.println("\nExpected: \n" + query2);

        assertTrue(IQSyntacticEquivalenceChecker.areEquivalent(optimizedQuery, query2));
    }

    @Ignore("Shall we support it?")
    @Test
    public void testPartialPropagationThroughUnion() throws EmptyQueryException {
        IntermediateQueryBuilder queryBuilder1 = createQueryBuilder();
        DistinctVariableOnlyDataAtom projectionAtom = ATOM_FACTORY.getDistinctVariableOnlyDataAtom(ANS1_PREDICATE1, X);
        ConstructionNode constructionNode = IQ_FACTORY.createConstructionNode(projectionAtom.getVariables());
        UnionNode unionNode1 = IQ_FACTORY.createUnionNode(ImmutableSet.of(X));
        FilterNode filterNode1 = IQ_FACTORY.createFilterNode(TERM_FACTORY.getConjunction(EXPRESSION1, EXPRESSION2));
        FilterNode filterNode2 = IQ_FACTORY.createFilterNode(TERM_FACTORY.getConjunction(EXPRESSION1, EXPRESSION3));
        FilterNode filterNode3 = IQ_FACTORY.createFilterNode(EXPRESSION1);
        ExtensionalDataNode dataNode1 = createExtensionalDataNode(TABLE3_AR3, ImmutableList.of(X, Y, Z));
        ExtensionalDataNode dataNode2 = createExtensionalDataNode(TABLE4_AR3, ImmutableList.of(W, X, Z));
        ExtensionalDataNode dataNode3 = createExtensionalDataNode(TABLE6_AR3, ImmutableList.of(X, V, Z));

        queryBuilder1.init(projectionAtom, constructionNode);
        queryBuilder1.addChild(constructionNode, unionNode1);
        queryBuilder1.addChild(unionNode1, filterNode1);
        queryBuilder1.addChild(unionNode1, filterNode2);
        queryBuilder1.addChild(unionNode1, filterNode3);
        queryBuilder1.addChild(filterNode1, dataNode1);
        queryBuilder1.addChild(filterNode2, dataNode2);
        queryBuilder1.addChild(filterNode3, dataNode3);
        IntermediateQuery query1 = queryBuilder1.build();

        System.out.println("\nBefore optimization: \n" + query1);

        IntermediateQuery optimizedQuery = optimize(query1);

        System.out.println("\nAfter optimization: \n" + optimizedQuery);

        IntermediateQueryBuilder queryBuilder2 = createQueryBuilder();
        FilterNode filterNode4 = IQ_FACTORY.createFilterNode(EXPRESSION1);
        FilterNode filterNode5 = IQ_FACTORY.createFilterNode(EXPRESSION2);
        FilterNode filterNode6 = IQ_FACTORY.createFilterNode(EXPRESSION3);
        UnionNode unionNode2 = IQ_FACTORY.createUnionNode(ImmutableSet.of(X, Z));

        queryBuilder2.init(projectionAtom, constructionNode);
        queryBuilder2.addChild(constructionNode, filterNode4);
        queryBuilder2.addChild(filterNode4, unionNode2);
        queryBuilder2.addChild(unionNode2, filterNode5);
        queryBuilder2.addChild(unionNode2, filterNode6);
        queryBuilder2.addChild(unionNode2, dataNode3);
        queryBuilder2.addChild(filterNode5, dataNode1);
        queryBuilder2.addChild(filterNode6, dataNode2);
        IntermediateQuery query2 = queryBuilder2.build();

        System.out.println("\nExpected: \n" + query2);

        assertTrue(IQSyntacticEquivalenceChecker.areEquivalent(optimizedQuery, query2));
    }

    @Ignore("TODO: support it")
    @Test
    public void testMultiplePropagationsThroughUnion() throws EmptyQueryException {
        IntermediateQueryBuilder queryBuilder1 = createQueryBuilder();
        DistinctVariableOnlyDataAtom projectionAtom = ATOM_FACTORY.getDistinctVariableOnlyDataAtom(ANS1_PREDICATE1, X);
        ConstructionNode constructionNode1 = IQ_FACTORY.createConstructionNode(projectionAtom.getVariables());
        UnionNode unionNode1 = IQ_FACTORY.createUnionNode(ImmutableSet.of(X));
        ConstructionNode constructionNode2 = IQ_FACTORY.createConstructionNode(ImmutableSet.of(X),
                SUBSTITUTION_FACTORY.getSubstitution(ImmutableMap.of(X, generateURI(Y))));
        UnionNode unionNode2 = IQ_FACTORY.createUnionNode(ImmutableSet.of(Y));
        FilterNode filterNode1 = IQ_FACTORY.createFilterNode(TERM_FACTORY.getConjunction(EXPRESSION3, EXPRESSION5));
        FilterNode filterNode2 = IQ_FACTORY.createFilterNode(EXPRESSION3);
<<<<<<< HEAD
        FilterNode filterNode3 = IQ_FACTORY.createFilterNode(IMMUTABILITY_TOOLS.foldBooleanExpressions(EXPRESSION3, EXPRESSION2).get());
        ExtensionalDataNode dataNode1 = IQ_FACTORY.createExtensionalDataNode(ATOM_FACTORY.getDataAtom(TABLE3_AR3, X, W, Z));
        ExtensionalDataNode dataNode2 = IQ_FACTORY.createExtensionalDataNode(ATOM_FACTORY.getDataAtom(TABLE4_AR3, W, Y, Z));
        ExtensionalDataNode dataNode3 = IQ_FACTORY.createExtensionalDataNode(ATOM_FACTORY.getDataAtom(TABLE1_AR4, Y, W, U, Z));
=======
        FilterNode filterNode3 = IQ_FACTORY.createFilterNode(TERM_FACTORY.getConjunction(EXPRESSION3, EXPRESSION2));
        ExtensionalDataNode dataNode1 = createExtensionalDataNode(TABLE3_AR3, ImmutableList.of(X, W, Z));
        ExtensionalDataNode dataNode2 = createExtensionalDataNode(TABLE4_AR3, ImmutableList.of(W, Y, Z));
        ExtensionalDataNode dataNode3 = createExtensionalDataNode(TABLE7_AR4, ImmutableList.of(Y, W, U, Z));
>>>>>>> 939998b7

        queryBuilder1.init(projectionAtom, constructionNode1);
        queryBuilder1.addChild(constructionNode1, unionNode1);
        queryBuilder1.addChild(unionNode1, filterNode1);
        queryBuilder1.addChild(unionNode1, constructionNode2);
        queryBuilder1.addChild(filterNode1, dataNode1);
        queryBuilder1.addChild(constructionNode2, unionNode2);
        queryBuilder1.addChild(unionNode2, filterNode2);
        queryBuilder1.addChild(unionNode2, filterNode3);
        queryBuilder1.addChild(filterNode2, dataNode2);
        queryBuilder1.addChild(filterNode3, dataNode3);
        IntermediateQuery query1 = queryBuilder1.build();

        System.out.println("\nBefore optimization: \n" + query1);

        IntermediateQuery optimizedQuery = optimize(query1);

        System.out.println("\nAfter optimization: \n" + optimizedQuery);

        IntermediateQueryBuilder queryBuilder2 = createQueryBuilder();
        FilterNode filterNode4 = IQ_FACTORY.createFilterNode(EXPRESSION3);
        FilterNode filterNode5 = IQ_FACTORY.createFilterNode(EXPRESSION5);
        FilterNode filterNode6 = IQ_FACTORY.createFilterNode(EXPRESSION2);
        UnionNode unionNode3 = IQ_FACTORY.createUnionNode(ImmutableSet.of(W, X, Z));
        UnionNode unionNode4 = IQ_FACTORY.createUnionNode(ImmutableSet.of(W, Y, Z));
        ConstructionNode constructionNode3 = IQ_FACTORY.createConstructionNode(
                ImmutableSet.of(X, W, Z), SUBSTITUTION_FACTORY.getSubstitution(ImmutableMap.of(X, generateURI(Y))));

        queryBuilder2.init(projectionAtom, constructionNode1);
        queryBuilder2.addChild(constructionNode1, filterNode4);
        queryBuilder2.addChild(filterNode4, unionNode3);
        queryBuilder2.addChild(unionNode3, filterNode5);
        queryBuilder2.addChild(unionNode3, constructionNode3);
        queryBuilder2.addChild(filterNode5, dataNode1);
        queryBuilder2.addChild(constructionNode3, unionNode4);
        queryBuilder2.addChild(unionNode4, dataNode2);
        queryBuilder2.addChild(unionNode4, filterNode6);
        queryBuilder2.addChild(filterNode6, dataNode3);
        IntermediateQuery query2 = queryBuilder2.build();

        System.out.println("\nExpected: \n" + query2);

        assertTrue(IQSyntacticEquivalenceChecker.areEquivalent(optimizedQuery, query2));
    }


    private static ImmutableFunctionalTerm generateURI(VariableOrGroundTerm... arguments) {
        Template.Builder builder = Template.builder();
        builder.addSeparator("http://example.org/ds1/");
        for (VariableOrGroundTerm argument : arguments)
            builder.addColumn();
        return TERM_FACTORY.getIRIFunctionalTerm(builder.build(), ImmutableList.copyOf(arguments));
    }

    private IntermediateQuery optimize(IntermediateQuery query) throws EmptyQueryException {
        IQ newIQ = IQ_CONVERTER.convert(query).normalizeForOptimization();
        return IQ_CONVERTER.convert(newIQ, query.getExecutorRegistry());
    }
}<|MERGE_RESOLUTION|>--- conflicted
+++ resolved
@@ -509,17 +509,10 @@
         UnionNode unionNode2 = IQ_FACTORY.createUnionNode(ImmutableSet.of(Y));
         FilterNode filterNode1 = IQ_FACTORY.createFilterNode(TERM_FACTORY.getConjunction(EXPRESSION3, EXPRESSION5));
         FilterNode filterNode2 = IQ_FACTORY.createFilterNode(EXPRESSION3);
-<<<<<<< HEAD
-        FilterNode filterNode3 = IQ_FACTORY.createFilterNode(IMMUTABILITY_TOOLS.foldBooleanExpressions(EXPRESSION3, EXPRESSION2).get());
-        ExtensionalDataNode dataNode1 = IQ_FACTORY.createExtensionalDataNode(ATOM_FACTORY.getDataAtom(TABLE3_AR3, X, W, Z));
-        ExtensionalDataNode dataNode2 = IQ_FACTORY.createExtensionalDataNode(ATOM_FACTORY.getDataAtom(TABLE4_AR3, W, Y, Z));
-        ExtensionalDataNode dataNode3 = IQ_FACTORY.createExtensionalDataNode(ATOM_FACTORY.getDataAtom(TABLE1_AR4, Y, W, U, Z));
-=======
         FilterNode filterNode3 = IQ_FACTORY.createFilterNode(TERM_FACTORY.getConjunction(EXPRESSION3, EXPRESSION2));
         ExtensionalDataNode dataNode1 = createExtensionalDataNode(TABLE3_AR3, ImmutableList.of(X, W, Z));
         ExtensionalDataNode dataNode2 = createExtensionalDataNode(TABLE4_AR3, ImmutableList.of(W, Y, Z));
         ExtensionalDataNode dataNode3 = createExtensionalDataNode(TABLE7_AR4, ImmutableList.of(Y, W, U, Z));
->>>>>>> 939998b7
 
         queryBuilder1.init(projectionAtom, constructionNode1);
         queryBuilder1.addChild(constructionNode1, unionNode1);
