package it.unibz.inf.ontop.iq.optimizer;

import com.google.common.collect.ImmutableMap;
import com.google.common.collect.ImmutableSet;
import it.unibz.inf.ontop.iq.exception.EmptyQueryException;
import it.unibz.inf.ontop.iq.node.*;
import it.unibz.inf.ontop.model.atom.DistinctVariableOnlyDataAtom;
import it.unibz.inf.ontop.model.atom.AtomPredicate;
import it.unibz.inf.ontop.model.term.ImmutableExpression;
import it.unibz.inf.ontop.model.term.ImmutableFunctionalTerm;
import it.unibz.inf.ontop.model.term.Variable;
import it.unibz.inf.ontop.model.term.VariableOrGroundTerm;
import it.unibz.inf.ontop.iq.*;
import it.unibz.inf.ontop.iq.equivalence.IQSyntacticEquivalenceChecker;
import it.unibz.inf.ontop.model.vocabulary.XSD;
import org.junit.Test;

import static it.unibz.inf.ontop.NoDependencyTestDBMetadata.*;
import static junit.framework.TestCase.assertTrue;

import static it.unibz.inf.ontop.OptimizationTestingTools.*;

public class ProjectionShrinkingOptimizerTest {

    private final static AtomPredicate ANS1_PREDICATE1 = ATOM_FACTORY.getRDFAnswerPredicate(1);
    private final static Variable X = TERM_FACTORY.getVariable("X");
    private final static Variable Y = TERM_FACTORY.getVariable("Y");
    private final static Variable Z = TERM_FACTORY.getVariable("Z");
    private final static Variable W = TERM_FACTORY.getVariable("W");
    private final static Variable A = TERM_FACTORY.getVariable("A");
    private final static Variable B = TERM_FACTORY.getVariable("B");

    private final static ImmutableExpression EXPRESSION1 = TERM_FACTORY.getStrictNEquality(Y, Z);
    private final static ImmutableExpression EXPRESSION2 = TERM_FACTORY.getStrictNEquality(W, X);


    private ImmutableFunctionalTerm generateInt(VariableOrGroundTerm argument) {
        return TERM_FACTORY.getRDFLiteralFunctionalTerm(argument, XSD.INTEGER);

    }

    @Test
    public void testUnion() throws EmptyQueryException {

        IntermediateQueryBuilder queryBuilder1 = createQueryBuilder();
        DistinctVariableOnlyDataAtom projectionAtom1 = ATOM_FACTORY.getDistinctVariableOnlyDataAtom(ANS1_PREDICATE1, X);

        ConstructionNode constructionNode1 = IQ_FACTORY.createConstructionNode(projectionAtom1.getVariables());
        UnionNode unionNode1 = IQ_FACTORY.createUnionNode(ImmutableSet.of(X,Y));
        ExtensionalDataNode dataNode1 = IQ_FACTORY.createExtensionalDataNode(ATOM_FACTORY.getDataAtom(TABLE1_AR2, X, Y));
        ExtensionalDataNode dataNode2 = IQ_FACTORY.createExtensionalDataNode(ATOM_FACTORY.getDataAtom(TABLE2_AR2, X, Y));

        queryBuilder1.init(projectionAtom1, constructionNode1);
        queryBuilder1.addChild(constructionNode1, unionNode1);
        queryBuilder1.addChild(unionNode1, dataNode1);
        queryBuilder1.addChild(unionNode1, dataNode2);

        IntermediateQuery query1 = queryBuilder1.build();

        System.out.println("\nBefore optimization: \n" +  query1);

        IntermediateQuery optimizedQuery = optimize(query1);

        System.out.println("\nAfter optimization: \n" +  optimizedQuery);

<<<<<<< HEAD
        IntermediateQueryBuilder queryBuilder2 = createQueryBuilder();
        ConstructionNode constructionNode2 = IQ_FACTORY.createConstructionNode(projectionAtom1.getVariables());
=======
        IntermediateQueryBuilder queryBuilder2 = createQueryBuilder(EMPTY_METADATA);
>>>>>>> f90c17cf
        UnionNode unionNode2 = IQ_FACTORY.createUnionNode(ImmutableSet.of(X));

        ExtensionalDataNode newDataNode1 = IQ_FACTORY.createExtensionalDataNode(TABLE1_AR2.getRelationDefinition(),
                ImmutableMap.of(0, X));
        ExtensionalDataNode newDataNode2 = IQ_FACTORY.createExtensionalDataNode(TABLE2_AR2.getRelationDefinition(),
                ImmutableMap.of(0, X));

        queryBuilder2.init(projectionAtom1, unionNode2);
        queryBuilder2.addChild(unionNode2, newDataNode1);
        queryBuilder2.addChild(unionNode2, newDataNode2);

        IntermediateQuery query2 = queryBuilder2.build();
        System.out.println("\nExpected: \n" +  query2);

        assertTrue(IQSyntacticEquivalenceChecker.areEquivalent(optimizedQuery, query2));
    }

    private static IntermediateQuery optimize(IntermediateQuery initialQuery) throws EmptyQueryException {
        IQ initialIQ = IQ_CONVERTER.convert(initialQuery);
        return IQ_CONVERTER.convert(
                initialIQ.normalizeForOptimization(),
                EXECUTOR_REGISTRY);
    }

    @Test
    public void testUnionAndImplicitJoinCondition1() throws EmptyQueryException {

        IntermediateQueryBuilder queryBuilder1 = createQueryBuilder();
        DistinctVariableOnlyDataAtom projectionAtom1 = ATOM_FACTORY.getDistinctVariableOnlyDataAtom(ANS1_PREDICATE1, X);

        ConstructionNode constructionNode1 = IQ_FACTORY.createConstructionNode(projectionAtom1.getVariables());
        InnerJoinNode innerJoinNode1 = IQ_FACTORY.createInnerJoinNode();
        UnionNode unionNode1 = IQ_FACTORY.createUnionNode(ImmutableSet.of(X,Y));
        ExtensionalDataNode dataNode1 = IQ_FACTORY.createExtensionalDataNode(TABLE1_AR2.getRelationDefinition(),
                ImmutableMap.of(0, Y));

        ExtensionalDataNode dataNode2 = IQ_FACTORY.createExtensionalDataNode(ATOM_FACTORY.getDataAtom(TABLE2_AR2, X, Y));
        ExtensionalDataNode dataNode3 = IQ_FACTORY.createExtensionalDataNode(ATOM_FACTORY.getDataAtom(TABLE3_AR2, X, Y));

        queryBuilder1.init(projectionAtom1, constructionNode1);
        queryBuilder1.addChild(constructionNode1, innerJoinNode1);
        queryBuilder1.addChild(innerJoinNode1, dataNode1);
        queryBuilder1.addChild(innerJoinNode1, unionNode1);
        queryBuilder1.addChild(unionNode1, dataNode2);
        queryBuilder1.addChild(unionNode1, dataNode3);

        IntermediateQuery query1 = queryBuilder1.build();

        System.out.println("\nBefore optimization: \n" +  query1);

        IntermediateQuery query2 = query1.createSnapshot();

        IntermediateQuery optimizedQuery = optimize(query1);

        System.out.println("\nAfter optimization: \n" +  optimizedQuery);

        assertTrue(IQSyntacticEquivalenceChecker.areEquivalent(optimizedQuery, query2));
    }

    @Test
    public void testUnionAndImplicitJoinCondition2() throws EmptyQueryException {

        IntermediateQueryBuilder queryBuilder1 = createQueryBuilder();
        DistinctVariableOnlyDataAtom projectionAtom1 = ATOM_FACTORY.getDistinctVariableOnlyDataAtom(ANS1_PREDICATE1, X);

        ConstructionNode constructionNode1 = IQ_FACTORY.createConstructionNode(projectionAtom1.getVariables());
        InnerJoinNode innerJoinNode1 = IQ_FACTORY.createInnerJoinNode();
        UnionNode unionNode1 = IQ_FACTORY.createUnionNode(ImmutableSet.of(X,Y));
        ExtensionalDataNode dataNode1 = IQ_FACTORY.createExtensionalDataNode(ATOM_FACTORY.getDataAtom(TABLE1_AR2, X, Z));
        ExtensionalDataNode dataNode2 = IQ_FACTORY.createExtensionalDataNode(ATOM_FACTORY.getDataAtom(TABLE2_AR2, X, Y));
        ExtensionalDataNode dataNode3 = IQ_FACTORY.createExtensionalDataNode(ATOM_FACTORY.getDataAtom(TABLE3_AR2, X, Y));

        queryBuilder1.init(projectionAtom1, constructionNode1);
        queryBuilder1.addChild(constructionNode1, innerJoinNode1);
        queryBuilder1.addChild(innerJoinNode1, dataNode1);
        queryBuilder1.addChild(innerJoinNode1, unionNode1);
        queryBuilder1.addChild(unionNode1, dataNode2);
        queryBuilder1.addChild(unionNode1, dataNode3);

        IntermediateQuery query1 = queryBuilder1.build();

        System.out.println("\nBefore optimization: \n" +  query1);

        IntermediateQuery optimizedQuery = optimize(query1);

        System.out.println("\nAfter optimization: \n" +  optimizedQuery);

        IntermediateQueryBuilder queryBuilder2 = createQueryBuilder();
        DistinctVariableOnlyDataAtom projectionAtom2 = ATOM_FACTORY.getDistinctVariableOnlyDataAtom(ANS1_PREDICATE1, X);

        InnerJoinNode innerJoinNode2 = IQ_FACTORY.createInnerJoinNode();
        UnionNode unionNode2 = IQ_FACTORY.createUnionNode(ImmutableSet.of(X));

        queryBuilder2.init(projectionAtom2, innerJoinNode2);

        ExtensionalDataNode newDataNode1 = IQ_FACTORY.createExtensionalDataNode(TABLE1_AR2.getRelationDefinition(),
                ImmutableMap.of(0, X));

        queryBuilder2.addChild(innerJoinNode2, newDataNode1);
        queryBuilder2.addChild(innerJoinNode2, unionNode2);

        ExtensionalDataNode newDataNode2 = IQ_FACTORY.createExtensionalDataNode(TABLE2_AR2.getRelationDefinition(),
                ImmutableMap.of(0, X));

        queryBuilder2.addChild(unionNode2, newDataNode2);

        ExtensionalDataNode newDataNode3 = IQ_FACTORY.createExtensionalDataNode(TABLE3_AR2.getRelationDefinition(),
                ImmutableMap.of(0, X));

        queryBuilder2.addChild(unionNode2, newDataNode3);

        IntermediateQuery query2 = queryBuilder2.build();
        System.out.println("\nExpected: \n" +  query2);

        assertTrue(IQSyntacticEquivalenceChecker.areEquivalent(optimizedQuery, query2));
    }


    @Test
    public void testUnionAndExplicitJoinCondition1() throws EmptyQueryException {

        IntermediateQueryBuilder queryBuilder1 = createQueryBuilder();
        DistinctVariableOnlyDataAtom projectionAtom1 = ATOM_FACTORY.getDistinctVariableOnlyDataAtom(ANS1_PREDICATE1, X);

        ConstructionNode constructionNode1 = IQ_FACTORY.createConstructionNode(projectionAtom1.getVariables());
        InnerJoinNode innerJoinNode1 = IQ_FACTORY.createInnerJoinNode(EXPRESSION1);
        UnionNode unionNode1 = IQ_FACTORY.createUnionNode(ImmutableSet.of(X,Y));
        ExtensionalDataNode dataNode1 = IQ_FACTORY.createExtensionalDataNode(ATOM_FACTORY.getDataAtom(TABLE1_AR2, X, Z));
        ExtensionalDataNode dataNode2 = IQ_FACTORY.createExtensionalDataNode(ATOM_FACTORY.getDataAtom(TABLE2_AR2, X, Y));
        ExtensionalDataNode dataNode3 = IQ_FACTORY.createExtensionalDataNode(ATOM_FACTORY.getDataAtom(TABLE3_AR2, X, Y));

        queryBuilder1.init(projectionAtom1, constructionNode1);
        queryBuilder1.addChild(constructionNode1, innerJoinNode1);
        queryBuilder1.addChild(innerJoinNode1, dataNode1);
        queryBuilder1.addChild(innerJoinNode1, unionNode1);
        queryBuilder1.addChild(unionNode1, dataNode2);
        queryBuilder1.addChild(unionNode1, dataNode3);

        IntermediateQuery query1 = queryBuilder1.build();

        IntermediateQuery query2 = query1.createSnapshot();
        System.out.println("\nBefore optimization: \n" +  query1);

        IntermediateQuery optimizedQuery = optimize(query1);

        System.out.println("\nAfter optimization: \n" +  optimizedQuery);

        System.out.println("\nExpected: \n" +  query2);

        assertTrue(IQSyntacticEquivalenceChecker.areEquivalent(optimizedQuery, query2));
    }

    @Test
    public void testUnionAndExplicitJoinCondition2() throws EmptyQueryException {

        IntermediateQueryBuilder queryBuilder1 = createQueryBuilder();
        DistinctVariableOnlyDataAtom projectionAtom1 = ATOM_FACTORY.getDistinctVariableOnlyDataAtom(ANS1_PREDICATE1, Z);

        ConstructionNode constructionNode1 = IQ_FACTORY.createConstructionNode(projectionAtom1.getVariables());
        InnerJoinNode innerJoinNode1 = IQ_FACTORY.createInnerJoinNode(EXPRESSION2);
        UnionNode unionNode1 = IQ_FACTORY.createUnionNode(ImmutableSet.of(X,Y));
        ExtensionalDataNode dataNode1 = IQ_FACTORY.createExtensionalDataNode(ATOM_FACTORY.getDataAtom(TABLE1_AR2, W, Z));
        ExtensionalDataNode dataNode2 = IQ_FACTORY.createExtensionalDataNode(ATOM_FACTORY.getDataAtom(TABLE2_AR2, X, Y));
        ExtensionalDataNode dataNode3 = IQ_FACTORY.createExtensionalDataNode(ATOM_FACTORY.getDataAtom(TABLE3_AR2, X, Y));

        queryBuilder1.init(projectionAtom1, constructionNode1);
        queryBuilder1.addChild(constructionNode1, innerJoinNode1);
        queryBuilder1.addChild(innerJoinNode1, dataNode1);
        queryBuilder1.addChild(innerJoinNode1, unionNode1);
        queryBuilder1.addChild(unionNode1, dataNode2);
        queryBuilder1.addChild(unionNode1, dataNode3);

        IntermediateQuery query1 = queryBuilder1.build();
        System.out.println("\nBefore optimization: \n" +  query1);

        IntermediateQuery optimizedQuery = optimize(query1);
        System.out.println("\nAfter optimization: \n" +  optimizedQuery);


        IntermediateQueryBuilder queryBuilder2 = createQueryBuilder();

        UnionNode unionNode2 = IQ_FACTORY.createUnionNode(ImmutableSet.of(X));

        ExtensionalDataNode newDataNode2 = IQ_FACTORY.createExtensionalDataNode(TABLE2_AR2.getRelationDefinition(),
                ImmutableMap.of(0, X));
        ExtensionalDataNode newDataNode3 = IQ_FACTORY.createExtensionalDataNode(TABLE3_AR2.getRelationDefinition(),
                ImmutableMap.of(0, X));

        queryBuilder2.init(projectionAtom1, constructionNode1);
        queryBuilder2.addChild(constructionNode1, innerJoinNode1);
        queryBuilder2.addChild(innerJoinNode1, dataNode1);
        queryBuilder2.addChild(innerJoinNode1, unionNode2);
        queryBuilder2.addChild(unionNode2, newDataNode2);
        queryBuilder2.addChild(unionNode2, newDataNode3);


        IntermediateQuery query2 = queryBuilder2.build();


        System.out.println("\nExpected: \n" +  query2);

        assertTrue(IQSyntacticEquivalenceChecker.areEquivalent(optimizedQuery, query2));
    }

    @Test
    public void testUnionAndFilter() throws EmptyQueryException {

        IntermediateQueryBuilder queryBuilder1 = createQueryBuilder();
        DistinctVariableOnlyDataAtom projectionAtom1 = ATOM_FACTORY.getDistinctVariableOnlyDataAtom(ANS1_PREDICATE1, Z);

        ConstructionNode constructionNode1 = IQ_FACTORY.createConstructionNode(projectionAtom1.getVariables());
        FilterNode filterNode1 = IQ_FACTORY.createFilterNode(EXPRESSION1);
        UnionNode unionNode1 = IQ_FACTORY.createUnionNode(ImmutableSet.of(X,Y,Z));
        ExtensionalDataNode dataNode4 = IQ_FACTORY.createExtensionalDataNode(ATOM_FACTORY.getDataAtom(TABLE4_AR3, X, Y, Z));
        ExtensionalDataNode dataNode5 = IQ_FACTORY.createExtensionalDataNode(ATOM_FACTORY.getDataAtom(TABLE5_AR3, X, Y, Z));

        queryBuilder1.init(projectionAtom1, constructionNode1);
        queryBuilder1.addChild(constructionNode1, filterNode1);
        queryBuilder1.addChild(filterNode1, unionNode1);
        queryBuilder1.addChild(unionNode1, dataNode4);
        queryBuilder1.addChild(unionNode1, dataNode5);

        IntermediateQuery query1 = queryBuilder1.build();
        System.out.println("\nBefore optimization: \n" +  query1);

        IntermediateQuery optimizedQuery = optimize(query1);
        System.out.println("\nAfter optimization: \n" +  optimizedQuery);


        IntermediateQueryBuilder queryBuilder2 = createQueryBuilder();

        UnionNode unionNode2 = IQ_FACTORY.createUnionNode(ImmutableSet.of(Y,Z));

        queryBuilder2.init(projectionAtom1, constructionNode1);
        queryBuilder2.addChild(constructionNode1, filterNode1);
        queryBuilder2.addChild(filterNode1, unionNode2);

        ExtensionalDataNode newDataNode4 = IQ_FACTORY.createExtensionalDataNode(TABLE4_AR3.getRelationDefinition(),
                ImmutableMap.of(1, Y, 2, Z));
        ExtensionalDataNode newDataNode5 = IQ_FACTORY.createExtensionalDataNode(TABLE5_AR3.getRelationDefinition(),
                ImmutableMap.of(1, Y, 2, Z));

        queryBuilder2.addChild(unionNode2, newDataNode4);
        queryBuilder2.addChild(unionNode2, newDataNode5);


        IntermediateQuery query2 = queryBuilder2.build();


        System.out.println("\nExpected: \n" +  query2);

        assertTrue(IQSyntacticEquivalenceChecker.areEquivalent(optimizedQuery, query2));
    }

    @Test
    public void testConstructionNode() throws EmptyQueryException {

        IntermediateQueryBuilder queryBuilder1 = createQueryBuilder();
        DistinctVariableOnlyDataAtom projectionAtom1 = ATOM_FACTORY.getDistinctVariableOnlyDataAtom(ANS1_PREDICATE1, X);

        ConstructionNode constructionNode1 = IQ_FACTORY.createConstructionNode(projectionAtom1.getVariables());
        ConstructionNode constructionNode2 = IQ_FACTORY.createConstructionNode(ImmutableSet.of(X,Y),
                SUBSTITUTION_FACTORY.getSubstitution(X,generateInt(A),Y,generateInt(B)));
        ExtensionalDataNode dataNode1 = IQ_FACTORY.createExtensionalDataNode(ATOM_FACTORY.getDataAtom(TABLE1_AR2, A, B));

        queryBuilder1.init(projectionAtom1, constructionNode1);
        queryBuilder1.addChild(constructionNode1, constructionNode2);
        queryBuilder1.addChild(constructionNode2, dataNode1);

        IntermediateQuery query1 = queryBuilder1.build();

        System.out.println("\nBefore optimization: \n" +  query1);

        IntermediateQuery optimizedQuery = optimize(query1);

        System.out.println("\nAfter optimization: \n" +  optimizedQuery);

        IntermediateQueryBuilder queryBuilder2 = createQueryBuilder();

        ConstructionNode constructionNode3 = IQ_FACTORY.createConstructionNode(ImmutableSet.of(X),
                SUBSTITUTION_FACTORY.getSubstitution(X,generateInt(A)));
        queryBuilder2.init(projectionAtom1, constructionNode3);

<<<<<<< HEAD
    @Test
    public void testConstructionNodeAndImplicitJoinCondition1() throws EmptyQueryException {

        IntermediateQueryBuilder queryBuilder1 = createQueryBuilder();
        DistinctVariableOnlyDataAtom projectionAtom1 = ATOM_FACTORY.getDistinctVariableOnlyDataAtom(ANS1_PREDICATE1, X);

        ConstructionNode constructionNode1 = IQ_FACTORY.createConstructionNode(projectionAtom1.getVariables());
        InnerJoinNode innerJoinNode1 = IQ_FACTORY.createInnerJoinNode();
        ConstructionNode constructionNode2 = IQ_FACTORY.createConstructionNode(ImmutableSet.of(X,Y),
                SUBSTITUTION_FACTORY.getSubstitution(X,generateInt(A),Y,generateInt(B)));
        ExtensionalDataNode dataNode1 = IQ_FACTORY.createExtensionalDataNode(ATOM_FACTORY.getDataAtom(TABLE1_AR2, Y, Z));
        ExtensionalDataNode dataNode2 = IQ_FACTORY.createExtensionalDataNode(ATOM_FACTORY.getDataAtom(TABLE1_AR2, A, B));

        queryBuilder1.init(projectionAtom1, constructionNode1);
        queryBuilder1.addChild(constructionNode1, innerJoinNode1);
        queryBuilder1.addChild(innerJoinNode1, dataNode1);
        queryBuilder1.addChild(innerJoinNode1, constructionNode2);
        queryBuilder1.addChild(constructionNode2, dataNode2);

        IntermediateQuery query1 = queryBuilder1.build();

        System.out.println("\nBefore optimization: \n" +  query1);

        IntermediateQuery query2 = query1.createSnapshot();

        ProjectionShrinkingOptimizer projectionShrinkingOptimizer = new ProjectionShrinkingOptimizer();
        IntermediateQuery optimizedQuery = projectionShrinkingOptimizer.optimize(query1);

        System.out.println("\nAfter optimization: \n" +  optimizedQuery);
=======
        ExtensionalDataNode newDataNode1 = IQ_FACTORY.createExtensionalDataNode(
                TABLE1_AR2.getRelationDefinition(), ImmutableMap.of(0, A));
        queryBuilder2.addChild(constructionNode3, newDataNode1);
>>>>>>> f90c17cf

        IntermediateQuery query2 = queryBuilder2.build();
        System.out.println("\nExpected: \n" +  query2);

        assertTrue(IQSyntacticEquivalenceChecker.areEquivalent(optimizedQuery, query2));
    }

    @Test
    public void testConstructionNodeAndImplicitJoinCondition2() throws EmptyQueryException {

        IntermediateQueryBuilder queryBuilder1 = createQueryBuilder();
        DistinctVariableOnlyDataAtom projectionAtom1 = ATOM_FACTORY.getDistinctVariableOnlyDataAtom(ANS1_PREDICATE1, Z);

        ConstructionNode constructionNode1 = IQ_FACTORY.createConstructionNode(projectionAtom1.getVariables());
        InnerJoinNode innerJoinNode1 = IQ_FACTORY.createInnerJoinNode();
        ConstructionNode constructionNode2 = IQ_FACTORY.createConstructionNode(ImmutableSet.of(X,Y),
                SUBSTITUTION_FACTORY.getSubstitution(X,generateInt(A),Y,generateInt(B)));
        ExtensionalDataNode dataNode1 = IQ_FACTORY.createExtensionalDataNode(ATOM_FACTORY.getDataAtom(TABLE1_AR2, X, Z));
        ExtensionalDataNode dataNode2 = IQ_FACTORY.createExtensionalDataNode(ATOM_FACTORY.getDataAtom(TABLE1_AR2, A, B));

        queryBuilder1.init(projectionAtom1, constructionNode1);
        queryBuilder1.addChild(constructionNode1, innerJoinNode1);
        queryBuilder1.addChild(innerJoinNode1, dataNode1);
        queryBuilder1.addChild(innerJoinNode1, constructionNode2);
        queryBuilder1.addChild(constructionNode2, dataNode2);

        IntermediateQuery query1 = queryBuilder1.build();

        System.out.println("\nBefore optimization: \n" +  query1);

        IntermediateQuery optimizedQuery = optimize(query1);

        System.out.println("\nAfter optimization: \n" +  optimizedQuery);

        IntermediateQueryBuilder queryBuilder2 = createQueryBuilder();

        Variable XF0 = TERM_FACTORY.getVariable("Xf0");

        InnerJoinNode newInnerJoinNode1 = IQ_FACTORY.createInnerJoinNode(
                TERM_FACTORY.getStrictEquality(TERM_FACTORY.getRDFFunctionalTerm(A,
                        TERM_FACTORY.getRDFTermTypeConstant(TYPE_FACTORY.getXsdIntegerDatatype())), XF0));

        ExtensionalDataNode newDataNode1 = IQ_FACTORY.createExtensionalDataNode(TABLE1_AR2.getRelationDefinition(),
                ImmutableMap.of(0, XF0,1, Z));

        ExtensionalDataNode newDataNode2 = IQ_FACTORY.createExtensionalDataNode(TABLE1_AR2.getRelationDefinition(),
                ImmutableMap.of(0, A));


        queryBuilder2.init(projectionAtom1, constructionNode1);
        queryBuilder2.addChild(constructionNode1, newInnerJoinNode1);
        queryBuilder2.addChild(newInnerJoinNode1, newDataNode1);
        queryBuilder2.addChild(newInnerJoinNode1, newDataNode2);

        IntermediateQuery query2 = queryBuilder2.build();
        System.out.println("\nExpected: \n" +  query2);

        assertTrue(IQSyntacticEquivalenceChecker.areEquivalent(optimizedQuery, query2));
    }
}<|MERGE_RESOLUTION|>--- conflicted
+++ resolved
@@ -63,12 +63,7 @@
 
         System.out.println("\nAfter optimization: \n" +  optimizedQuery);
 
-<<<<<<< HEAD
-        IntermediateQueryBuilder queryBuilder2 = createQueryBuilder();
-        ConstructionNode constructionNode2 = IQ_FACTORY.createConstructionNode(projectionAtom1.getVariables());
-=======
-        IntermediateQueryBuilder queryBuilder2 = createQueryBuilder(EMPTY_METADATA);
->>>>>>> f90c17cf
+        IntermediateQueryBuilder queryBuilder2 = createQueryBuilder();
         UnionNode unionNode2 = IQ_FACTORY.createUnionNode(ImmutableSet.of(X));
 
         ExtensionalDataNode newDataNode1 = IQ_FACTORY.createExtensionalDataNode(TABLE1_AR2.getRelationDefinition(),
@@ -352,41 +347,9 @@
                 SUBSTITUTION_FACTORY.getSubstitution(X,generateInt(A)));
         queryBuilder2.init(projectionAtom1, constructionNode3);
 
-<<<<<<< HEAD
-    @Test
-    public void testConstructionNodeAndImplicitJoinCondition1() throws EmptyQueryException {
-
-        IntermediateQueryBuilder queryBuilder1 = createQueryBuilder();
-        DistinctVariableOnlyDataAtom projectionAtom1 = ATOM_FACTORY.getDistinctVariableOnlyDataAtom(ANS1_PREDICATE1, X);
-
-        ConstructionNode constructionNode1 = IQ_FACTORY.createConstructionNode(projectionAtom1.getVariables());
-        InnerJoinNode innerJoinNode1 = IQ_FACTORY.createInnerJoinNode();
-        ConstructionNode constructionNode2 = IQ_FACTORY.createConstructionNode(ImmutableSet.of(X,Y),
-                SUBSTITUTION_FACTORY.getSubstitution(X,generateInt(A),Y,generateInt(B)));
-        ExtensionalDataNode dataNode1 = IQ_FACTORY.createExtensionalDataNode(ATOM_FACTORY.getDataAtom(TABLE1_AR2, Y, Z));
-        ExtensionalDataNode dataNode2 = IQ_FACTORY.createExtensionalDataNode(ATOM_FACTORY.getDataAtom(TABLE1_AR2, A, B));
-
-        queryBuilder1.init(projectionAtom1, constructionNode1);
-        queryBuilder1.addChild(constructionNode1, innerJoinNode1);
-        queryBuilder1.addChild(innerJoinNode1, dataNode1);
-        queryBuilder1.addChild(innerJoinNode1, constructionNode2);
-        queryBuilder1.addChild(constructionNode2, dataNode2);
-
-        IntermediateQuery query1 = queryBuilder1.build();
-
-        System.out.println("\nBefore optimization: \n" +  query1);
-
-        IntermediateQuery query2 = query1.createSnapshot();
-
-        ProjectionShrinkingOptimizer projectionShrinkingOptimizer = new ProjectionShrinkingOptimizer();
-        IntermediateQuery optimizedQuery = projectionShrinkingOptimizer.optimize(query1);
-
-        System.out.println("\nAfter optimization: \n" +  optimizedQuery);
-=======
         ExtensionalDataNode newDataNode1 = IQ_FACTORY.createExtensionalDataNode(
                 TABLE1_AR2.getRelationDefinition(), ImmutableMap.of(0, A));
         queryBuilder2.addChild(constructionNode3, newDataNode1);
->>>>>>> f90c17cf
 
         IntermediateQuery query2 = queryBuilder2.build();
         System.out.println("\nExpected: \n" +  query2);
