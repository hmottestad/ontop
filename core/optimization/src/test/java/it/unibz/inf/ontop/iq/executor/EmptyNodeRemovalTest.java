--- conflicted
+++ resolved
@@ -793,12 +793,8 @@
         System.out.println("\n Expected query: \n" +  expectedQuery);
 
         IntermediateQuery optimizedQuery = IQ_CONVERTER.convert(
-<<<<<<< HEAD
                 IQ_CONVERTER.convert(query).normalizeForOptimization(),
-                query.getDBMetadata(), query.getExecutorRegistry());
-=======
-                IQ_CONVERTER.convert(query).liftBinding(), query.getExecutorRegistry());
->>>>>>> 9362a78d
+                query.getExecutorRegistry());
 
         System.out.println("\n Optimized query: \n" +  optimizedQuery);
 
