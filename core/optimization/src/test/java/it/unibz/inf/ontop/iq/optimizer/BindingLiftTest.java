package it.unibz.inf.ontop.iq.optimizer;

import com.google.common.collect.ImmutableList;
import com.google.common.collect.ImmutableMap;
import com.google.common.collect.ImmutableSet;
import it.unibz.inf.ontop.iq.exception.EmptyQueryException;
import it.unibz.inf.ontop.iq.node.*;
import it.unibz.inf.ontop.model.atom.DistinctVariableOnlyDataAtom;
import it.unibz.inf.ontop.model.atom.AtomPredicate;
import it.unibz.inf.ontop.model.term.functionsymbol.ExpressionOperation;
import it.unibz.inf.ontop.model.term.functionsymbol.URITemplatePredicate;
import it.unibz.inf.ontop.model.term.*;
import it.unibz.inf.ontop.iq.*;
import it.unibz.inf.ontop.iq.equivalence.IQSyntacticEquivalenceChecker;
import it.unibz.inf.ontop.model.vocabulary.XSD;
import it.unibz.inf.ontop.substitution.ImmutableSubstitution;
import org.junit.Assert;
import org.junit.Ignore;
import org.junit.Test;

import static it.unibz.inf.ontop.model.term.functionsymbol.ExpressionOperation.EQ;
import static it.unibz.inf.ontop.model.term.functionsymbol.ExpressionOperation.SPARQL_DATATYPE;
import static it.unibz.inf.ontop.iq.node.BinaryOrderedOperatorNode.ArgumentPosition.LEFT;
import static it.unibz.inf.ontop.iq.node.BinaryOrderedOperatorNode.ArgumentPosition.RIGHT;
import static junit.framework.TestCase.assertTrue;

import static it.unibz.inf.ontop.OptimizationTestingTools.*;

/**
 * Test the top down substitution lift optimizer
 */
public class BindingLiftTest {


    private final AtomPredicate TABLE1_PREDICATE = ATOM_FACTORY.getAtomPredicate("table1", 2);
    private final AtomPredicate TABLE2_PREDICATE = ATOM_FACTORY.getAtomPredicate("table2", 2);
    private final AtomPredicate TABLE3_PREDICATE = ATOM_FACTORY.getAtomPredicate("table3", 2);
    private final AtomPredicate TABLE4_PREDICATE = ATOM_FACTORY.getAtomPredicate("table4", 2);
    private final AtomPredicate TABLE5_PREDICATE = ATOM_FACTORY.getAtomPredicate("table5", 2);
    private final AtomPredicate TABLE6_PREDICATE = ATOM_FACTORY.getAtomPredicate("table6", 2);
    private final AtomPredicate TABLE7_ARITY_1_PREDICATE = ATOM_FACTORY.getAtomPredicate("table7", 1);
    private final AtomPredicate TABLE8_ARITY_1_PREDICATE = ATOM_FACTORY.getAtomPredicate("table8", 1);
    private final AtomPredicate TABLE9_ARITY_1_PREDICATE = ATOM_FACTORY.getAtomPredicate("table9", 1);

    private final AtomPredicate ANS1_ARITY_1_PREDICATE = ATOM_FACTORY.getAtomPredicate("ans1", 1);
    private final AtomPredicate ANS1_ARITY_2_PREDICATE = ATOM_FACTORY.getAtomPredicate("ans1", 2);
    private final AtomPredicate ANS1_ARITY_3_PREDICATE = ATOM_FACTORY.getAtomPredicate("ans1", 3);
    private final AtomPredicate ANS1_ARITY_4_PREDICATE = ATOM_FACTORY.getAtomPredicate("ans1", 4);

    private final Variable X = TERM_FACTORY.getVariable("x");
    private final Variable Y = TERM_FACTORY.getVariable("y");
    private final Variable W = TERM_FACTORY.getVariable("w");
    private final Variable Z = TERM_FACTORY.getVariable("z");
    private final Variable A = TERM_FACTORY.getVariable("a");
    private final Variable AF0 = TERM_FACTORY.getVariable("af0");
    private final Variable B = TERM_FACTORY.getVariable("b");
    private final Variable C = TERM_FACTORY.getVariable("c");
    private final Variable D = TERM_FACTORY.getVariable("d");
    private final Variable E = TERM_FACTORY.getVariable("e");
    private final Variable F = TERM_FACTORY.getVariable("f");
    private final Variable G = TERM_FACTORY.getVariable("g");
    private final Variable H = TERM_FACTORY.getVariable("h");
    private final Variable I = TERM_FACTORY.getVariable("i");
    private final Variable L = TERM_FACTORY.getVariable("l");
    private final Variable M = TERM_FACTORY.getVariable("m");
    private final Variable N = TERM_FACTORY.getVariable("n");

    private final Constant ONE = TERM_FACTORY.getConstantLiteral("1", XSD.INTEGER);

    private URITemplatePredicate URI_PREDICATE =  TERM_FACTORY.getURITemplatePredicate(2);
    private URITemplatePredicate URI_2PREDICATE =  TERM_FACTORY.getURITemplatePredicate(3);

    private Constant URI_TEMPLATE_STR_1 =  TERM_FACTORY.getConstantLiteral("http://example.org/ds1/{}");
    private Constant URI_TEMPLATE_STR_2 =  TERM_FACTORY.getConstantLiteral("http://example.org/ds2/{}");
    private Constant URI_TEMPLATE_STR_2_2 =  TERM_FACTORY.getConstantLiteral("http://example.org/ds2/{}/{}");

    private ExtensionalDataNode EXPECTED_DATA_NODE_1 = IQ_FACTORY.createExtensionalDataNode(ATOM_FACTORY.getDataAtom(TABLE1_PREDICATE, A, C));
    private ExtensionalDataNode EXPECTED_DATA_NODE_3 = IQ_FACTORY.createExtensionalDataNode(ATOM_FACTORY.getDataAtom(TABLE3_PREDICATE, C, D));
    private ExtensionalDataNode EXPECTED_DATA_NODE_4 = IQ_FACTORY.createExtensionalDataNode(ATOM_FACTORY.getDataAtom(TABLE1_PREDICATE, A, B));
    private ExtensionalDataNode EXPECTED_DATA_NODE_5 = IQ_FACTORY.createExtensionalDataNode(ATOM_FACTORY.getDataAtom(TABLE2_PREDICATE, B, D));
    private ExtensionalDataNode EXPECTED_DATA_NODE_6 = IQ_FACTORY.createExtensionalDataNode(ATOM_FACTORY.getDataAtom(TABLE3_PREDICATE, A, TERM_FACTORY.getVariable("ff0")));

    private ExtensionalDataNode DATA_NODE_1 = IQ_FACTORY.createExtensionalDataNode(ATOM_FACTORY.getDataAtom(TABLE1_PREDICATE, A, B));
    private ExtensionalDataNode DATA_NODE_2 = IQ_FACTORY.createExtensionalDataNode(ATOM_FACTORY.getDataAtom(TABLE2_PREDICATE, A, E));
    private ExtensionalDataNode DATA_NODE_3 = IQ_FACTORY.createExtensionalDataNode(ATOM_FACTORY.getDataAtom(TABLE3_PREDICATE, C, D));
    private ExtensionalDataNode DATA_NODE_4 = IQ_FACTORY.createExtensionalDataNode(ATOM_FACTORY.getDataAtom(TABLE1_PREDICATE, A, B));
    private ExtensionalDataNode DATA_NODE_5 = IQ_FACTORY.createExtensionalDataNode(ATOM_FACTORY.getDataAtom(TABLE2_PREDICATE, C, D));
    private ExtensionalDataNode DATA_NODE_6 = IQ_FACTORY.createExtensionalDataNode(ATOM_FACTORY.getDataAtom(TABLE3_PREDICATE, E, F));
    private ExtensionalDataNode DATA_NODE_7 = IQ_FACTORY.createExtensionalDataNode(ATOM_FACTORY.getDataAtom(TABLE4_PREDICATE, G, H));
    private ExtensionalDataNode DATA_NODE_8 = IQ_FACTORY.createExtensionalDataNode(ATOM_FACTORY.getDataAtom(TABLE7_ARITY_1_PREDICATE, A));
    private ExtensionalDataNode DATA_NODE_9 = IQ_FACTORY.createExtensionalDataNode(ATOM_FACTORY.getDataAtom(TABLE8_ARITY_1_PREDICATE, B));

    private final ImmutableExpression EXPRESSIONGT = TERM_FACTORY.getImmutableExpression(
            ExpressionOperation.GT, Z, Y);

    public BindingLiftTest() {
    }

    @Test
    public void testSimpleSubstitution() throws EmptyQueryException {
        testSimpleSubstitution(false);
    }

    @Test
    public void testSimpleSubstitutionWithTopConstructionNode() throws EmptyQueryException {
        testSimpleSubstitution(true);
    }

    private void testSimpleSubstitution(boolean withTopConstructionNode) throws EmptyQueryException {
        //Construct unoptimized query
        IntermediateQueryBuilder queryBuilder = createQueryBuilder(EMPTY_METADATA);
        DistinctVariableOnlyDataAtom projectionAtom = ATOM_FACTORY.getDistinctVariableOnlyDataAtom(ANS1_ARITY_3_PREDICATE, X, Y, Z);

        QueryNode joinNode = IQ_FACTORY.createInnerJoinNode(EXPRESSIONGT);

        if (withTopConstructionNode) {
            ConstructionNode rootNode = IQ_FACTORY.createConstructionNode(projectionAtom.getVariables());
            queryBuilder.init(projectionAtom, rootNode);
            queryBuilder.addChild(rootNode, joinNode);
        }
        else {
            queryBuilder.init(projectionAtom, joinNode);
        }

        //construct left side join
        ConstructionNode leftNode = IQ_FACTORY.createConstructionNode(ImmutableSet.of(X,Z),
                SUBSTITUTION_FACTORY.getSubstitution(ImmutableMap.of(Z, generateInt(A))));
        queryBuilder.addChild(joinNode, leftNode);

        //construct union
        ImmutableSet<Variable> subQueryProjectedVariables = ImmutableSet.of(X,A);
        QueryNode unionNode = IQ_FACTORY.createUnionNode(subQueryProjectedVariables);

        queryBuilder.addChild(leftNode, unionNode);

        //construct node1 union
        ConstructionNode subQueryConstructionNode1 = IQ_FACTORY.createConstructionNode(subQueryProjectedVariables,
                SUBSTITUTION_FACTORY.getSubstitution(ImmutableMap.of(X, generateURI1(B))));

        queryBuilder.addChild(unionNode, subQueryConstructionNode1);
        queryBuilder.addChild(subQueryConstructionNode1, DATA_NODE_1);

        //construct node2 union
        ConstructionNode subQueryConstructionNode2 = IQ_FACTORY.createConstructionNode(subQueryProjectedVariables,
                SUBSTITUTION_FACTORY.getSubstitution(ImmutableMap.of(X, generateURI2(E))));
        queryBuilder.addChild(unionNode, subQueryConstructionNode2);

        queryBuilder.addChild(subQueryConstructionNode2, DATA_NODE_2);

        //construct right side join
        ConstructionNode rightNode = IQ_FACTORY.createConstructionNode(ImmutableSet.of(X,Y),
                SUBSTITUTION_FACTORY.getSubstitution(ImmutableMap.of(
                        X, generateURI1(C),
                        Y, generateInt(D))));

        queryBuilder.addChild(joinNode, rightNode);

        queryBuilder.addChild(rightNode, DATA_NODE_3);

        //build unoptimized query
        IntermediateQuery unOptimizedQuery = queryBuilder.build();
        System.out.println("\nBefore optimization: \n" +  unOptimizedQuery);

        IntermediateQuery optimizedQuery = BINDING_LIFT_OPTIMIZER.optimize(unOptimizedQuery);

        System.out.println("\nAfter optimization: \n" +  optimizedQuery);



        //----------------------------------------------------------------------
        // Construct expected query
        IntermediateQueryBuilder expectedQueryBuilder = createQueryBuilder(EMPTY_METADATA);


        ConstructionNode expectedRootNode = IQ_FACTORY.createConstructionNode(projectionAtom.getVariables(),
                SUBSTITUTION_FACTORY.getSubstitution(ImmutableMap.of(X, generateURI1(C), Y, generateInt(D),
                        Z, generateInt(A))));

        expectedQueryBuilder.init(projectionAtom, expectedRootNode);

        //construct expected innerjoin
        ImmutableExpression expectedEspressionGT = TERM_FACTORY.getImmutableExpression(ExpressionOperation.GT, generateInt(A), generateInt(D));
        InnerJoinNode expectedJoinNode = IQ_FACTORY.createInnerJoinNode(expectedEspressionGT);
        expectedQueryBuilder.addChild(expectedRootNode, expectedJoinNode);

        expectedQueryBuilder.addChild(expectedJoinNode, EXPECTED_DATA_NODE_1);

        expectedQueryBuilder.addChild(expectedJoinNode, EXPECTED_DATA_NODE_3);

        //build expected query
        IntermediateQuery expectedQuery = expectedQueryBuilder.build();
        System.out.println("\n Expected query: \n" +  expectedQuery);

        assertTrue(IQSyntacticEquivalenceChecker.areEquivalent(optimizedQuery, expectedQuery));
    }


    @Test
    public void testLeftJoinSubstitution() throws EmptyQueryException {

        //Construct unoptimized query
        IntermediateQueryBuilder queryBuilder = createQueryBuilder(EMPTY_METADATA);
        DistinctVariableOnlyDataAtom projectionAtom = ATOM_FACTORY.getDistinctVariableOnlyDataAtom(ANS1_ARITY_3_PREDICATE, X, W, Z);
        ConstructionNode rootNode = IQ_FACTORY.createConstructionNode(projectionAtom.getVariables());

        queryBuilder.init(projectionAtom, rootNode);

        //construct innerjoin
        LeftJoinNode leftJoinNode = IQ_FACTORY.createLeftJoinNode();
        queryBuilder.addChild(rootNode, leftJoinNode);

        //construct left side left join (join)
        InnerJoinNode joinNodeOnLeft = IQ_FACTORY.createInnerJoinNode();
        queryBuilder.addChild(leftJoinNode, joinNodeOnLeft, LEFT);

        //construct left side join
        ConstructionNode leftNodeJoin = IQ_FACTORY.createConstructionNode(ImmutableSet.of(X, W),
                SUBSTITUTION_FACTORY.getSubstitution(ImmutableMap.of(X, generateURI1(A), W, generateString(B))));
        queryBuilder.addChild(joinNodeOnLeft, leftNodeJoin);

        queryBuilder.addChild(leftNodeJoin, DATA_NODE_4 );

        //construct right side join
        ConstructionNode rightNodeJoin = IQ_FACTORY.createConstructionNode(ImmutableSet.of(W,Z),
                SUBSTITUTION_FACTORY.getSubstitution(ImmutableMap.of(
                        W, generateString(C),
                        Z, generateInt(D))));
        queryBuilder.addChild(joinNodeOnLeft, rightNodeJoin);

        queryBuilder.addChild(rightNodeJoin, DATA_NODE_5 );

        //construct right side left join (union)
        ImmutableSet<Variable> subQueryProjectedVariables = ImmutableSet.of(X,Y);
        UnionNode unionNodeOnRight = IQ_FACTORY.createUnionNode(subQueryProjectedVariables);

        queryBuilder.addChild(leftJoinNode, unionNodeOnRight, RIGHT);

        //construct node1 union
        ConstructionNode subQueryConstructionNode1 = IQ_FACTORY.createConstructionNode(subQueryProjectedVariables,
                SUBSTITUTION_FACTORY.getSubstitution(ImmutableMap.of(X, generateURI1(E), Y, generateInt((F)))));

        queryBuilder.addChild(unionNodeOnRight, subQueryConstructionNode1);

        queryBuilder.addChild(subQueryConstructionNode1, DATA_NODE_6);

        //construct node2 union
        ConstructionNode subQueryConstructionNode2 = IQ_FACTORY.createConstructionNode(subQueryProjectedVariables,
                SUBSTITUTION_FACTORY.getSubstitution(ImmutableMap.of(X, generateURI2(G), Y , generateInt(H))));
        queryBuilder.addChild(unionNodeOnRight, subQueryConstructionNode2);

        queryBuilder.addChild(subQueryConstructionNode2, DATA_NODE_7);



        //build unoptimized query
        IntermediateQuery unOptimizedQuery = queryBuilder.build();
        System.out.println("\nBefore optimization: \n" +  unOptimizedQuery);

        IntermediateQuery optimizedQuery = BINDING_LIFT_OPTIMIZER.optimize(unOptimizedQuery);

        System.out.println("\nAfter optimization: \n" +  optimizedQuery);



        //----------------------------------------------------------------------
        // Construct expected query
        //Construct unoptimized query
        IntermediateQueryBuilder expectedQueryBuilder = createQueryBuilder(EMPTY_METADATA);
        ConstructionNode expectedRootNode = IQ_FACTORY.createConstructionNode(projectionAtom.getVariables(),
                SUBSTITUTION_FACTORY.getSubstitution(ImmutableMap.of( W, generateString(B), X, generateURI1(A), Z, generateInt(D))));

        expectedQueryBuilder.init(projectionAtom, expectedRootNode);

        //construct innerjoin
        LeftJoinNode expectedleftJoinNode = IQ_FACTORY.createLeftJoinNode();
        expectedQueryBuilder.addChild(expectedRootNode, expectedleftJoinNode);

        //construct left side left join (join)
        InnerJoinNode expectedJoinNodeOnLeft = IQ_FACTORY.createInnerJoinNode();
        expectedQueryBuilder.addChild(expectedleftJoinNode, expectedJoinNodeOnLeft, LEFT);

        expectedQueryBuilder.addChild(expectedJoinNodeOnLeft, EXPECTED_DATA_NODE_4 );

        expectedQueryBuilder.addChild(expectedJoinNodeOnLeft, EXPECTED_DATA_NODE_5);


        //construct right side left join (union)
        ConstructionNode newRightConstructionNode = IQ_FACTORY.createConstructionNode(ImmutableSet.of(A, Y),
                SUBSTITUTION_FACTORY.getSubstitution(Y, generateInt(F)));
        expectedQueryBuilder.addChild(expectedleftJoinNode, newRightConstructionNode, RIGHT);
        expectedQueryBuilder.addChild(newRightConstructionNode,
                IQ_FACTORY.createExtensionalDataNode(ATOM_FACTORY.getDataAtom(TABLE3_PREDICATE, A, F)));


        //build expected query
        IntermediateQuery expectedQuery = expectedQueryBuilder.build();
        System.out.println("\n Expected query: \n" +  expectedQuery);

        assertTrue(IQSyntacticEquivalenceChecker.areEquivalent(optimizedQuery, expectedQuery));


    }

    @Test
    public void testUnionSubstitution() throws EmptyQueryException {
        //Construct unoptimized query
        IntermediateQueryBuilder queryBuilder = createQueryBuilder(EMPTY_METADATA);
        DistinctVariableOnlyDataAtom projectionAtom = ATOM_FACTORY.getDistinctVariableOnlyDataAtom(ANS1_ARITY_2_PREDICATE, X, Y);

        InnerJoinNode joinNode = IQ_FACTORY.createInnerJoinNode();
        queryBuilder.init(projectionAtom, joinNode);

        //left side first join
        InnerJoinNode joinNode2 = IQ_FACTORY.createInnerJoinNode();
        queryBuilder.addChild(joinNode, joinNode2);

        //left side second join (unionNode 2)

        UnionNode unionNode2 =  IQ_FACTORY.createUnionNode(projectionAtom.getVariables());
        queryBuilder.addChild(joinNode2, unionNode2);

        //first child of unionNode2
        ConstructionNode subQuery1UnionNode2 = IQ_FACTORY.createConstructionNode(projectionAtom.getVariables(),
                SUBSTITUTION_FACTORY.getSubstitution(ImmutableMap.of(X, generateURI1(A), Y, generateURI1(B))));
        queryBuilder.addChild(unionNode2, subQuery1UnionNode2);

        queryBuilder.addChild(subQuery1UnionNode2, IQ_FACTORY.createExtensionalDataNode(ATOM_FACTORY.getDataAtom(TABLE1_PREDICATE, A, B)) );

        //second child of unionNode2
        ConstructionNode subQuery2UnionNode2 = IQ_FACTORY.createConstructionNode(projectionAtom.getVariables(),
                SUBSTITUTION_FACTORY.getSubstitution(ImmutableMap.of(X, generateURI2(C), Y, generateURI1(D))));
        queryBuilder.addChild(unionNode2, subQuery2UnionNode2);

        queryBuilder.addChild(subQuery2UnionNode2, IQ_FACTORY.createExtensionalDataNode(ATOM_FACTORY.getDataAtom(TABLE2_PREDICATE, C, D)) );

        //right side second join (unionNode 3)
        UnionNode unionNode3 =  IQ_FACTORY.createUnionNode(ImmutableSet.of(Y));
        queryBuilder.addChild(joinNode2, unionNode3);

        //first child of unionNode3
        ConstructionNode subQuery1UnionNode3 = IQ_FACTORY.createConstructionNode(ImmutableSet.of(Y),
                SUBSTITUTION_FACTORY.getSubstitution(ImmutableMap.of( Y, generateURI1(F))));
        queryBuilder.addChild(unionNode3, subQuery1UnionNode3);

        queryBuilder.addChild(subQuery1UnionNode3, IQ_FACTORY.createExtensionalDataNode(ATOM_FACTORY.getDataAtom(TABLE3_PREDICATE, E, F)) );

        //second child of unionNode3
        ConstructionNode subQuery2UnionNode3 = IQ_FACTORY.createConstructionNode(ImmutableSet.of(Y),
                SUBSTITUTION_FACTORY.getSubstitution(ImmutableMap.of(Y,  generateURI2(H))));
        queryBuilder.addChild(unionNode3, subQuery2UnionNode3);

        queryBuilder.addChild(subQuery2UnionNode3, IQ_FACTORY.createExtensionalDataNode(ATOM_FACTORY.getDataAtom(TABLE4_PREDICATE, G, H)) );

        //right side first join
        UnionNode unionNode1 =  IQ_FACTORY.createUnionNode(ImmutableSet.of(X));
        queryBuilder.addChild(joinNode, unionNode1);

        //first child of unionNode1
        ConstructionNode subQuery1UnionNode1 = IQ_FACTORY.createConstructionNode(ImmutableSet.of(X),
                SUBSTITUTION_FACTORY.getSubstitution(ImmutableMap.of(X, generateURI1(I))));
        queryBuilder.addChild(unionNode1, subQuery1UnionNode1);

        queryBuilder.addChild(subQuery1UnionNode1, IQ_FACTORY.createExtensionalDataNode(ATOM_FACTORY.getDataAtom(TABLE5_PREDICATE, I, L)) );

        //second child of unionNode1
        ConstructionNode subQuery2UnionNode1 = IQ_FACTORY.createConstructionNode(ImmutableSet.of(X),
                SUBSTITUTION_FACTORY.getSubstitution(ImmutableMap.of(X, generateURI2(M))));
        queryBuilder.addChild(unionNode1, subQuery2UnionNode1);

        queryBuilder.addChild(subQuery2UnionNode1, IQ_FACTORY.createExtensionalDataNode(ATOM_FACTORY.getDataAtom(TABLE6_PREDICATE, M, N)) );

        //build unoptimized query
        IntermediateQuery unOptimizedQuery = queryBuilder.build();
        System.out.println("\nBefore optimization: \n" +  unOptimizedQuery);

        IntermediateQuery optimizedQuery = BINDING_LIFT_OPTIMIZER.optimize(unOptimizedQuery);

        System.out.println("\nAfter optimization: \n" +  optimizedQuery);

        //----------------------------------------------------------------------
        //Construct expected query
        Variable BF0 = TERM_FACTORY.getVariable("bf0");
        IntermediateQueryBuilder expectedQueryBuilder = createQueryBuilder(EMPTY_METADATA);
        ConstructionNode expectedRootNode = IQ_FACTORY.createConstructionNode(projectionAtom.getVariables(),
                SUBSTITUTION_FACTORY.getSubstitution(ImmutableMap.of(Y, generateURI1(BF0))));

        expectedQueryBuilder.init(projectionAtom, expectedRootNode);

        //constract union Node
        UnionNode expectedUnionNode =  IQ_FACTORY.createUnionNode(ImmutableSet.of(BF0, X, E));

        expectedQueryBuilder.addChild(expectedRootNode, expectedUnionNode );

        ConstructionNode expectedSubQuery1UnionNode = IQ_FACTORY.createConstructionNode(expectedUnionNode.getVariables(),
                SUBSTITUTION_FACTORY.getSubstitution(ImmutableMap.of(X, generateURI1(A))));
        expectedQueryBuilder.addChild(expectedUnionNode, expectedSubQuery1UnionNode);

        InnerJoinNode joinNode11 = IQ_FACTORY.createInnerJoinNode();
        expectedQueryBuilder.addChild(expectedSubQuery1UnionNode, joinNode11);

        InnerJoinNode joinNode12 = IQ_FACTORY.createInnerJoinNode();
        expectedQueryBuilder.addChild(joinNode11, joinNode12);

        expectedQueryBuilder.addChild(joinNode11, IQ_FACTORY.createExtensionalDataNode(ATOM_FACTORY.getDataAtom(TABLE5_PREDICATE, A, L)) );

        expectedQueryBuilder.addChild(joinNode12, IQ_FACTORY.createExtensionalDataNode(ATOM_FACTORY.getDataAtom(TABLE1_PREDICATE, A, BF0)) );
        expectedQueryBuilder.addChild(joinNode12, IQ_FACTORY.createExtensionalDataNode(ATOM_FACTORY.getDataAtom(TABLE3_PREDICATE, E, BF0)) );

        ConstructionNode expectedSubQuery2UnionNode = IQ_FACTORY.createConstructionNode(expectedUnionNode.getVariables(),
                SUBSTITUTION_FACTORY.getSubstitution(ImmutableMap.of(X, generateURI2(C))));
        expectedQueryBuilder.addChild(expectedUnionNode, expectedSubQuery2UnionNode);

        InnerJoinNode joinNode21 = IQ_FACTORY.createInnerJoinNode();
        expectedQueryBuilder.addChild(expectedSubQuery2UnionNode, joinNode21);

        InnerJoinNode joinNode22 = IQ_FACTORY.createInnerJoinNode();
        expectedQueryBuilder.addChild(joinNode21, joinNode22);

        expectedQueryBuilder.addChild(joinNode21, IQ_FACTORY.createExtensionalDataNode(ATOM_FACTORY.getDataAtom(TABLE6_PREDICATE, C, N)) );

        expectedQueryBuilder.addChild(joinNode22, IQ_FACTORY.createExtensionalDataNode(ATOM_FACTORY.getDataAtom(TABLE2_PREDICATE, C, BF0)) );
        expectedQueryBuilder.addChild(joinNode22, IQ_FACTORY.createExtensionalDataNode(ATOM_FACTORY.getDataAtom(TABLE3_PREDICATE, E, BF0)) );


        IntermediateQuery expectedQuery = expectedQueryBuilder.build();

        System.out.println("\nExpected  query: \n" +  expectedQuery);

        assertTrue(IQSyntacticEquivalenceChecker.areEquivalent(optimizedQuery, expectedQuery));
    }

    @Test
    public void testEqualityLiftingNonProjected1() throws EmptyQueryException {
        IntermediateQueryBuilder initialQueryBuilder = createQueryBuilder(EMPTY_METADATA);
        DistinctVariableOnlyDataAtom projectionAtom = ATOM_FACTORY.getDistinctVariableOnlyDataAtom(
                ANS1_ARITY_1_PREDICATE, X);

        UnionNode unionNode = IQ_FACTORY.createUnionNode(ImmutableSet.of(X));
        initialQueryBuilder.init(projectionAtom, unionNode);


        ConstructionNode leftConstructionNode = IQ_FACTORY.createConstructionNode(ImmutableSet.of(X),
                SUBSTITUTION_FACTORY.getSubstitution(X, generateURI1(A)));
        initialQueryBuilder.addChild(unionNode, leftConstructionNode);
        initialQueryBuilder.addChild(leftConstructionNode, DATA_NODE_1);

        InnerJoinNode joinNode = IQ_FACTORY.createInnerJoinNode();
        initialQueryBuilder.addChild(unionNode, joinNode);

        ConstructionNode centralConstructionNode = IQ_FACTORY.createConstructionNode(ImmutableSet.of(Y),
                SUBSTITUTION_FACTORY.getSubstitution(Y, generateURI1(C)));
        initialQueryBuilder.addChild(joinNode, centralConstructionNode);
        initialQueryBuilder.addChild(centralConstructionNode, DATA_NODE_3);

        ConstructionNode rightConstructionNode = IQ_FACTORY.createConstructionNode(ImmutableSet.of(X,Y),
                SUBSTITUTION_FACTORY.getSubstitution(
                        X, generateURI1(E),
                        Y, generateURI1(E)));
        initialQueryBuilder.addChild(joinNode, rightConstructionNode);

        ExtensionalDataNode rightDataNode = IQ_FACTORY.createExtensionalDataNode(
                ATOM_FACTORY.getDataAtom(TABLE2_PREDICATE, E, F));
        initialQueryBuilder.addChild(rightConstructionNode, rightDataNode);

        IntermediateQuery initialQuery = initialQueryBuilder.build();
        System.out.println("\nBefore optimization: \n" +  initialQuery);

        IntermediateQueryBuilder expectedQueryBuilder = initialQuery.newBuilder();

        ConstructionNode newRootNode = IQ_FACTORY.createConstructionNode(ImmutableSet.of(X),
                SUBSTITUTION_FACTORY.getSubstitution(X, generateURI1(AF0)));

        expectedQueryBuilder.init(projectionAtom, newRootNode);

        UnionNode newUnionNode = IQ_FACTORY.createUnionNode(ImmutableSet.of(AF0));
        expectedQueryBuilder.addChild(newRootNode, newUnionNode);
        expectedQueryBuilder.addChild(newUnionNode, IQ_FACTORY.createExtensionalDataNode(
                ATOM_FACTORY.getDataAtom(TABLE1_PREDICATE, AF0, B)));
        expectedQueryBuilder.addChild(newUnionNode, joinNode);
        expectedQueryBuilder.addChild(joinNode, IQ_FACTORY.createExtensionalDataNode(
                ATOM_FACTORY.getDataAtom(TABLE3_PREDICATE, AF0, D)));
        expectedQueryBuilder.addChild(joinNode, IQ_FACTORY.createExtensionalDataNode(
                ATOM_FACTORY.getDataAtom(TABLE2_PREDICATE, AF0, F)));

        IntermediateQuery expectedQuery = expectedQueryBuilder.build();
        System.out.println("\nExpected  query: \n" +  expectedQuery);

        IntermediateQuery optimizedQuery = BINDING_LIFT_OPTIMIZER.optimize(initialQuery);

        System.out.println("\nAfter optimization: \n" +  optimizedQuery);

        assertTrue(IQSyntacticEquivalenceChecker.areEquivalent(optimizedQuery, expectedQuery));
    }

    @Test
    public void testEqualityLiftingNonProjected2WithTopConstructionNode() throws EmptyQueryException {
        IntermediateQueryBuilder initialQueryBuilder = createQueryBuilder(EMPTY_METADATA);
        DistinctVariableOnlyDataAtom projectionAtom = ATOM_FACTORY.getDistinctVariableOnlyDataAtom(
                ANS1_ARITY_1_PREDICATE, X);

        ConstructionNode initialRootNode = IQ_FACTORY.createConstructionNode(projectionAtom.getVariables());

        initialQueryBuilder.init(projectionAtom, initialRootNode);

        UnionNode unionNode = IQ_FACTORY.createUnionNode(ImmutableSet.of(X));
        initialQueryBuilder.addChild(initialRootNode, unionNode);


        ConstructionNode leftConstructionNode = IQ_FACTORY.createConstructionNode(ImmutableSet.of(X),
                SUBSTITUTION_FACTORY.getSubstitution(X, generateURI1(A)));
        initialQueryBuilder.addChild(unionNode, leftConstructionNode);
        initialQueryBuilder.addChild(leftConstructionNode, DATA_NODE_1);

        ConstructionNode intermediateConstructionNode = IQ_FACTORY.createConstructionNode(ImmutableSet.of(X),
                SUBSTITUTION_FACTORY.getSubstitution(X, generateURI1(E)));
        initialQueryBuilder.addChild(unionNode, intermediateConstructionNode);

        InnerJoinNode joinNode = IQ_FACTORY.createInnerJoinNode();
        initialQueryBuilder.addChild(intermediateConstructionNode, joinNode);

        ConstructionNode centralConstructionNode = IQ_FACTORY.createConstructionNode(ImmutableSet.of(Y),
                SUBSTITUTION_FACTORY.getSubstitution(Y, generateURI1(C)));
        initialQueryBuilder.addChild(joinNode, centralConstructionNode);
        initialQueryBuilder.addChild(centralConstructionNode, DATA_NODE_3);

        ConstructionNode rightConstructionNode = IQ_FACTORY.createConstructionNode(ImmutableSet.of(Y, E),
                SUBSTITUTION_FACTORY.getSubstitution(Y, generateURI1(E)));
        initialQueryBuilder.addChild(joinNode, rightConstructionNode);

        ExtensionalDataNode rightDataNode = IQ_FACTORY.createExtensionalDataNode(
                ATOM_FACTORY.getDataAtom(TABLE2_PREDICATE, E, F));
        initialQueryBuilder.addChild(rightConstructionNode, rightDataNode);

        IntermediateQuery initialQuery = initialQueryBuilder.build();
        System.out.println("\nBefore optimization: \n" +  initialQuery);

        IntermediateQueryBuilder expectedQueryBuilder = initialQuery.newBuilder();

        ConstructionNode newRootNode = IQ_FACTORY.createConstructionNode(ImmutableSet.of(X),
                SUBSTITUTION_FACTORY.getSubstitution(X, generateURI1(AF0)));

        expectedQueryBuilder.init(projectionAtom, newRootNode);

        UnionNode newUnionNode = IQ_FACTORY.createUnionNode(ImmutableSet.of(AF0));
        expectedQueryBuilder.addChild(newRootNode, newUnionNode);
        expectedQueryBuilder.addChild(newUnionNode, IQ_FACTORY.createExtensionalDataNode(
                ATOM_FACTORY.getDataAtom(TABLE1_PREDICATE, AF0, B)));
        expectedQueryBuilder.addChild(newUnionNode, joinNode);
        expectedQueryBuilder.addChild(joinNode, IQ_FACTORY.createExtensionalDataNode(
                ATOM_FACTORY.getDataAtom(TABLE3_PREDICATE, AF0, D)));
        expectedQueryBuilder.addChild(joinNode, IQ_FACTORY.createExtensionalDataNode(
                ATOM_FACTORY.getDataAtom(TABLE2_PREDICATE, AF0, F)));

        IntermediateQuery expectedQuery = expectedQueryBuilder.build();
        System.out.println("\nExpected  query: \n" +  expectedQuery);

        IntermediateQuery optimizedQuery = BINDING_LIFT_OPTIMIZER.optimize(initialQuery);

        System.out.println("\nAfter optimization: \n" +  optimizedQuery);

        assertTrue(IQSyntacticEquivalenceChecker.areEquivalent(optimizedQuery, expectedQuery));
    }

    @Test
    public void testEqualityLiftingNonProjected2() throws EmptyQueryException {
        IntermediateQueryBuilder initialQueryBuilder = createQueryBuilder(EMPTY_METADATA);
        DistinctVariableOnlyDataAtom projectionAtom = ATOM_FACTORY.getDistinctVariableOnlyDataAtom(
                ANS1_ARITY_1_PREDICATE, X);

        UnionNode unionNode = IQ_FACTORY.createUnionNode(ImmutableSet.of(X));
        initialQueryBuilder.init(projectionAtom, unionNode);

        ConstructionNode leftConstructionNode = IQ_FACTORY.createConstructionNode(ImmutableSet.of(X),
                SUBSTITUTION_FACTORY.getSubstitution(X, generateURI1(A)));
        initialQueryBuilder.addChild(unionNode, leftConstructionNode);
        initialQueryBuilder.addChild(leftConstructionNode, DATA_NODE_1);

        ConstructionNode intermediateConstructionNode = IQ_FACTORY.createConstructionNode(ImmutableSet.of(X),
                SUBSTITUTION_FACTORY.getSubstitution(X, generateURI1(E)));
        initialQueryBuilder.addChild(unionNode, intermediateConstructionNode);

        InnerJoinNode joinNode = IQ_FACTORY.createInnerJoinNode();
        initialQueryBuilder.addChild(intermediateConstructionNode, joinNode);

        ConstructionNode centralConstructionNode = IQ_FACTORY.createConstructionNode(ImmutableSet.of(Y),
                SUBSTITUTION_FACTORY.getSubstitution(Y, generateURI1(C)));
        initialQueryBuilder.addChild(joinNode, centralConstructionNode);
        initialQueryBuilder.addChild(centralConstructionNode, DATA_NODE_3);

        ConstructionNode rightConstructionNode = IQ_FACTORY.createConstructionNode(ImmutableSet.of(Y, E),
                SUBSTITUTION_FACTORY.getSubstitution(Y, generateURI1(E)));
        initialQueryBuilder.addChild(joinNode, rightConstructionNode);

        ExtensionalDataNode rightDataNode = IQ_FACTORY.createExtensionalDataNode(
                ATOM_FACTORY.getDataAtom(TABLE2_PREDICATE, E, F));
        initialQueryBuilder.addChild(rightConstructionNode, rightDataNode);

        IntermediateQuery initialQuery = initialQueryBuilder.build();
        System.out.println("\nBefore optimization: \n" +  initialQuery);

        IntermediateQueryBuilder expectedQueryBuilder = initialQuery.newBuilder();

        ConstructionNode newRootNode = IQ_FACTORY.createConstructionNode(ImmutableSet.of(X),
                SUBSTITUTION_FACTORY.getSubstitution(X, generateURI1(AF0)));

        expectedQueryBuilder.init(projectionAtom, newRootNode);

        UnionNode newUnionNode = IQ_FACTORY.createUnionNode(ImmutableSet.of(AF0));
        expectedQueryBuilder.addChild(newRootNode, newUnionNode);
        expectedQueryBuilder.addChild(newUnionNode, IQ_FACTORY.createExtensionalDataNode(
                ATOM_FACTORY.getDataAtom(TABLE1_PREDICATE, AF0, B)));
        expectedQueryBuilder.addChild(newUnionNode, joinNode);
        expectedQueryBuilder.addChild(joinNode, IQ_FACTORY.createExtensionalDataNode(
                ATOM_FACTORY.getDataAtom(TABLE3_PREDICATE, AF0, D)));
        expectedQueryBuilder.addChild(joinNode, IQ_FACTORY.createExtensionalDataNode(
                ATOM_FACTORY.getDataAtom(TABLE2_PREDICATE, AF0, F)));

        IntermediateQuery expectedQuery = expectedQueryBuilder.build();
        System.out.println("\nExpected  query: \n" +  expectedQuery);

        IntermediateQuery optimizedQuery = BINDING_LIFT_OPTIMIZER.optimize(initialQuery);

        System.out.println("\nAfter optimization: \n" +  optimizedQuery);

        assertTrue(IQSyntacticEquivalenceChecker.areEquivalent(optimizedQuery, expectedQuery));
    }



    private ImmutableFunctionalTerm generateURI1(VariableOrGroundTerm argument) {
        return TERM_FACTORY.getImmutableFunctionalTerm(URI_PREDICATE, URI_TEMPLATE_STR_1, argument);
    }

    private ImmutableFunctionalTerm generateURI2(VariableOrGroundTerm argument) {
        return TERM_FACTORY.getImmutableFunctionalTerm(URI_PREDICATE, URI_TEMPLATE_STR_2, argument);
    }

    private ImmutableFunctionalTerm generateCompositeURI2(ImmutableTerm argument1, ImmutableTerm argument2) {
        return TERM_FACTORY.getImmutableFunctionalTerm(URI_2PREDICATE, URI_TEMPLATE_STR_2_2, argument1, argument2);
    }

    private ImmutableFunctionalTerm generateInt(VariableOrGroundTerm argument) {
        return TERM_FACTORY.getImmutableFunctionalTerm(
                TERM_FACTORY.getRequiredTypePredicate(XSD.INTEGER),
                argument);
    }

    private ImmutableFunctionalTerm generateString(VariableOrGroundTerm argument) {
        return TERM_FACTORY.getImmutableFunctionalTerm(
                TERM_FACTORY.getRequiredTypePredicate(XSD.STRING),
                argument);
    }


    @Test
    public void testNewConstructionNode() throws EmptyQueryException {
        //Construct unoptimized query
        IntermediateQueryBuilder queryBuilder = createQueryBuilder(EMPTY_METADATA);
        DistinctVariableOnlyDataAtom projectionAtom = ATOM_FACTORY.getDistinctVariableOnlyDataAtom(ANS1_ARITY_2_PREDICATE, X, Y);

        UnionNode unionNode =  IQ_FACTORY.createUnionNode(ImmutableSet.of(X, Y));
        queryBuilder.init(projectionAtom, unionNode);

        ConstructionNode leftConstructionNode = IQ_FACTORY.createConstructionNode(projectionAtom.getVariables(),
                SUBSTITUTION_FACTORY.getSubstitution(ImmutableMap.of( Y, generateURI1(B))));
        queryBuilder.addChild(unionNode, leftConstructionNode);

        InnerJoinNode joinNode = IQ_FACTORY.createInnerJoinNode();
        queryBuilder.addChild(leftConstructionNode, joinNode);

        UnionNode unionNode2 =  IQ_FACTORY.createUnionNode(unionNode.getVariables());
        queryBuilder.addChild(unionNode, unionNode2);

        //first child of unionNode2
        ConstructionNode subQuery1UnionNode2 = IQ_FACTORY.createConstructionNode(unionNode2.getVariables(),
                SUBSTITUTION_FACTORY.getSubstitution(ImmutableMap.of(X, generateURI1(I),
                        Y, NULL
                        )));
        queryBuilder.addChild(unionNode2, subQuery1UnionNode2);

        queryBuilder.addChild(subQuery1UnionNode2, IQ_FACTORY.createExtensionalDataNode(ATOM_FACTORY.getDataAtom(TABLE5_PREDICATE, I, L)) );

        //second child of unionNode2
        ConstructionNode subQuery2UnionNode2 = IQ_FACTORY.createConstructionNode(unionNode2.getVariables(),
                SUBSTITUTION_FACTORY.getSubstitution(ImmutableMap.of(X, generateURI2(M),
                        Y, NULL
                        )));
        queryBuilder.addChild(unionNode2, subQuery2UnionNode2);

        queryBuilder.addChild(subQuery2UnionNode2, IQ_FACTORY.createExtensionalDataNode(ATOM_FACTORY.getDataAtom(TABLE6_PREDICATE, M, N)) );


        //first child of JoinNode
        ConstructionNode subQueryJoinNode = IQ_FACTORY.createConstructionNode(ImmutableSet.of(B,X),
                SUBSTITUTION_FACTORY.getSubstitution(ImmutableMap.of( X, generateURI1(A))));
        queryBuilder.addChild(joinNode, subQueryJoinNode);

        queryBuilder.addChild(subQueryJoinNode, IQ_FACTORY.createExtensionalDataNode(ATOM_FACTORY.getDataAtom(TABLE1_PREDICATE, A, B)) );

        //second child of JoinNode

        queryBuilder.addChild(joinNode, IQ_FACTORY.createExtensionalDataNode(ATOM_FACTORY.getDataAtom(TABLE3_PREDICATE, E, B)) );


        //build unoptimized query
        IntermediateQuery unOptimizedQuery = queryBuilder.build();
        System.out.println("\nBefore optimization: \n" +  unOptimizedQuery);

        IntermediateQuery optimizedQuery = BINDING_LIFT_OPTIMIZER.optimize(unOptimizedQuery);

        System.out.println("\nAfter optimization: \n" +  optimizedQuery);


        IntermediateQueryBuilder expectedQueryBuilder = createQueryBuilder(EMPTY_METADATA);
        UnionNode expectedUnionNode =  IQ_FACTORY.createUnionNode(ImmutableSet.of(X, Y));
        expectedQueryBuilder.init(projectionAtom, expectedUnionNode);

        //first child of UnionNode
        ConstructionNode expSubQueryUnionNode = IQ_FACTORY.createConstructionNode(ImmutableSet.of(X, Y),
                SUBSTITUTION_FACTORY.getSubstitution(ImmutableMap.of(
                        X, generateURI1(A),
                        Y, generateURI1(B)
                )));
        expectedQueryBuilder.addChild(expectedUnionNode, expSubQueryUnionNode);

        InnerJoinNode expectedJoinNode = IQ_FACTORY.createInnerJoinNode();
        expectedQueryBuilder.addChild(expSubQueryUnionNode, expectedJoinNode);

        expectedQueryBuilder.addChild(expectedJoinNode, IQ_FACTORY.createExtensionalDataNode(ATOM_FACTORY.getDataAtom(TABLE1_PREDICATE, A, B)) );

        //second child of JoinNode

        expectedQueryBuilder.addChild(expectedJoinNode, IQ_FACTORY.createExtensionalDataNode(ATOM_FACTORY.getDataAtom(TABLE3_PREDICATE, E, B)) );

        ConstructionNode expectedRightConstructionNode = IQ_FACTORY.createConstructionNode(ImmutableSet.of(X, Y),
                SUBSTITUTION_FACTORY.getSubstitution(ImmutableMap.of(
                        Y, NULL
                )));
        expectedQueryBuilder.addChild(expectedUnionNode, expectedRightConstructionNode);

        UnionNode expectedUnionNode2 =  IQ_FACTORY.createUnionNode(ImmutableSet.of(X));
        expectedQueryBuilder.addChild(expectedRightConstructionNode, expectedUnionNode2);


        //first child of unionNode2
        ConstructionNode expSubQuery1UnionNode2 = IQ_FACTORY.createConstructionNode(expectedUnionNode2.getVariables(),
                SUBSTITUTION_FACTORY.getSubstitution(ImmutableMap.of(X, generateURI1(I))));
        expectedQueryBuilder.addChild(expectedUnionNode2, expSubQuery1UnionNode2);

        expectedQueryBuilder.addChild(expSubQuery1UnionNode2, IQ_FACTORY.createExtensionalDataNode(ATOM_FACTORY.getDataAtom(TABLE5_PREDICATE, I, L)) );

        //second child of unionNode2
        ConstructionNode expSubQuery2UnionNode2 = IQ_FACTORY.createConstructionNode(expectedUnionNode2.getVariables(),
                SUBSTITUTION_FACTORY.getSubstitution(ImmutableMap.of(X, generateURI2(M))));
        expectedQueryBuilder.addChild(expectedUnionNode2, expSubQuery2UnionNode2);

        expectedQueryBuilder.addChild(expSubQuery2UnionNode2, IQ_FACTORY.createExtensionalDataNode(ATOM_FACTORY.getDataAtom(TABLE6_PREDICATE, M, N)) );

        IntermediateQuery expectedQuery = expectedQueryBuilder.build();

        System.out.println("\nExpected  query: \n" +  expectedQuery);

        assertTrue(IQSyntacticEquivalenceChecker.areEquivalent(optimizedQuery, expectedQuery));



    }

    /**
     * Second optimization needed to lift the bindings of the first union (presence of a join with bindings as a child of the union)
     * @throws EmptyQueryException
     */

    @Test
    public void testCompositeURITemplateDoubleRun() throws EmptyQueryException {
        //Construct unoptimized query
        IntermediateQueryBuilder queryBuilder = createQueryBuilder(EMPTY_METADATA);
        DistinctVariableOnlyDataAtom projectionAtom = ATOM_FACTORY.getDistinctVariableOnlyDataAtom(ANS1_ARITY_2_PREDICATE, X, Y);

        UnionNode unionNode =  IQ_FACTORY.createUnionNode(ImmutableSet.of(X,Y));
        queryBuilder.init(projectionAtom, unionNode);

        InnerJoinNode joinNode = IQ_FACTORY.createInnerJoinNode();
        queryBuilder.addChild(unionNode, joinNode);

        UnionNode unionNode2 =  unionNode.clone();
        queryBuilder.addChild(unionNode, unionNode2);

        //first child of unionNode2
        ConstructionNode subQuery1UnionNode2 = IQ_FACTORY.createConstructionNode(unionNode2.getVariables(),
                SUBSTITUTION_FACTORY.getSubstitution(ImmutableMap.of(
                        X, generateCompositeURI2(I, L),
                        Y, NULL
                        )));
        queryBuilder.addChild(unionNode2, subQuery1UnionNode2);

        queryBuilder.addChild(subQuery1UnionNode2, IQ_FACTORY.createExtensionalDataNode(ATOM_FACTORY.getDataAtom(TABLE5_PREDICATE, I, L)) );

        //second child of unionNode2
        ConstructionNode subQuery2UnionNode2 = IQ_FACTORY.createConstructionNode(unionNode2.getVariables(),
                SUBSTITUTION_FACTORY.getSubstitution(ImmutableMap.of(
                        X, generateCompositeURI2(M, N),
                        Y, NULL
                        )));
        queryBuilder.addChild(unionNode2, subQuery2UnionNode2);

        queryBuilder.addChild(subQuery2UnionNode2, IQ_FACTORY.createExtensionalDataNode(ATOM_FACTORY.getDataAtom(TABLE6_PREDICATE, M, N)) );


        //first child of JoinNode
        ConstructionNode subQueryJoinNode = IQ_FACTORY.createConstructionNode(ImmutableSet.of(X, Y),
                SUBSTITUTION_FACTORY.getSubstitution(ImmutableMap.of( X, generateCompositeURI2(A, B), Y, generateURI1(B))));
        queryBuilder.addChild(joinNode, subQueryJoinNode);

        queryBuilder.addChild(subQueryJoinNode, IQ_FACTORY.createExtensionalDataNode(ATOM_FACTORY.getDataAtom(TABLE1_PREDICATE, A, B)) );

        //second child of JoinNode
        ConstructionNode subQueryJoinNode2 = IQ_FACTORY.createConstructionNode(ImmutableSet.of(Y),
                SUBSTITUTION_FACTORY.getSubstitution(ImmutableMap.of( Y, generateURI1(F))));
        queryBuilder.addChild(joinNode, subQueryJoinNode2);

        queryBuilder.addChild(subQueryJoinNode2, IQ_FACTORY.createExtensionalDataNode(ATOM_FACTORY.getDataAtom(TABLE3_PREDICATE, E, F)) );


        //build unoptimized query
        IntermediateQuery unOptimizedQuery = queryBuilder.build();
        System.out.println("\nBefore optimization: \n" +  unOptimizedQuery);

        Variable AF4 = TERM_FACTORY.getVariable("af4");
        Variable BF5 = TERM_FACTORY.getVariable("bf5");

        IntermediateQueryBuilder expectedQueryBuilder = createQueryBuilder(EMPTY_METADATA);
        ConstructionNode expectedRootNode = IQ_FACTORY.createConstructionNode(projectionAtom.getVariables(),
                SUBSTITUTION_FACTORY.getSubstitution(ImmutableMap.of( X, generateCompositeURI2(AF4,BF5))));


        expectedQueryBuilder.init(projectionAtom, expectedRootNode);

        UnionNode expectedUnionNode =  IQ_FACTORY.createUnionNode(ImmutableSet.of(BF5, AF4, Y));
        expectedQueryBuilder.addChild(expectedRootNode, expectedUnionNode);

        //first child of UnionNode
        ConstructionNode expSubQueryUnionNode = IQ_FACTORY.createConstructionNode(expectedUnionNode.getVariables(),
                SUBSTITUTION_FACTORY.getSubstitution(ImmutableMap.of( Y, generateURI1(BF5))));
        expectedQueryBuilder.addChild(expectedUnionNode, expSubQueryUnionNode);

        InnerJoinNode expectedJoinNode = IQ_FACTORY.createInnerJoinNode();
        expectedQueryBuilder.addChild(expSubQueryUnionNode, expectedJoinNode);

        expectedQueryBuilder.addChild(expectedJoinNode, IQ_FACTORY.createExtensionalDataNode(ATOM_FACTORY.getDataAtom(TABLE1_PREDICATE,AF4,BF5)) );

        //second child of JoinNode

        expectedQueryBuilder.addChild(expectedJoinNode, IQ_FACTORY.createExtensionalDataNode(ATOM_FACTORY.getDataAtom(TABLE3_PREDICATE, E, BF5)) );


        ConstructionNode newRightConstructionNode = IQ_FACTORY.createConstructionNode(expectedUnionNode.getVariables(),
                SUBSTITUTION_FACTORY.getSubstitution(ImmutableMap.of( Y, NULL)));
        expectedQueryBuilder.addChild(expectedUnionNode, newRightConstructionNode);

        UnionNode expectedUnionNode2 =  IQ_FACTORY.createUnionNode(ImmutableSet.of(AF4, BF5));
        expectedQueryBuilder.addChild(newRightConstructionNode, expectedUnionNode2);

        //first child of unionNode2

        expectedQueryBuilder.addChild(expectedUnionNode2, IQ_FACTORY.createExtensionalDataNode(ATOM_FACTORY.getDataAtom(TABLE5_PREDICATE, AF4, BF5)) );

        //second child of unionNode2

        expectedQueryBuilder.addChild(expectedUnionNode2, IQ_FACTORY.createExtensionalDataNode(ATOM_FACTORY.getDataAtom(TABLE6_PREDICATE, AF4, BF5)) );

        IntermediateQuery expectedQuery = expectedQueryBuilder.build();

        System.out.println("\nExpected  query: \n" +  expectedQuery);

        IntermediateQuery optimizedQuery = BINDING_LIFT_OPTIMIZER.optimize(unOptimizedQuery);

        //second optimization to lift the bindings of the first union

        System.out.println("\nAfter optimization: \n" +  optimizedQuery);

        assertTrue(IQSyntacticEquivalenceChecker.areEquivalent(optimizedQuery, expectedQuery));
    }

    @Test
    public void testCompositeURITemplateDoubleRunYProjectedAway() throws EmptyQueryException {
        //Construct unoptimized query
        IntermediateQueryBuilder queryBuilder = createQueryBuilder(EMPTY_METADATA);
        DistinctVariableOnlyDataAtom projectionAtom = ATOM_FACTORY.getDistinctVariableOnlyDataAtom(ANS1_ARITY_1_PREDICATE, X);

        ConstructionNode rootNode = IQ_FACTORY.createConstructionNode(projectionAtom.getVariables());

        queryBuilder.init(projectionAtom, rootNode);

        UnionNode unionNode =  IQ_FACTORY.createUnionNode(ImmutableSet.of(X,Y));
        queryBuilder.addChild(rootNode, unionNode);

        InnerJoinNode joinNode = IQ_FACTORY.createInnerJoinNode();
        queryBuilder.addChild(unionNode, joinNode);

        UnionNode unionNode2 =  unionNode.clone();
        queryBuilder.addChild(unionNode, unionNode2);

        //first child of unionNode2
        ConstructionNode subQuery1UnionNode2 = IQ_FACTORY.createConstructionNode(unionNode2.getVariables(),
                SUBSTITUTION_FACTORY.getSubstitution(ImmutableMap.of(
                        X, generateCompositeURI2(I, L),
                        Y, NULL
                        )));
        queryBuilder.addChild(unionNode2, subQuery1UnionNode2);

        queryBuilder.addChild(subQuery1UnionNode2, IQ_FACTORY.createExtensionalDataNode(ATOM_FACTORY.getDataAtom(TABLE5_PREDICATE, I, L)) );

        //second child of unionNode2
        ConstructionNode subQuery2UnionNode2 = IQ_FACTORY.createConstructionNode(unionNode2.getVariables(),
                SUBSTITUTION_FACTORY.getSubstitution(ImmutableMap.of(
                        X, generateCompositeURI2(M, N),
                        Y, NULL
                        )));
        queryBuilder.addChild(unionNode2, subQuery2UnionNode2);

        queryBuilder.addChild(subQuery2UnionNode2, IQ_FACTORY.createExtensionalDataNode(ATOM_FACTORY.getDataAtom(TABLE6_PREDICATE, M, N)) );


        //first child of JoinNode
        ConstructionNode subQueryJoinNode = IQ_FACTORY.createConstructionNode(ImmutableSet.of(X, Y),
                SUBSTITUTION_FACTORY.getSubstitution(ImmutableMap.of( X, generateCompositeURI2(A, B), Y, generateURI1(B))));
        queryBuilder.addChild(joinNode, subQueryJoinNode);

        queryBuilder.addChild(subQueryJoinNode, IQ_FACTORY.createExtensionalDataNode(ATOM_FACTORY.getDataAtom(TABLE1_PREDICATE, A, B)) );

        //second child of JoinNode
        ConstructionNode subQueryJoinNode2 = IQ_FACTORY.createConstructionNode(ImmutableSet.of(Y),
                SUBSTITUTION_FACTORY.getSubstitution(ImmutableMap.of( Y, generateURI1(F))));
        queryBuilder.addChild(joinNode, subQueryJoinNode2);

        queryBuilder.addChild(subQueryJoinNode2, IQ_FACTORY.createExtensionalDataNode(ATOM_FACTORY.getDataAtom(TABLE3_PREDICATE, E, F)) );


        //build unoptimized query
        IntermediateQuery unOptimizedQuery = queryBuilder.build();
        System.out.println("\nBefore optimization: \n" +  unOptimizedQuery);

        Variable AF4 = TERM_FACTORY.getVariable("af4");
        Variable BF5 = TERM_FACTORY.getVariable("bf5");

        IntermediateQueryBuilder expectedQueryBuilder = createQueryBuilder(EMPTY_METADATA);
        ConstructionNode expectedRootNode = IQ_FACTORY.createConstructionNode(projectionAtom.getVariables(),
                SUBSTITUTION_FACTORY.getSubstitution(ImmutableMap.of( X, generateCompositeURI2(AF4,BF5))));


        expectedQueryBuilder.init(projectionAtom, expectedRootNode);

        UnionNode expectedUnionNode =  IQ_FACTORY.createUnionNode(ImmutableSet.of(BF5, AF4, Y));
        expectedQueryBuilder.addChild(expectedRootNode, expectedUnionNode);

        //first child of UnionNode
        ConstructionNode expSubQueryUnionNode = IQ_FACTORY.createConstructionNode(expectedUnionNode.getVariables(),
                SUBSTITUTION_FACTORY.getSubstitution(ImmutableMap.of( Y, generateURI1(BF5))));
        expectedQueryBuilder.addChild(expectedUnionNode, expSubQueryUnionNode);

        InnerJoinNode expectedJoinNode = IQ_FACTORY.createInnerJoinNode();
        expectedQueryBuilder.addChild(expSubQueryUnionNode, expectedJoinNode);

        expectedQueryBuilder.addChild(expectedJoinNode, IQ_FACTORY.createExtensionalDataNode(ATOM_FACTORY.getDataAtom(TABLE1_PREDICATE,AF4,BF5)) );

        //second child of JoinNode

        expectedQueryBuilder.addChild(expectedJoinNode, IQ_FACTORY.createExtensionalDataNode(ATOM_FACTORY.getDataAtom(TABLE3_PREDICATE, E, BF5)) );


        ConstructionNode newRightConstructionNode = IQ_FACTORY.createConstructionNode(expectedUnionNode.getVariables(),
                SUBSTITUTION_FACTORY.getSubstitution(ImmutableMap.of( Y, NULL)));
        expectedQueryBuilder.addChild(expectedUnionNode, newRightConstructionNode);

        UnionNode expectedUnionNode2 =  IQ_FACTORY.createUnionNode(ImmutableSet.of(AF4, BF5));
        expectedQueryBuilder.addChild(newRightConstructionNode, expectedUnionNode2);

        //first child of unionNode2

        expectedQueryBuilder.addChild(expectedUnionNode2, IQ_FACTORY.createExtensionalDataNode(ATOM_FACTORY.getDataAtom(TABLE5_PREDICATE, AF4, BF5)) );

        //second child of unionNode2

        expectedQueryBuilder.addChild(expectedUnionNode2, IQ_FACTORY.createExtensionalDataNode(ATOM_FACTORY.getDataAtom(TABLE6_PREDICATE, AF4, BF5)) );

        IntermediateQuery expectedQuery = expectedQueryBuilder.build();

        System.out.println("\nExpected  query: \n" +  expectedQuery);

        IntermediateQuery optimizedQuery = BINDING_LIFT_OPTIMIZER.optimize(unOptimizedQuery);

        //second optimization to lift the bindings of the first union

        System.out.println("\nAfter optimization: \n" +  optimizedQuery);

        assertTrue(IQSyntacticEquivalenceChecker.areEquivalent(optimizedQuery, expectedQuery));
    }

    @Test
    public void testLeftJoinAndUnionLiftSubstitution() throws EmptyQueryException {
        testLeftJoinAndUnionLiftSubstitution(false);
    }

    @Test
    public void testLeftJoinAndUnionLiftSubstitutionWithTopConstructionNode() throws EmptyQueryException {
        testLeftJoinAndUnionLiftSubstitution(true);
    }

    private void testLeftJoinAndUnionLiftSubstitution(boolean withTopConstructionNode) throws EmptyQueryException {
        //Construct unoptimized query
        IntermediateQueryBuilder queryBuilder = createQueryBuilder(EMPTY_METADATA);
        DistinctVariableOnlyDataAtom projectionAtom = ATOM_FACTORY.getDistinctVariableOnlyDataAtom(ANS1_ARITY_4_PREDICATE, X, Y, Z, W);

        InnerJoinNode joinNode = IQ_FACTORY.createInnerJoinNode();
        if (withTopConstructionNode) {
            ConstructionNode rootNode = IQ_FACTORY.createConstructionNode(projectionAtom.getVariables());
            queryBuilder.init(projectionAtom, rootNode);
            queryBuilder.addChild(rootNode, joinNode);
        }
        else {
            queryBuilder.init(projectionAtom, joinNode);
        }

        //construct left side join (left join)
        LeftJoinNode leftJoinNode = IQ_FACTORY.createLeftJoinNode();
        queryBuilder.addChild(joinNode, leftJoinNode);

        //construct right side join
        ConstructionNode rightNodeJoin = IQ_FACTORY.createConstructionNode(ImmutableSet.of(W,Y),
                SUBSTITUTION_FACTORY.getSubstitution(ImmutableMap.of(
                        W, generateInt(H),
                        Y, generateInt(G))));
        queryBuilder.addChild(joinNode, rightNodeJoin);

        queryBuilder.addChild(rightNodeJoin, IQ_FACTORY.createExtensionalDataNode(ATOM_FACTORY.getDataAtom(TABLE4_PREDICATE, G, H)) );

        //construct left side left join (union)
        UnionNode unionNodeOnLeft = IQ_FACTORY.createUnionNode(ImmutableSet.of(X, Y));
        queryBuilder.addChild(leftJoinNode, unionNodeOnLeft, LEFT);

        ConstructionNode leftUnionNode = IQ_FACTORY.createConstructionNode(ImmutableSet.of(X,Y),
                SUBSTITUTION_FACTORY.getSubstitution(ImmutableMap.of(
                        X, generateURI1(A),
                        Y, generateInt(B))));
        queryBuilder.addChild(unionNodeOnLeft, leftUnionNode);

        queryBuilder.addChild(leftUnionNode, IQ_FACTORY.createExtensionalDataNode(ATOM_FACTORY.getDataAtom(TABLE1_PREDICATE, A, B)) );

        ConstructionNode rightUnionNode = IQ_FACTORY.createConstructionNode(ImmutableSet.of(X,Y),
                SUBSTITUTION_FACTORY.getSubstitution(ImmutableMap.of(
                        X, generateURI2(C),
                        Y, generateInt(D))));
        queryBuilder.addChild(unionNodeOnLeft, rightUnionNode);

        queryBuilder.addChild(rightUnionNode, IQ_FACTORY.createExtensionalDataNode(ATOM_FACTORY.getDataAtom(TABLE2_PREDICATE, C, D)) );

        //construct right side  left join
        ConstructionNode nodeOnRight = IQ_FACTORY.createConstructionNode(ImmutableSet.of(X, Z),
                SUBSTITUTION_FACTORY.getSubstitution(ImmutableMap.of(X, generateURI1(E), Z, generateInt(F))));
        queryBuilder.addChild(leftJoinNode, nodeOnRight, RIGHT);

        queryBuilder.addChild(nodeOnRight, IQ_FACTORY.createExtensionalDataNode(ATOM_FACTORY.getDataAtom(TABLE3_PREDICATE, E, F)) );



        //build unoptimized query
        IntermediateQuery unOptimizedQuery = queryBuilder.build();
        System.out.println("\nBefore optimization: \n" +  unOptimizedQuery);

        IntermediateQuery optimizedQuery = BINDING_LIFT_OPTIMIZER.optimize(unOptimizedQuery);

        System.out.println("\nAfter optimization: \n" +  optimizedQuery);



        //----------------------------------------------------------------------
        // Construct expected query
        //Construct unoptimized query
        IntermediateQueryBuilder expectedQueryBuilder = createQueryBuilder(EMPTY_METADATA);
        ConstructionNode expectedRootNode = IQ_FACTORY.createConstructionNode(projectionAtom.getVariables(),
                SUBSTITUTION_FACTORY.getSubstitution(ImmutableMap.of(W, generateInt(H), Y, generateInt(G))));

        expectedQueryBuilder.init(projectionAtom, expectedRootNode);

        //construct innerjoin
        InnerJoinNode expectedJoinNode = IQ_FACTORY.createInnerJoinNode();
        expectedQueryBuilder.addChild(expectedRootNode, expectedJoinNode);



        //construct union
        UnionNode expectedUnionNode = IQ_FACTORY.createUnionNode(ImmutableSet.of(G, X, Z));
        expectedQueryBuilder.addChild(expectedJoinNode, expectedUnionNode);

        //construct right side join

        expectedQueryBuilder.addChild(expectedJoinNode, IQ_FACTORY.createExtensionalDataNode(ATOM_FACTORY.getDataAtom(TABLE4_PREDICATE, G, H)));

        //construct union left side

        ConstructionNode expectedNodeOnLeft =IQ_FACTORY.createConstructionNode(expectedUnionNode.getVariables(),
                SUBSTITUTION_FACTORY.getSubstitution(ImmutableMap.of(X, generateURI1(A))));

        expectedQueryBuilder.addChild(expectedUnionNode, expectedNodeOnLeft);

        //construct left join
        LeftJoinNode expectedLeftJoinNode = IQ_FACTORY.createLeftJoinNode();
        expectedQueryBuilder.addChild(expectedNodeOnLeft, expectedLeftJoinNode);

        //construct left side left join
        expectedQueryBuilder.addChild(expectedLeftJoinNode, IQ_FACTORY.createExtensionalDataNode(ATOM_FACTORY.getDataAtom(TABLE1_PREDICATE, A, G)), LEFT);
        //construct right side left join
<<<<<<< HEAD
        expectedQueryBuilder.addChild(expectedLeftJoinNode, IQ_FACTORY.createExtensionalDataNode(ATOM_FACTORY.getDataAtom(TABLE3_PREDICATE, A, F)), RIGHT);

        ConstructionNode expectedNodeOnRight =IQ_FACTORY.createConstructionNode(ImmutableSet.of(G, X, F),
                SUBSTITUTION_FACTORY.getSubstitution(ImmutableMap.of(F, NULL, X, generateURI2(C))));
=======
        ConstructionNode rightConstructionNode = IQ_FACTORY.createConstructionNode(
                ImmutableSet.of(A, Z),
                SUBSTITUTION_FACTORY.getSubstitution(Z, generateInt(F)));
        expectedQueryBuilder.addChild(expectedLeftJoinNode, rightConstructionNode, RIGHT);
        expectedQueryBuilder.addChild(rightConstructionNode, IQ_FACTORY.createExtensionalDataNode(ATOM_FACTORY.getDataAtom(TABLE3_PREDICATE, A, F)));

        ConstructionNode expectedNodeOnRight =IQ_FACTORY.createConstructionNode(ImmutableSet.of(G, X, Z),
                SUBSTITUTION_FACTORY.getSubstitution(ImmutableMap.of(Z, TermConstants.NULL, X, generateURI2(C))));
>>>>>>> ea4a95f5

        expectedQueryBuilder.addChild(expectedUnionNode, expectedNodeOnRight);

        expectedQueryBuilder.addChild(expectedNodeOnRight, IQ_FACTORY.createExtensionalDataNode(ATOM_FACTORY.getDataAtom(TABLE2_PREDICATE, C, G)));


        //build expected query
        IntermediateQuery expectedQuery = expectedQueryBuilder.build();
        System.out.println("\n Expected query: \n" +  expectedQuery);

        assertTrue(IQSyntacticEquivalenceChecker.areEquivalent(optimizedQuery, expectedQuery));


    }

    @Test
    public void testConstantNonPropagationAcrossUnions() throws EmptyQueryException {

        //Construct unoptimized query
        IntermediateQueryBuilder queryBuilder = createQueryBuilder(EMPTY_METADATA);
        DistinctVariableOnlyDataAtom projectionAtom = ATOM_FACTORY.getDistinctVariableOnlyDataAtom(ANS1_ARITY_2_PREDICATE, X, Y);
        ConstructionNode rootNode = IQ_FACTORY.createConstructionNode(projectionAtom.getVariables(),
                SUBSTITUTION_FACTORY.getSubstitution(ImmutableMap.of(Y, generateURI1(B))));

        queryBuilder.init(projectionAtom, rootNode);

        UnionNode topUnionNode = IQ_FACTORY.createUnionNode(ImmutableSet.of(X, B));
        queryBuilder.addChild(rootNode, topUnionNode);

        UnionNode leftUnionNode = topUnionNode.clone();
        queryBuilder.addChild(topUnionNode, leftUnionNode);

        ValueConstant two = TERM_FACTORY.getConstantLiteral("2");

        ConstructionNode constructionNode1 = IQ_FACTORY.createConstructionNode(leftUnionNode.getVariables(),
                SUBSTITUTION_FACTORY.getSubstitution(ImmutableMap.of(
                        X, generateURI1(A),
                        B, two)));
        queryBuilder.addChild(leftUnionNode, constructionNode1);

        ExtensionalDataNode dataNode7 = buildExtensionalDataNode(TABLE7_ARITY_1_PREDICATE, A);
        queryBuilder.addChild(constructionNode1, dataNode7);

        ConstructionNode constructionNode2 = IQ_FACTORY.createConstructionNode(leftUnionNode.getVariables(),
                SUBSTITUTION_FACTORY.getSubstitution(ImmutableMap.of(
                        X, generateURI2(C),
                        B, two)));
        queryBuilder.addChild(leftUnionNode, constructionNode2);

        ExtensionalDataNode dataNode8 = buildExtensionalDataNode(TABLE8_ARITY_1_PREDICATE, C);
        queryBuilder.addChild(constructionNode2, dataNode8);


        InnerJoinNode joinNode = IQ_FACTORY.createInnerJoinNode();
        queryBuilder.addChild(topUnionNode, joinNode);


        ValueConstant three = TERM_FACTORY.getConstantLiteral("3");

        ConstructionNode constructionNode3 = IQ_FACTORY.createConstructionNode(leftUnionNode.getVariables(),
                SUBSTITUTION_FACTORY.getSubstitution(ImmutableMap.of(
                        X, generateURI1(D),
                        B, three)));
        queryBuilder.addChild(joinNode, constructionNode3);

        ExtensionalDataNode dataNode9 = buildExtensionalDataNode(TABLE9_ARITY_1_PREDICATE, D);
        queryBuilder.addChild(constructionNode3, dataNode9);

        ExtensionalDataNode dataNode10 = buildExtensionalDataNode(TABLE7_ARITY_1_PREDICATE, E);
        queryBuilder.addChild(joinNode, dataNode10);

        IntermediateQuery unOptimizedQuery = queryBuilder.build();
        System.out.println("\nBefore optimization: \n" +  unOptimizedQuery);

        IntermediateQueryBuilder expectedQueryBuilder = createQueryBuilder(EMPTY_METADATA);
        expectedQueryBuilder.init(projectionAtom, rootNode);
        expectedQueryBuilder.addChild(rootNode, topUnionNode);

        ConstructionNode newLeftConstructionNode = IQ_FACTORY.createConstructionNode(leftUnionNode.getVariables(),
                SUBSTITUTION_FACTORY.getSubstitution(ImmutableMap.of(
                        B, two)));
        expectedQueryBuilder.addChild(topUnionNode, newLeftConstructionNode);
        UnionNode newLeftUnionNode = IQ_FACTORY.createUnionNode(ImmutableSet.of(X));
        expectedQueryBuilder.addChild(newLeftConstructionNode, newLeftUnionNode);

        ConstructionNode newConstructionNode1 = IQ_FACTORY.createConstructionNode(newLeftUnionNode.getVariables(),
                SUBSTITUTION_FACTORY.getSubstitution(ImmutableMap.of(
                        X, generateURI1(A))));
        expectedQueryBuilder.addChild(newLeftUnionNode, newConstructionNode1);
        expectedQueryBuilder.addChild(newConstructionNode1, dataNode7);

        ConstructionNode newConstructionNode2 = IQ_FACTORY.createConstructionNode(newLeftUnionNode.getVariables(),
                SUBSTITUTION_FACTORY.getSubstitution(ImmutableMap.of(
                        X, generateURI2(C))));
        expectedQueryBuilder.addChild(newLeftUnionNode, newConstructionNode2);
        expectedQueryBuilder.addChild(newConstructionNode2, dataNode8);


        expectedQueryBuilder.addChild(topUnionNode, constructionNode3);
        expectedQueryBuilder.addChild(constructionNode3, joinNode);
        expectedQueryBuilder.addChild(joinNode, dataNode9);
        expectedQueryBuilder.addChild(joinNode, dataNode10);

        //build expected query
        IntermediateQuery expectedQuery = expectedQueryBuilder.build();
        System.out.println("\n Expected query: \n" +  expectedQuery);


        IntermediateQuery optimizedQuery = BINDING_LIFT_OPTIMIZER.optimize(unOptimizedQuery);
        System.out.println("\nAfter optimization: \n" +  optimizedQuery);

        assertTrue(IQSyntacticEquivalenceChecker.areEquivalent(optimizedQuery, expectedQuery));

    }

    @Test
    public void testConstantNonPropagationAcrossUnions2() throws EmptyQueryException {

        //Construct unoptimized query
        IntermediateQueryBuilder queryBuilder = createQueryBuilder(EMPTY_METADATA);
        DistinctVariableOnlyDataAtom projectionAtom = ATOM_FACTORY.getDistinctVariableOnlyDataAtom(ANS1_ARITY_2_PREDICATE, X, Y);
        ConstructionNode rootNode = IQ_FACTORY.createConstructionNode(projectionAtom.getVariables(),
                SUBSTITUTION_FACTORY.getSubstitution(ImmutableMap.of(Y, generateURI1(B))));

        queryBuilder.init(projectionAtom, rootNode);

        UnionNode topUnionNode = IQ_FACTORY.createUnionNode(ImmutableSet.of(X, B));
        queryBuilder.addChild(rootNode, topUnionNode);

        UnionNode leftUnionNode = topUnionNode.clone();
        queryBuilder.addChild(topUnionNode, leftUnionNode);

        ValueConstant two = TERM_FACTORY.getConstantLiteral("2");

        ConstructionNode constructionNode1 = IQ_FACTORY.createConstructionNode(leftUnionNode.getVariables(),
                SUBSTITUTION_FACTORY.getSubstitution(ImmutableMap.of(
                        X, generateURI1(A),
                        B, two)));
        queryBuilder.addChild(leftUnionNode, constructionNode1);

        ExtensionalDataNode dataNode7 = buildExtensionalDataNode(TABLE7_ARITY_1_PREDICATE, A);
        queryBuilder.addChild(constructionNode1, dataNode7);

        ConstructionNode constructionNode2 = IQ_FACTORY.createConstructionNode(leftUnionNode.getVariables(),
                SUBSTITUTION_FACTORY.getSubstitution(ImmutableMap.of(
                        X, generateURI2(C),
                        B, two)));
        queryBuilder.addChild(leftUnionNode, constructionNode2);

        ExtensionalDataNode dataNode8 = buildExtensionalDataNode(TABLE8_ARITY_1_PREDICATE, C);
        queryBuilder.addChild(constructionNode2, dataNode8);


        InnerJoinNode joinNode = IQ_FACTORY.createInnerJoinNode();
        queryBuilder.addChild(topUnionNode, joinNode);

        ConstructionNode constructionNode3 = IQ_FACTORY.createConstructionNode(ImmutableSet.of(X),
                SUBSTITUTION_FACTORY.getSubstitution(ImmutableMap.of(
                        X, generateURI1(D))));
        queryBuilder.addChild(joinNode, constructionNode3);

        ExtensionalDataNode dataNode9 = buildExtensionalDataNode(TABLE9_ARITY_1_PREDICATE, D);
        queryBuilder.addChild(constructionNode3, dataNode9);

        ExtensionalDataNode dataNode10 = buildExtensionalDataNode(TABLE7_ARITY_1_PREDICATE, B);
        queryBuilder.addChild(joinNode, dataNode10);

        IntermediateQuery unOptimizedQuery = queryBuilder.build();
        System.out.println("\nBefore optimization: \n" +  unOptimizedQuery);

        IntermediateQueryBuilder expectedQueryBuilder = createQueryBuilder(EMPTY_METADATA);
        expectedQueryBuilder.init(projectionAtom, rootNode);
        expectedQueryBuilder.addChild(rootNode, topUnionNode);

        ConstructionNode newLeftConstructionNode = IQ_FACTORY.createConstructionNode(leftUnionNode.getVariables(),
                SUBSTITUTION_FACTORY.getSubstitution(ImmutableMap.of(
                        B, two)));
        expectedQueryBuilder.addChild(topUnionNode, newLeftConstructionNode);
        UnionNode newLeftUnionNode = IQ_FACTORY.createUnionNode(ImmutableSet.of(X));
        expectedQueryBuilder.addChild(newLeftConstructionNode, newLeftUnionNode);

        ConstructionNode newConstructionNode1 = IQ_FACTORY.createConstructionNode(newLeftUnionNode.getVariables(),
                SUBSTITUTION_FACTORY.getSubstitution(ImmutableMap.of(
                        X, generateURI1(A))));
        expectedQueryBuilder.addChild(newLeftUnionNode, newConstructionNode1);
        expectedQueryBuilder.addChild(newConstructionNode1, dataNode7);

        ConstructionNode newConstructionNode2 = IQ_FACTORY.createConstructionNode(newLeftUnionNode.getVariables(),
                SUBSTITUTION_FACTORY.getSubstitution(ImmutableMap.of(
                        X, generateURI2(C))));
        expectedQueryBuilder.addChild(newLeftUnionNode, newConstructionNode2);
        expectedQueryBuilder.addChild(newConstructionNode2, dataNode8);


        ConstructionNode constructionNode3b = IQ_FACTORY.createConstructionNode(ImmutableSet.of(X, B),
                SUBSTITUTION_FACTORY.getSubstitution(ImmutableMap.of(
                        X, generateURI1(D))));
        expectedQueryBuilder.addChild(topUnionNode, constructionNode3b);
        expectedQueryBuilder.addChild(constructionNode3b, joinNode);
        expectedQueryBuilder.addChild(joinNode, dataNode9);
        expectedQueryBuilder.addChild(joinNode, dataNode10);

        //build expected query
        IntermediateQuery expectedQuery = expectedQueryBuilder.build();
        System.out.println("\n Expected query: \n" +  expectedQuery);


        IntermediateQuery optimizedQuery = BINDING_LIFT_OPTIMIZER.optimize(unOptimizedQuery);
        System.out.println("\nAfter optimization: \n" +  optimizedQuery);

        assertTrue(IQSyntacticEquivalenceChecker.areEquivalent(optimizedQuery, expectedQuery));

    }

    /**
     * Currently runs the optimizer twice
     */
    @Test
    public void testTrueNode() throws EmptyQueryException {
        //Construct unoptimized query
        IntermediateQueryBuilder queryBuilder = createQueryBuilder(EMPTY_METADATA);
        DistinctVariableOnlyDataAtom projectionAtom = ATOM_FACTORY.getDistinctVariableOnlyDataAtom(ANS1_ARITY_2_PREDICATE, X, Y);

        InnerJoinNode joinNode = IQ_FACTORY.createInnerJoinNode(TERM_FACTORY.getImmutableExpression(EQ,
                buildSparqlDatatype(X), buildSparqlDatatype(Y)));

        queryBuilder.init(projectionAtom, joinNode);

        UnionNode unionNode =  IQ_FACTORY.createUnionNode(ImmutableSet.of(X));
        queryBuilder.addChild(joinNode, unionNode);

        ConstructionNode leftChildUnion = IQ_FACTORY.createConstructionNode(unionNode.getVariables(),
                SUBSTITUTION_FACTORY.getSubstitution(ImmutableMap.of(X, generateInt(A) )));

        queryBuilder.addChild(unionNode, leftChildUnion);
        queryBuilder.addChild(leftChildUnion, DATA_NODE_1 );

        ConstructionNode rightChildUnion = IQ_FACTORY.createConstructionNode(unionNode.getVariables(),
                SUBSTITUTION_FACTORY.getSubstitution(ImmutableMap.of(X, generateString(C) )));

        queryBuilder.addChild(unionNode, rightChildUnion);

        queryBuilder.addChild(rightChildUnion, DATA_NODE_3 );

        ConstructionNode otherNode = IQ_FACTORY.createConstructionNode(ImmutableSet.of(Y),
                SUBSTITUTION_FACTORY.getSubstitution(ImmutableMap.of(Y, generateInt(TERM_FACTORY.getConstantLiteral("2", TYPE_FACTORY.getXsdIntegerDatatype())) )));

        queryBuilder.addChild(joinNode, otherNode);
        queryBuilder.addChild(otherNode, IQ_FACTORY.createTrueNode());

        //build unoptimized query
        IntermediateQuery unOptimizedQuery = queryBuilder.build();
        System.out.println("\nBefore optimization: \n" +  unOptimizedQuery);

        IntermediateQueryBuilder expectedQueryBuilder = createQueryBuilder(EMPTY_METADATA);
        ConstructionNode expectedRootNode = IQ_FACTORY.createConstructionNode(projectionAtom.getVariables(),
                SUBSTITUTION_FACTORY.getSubstitution(ImmutableMap.of(X, generateInt(A), Y, generateInt(
                        TERM_FACTORY.getConstantLiteral("2", TYPE_FACTORY.getXsdIntegerDatatype())))));
        expectedQueryBuilder.init(projectionAtom, expectedRootNode);

        expectedQueryBuilder.addChild(expectedRootNode, DATA_NODE_1);
        IntermediateQuery expectedQuery = expectedQueryBuilder.build();
        System.out.println("\nExpected query: \n" +  expectedQuery);

        /*
         * TODO: remove this double call
         */
        IntermediateQuery optimizedQuery = BINDING_LIFT_OPTIMIZER.optimize(
                BINDING_LIFT_OPTIMIZER.optimize(unOptimizedQuery));

        System.out.println("\nAfter optimization: \n" +  optimizedQuery);

        assertTrue(IQSyntacticEquivalenceChecker.areEquivalent(optimizedQuery, expectedQuery));
    }

    /**
     * Second optimization needed to lift the bindings of second construction node generated by the presence of a union
     * @throws EmptyQueryException
     */
    @Test
    public void testJoinAndNotMatchingDatatypesDoubleRun() throws EmptyQueryException {
        //Construct unoptimized query
        IntermediateQueryBuilder queryBuilder = createQueryBuilder(EMPTY_METADATA);
        DistinctVariableOnlyDataAtom projectionAtom = ATOM_FACTORY.getDistinctVariableOnlyDataAtom(ANS1_ARITY_2_PREDICATE, X, Y);
        ConstructionNode rootNode = IQ_FACTORY.createConstructionNode(projectionAtom.getVariables(),
                SUBSTITUTION_FACTORY.getSubstitution(ImmutableMap.of()));
        queryBuilder.init(projectionAtom, rootNode);

        InnerJoinNode joinNode = IQ_FACTORY.createInnerJoinNode(TERM_FACTORY.getImmutableExpression(EQ,
                buildSparqlDatatype(X), buildSparqlDatatype(Y)));
        queryBuilder.addChild(rootNode,joinNode);

        UnionNode unionNode =  IQ_FACTORY.createUnionNode(ImmutableSet.of(X));
        queryBuilder.addChild(joinNode, unionNode);

        ConstructionNode leftChildUnion = IQ_FACTORY.createConstructionNode(unionNode.getVariables(),
                SUBSTITUTION_FACTORY.getSubstitution(ImmutableMap.of(X, generateInt(A) )));

        queryBuilder.addChild(unionNode, leftChildUnion);
        queryBuilder.addChild(leftChildUnion, DATA_NODE_1 );

        ConstructionNode rightChildUnion = IQ_FACTORY.createConstructionNode(unionNode.getVariables(),
                SUBSTITUTION_FACTORY.getSubstitution(ImmutableMap.of(X, generateString(C) )));

        queryBuilder.addChild(unionNode, rightChildUnion);

        queryBuilder.addChild(rightChildUnion, DATA_NODE_3 );

        ConstructionNode otherNode = IQ_FACTORY.createConstructionNode(ImmutableSet.of(Y),
                SUBSTITUTION_FACTORY.getSubstitution(ImmutableMap.of(Y, generateInt(F)) ));

        queryBuilder.addChild(joinNode, otherNode);

        queryBuilder.addChild(otherNode, DATA_NODE_6 );

        //build unoptimized query
        IntermediateQuery unOptimizedQuery = queryBuilder.build();
        System.out.println("\nBefore optimization: \n" +  unOptimizedQuery);

        IntermediateQueryBuilder expectedQueryBuilder = createQueryBuilder(EMPTY_METADATA);
        ConstructionNode expectedRootNode = IQ_FACTORY.createConstructionNode(projectionAtom.getVariables(),
                SUBSTITUTION_FACTORY.getSubstitution(ImmutableMap.of(X, generateInt(A), Y, generateInt(F))));
        expectedQueryBuilder.init(projectionAtom, expectedRootNode);

        InnerJoinNode expectedJoinNode = IQ_FACTORY.createInnerJoinNode();
        expectedQueryBuilder.addChild(expectedRootNode, expectedJoinNode);

        expectedQueryBuilder.addChild(expectedJoinNode, DATA_NODE_1);
        expectedQueryBuilder.addChild(expectedJoinNode, DATA_NODE_6);
        IntermediateQuery expectedQuery = expectedQueryBuilder.build();
        System.out.println("\nExpected query: \n" +  expectedQuery);

        IntermediateQuery optimizedQuery = BINDING_LIFT_OPTIMIZER.optimize(unOptimizedQuery);

        System.out.println("\nAfter optimization: \n" +  optimizedQuery);

        assertTrue(IQSyntacticEquivalenceChecker.areEquivalent(optimizedQuery, expectedQuery));
    }


    @Test
    @Ignore
    public void testDatatypeExpressionEvaluator() throws EmptyQueryException {
        //Construct unoptimized query
        IntermediateQueryBuilder queryBuilder = createQueryBuilder(EMPTY_METADATA);
        DistinctVariableOnlyDataAtom projectionAtom = ATOM_FACTORY.getDistinctVariableOnlyDataAtom(ANS1_ARITY_2_PREDICATE, X, Y);
        ConstructionNode rootNode = IQ_FACTORY.createConstructionNode(projectionAtom.getVariables(),
                SUBSTITUTION_FACTORY.getSubstitution(ImmutableMap.of()));
        queryBuilder.init(projectionAtom, rootNode);

        InnerJoinNode jn = IQ_FACTORY.createInnerJoinNode(TERM_FACTORY.getImmutableExpression(EQ,
                buildSparqlDatatype(X), buildSparqlDatatype(Y)));
        queryBuilder.addChild(rootNode, jn);
        ConstructionNode leftCn = IQ_FACTORY.createConstructionNode(ImmutableSet.of(X),
                SUBSTITUTION_FACTORY.getSubstitution(ImmutableMap.of(X, generateInt(A))));
        queryBuilder.addChild(jn, leftCn);
        ConstructionNode rightCn = IQ_FACTORY.createConstructionNode(ImmutableSet.of(Y),
                SUBSTITUTION_FACTORY.getSubstitution(ImmutableMap.of(Y, generateInt(B))));
        queryBuilder.addChild(jn, rightCn);
        queryBuilder.addChild(leftCn, DATA_NODE_8);
        queryBuilder.addChild(rightCn, DATA_NODE_9);

        //build unoptimized query
        IntermediateQuery unOptimizedQuery = queryBuilder.build();
        System.out.println("\nBefore optimization: \n" + unOptimizedQuery);

        // Expected query
        IntermediateQueryBuilder expectedQueryBuilder = createQueryBuilder(EMPTY_METADATA);
        ImmutableSubstitution expectedRootNodeSubstitution = SUBSTITUTION_FACTORY.getSubstitution(ImmutableMap.of(X,
                generateInt(A), Y, generateInt(B)));
        ConstructionNode expectedRootNode = IQ_FACTORY.createConstructionNode(ImmutableSet.of(X, Y), expectedRootNodeSubstitution);
        expectedQueryBuilder.init(projectionAtom, expectedRootNode);
        InnerJoinNode jn2 = IQ_FACTORY.createInnerJoinNode();
        expectedQueryBuilder.addChild(expectedRootNode, jn2);
        expectedQueryBuilder.addChild(jn2, DATA_NODE_8);
        expectedQueryBuilder.addChild(jn2, DATA_NODE_9);

        IntermediateQuery expectedQuery = expectedQueryBuilder.build();
        System.out.println("\nExpected query: \n" + expectedQuery);

        // Optimize and compare
        IntermediateQuery optimizedQuery = BINDING_LIFT_OPTIMIZER.optimize(unOptimizedQuery);
        System.out.println("\nAfter optimization: \n" + optimizedQuery);

        assertTrue(IQSyntacticEquivalenceChecker.areEquivalent(optimizedQuery, expectedQuery));

    }

    @Test(expected = EmptyQueryException.class)
    public void testEmptySubstitutionToBeLifted() throws EmptyQueryException {

        //Construct unoptimized query
        IntermediateQueryBuilder queryBuilder = createQueryBuilder(EMPTY_METADATA);
        DistinctVariableOnlyDataAtom projectionAtom = ATOM_FACTORY.getDistinctVariableOnlyDataAtom(ANS1_ARITY_2_PREDICATE, X, Y);


        //construct
        QueryNode joinNode = IQ_FACTORY.createInnerJoinNode();
        queryBuilder.init(projectionAtom, joinNode);

        //construct left side join
        LeftJoinNode leftJoinNode =  IQ_FACTORY.createLeftJoinNode();
        queryBuilder.addChild(joinNode, leftJoinNode);

        ConstructionNode leftNode = IQ_FACTORY.createConstructionNode(ImmutableSet.of(Y),
                SUBSTITUTION_FACTORY.getSubstitution(ImmutableMap.of(
                        Y, generateURI1(B))));

        queryBuilder.addChild(leftJoinNode, leftNode, LEFT);

        queryBuilder.addChild(leftNode, DATA_NODE_9);

        ConstructionNode rightNode = IQ_FACTORY.createConstructionNode(ImmutableSet.of(X,Y),
                SUBSTITUTION_FACTORY.getSubstitution(ImmutableMap.of(X, generateURI2(C),
                        Y, generateURI1(D))));

        queryBuilder.addChild(leftJoinNode, rightNode, RIGHT);

        queryBuilder.addChild(rightNode, DATA_NODE_3);


        //construct right side join
        ConstructionNode node1 = IQ_FACTORY.createConstructionNode(ImmutableSet.of(X),
                SUBSTITUTION_FACTORY.getSubstitution(ImmutableMap.of(X, generateURI1(A))));
        queryBuilder.addChild(joinNode, node1);

        queryBuilder.addChild(node1, DATA_NODE_8);

        //build unoptimized query
        IntermediateQuery unOptimizedQuery = queryBuilder.build();
        System.out.println("\nBefore optimization: \n" +  unOptimizedQuery);

        BINDING_LIFT_OPTIMIZER.optimize(unOptimizedQuery);
    }

    @Test
    public void testUnionRemoval() throws EmptyQueryException {
        IntermediateQueryBuilder queryBuilder = createQueryBuilder(EMPTY_METADATA);
        DistinctVariableOnlyDataAtom projectionAtom = ATOM_FACTORY.getDistinctVariableOnlyDataAtom(ANS1_ARITY_2_PREDICATE, X, Y);
        ConstructionNode rootNode = IQ_FACTORY.createConstructionNode(projectionAtom.getVariables());

        queryBuilder.init(projectionAtom, rootNode);

        UnionNode unionNode = IQ_FACTORY.createUnionNode(projectionAtom.getVariables());
        queryBuilder.addChild(rootNode, unionNode);

        InnerJoinNode joinNode = IQ_FACTORY.createInnerJoinNode();
        queryBuilder.addChild(unionNode, joinNode);

        ConstructionNode constructionNode1 = IQ_FACTORY.createConstructionNode(projectionAtom.getVariables(),
                SUBSTITUTION_FACTORY.getSubstitution(ImmutableMap.of(
                        X, generateURI1(A),
                        Y, generateURI2(B))));
        queryBuilder.addChild(joinNode, constructionNode1);
        queryBuilder.addChild(constructionNode1, DATA_NODE_1);

        ConstructionNode constructionNode2 = IQ_FACTORY.createConstructionNode(projectionAtom.getVariables(),
                SUBSTITUTION_FACTORY.getSubstitution(ImmutableMap.of(
                        X, generateURI2(C),
                        Y, generateURI2(D))));
        queryBuilder.addChild(joinNode, constructionNode2);
        queryBuilder.addChild(constructionNode2, DATA_NODE_3);

        ConstructionNode constructionNode3 = IQ_FACTORY.createConstructionNode(projectionAtom.getVariables(),
                SUBSTITUTION_FACTORY.getSubstitution(ImmutableMap.of(
                        X, generateURI1(E),
                        Y, generateURI2(F))));
        queryBuilder.addChild(unionNode, constructionNode3);
        queryBuilder.addChild(constructionNode3, DATA_NODE_6);

        IntermediateQuery unOptimizedQuery = queryBuilder.build();
        System.out.println("\nBefore optimization: \n" +  unOptimizedQuery);


        IntermediateQueryBuilder expectedQueryBuilder = createQueryBuilder(EMPTY_METADATA);
        expectedQueryBuilder.init(projectionAtom, constructionNode3);
        expectedQueryBuilder.addChild(constructionNode3, DATA_NODE_6);
        IntermediateQuery expectedQuery = expectedQueryBuilder.build();

        System.out.println("\nExpected query: \n" +  expectedQuery);


        IntermediateQuery optimizedQuery = BINDING_LIFT_OPTIMIZER.optimize(unOptimizedQuery);

        assertTrue(IQSyntacticEquivalenceChecker.areEquivalent(optimizedQuery, expectedQuery));
    }

    @Test
    public void testJoinTemplateAndFunctionalGroundTerm1() throws EmptyQueryException {
        testJoinTemplateAndFunctionalGroundTerm(true);
    }

    @Test
    public void testJoinTemplateAndFunctionalGroundTerm2() throws EmptyQueryException {
        testJoinTemplateAndFunctionalGroundTerm(false);
    }
    private void testJoinTemplateAndFunctionalGroundTerm(boolean trueNodeOnTheLeft) throws EmptyQueryException {
        IntermediateQueryBuilder queryBuilder = createQueryBuilder(EMPTY_METADATA);
        DistinctVariableOnlyDataAtom projectionAtom = ATOM_FACTORY.getDistinctVariableOnlyDataAtom(ANS1_ARITY_2_PREDICATE, X, Y);

        InnerJoinNode joinNode = IQ_FACTORY.createInnerJoinNode();
        queryBuilder.init(projectionAtom, joinNode);

        ConstructionNode constructionNode1 = IQ_FACTORY.createConstructionNode(projectionAtom.getVariables(),
                SUBSTITUTION_FACTORY.getSubstitution(ImmutableMap.of(
                        X, generateURI1(A),
                        Y, generateURI2(B))));

        ConstructionNode constructionNode2 = IQ_FACTORY.createConstructionNode(ImmutableSet.of(X),
                SUBSTITUTION_FACTORY.getSubstitution(ImmutableMap.of(
                        X, generateURI1(ONE))));

        if (trueNodeOnTheLeft) {
            queryBuilder.addChild(joinNode, constructionNode2);
            queryBuilder.addChild(joinNode, constructionNode1);
        }
        else {
            queryBuilder.addChild(joinNode, constructionNode1);
            queryBuilder.addChild(joinNode, constructionNode2);
        }

        queryBuilder.addChild(constructionNode1, DATA_NODE_1);
        TrueNode trueNode = IQ_FACTORY.createTrueNode();
        queryBuilder.addChild(constructionNode2, trueNode);

        IntermediateQuery unOptimizedQuery = queryBuilder.build();
        System.out.println("\nBefore optimization: \n" +  unOptimizedQuery);


        IntermediateQueryBuilder expectedQueryBuilder = createQueryBuilder(EMPTY_METADATA);
        ConstructionNode newConstructionNode = IQ_FACTORY.createConstructionNode(projectionAtom.getVariables(),
                SUBSTITUTION_FACTORY.getSubstitution(
                        ImmutableMap.of(
                                X, generateURI1(ONE),
                                Y, generateURI2(B))));
        expectedQueryBuilder.init(projectionAtom, newConstructionNode);
        ExtensionalDataNode newLeftDataNode = IQ_FACTORY.createExtensionalDataNode(
                ATOM_FACTORY.getDataAtom(DATA_NODE_1.getProjectionAtom().getPredicate(), ONE, B));
        expectedQueryBuilder.addChild(newConstructionNode, newLeftDataNode);

        IntermediateQuery expectedQuery = expectedQueryBuilder.build();

        System.out.println("\nExpected query: \n" +  expectedQuery);


        IntermediateQuery optimizedQuery = BINDING_LIFT_OPTIMIZER.optimize(unOptimizedQuery);
        System.out.println("\nOptimized query: \n" +  optimizedQuery);

        assertTrue(IQSyntacticEquivalenceChecker.areEquivalent(optimizedQuery, expectedQuery));
    }



    @Test
    public void testUnionWithJoin() throws EmptyQueryException {
        /**
         * Original Query
         */

        AtomPredicate TABLE_1 = ATOM_FACTORY.getAtomPredicate("table1", 2);
        AtomPredicate TABLE_2 = ATOM_FACTORY.getAtomPredicate("table2", 2);
        AtomPredicate TABLE_3 = ATOM_FACTORY.getAtomPredicate("table3", 2);
        AtomPredicate TABLE_4 = ATOM_FACTORY.getAtomPredicate("table4", 2);
        AtomPredicate TABLE_5 = ATOM_FACTORY.getAtomPredicate("table5", 3);

        DistinctVariableOnlyDataAtom ROOT_CONSTRUCTION_NODE_ATOM =
                ATOM_FACTORY.getDistinctVariableOnlyDataAtom(
                        ANS1_ARITY_3_PREDICATE, ImmutableList.of(X,Y, Z));

        IntermediateQueryBuilder originalBuilder = createQueryBuilder(EMPTY_METADATA);

        ConstructionNode rootConstructionNode = IQ_FACTORY.createConstructionNode(ROOT_CONSTRUCTION_NODE_ATOM.getVariables(),
                SUBSTITUTION_FACTORY.getSubstitution());

        ConstructionNode emptyConstructionNode = IQ_FACTORY.createConstructionNode(ROOT_CONSTRUCTION_NODE_ATOM.getVariables());
        ConstructionNode emptyConstructionNode2 = emptyConstructionNode.clone();

        UnionNode unionNode1  = IQ_FACTORY.createUnionNode(ImmutableSet.of(X, Y, Z));
        InnerJoinNode joinNode = IQ_FACTORY.createInnerJoinNode();
        UnionNode unionNode21 = IQ_FACTORY.createUnionNode(ImmutableSet.of(X, Y));
        UnionNode unionNode22  = IQ_FACTORY.createUnionNode(ImmutableSet.of(X, C));
        InnerJoinNode joinNode1 = IQ_FACTORY.createInnerJoinNode();

        ConstructionNode constructionNode21 = IQ_FACTORY.createConstructionNode(unionNode21.getVariables(),
                SUBSTITUTION_FACTORY.getSubstitution(
                        X, generateURI1(A),
                        Y, generateURI2(B)));

        ConstructionNode constructionNode22 = IQ_FACTORY.createConstructionNode(unionNode22.getVariables(),
                SUBSTITUTION_FACTORY.getSubstitution(X, generateURI1(A)));

        ConstructionNode constructionNode22URI2 = IQ_FACTORY.createConstructionNode(unionNode22.getVariables(),
                SUBSTITUTION_FACTORY.getSubstitution(X, generateURI2(A)));

        ConstructionNode constructionNode21URI2 = IQ_FACTORY.createConstructionNode(unionNode21.getVariables(),
                SUBSTITUTION_FACTORY.getSubstitution(
                        X, generateURI2(A),
                        Y, generateURI2(B)));

        ConstructionNode constructionNode21URI1XY = constructionNode21.clone();

        ConstructionNode constructionNode22Z = IQ_FACTORY.createConstructionNode(ImmutableSet.of(X, Z),
                SUBSTITUTION_FACTORY.getSubstitution(Z, generateURI1(C)));

        ConstructionNode constructionNodeOverJoin2 = constructionNode22.clone();
        ConstructionNode constructionNodeOverJoin1 = IQ_FACTORY.createConstructionNode(ImmutableSet.of(X, Z),
                SUBSTITUTION_FACTORY.getSubstitution(
                        X, generateURI1(A),
                        Z, generateURI1(C)));

        ExtensionalDataNode table1DataNode = IQ_FACTORY.createExtensionalDataNode(ATOM_FACTORY.getDataAtom(TABLE_1, A, B));
        ExtensionalDataNode table2DataNode = IQ_FACTORY.createExtensionalDataNode(ATOM_FACTORY.getDataAtom(TABLE_2, A, B));
        ExtensionalDataNode table3DataNode = IQ_FACTORY.createExtensionalDataNode(ATOM_FACTORY.getDataAtom(TABLE_3, A, B));
        ExtensionalDataNode table4DataNode = IQ_FACTORY.createExtensionalDataNode(ATOM_FACTORY.getDataAtom(TABLE_4, A, C));
        ExtensionalDataNode table5DataNode1 = IQ_FACTORY.createExtensionalDataNode(ATOM_FACTORY.getDataAtom(TABLE_5, X, Y, Z));
        ExtensionalDataNode table5DataNode2 = IQ_FACTORY.createExtensionalDataNode(ATOM_FACTORY.getDataAtom(TABLE_5, A, B, C));

        originalBuilder.init(ROOT_CONSTRUCTION_NODE_ATOM, rootConstructionNode);
        originalBuilder.addChild(rootConstructionNode, unionNode1);
        originalBuilder.addChild(unionNode1, emptyConstructionNode);
        originalBuilder.addChild(emptyConstructionNode, joinNode);
        originalBuilder.addChild(unionNode1, emptyConstructionNode2);
        originalBuilder.addChild(emptyConstructionNode2, table5DataNode1);

        originalBuilder.addChild(joinNode, unionNode21);
        originalBuilder.addChild(joinNode, constructionNode22Z);
        originalBuilder.addChild(constructionNode22Z, unionNode22);
        originalBuilder.addChild(joinNode,constructionNodeOverJoin1 );
        originalBuilder.addChild(constructionNodeOverJoin1, table4DataNode);
        originalBuilder.addChild(unionNode21, constructionNode21);
        originalBuilder.addChild(constructionNode21, table1DataNode);
        originalBuilder.addChild(unionNode21, constructionNode21URI2);
        originalBuilder.addChild(constructionNode21URI2, table2DataNode);
        originalBuilder.addChild(unionNode21, constructionNode21URI1XY);
        originalBuilder.addChild(constructionNode21URI1XY, table3DataNode);
        originalBuilder.addChild(unionNode22, constructionNode22);
        originalBuilder.addChild(constructionNode22, table4DataNode.clone());
        originalBuilder.addChild(unionNode22, constructionNode22URI2);
        originalBuilder.addChild(constructionNode22URI2, table5DataNode2);
        originalBuilder.addChild(unionNode22,constructionNodeOverJoin2 );
        originalBuilder.addChild(constructionNodeOverJoin2, joinNode1);
        originalBuilder.addChild(joinNode1, table4DataNode.clone());
        originalBuilder.addChild(joinNode1, table4DataNode.clone());



        IntermediateQuery originalQuery = originalBuilder.build();

        System.out.println("\n Original query: \n" +  originalQuery);

        IntermediateQuery optimizedQuery = BINDING_LIFT_OPTIMIZER.optimize(originalQuery);

        System.out.println("\n Optimized query: \n" +  optimizedQuery);

        /**
         * Expected Query
         */
        IntermediateQueryBuilder expectedBuilder = createQueryBuilder(EMPTY_METADATA);

        UnionNode unionNode3 = IQ_FACTORY.createUnionNode(ImmutableSet.of(X, Y, Z));
        UnionNode unionNode4 = IQ_FACTORY.createUnionNode(ImmutableSet.of(A, B));
        UnionNode unionNode5 = IQ_FACTORY.createUnionNode(ImmutableSet.of(A,C));

        ConstructionNode constructionNode1 = IQ_FACTORY.createConstructionNode(ImmutableSet.of(X, Y, Z),
                SUBSTITUTION_FACTORY.getSubstitution(ImmutableMap.of(
                        X, generateURI1(A), Y, generateURI2(B), Z, generateURI1(C))));
        ConstructionNode constructionNode2 = emptyConstructionNode;
        InnerJoinNode joinNode2 = IQ_FACTORY.createInnerJoinNode();
        InnerJoinNode joinNode3 = IQ_FACTORY.createInnerJoinNode();


        expectedBuilder.init(ROOT_CONSTRUCTION_NODE_ATOM, rootConstructionNode);
        expectedBuilder.addChild(rootConstructionNode, unionNode3);
        expectedBuilder.addChild(unionNode3, constructionNode1);
        expectedBuilder.addChild(unionNode3, constructionNode2);
        expectedBuilder.addChild(constructionNode1, joinNode2);
        expectedBuilder.addChild(joinNode2, unionNode4);
        expectedBuilder.addChild(unionNode4, table1DataNode.clone());
        expectedBuilder.addChild(unionNode4, table3DataNode.clone());
        expectedBuilder.addChild(joinNode2, unionNode5);
        expectedBuilder.addChild(unionNode5, table4DataNode.clone());
        expectedBuilder.addChild(unionNode5, joinNode3);
        expectedBuilder.addChild(joinNode3, table4DataNode.clone());
        expectedBuilder.addChild(joinNode3, table4DataNode.clone());
        expectedBuilder.addChild(joinNode2, table4DataNode.clone());
        expectedBuilder.addChild(constructionNode2, table5DataNode1);

        IntermediateQuery expectedQuery = expectedBuilder.build();

        System.out.println("\n Expected query: \n" +  expectedQuery);

        Assert.assertTrue(IQSyntacticEquivalenceChecker.areEquivalent(optimizedQuery, expectedQuery));
    }

    /**
     * Does nothing since there is no substitution
     */
    @Test
    public void testProjectionAwaySubQuery() throws EmptyQueryException {
        //Construct unoptimized query
        IntermediateQueryBuilder queryBuilder = createQueryBuilder(EMPTY_METADATA);
        DistinctVariableOnlyDataAtom projectionAtom = ATOM_FACTORY.getDistinctVariableOnlyDataAtom(ANS1_ARITY_1_PREDICATE, A);

        InnerJoinNode joinNode = IQ_FACTORY.createInnerJoinNode();
        queryBuilder.init(projectionAtom, joinNode);
        ConstructionNode leftConstructionNode = IQ_FACTORY.createConstructionNode(ImmutableSet.of(A));
        queryBuilder.addChild(joinNode, leftConstructionNode);
        queryBuilder.addChild(leftConstructionNode, DATA_NODE_1);
        queryBuilder.addChild(joinNode, DATA_NODE_8);

        IntermediateQuery query = queryBuilder.build();
        System.out.println("\n Original query: \n" +  query);

        IntermediateQuery expectedQuery = query.createSnapshot();
        System.out.println("\n Expected query: \n" +  expectedQuery);

        IntermediateQuery optimizedQuery = BINDING_LIFT_OPTIMIZER.optimize(query);
        System.out.println("\n Optimized query: \n" +  optimizedQuery);

        Assert.assertTrue(IQSyntacticEquivalenceChecker.areEquivalent(optimizedQuery, expectedQuery));

    }

    private static ExtensionalDataNode buildExtensionalDataNode(AtomPredicate predicate, VariableOrGroundTerm ... arguments) {
        return IQ_FACTORY.createExtensionalDataNode(ATOM_FACTORY.getDataAtom(predicate, arguments));
    }

    private static ImmutableFunctionalTerm buildSparqlDatatype(ImmutableTerm argument){
        return TERM_FACTORY.getImmutableFunctionalTerm(SPARQL_DATATYPE, argument);
    }
}<|MERGE_RESOLUTION|>--- conflicted
+++ resolved
@@ -1111,12 +1111,6 @@
         //construct left side left join
         expectedQueryBuilder.addChild(expectedLeftJoinNode, IQ_FACTORY.createExtensionalDataNode(ATOM_FACTORY.getDataAtom(TABLE1_PREDICATE, A, G)), LEFT);
         //construct right side left join
-<<<<<<< HEAD
-        expectedQueryBuilder.addChild(expectedLeftJoinNode, IQ_FACTORY.createExtensionalDataNode(ATOM_FACTORY.getDataAtom(TABLE3_PREDICATE, A, F)), RIGHT);
-
-        ConstructionNode expectedNodeOnRight =IQ_FACTORY.createConstructionNode(ImmutableSet.of(G, X, F),
-                SUBSTITUTION_FACTORY.getSubstitution(ImmutableMap.of(F, NULL, X, generateURI2(C))));
-=======
         ConstructionNode rightConstructionNode = IQ_FACTORY.createConstructionNode(
                 ImmutableSet.of(A, Z),
                 SUBSTITUTION_FACTORY.getSubstitution(Z, generateInt(F)));
@@ -1124,8 +1118,7 @@
         expectedQueryBuilder.addChild(rightConstructionNode, IQ_FACTORY.createExtensionalDataNode(ATOM_FACTORY.getDataAtom(TABLE3_PREDICATE, A, F)));
 
         ConstructionNode expectedNodeOnRight =IQ_FACTORY.createConstructionNode(ImmutableSet.of(G, X, Z),
-                SUBSTITUTION_FACTORY.getSubstitution(ImmutableMap.of(Z, TermConstants.NULL, X, generateURI2(C))));
->>>>>>> ea4a95f5
+                SUBSTITUTION_FACTORY.getSubstitution(ImmutableMap.of(Z, NULL, X, generateURI2(C))));
 
         expectedQueryBuilder.addChild(expectedUnionNode, expectedNodeOnRight);
 
