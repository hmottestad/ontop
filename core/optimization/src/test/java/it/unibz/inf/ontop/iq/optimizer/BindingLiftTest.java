package it.unibz.inf.ontop.iq.optimizer;

import com.google.common.collect.ImmutableList;
import com.google.common.collect.ImmutableMap;
import com.google.common.collect.ImmutableSet;
import it.unibz.inf.ontop.iq.exception.EmptyQueryException;
import it.unibz.inf.ontop.iq.node.*;
import it.unibz.inf.ontop.model.atom.DistinctVariableOnlyDataAtom;
import it.unibz.inf.ontop.model.atom.AtomPredicate;
import it.unibz.inf.ontop.model.atom.RelationPredicate;
import it.unibz.inf.ontop.model.term.*;
import it.unibz.inf.ontop.iq.*;
import it.unibz.inf.ontop.iq.equivalence.IQSyntacticEquivalenceChecker;
import it.unibz.inf.ontop.model.vocabulary.XSD;
import it.unibz.inf.ontop.substitution.ImmutableSubstitution;
import org.junit.Assert;
import org.junit.Ignore;
import org.junit.Test;

import static it.unibz.inf.ontop.NoDependencyTestDBMetadata.*;
import static it.unibz.inf.ontop.iq.node.BinaryOrderedOperatorNode.ArgumentPosition.LEFT;
import static it.unibz.inf.ontop.iq.node.BinaryOrderedOperatorNode.ArgumentPosition.RIGHT;
import static it.unibz.inf.ontop.model.term.functionsymbol.BooleanExpressionOperation.*;
import static it.unibz.inf.ontop.model.term.functionsymbol.ExpressionOperation.IF_ELSE_NULL;
import static it.unibz.inf.ontop.model.term.functionsymbol.ExpressionOperation.SPARQL_DATATYPE;
import static junit.framework.TestCase.assertEquals;
import static junit.framework.TestCase.assertTrue;

import static it.unibz.inf.ontop.OptimizationTestingTools.*;

/**
 * Test the top down substitution lift optimizer
 */
public class BindingLiftTest {

    private final AtomPredicate ANS1_ARITY_1_PREDICATE = ATOM_FACTORY.getRDFAnswerPredicate( 1);
    private final AtomPredicate ANS1_ARITY_2_PREDICATE = ATOM_FACTORY.getRDFAnswerPredicate( 2);
    private final AtomPredicate ANS1_ARITY_3_PREDICATE = ATOM_FACTORY.getRDFAnswerPredicate( 3);
    private final AtomPredicate ANS1_ARITY_4_PREDICATE = ATOM_FACTORY.getRDFAnswerPredicate( 4);

<<<<<<< HEAD
    private final Variable X = TERM_FACTORY.getVariable("x");
    private final Variable Y = TERM_FACTORY.getVariable("y");
    private final Variable W = TERM_FACTORY.getVariable("w");
    private final Variable Z = TERM_FACTORY.getVariable("z");
    private final Variable A = TERM_FACTORY.getVariable("a");
    private final Variable AF0 = TERM_FACTORY.getVariable("af0");
    private final Variable AF1 = TERM_FACTORY.getVariable("af1");
    private final Variable AF1F3 = TERM_FACTORY.getVariable("af1f3");
    private final Variable AF1F4 = TERM_FACTORY.getVariable("af1f4");
    private final Variable AF2 = TERM_FACTORY.getVariable("af2");
    private final Variable AF3 = TERM_FACTORY.getVariable("af3");
    private final Variable B = TERM_FACTORY.getVariable("b");
    private final Variable BF1 = TERM_FACTORY.getVariable("bf1");
    private final Variable BF2 = TERM_FACTORY.getVariable("bf2");
    private final Variable BF4F5 = TERM_FACTORY.getVariable("bf4f5");
    private final Variable C = TERM_FACTORY.getVariable("c");
    private final Variable D = TERM_FACTORY.getVariable("d");
    private final Variable E = TERM_FACTORY.getVariable("e");
    private final Variable F = TERM_FACTORY.getVariable("f");
    private final Variable F6 = TERM_FACTORY.getVariable("f6");
    private final Variable F0 = TERM_FACTORY.getVariable("f0");
    private final Variable F0F2 = TERM_FACTORY.getVariable("f0f2");
    private final Variable F0F3 = TERM_FACTORY.getVariable("f0f3");
    private final Variable FF4 = TERM_FACTORY.getVariable("ff4");
    private final Variable G = TERM_FACTORY.getVariable("g");
    private final Variable H = TERM_FACTORY.getVariable("h");
    private final Variable I = TERM_FACTORY.getVariable("i");
    private final Variable IF7 = TERM_FACTORY.getVariable("if7");
    private final Variable L = TERM_FACTORY.getVariable("l");
    private final Variable M = TERM_FACTORY.getVariable("m");
    private final Variable N = TERM_FACTORY.getVariable("n");

    private final Constant ONE = TERM_FACTORY.getDBConstant("1", TYPE_FACTORY.getDBTypeFactory().getDBLargeIntegerType());

    private String URI_TEMPLATE_STR_1 =  "http://example.org/ds1/{}";
    private String URI_TEMPLATE_STR_2 =  "http://example.org/ds2/{}";
    private String URI_TEMPLATE_STR_2_2 = "http://example.org/ds2/{}/{}";
=======
    // TEMPORARY HACK!
    private URITemplatePredicate URI_PREDICATE =  (URITemplatePredicate) TERM_FACTORY.getImmutableUriTemplate(X, Y).getFunctionSymbol();
    private URITemplatePredicate URI_2PREDICATE =  (URITemplatePredicate) TERM_FACTORY.getImmutableUriTemplate(X, Y, Z).getFunctionSymbol();
    private URITemplatePredicate URI_0PREDICATE =  (URITemplatePredicate) TERM_FACTORY.getImmutableUriTemplate(X).getFunctionSymbol();

    private Constant URI_TEMPLATE_STR_1 =  TERM_FACTORY.getConstantLiteral("http://example.org/ds1/{}");
    private Constant URI_TEMPLATE_STR_2 =  TERM_FACTORY.getConstantLiteral("http://example.org/ds2/{}");
    private Constant URI_TEMPLATE_STR_2_2 =  TERM_FACTORY.getConstantLiteral("http://example.org/ds2/{}/{}");
>>>>>>> faa896f9

    private ExtensionalDataNode DATA_NODE_1 = IQ_FACTORY.createExtensionalDataNode(ATOM_FACTORY.getDataAtom(TABLE1_AR2, A, B));
    private ExtensionalDataNode DATA_NODE_2 = IQ_FACTORY.createExtensionalDataNode(ATOM_FACTORY.getDataAtom(TABLE2_AR2, A, E));
    private ExtensionalDataNode DATA_NODE_3 = IQ_FACTORY.createExtensionalDataNode(ATOM_FACTORY.getDataAtom(TABLE3_AR2, C, D));
    private ExtensionalDataNode DATA_NODE_4 = IQ_FACTORY.createExtensionalDataNode(ATOM_FACTORY.getDataAtom(TABLE1_AR2, A, B));
    private ExtensionalDataNode DATA_NODE_5 = IQ_FACTORY.createExtensionalDataNode(ATOM_FACTORY.getDataAtom(TABLE2_AR2, C, D));
    private ExtensionalDataNode DATA_NODE_6 = IQ_FACTORY.createExtensionalDataNode(ATOM_FACTORY.getDataAtom(TABLE3_AR2, E, F));
    private ExtensionalDataNode DATA_NODE_7 = IQ_FACTORY.createExtensionalDataNode(ATOM_FACTORY.getDataAtom(TABLE4_AR2, G, H));
    private ExtensionalDataNode DATA_NODE_8 = IQ_FACTORY.createExtensionalDataNode(ATOM_FACTORY.getDataAtom(TABLE1_AR1, A));
    private ExtensionalDataNode DATA_NODE_9 = IQ_FACTORY.createExtensionalDataNode(ATOM_FACTORY.getDataAtom(TABLE2_AR1, B));

    private final ImmutableExpression EXPRESSIONGT = TERM_FACTORY.getImmutableExpression(
            GT, Z, Y);

    public BindingLiftTest() {
    }

    @Test
    public void testSimpleSubstitution() throws EmptyQueryException {
        testSimpleSubstitution(false);
    }

    @Test
    public void testSimpleSubstitutionWithTopConstructionNode() throws EmptyQueryException {
        testSimpleSubstitution(true);
    }

    private void testSimpleSubstitution(boolean withTopConstructionNode) throws EmptyQueryException {
        //Construct unoptimized query
        IntermediateQueryBuilder queryBuilder = createQueryBuilder(DB_METADATA);
        DistinctVariableOnlyDataAtom projectionAtom = ATOM_FACTORY.getDistinctVariableOnlyDataAtom(ANS1_AR3_PREDICATE, X, Y, Z);

        QueryNode joinNode = IQ_FACTORY.createInnerJoinNode(EXPRESSIONGT);

        if (withTopConstructionNode) {
            ConstructionNode rootNode = IQ_FACTORY.createConstructionNode(projectionAtom.getVariables());
            queryBuilder.init(projectionAtom, rootNode);
            queryBuilder.addChild(rootNode, joinNode);
        }
        else {
            queryBuilder.init(projectionAtom, joinNode);
        }

        //construct left side join
        ConstructionNode leftNode = IQ_FACTORY.createConstructionNode(ImmutableSet.of(X,Z),
                SUBSTITUTION_FACTORY.getSubstitution(ImmutableMap.of(Z, generateInt(A))));
        queryBuilder.addChild(joinNode, leftNode);

        //construct union
        ImmutableSet<Variable> subQueryProjectedVariables = ImmutableSet.of(X,A);
        QueryNode unionNode = IQ_FACTORY.createUnionNode(subQueryProjectedVariables);

        queryBuilder.addChild(leftNode, unionNode);

        //construct node1 union
        ConstructionNode subQueryConstructionNode1 = IQ_FACTORY.createConstructionNode(subQueryProjectedVariables,
                SUBSTITUTION_FACTORY.getSubstitution(ImmutableMap.of(X, generateIRIWithTemplate1(B))));

        queryBuilder.addChild(unionNode, subQueryConstructionNode1);
        queryBuilder.addChild(subQueryConstructionNode1, DATA_NODE_1);

        //construct node2 union
        ConstructionNode subQueryConstructionNode2 = IQ_FACTORY.createConstructionNode(subQueryProjectedVariables,
                SUBSTITUTION_FACTORY.getSubstitution(ImmutableMap.of(X, generateURI2(E))));
        queryBuilder.addChild(unionNode, subQueryConstructionNode2);

        queryBuilder.addChild(subQueryConstructionNode2, DATA_NODE_2);

        //construct right side join
        ConstructionNode rightNode = IQ_FACTORY.createConstructionNode(ImmutableSet.of(X,Y),
                SUBSTITUTION_FACTORY.getSubstitution(ImmutableMap.of(
                        X, generateIRIWithTemplate1(C),
                        Y, generateInt(D))));

        queryBuilder.addChild(joinNode, rightNode);

        queryBuilder.addChild(rightNode, DATA_NODE_3);

        //build unoptimized query
        IntermediateQuery unOptimizedQuery = queryBuilder.build();
        System.out.println("\nBefore optimization: \n" +  unOptimizedQuery);

        IntermediateQuery optimizedQuery = BINDING_LIFT_OPTIMIZER.optimize(unOptimizedQuery);

        System.out.println("\nAfter optimization: \n" +  optimizedQuery);



        //----------------------------------------------------------------------
        // Construct expected query
        IntermediateQueryBuilder expectedQueryBuilder = createQueryBuilder(DB_METADATA);


        ConstructionNode expectedRootNode = IQ_FACTORY.createConstructionNode(projectionAtom.getVariables(),
<<<<<<< HEAD
                SUBSTITUTION_FACTORY.getSubstitution(ImmutableMap.of(X, generateIRIWithTemplate1(B), Y, generateInt(D),
=======
                SUBSTITUTION_FACTORY.getSubstitution(ImmutableMap.of(X, generateURI1(BF1), Y, generateInt(D),
>>>>>>> faa896f9
                        Z, generateInt(A))));

        expectedQueryBuilder.init(projectionAtom, expectedRootNode);

        //construct expected innerjoin
        ImmutableExpression expectedEspressionGT = TERM_FACTORY.getImmutableExpression(GT, generateInt(A), generateInt(D));
        InnerJoinNode expectedJoinNode = IQ_FACTORY.createInnerJoinNode(expectedEspressionGT);
        expectedQueryBuilder.addChild(expectedRootNode, expectedJoinNode);

        expectedQueryBuilder.addChild(expectedJoinNode, IQ_FACTORY.createExtensionalDataNode(
<<<<<<< HEAD
                ATOM_FACTORY.getDataAtom(TABLE1_AR2, A, B)));
        expectedQueryBuilder.addChild(expectedJoinNode, IQ_FACTORY.createExtensionalDataNode(
                ATOM_FACTORY.getDataAtom(TABLE3_AR2, B, D)));
=======
                ATOM_FACTORY.getDataAtom(TABLE1_AR2, A, BF1)));
        expectedQueryBuilder.addChild(expectedJoinNode, IQ_FACTORY.createExtensionalDataNode(
                ATOM_FACTORY.getDataAtom(TABLE3_AR2, BF1, D)));
>>>>>>> faa896f9

        //build expected query
        IntermediateQuery expectedQuery = expectedQueryBuilder.build();
        System.out.println("\n Expected query: \n" +  expectedQuery);

        assertTrue(IQSyntacticEquivalenceChecker.areEquivalent(optimizedQuery, expectedQuery));
    }


    @Test
    public void testLeftJoinSubstitution() throws EmptyQueryException {

        //Construct unoptimized query
        IntermediateQueryBuilder queryBuilder = createQueryBuilder(DB_METADATA);
        DistinctVariableOnlyDataAtom projectionAtom = ATOM_FACTORY.getDistinctVariableOnlyDataAtom(ANS1_AR3_PREDICATE, X, W, Z);
        ConstructionNode rootNode = IQ_FACTORY.createConstructionNode(projectionAtom.getVariables());

        queryBuilder.init(projectionAtom, rootNode);

        //construct innerjoin
        LeftJoinNode leftJoinNode = IQ_FACTORY.createLeftJoinNode();
        queryBuilder.addChild(rootNode, leftJoinNode);

        //construct left side left join (join)
        InnerJoinNode joinNodeOnLeft = IQ_FACTORY.createInnerJoinNode();
        queryBuilder.addChild(leftJoinNode, joinNodeOnLeft, LEFT);

        //construct left side join
        ConstructionNode leftNodeJoin = IQ_FACTORY.createConstructionNode(ImmutableSet.of(X, W),
                SUBSTITUTION_FACTORY.getSubstitution(ImmutableMap.of(X, generateIRIWithTemplate1(A), W, generateString(B))));
        queryBuilder.addChild(joinNodeOnLeft, leftNodeJoin);

        queryBuilder.addChild(leftNodeJoin, DATA_NODE_4 );

        //construct right side join
        ConstructionNode rightNodeJoin = IQ_FACTORY.createConstructionNode(ImmutableSet.of(W,Z),
                SUBSTITUTION_FACTORY.getSubstitution(ImmutableMap.of(
                        W, generateString(C),
                        Z, generateInt(D))));
        queryBuilder.addChild(joinNodeOnLeft, rightNodeJoin);

        queryBuilder.addChild(rightNodeJoin, DATA_NODE_5 );

        //construct right side left join (union)
        ImmutableSet<Variable> subQueryProjectedVariables = ImmutableSet.of(X,Y);
        UnionNode unionNodeOnRight = IQ_FACTORY.createUnionNode(subQueryProjectedVariables);

        queryBuilder.addChild(leftJoinNode, unionNodeOnRight, RIGHT);

        //construct node1 union
        ConstructionNode subQueryConstructionNode1 = IQ_FACTORY.createConstructionNode(subQueryProjectedVariables,
                SUBSTITUTION_FACTORY.getSubstitution(ImmutableMap.of(X, generateIRIWithTemplate1(E), Y, generateInt((F)))));

        queryBuilder.addChild(unionNodeOnRight, subQueryConstructionNode1);

        queryBuilder.addChild(subQueryConstructionNode1, DATA_NODE_6);

        //construct node2 union
        ConstructionNode subQueryConstructionNode2 = IQ_FACTORY.createConstructionNode(subQueryProjectedVariables,
                SUBSTITUTION_FACTORY.getSubstitution(ImmutableMap.of(X, generateURI2(G), Y , generateInt(H))));
        queryBuilder.addChild(unionNodeOnRight, subQueryConstructionNode2);

        queryBuilder.addChild(subQueryConstructionNode2, DATA_NODE_7);



        //build unoptimized query
        IntermediateQuery unOptimizedQuery = queryBuilder.build();
        System.out.println("\nBefore optimization: \n" +  unOptimizedQuery);

        IntermediateQuery optimizedQuery = BINDING_LIFT_OPTIMIZER.optimize(unOptimizedQuery);

        System.out.println("\nAfter optimization: \n" +  optimizedQuery);



        //----------------------------------------------------------------------
        // Construct expected query
        //Construct unoptimized query
        IntermediateQueryBuilder expectedQueryBuilder = createQueryBuilder(DB_METADATA);
        ConstructionNode expectedRootNode = IQ_FACTORY.createConstructionNode(projectionAtom.getVariables(),
                SUBSTITUTION_FACTORY.getSubstitution(ImmutableMap.of( W, generateString(B), X, generateIRIWithTemplate1(A),
                        Z, generateInt(D))));

        expectedQueryBuilder.init(projectionAtom, expectedRootNode);

        //construct innerjoin
        LeftJoinNode expectedleftJoinNode = IQ_FACTORY.createLeftJoinNode();
        expectedQueryBuilder.addChild(expectedRootNode, expectedleftJoinNode);

        //construct left side left join (join)
        InnerJoinNode expectedJoinNodeOnLeft = IQ_FACTORY.createInnerJoinNode();
        expectedQueryBuilder.addChild(expectedleftJoinNode, expectedJoinNodeOnLeft, LEFT);

        expectedQueryBuilder.addChild(expectedJoinNodeOnLeft,
                IQ_FACTORY.createExtensionalDataNode(ATOM_FACTORY.getDataAtom(TABLE1_AR2, A, B)));

        expectedQueryBuilder.addChild(expectedJoinNodeOnLeft,
                IQ_FACTORY.createExtensionalDataNode(ATOM_FACTORY.getDataAtom(TABLE2_AR2, B, D)));


        //construct right side left join (union)
        expectedQueryBuilder.addChild(expectedleftJoinNode,
                IQ_FACTORY.createExtensionalDataNode(ATOM_FACTORY.getDataAtom(TABLE3_AR2, A, F)), RIGHT);


        //build expected query
        IntermediateQuery expectedQuery = expectedQueryBuilder.build();
        System.out.println("\n Expected query: \n" +  expectedQuery);

        assertTrue(IQSyntacticEquivalenceChecker.areEquivalent(optimizedQuery, expectedQuery));


    }

    @Test
    public void testUnionSubstitution() throws EmptyQueryException {
        //Construct unoptimized query
        IntermediateQueryBuilder queryBuilder = createQueryBuilder(DB_METADATA);
        DistinctVariableOnlyDataAtom projectionAtom = ATOM_FACTORY.getDistinctVariableOnlyDataAtom(ANS1_AR2_PREDICATE, X, Y);

        InnerJoinNode joinNode = IQ_FACTORY.createInnerJoinNode();
        queryBuilder.init(projectionAtom, joinNode);

        //left side first join
        InnerJoinNode joinNode2 = IQ_FACTORY.createInnerJoinNode();
        queryBuilder.addChild(joinNode, joinNode2);

        //left side second join (unionNode 2)

        UnionNode unionNode2 =  IQ_FACTORY.createUnionNode(projectionAtom.getVariables());
        queryBuilder.addChild(joinNode2, unionNode2);

        //first child of unionNode2
        ConstructionNode subQuery1UnionNode2 = IQ_FACTORY.createConstructionNode(projectionAtom.getVariables(),
                SUBSTITUTION_FACTORY.getSubstitution(ImmutableMap.of(X, generateIRIWithTemplate1(A), Y, generateIRIWithTemplate1(B))));
        queryBuilder.addChild(unionNode2, subQuery1UnionNode2);

        queryBuilder.addChild(subQuery1UnionNode2, IQ_FACTORY.createExtensionalDataNode(ATOM_FACTORY.getDataAtom(TABLE1_AR2, A, B)) );

        //second child of unionNode2
        ConstructionNode subQuery2UnionNode2 = IQ_FACTORY.createConstructionNode(projectionAtom.getVariables(),
                SUBSTITUTION_FACTORY.getSubstitution(ImmutableMap.of(X, generateURI2(C), Y, generateIRIWithTemplate1(D))));
        queryBuilder.addChild(unionNode2, subQuery2UnionNode2);

        queryBuilder.addChild(subQuery2UnionNode2, IQ_FACTORY.createExtensionalDataNode(ATOM_FACTORY.getDataAtom(TABLE2_AR2, C, D)) );

        //right side second join (unionNode 3)
        UnionNode unionNode3 =  IQ_FACTORY.createUnionNode(ImmutableSet.of(Y));
        queryBuilder.addChild(joinNode2, unionNode3);

        //first child of unionNode3
        ConstructionNode subQuery1UnionNode3 = IQ_FACTORY.createConstructionNode(ImmutableSet.of(Y),
                SUBSTITUTION_FACTORY.getSubstitution(ImmutableMap.of( Y, generateIRIWithTemplate1(F))));
        queryBuilder.addChild(unionNode3, subQuery1UnionNode3);

        queryBuilder.addChild(subQuery1UnionNode3, IQ_FACTORY.createExtensionalDataNode(ATOM_FACTORY.getDataAtom(TABLE3_AR2, E, F)) );

        //second child of unionNode3
        ConstructionNode subQuery2UnionNode3 = IQ_FACTORY.createConstructionNode(ImmutableSet.of(Y),
                SUBSTITUTION_FACTORY.getSubstitution(ImmutableMap.of(Y,  generateURI2(H))));
        queryBuilder.addChild(unionNode3, subQuery2UnionNode3);

        queryBuilder.addChild(subQuery2UnionNode3, IQ_FACTORY.createExtensionalDataNode(ATOM_FACTORY.getDataAtom(TABLE4_AR2, G, H)) );

        //right side first join
        UnionNode unionNode1 =  IQ_FACTORY.createUnionNode(ImmutableSet.of(X));
        queryBuilder.addChild(joinNode, unionNode1);

        //first child of unionNode1
        ConstructionNode subQuery1UnionNode1 = IQ_FACTORY.createConstructionNode(ImmutableSet.of(X),
                SUBSTITUTION_FACTORY.getSubstitution(ImmutableMap.of(X, generateIRIWithTemplate1(I))));
        queryBuilder.addChild(unionNode1, subQuery1UnionNode1);

        queryBuilder.addChild(subQuery1UnionNode1, IQ_FACTORY.createExtensionalDataNode(ATOM_FACTORY.getDataAtom(TABLE5_AR2, I, L)) );

        //second child of unionNode1
        ConstructionNode subQuery2UnionNode1 = IQ_FACTORY.createConstructionNode(ImmutableSet.of(X),
                SUBSTITUTION_FACTORY.getSubstitution(ImmutableMap.of(X, generateURI2(M))));
        queryBuilder.addChild(unionNode1, subQuery2UnionNode1);

        queryBuilder.addChild(subQuery2UnionNode1, IQ_FACTORY.createExtensionalDataNode(ATOM_FACTORY.getDataAtom(TABLE6_AR2, M, N)) );

        //build unoptimized query
        IntermediateQuery unOptimizedQuery = queryBuilder.build();
        System.out.println("\nBefore optimization: \n" +  unOptimizedQuery);

        IntermediateQuery optimizedQuery = BINDING_LIFT_OPTIMIZER.optimize(unOptimizedQuery);

        System.out.println("\nAfter optimization: \n" +  optimizedQuery);

        //----------------------------------------------------------------------
        //Construct expected query

        IntermediateQueryBuilder expectedQueryBuilder = createQueryBuilder(DB_METADATA);
        ConstructionNode expectedRootNode = IQ_FACTORY.createConstructionNode(projectionAtom.getVariables(),
                SUBSTITUTION_FACTORY.getSubstitution(ImmutableMap.of(
                        X, TERM_FACTORY.getIRIFunctionalTerm(F0, false),
                            //generateIRIWithTemplate1(F0, AF1),
                        Y, generateIRIWithTemplate1(F))));

        expectedQueryBuilder.init(projectionAtom, expectedRootNode);

        //constract union Node
        UnionNode expectedUnionNode =  IQ_FACTORY.createUnionNode(ImmutableSet.of(F, F0, E));

        expectedQueryBuilder.addChild(expectedRootNode, expectedUnionNode );

        ConstructionNode expectedSubQuery1UnionNode = IQ_FACTORY.createConstructionNode(expectedUnionNode.getVariables(),
                SUBSTITUTION_FACTORY.getSubstitution(ImmutableMap.of(F0, generateIRIString(URI_TEMPLATE_STR_1, A))));
        expectedQueryBuilder.addChild(expectedUnionNode, expectedSubQuery1UnionNode);

        InnerJoinNode joinNode11 = IQ_FACTORY.createInnerJoinNode();
        expectedQueryBuilder.addChild(expectedSubQuery1UnionNode, joinNode11);

<<<<<<< HEAD
        InnerJoinNode joinNode12 = IQ_FACTORY.createInnerJoinNode();
        expectedQueryBuilder.addChild(joinNode11, joinNode12);

        expectedQueryBuilder.addChild(joinNode11, IQ_FACTORY.createExtensionalDataNode(ATOM_FACTORY.getDataAtom(TABLE5_AR2, A, L)) );

        expectedQueryBuilder.addChild(joinNode12, IQ_FACTORY.createExtensionalDataNode(ATOM_FACTORY.getDataAtom(TABLE1_AR2, A, F)) );
        expectedQueryBuilder.addChild(joinNode12, IQ_FACTORY.createExtensionalDataNode(ATOM_FACTORY.getDataAtom(TABLE3_AR2, E, F)) );

=======
        expectedQueryBuilder.addChild(joinNode11, IQ_FACTORY.createExtensionalDataNode(ATOM_FACTORY.getDataAtom(TABLE1_AR2, AF1, BF2)) );
        expectedQueryBuilder.addChild(joinNode11, IQ_FACTORY.createExtensionalDataNode(ATOM_FACTORY.getDataAtom(TABLE3_AR2, E, BF2)) );
        expectedQueryBuilder.addChild(joinNode11, IQ_FACTORY.createExtensionalDataNode(ATOM_FACTORY.getDataAtom(TABLE5_AR2, AF1, L)) );

>>>>>>> faa896f9
        ConstructionNode expectedSubQuery2UnionNode = IQ_FACTORY.createConstructionNode(expectedUnionNode.getVariables(),
                SUBSTITUTION_FACTORY.getSubstitution(ImmutableMap.of(F0, generateIRIString(URI_TEMPLATE_STR_2, C))));
        expectedQueryBuilder.addChild(expectedUnionNode, expectedSubQuery2UnionNode);

        InnerJoinNode joinNode21 = IQ_FACTORY.createInnerJoinNode();
        expectedQueryBuilder.addChild(expectedSubQuery2UnionNode, joinNode21);


<<<<<<< HEAD
        expectedQueryBuilder.addChild(joinNode21, IQ_FACTORY.createExtensionalDataNode(ATOM_FACTORY.getDataAtom(TABLE6_AR2, C, N)) );

        expectedQueryBuilder.addChild(joinNode22, IQ_FACTORY.createExtensionalDataNode(ATOM_FACTORY.getDataAtom(TABLE2_AR2, C, F)) );
        expectedQueryBuilder.addChild(joinNode22, IQ_FACTORY.createExtensionalDataNode(ATOM_FACTORY.getDataAtom(TABLE3_AR2, E, F)) );

=======
        expectedQueryBuilder.addChild(joinNode21, IQ_FACTORY.createExtensionalDataNode(ATOM_FACTORY.getDataAtom(TABLE2_AR2, AF1, BF2)) );
        expectedQueryBuilder.addChild(joinNode21, IQ_FACTORY.createExtensionalDataNode(ATOM_FACTORY.getDataAtom(TABLE3_AR2, E, BF2)) );
        expectedQueryBuilder.addChild(joinNode21, IQ_FACTORY.createExtensionalDataNode(ATOM_FACTORY.getDataAtom(TABLE6_AR2, AF1, N)) );

>>>>>>> faa896f9

        IntermediateQuery expectedQuery = expectedQueryBuilder.build();

        System.out.println("\nExpected  query: \n" +  expectedQuery);

        assertTrue(IQSyntacticEquivalenceChecker.areEquivalent(optimizedQuery, expectedQuery));
    }

    @Test
    public void testEqualityLiftingNonProjected1() throws EmptyQueryException {
        IntermediateQueryBuilder initialQueryBuilder = createQueryBuilder(DB_METADATA);
        DistinctVariableOnlyDataAtom projectionAtom = ATOM_FACTORY.getDistinctVariableOnlyDataAtom(
                ANS1_AR1_PREDICATE, X);

        UnionNode unionNode = IQ_FACTORY.createUnionNode(ImmutableSet.of(X));
        initialQueryBuilder.init(projectionAtom, unionNode);


        ConstructionNode leftConstructionNode = IQ_FACTORY.createConstructionNode(ImmutableSet.of(X),
                SUBSTITUTION_FACTORY.getSubstitution(X, generateIRIWithTemplate1(A)));
        initialQueryBuilder.addChild(unionNode, leftConstructionNode);
        initialQueryBuilder.addChild(leftConstructionNode, DATA_NODE_1);

        InnerJoinNode joinNode = IQ_FACTORY.createInnerJoinNode();
        initialQueryBuilder.addChild(unionNode, joinNode);

        ConstructionNode centralConstructionNode = IQ_FACTORY.createConstructionNode(ImmutableSet.of(Y),
                SUBSTITUTION_FACTORY.getSubstitution(Y, generateIRIWithTemplate1(C)));
        initialQueryBuilder.addChild(joinNode, centralConstructionNode);
        initialQueryBuilder.addChild(centralConstructionNode, DATA_NODE_3);

        ConstructionNode rightConstructionNode = IQ_FACTORY.createConstructionNode(ImmutableSet.of(X,Y),
                SUBSTITUTION_FACTORY.getSubstitution(
                        X, generateIRIWithTemplate1(E),
                        Y, generateIRIWithTemplate1(E)));
        initialQueryBuilder.addChild(joinNode, rightConstructionNode);

        ExtensionalDataNode rightDataNode = IQ_FACTORY.createExtensionalDataNode(
                ATOM_FACTORY.getDataAtom(TABLE2_AR2, E, F));
        initialQueryBuilder.addChild(rightConstructionNode, rightDataNode);

        IntermediateQuery initialQuery = initialQueryBuilder.build();
        System.out.println("\nBefore optimization: \n" +  initialQuery);

        IntermediateQueryBuilder expectedQueryBuilder = initialQuery.newBuilder();

        ConstructionNode newRootNode = IQ_FACTORY.createConstructionNode(ImmutableSet.of(X),
                SUBSTITUTION_FACTORY.getSubstitution(X, generateIRIWithTemplate1(AF1)));

        expectedQueryBuilder.init(projectionAtom, newRootNode);

        UnionNode newUnionNode = IQ_FACTORY.createUnionNode(ImmutableSet.of(AF1));
        expectedQueryBuilder.addChild(newRootNode, newUnionNode);
        expectedQueryBuilder.addChild(newUnionNode, IQ_FACTORY.createExtensionalDataNode(
                ATOM_FACTORY.getDataAtom(TABLE1_AR2, AF1, B)));
        expectedQueryBuilder.addChild(newUnionNode, joinNode);
        expectedQueryBuilder.addChild(joinNode, IQ_FACTORY.createExtensionalDataNode(
                ATOM_FACTORY.getDataAtom(TABLE3_AR2, AF1, D)));
        expectedQueryBuilder.addChild(joinNode, IQ_FACTORY.createExtensionalDataNode(
                ATOM_FACTORY.getDataAtom(TABLE2_AR2, AF1, F)));

        IntermediateQuery expectedQuery = expectedQueryBuilder.build();
        System.out.println("\nExpected  query: \n" +  expectedQuery);

        IntermediateQuery optimizedQuery = BINDING_LIFT_OPTIMIZER.optimize(initialQuery);

        System.out.println("\nAfter optimization: \n" +  optimizedQuery);

        assertTrue(IQSyntacticEquivalenceChecker.areEquivalent(optimizedQuery, expectedQuery));
    }

    @Test
    public void testEqualityLiftingNonProjected2WithTopConstructionNode() throws EmptyQueryException {
        IntermediateQueryBuilder initialQueryBuilder = createQueryBuilder(DB_METADATA);
        DistinctVariableOnlyDataAtom projectionAtom = ATOM_FACTORY.getDistinctVariableOnlyDataAtom(
                ANS1_AR1_PREDICATE, X);

        ConstructionNode initialRootNode = IQ_FACTORY.createConstructionNode(projectionAtom.getVariables());

        initialQueryBuilder.init(projectionAtom, initialRootNode);

        UnionNode unionNode = IQ_FACTORY.createUnionNode(ImmutableSet.of(X));
        initialQueryBuilder.addChild(initialRootNode, unionNode);


        ConstructionNode leftConstructionNode = IQ_FACTORY.createConstructionNode(ImmutableSet.of(X),
                SUBSTITUTION_FACTORY.getSubstitution(X, generateIRIWithTemplate1(A)));
        initialQueryBuilder.addChild(unionNode, leftConstructionNode);
        initialQueryBuilder.addChild(leftConstructionNode, DATA_NODE_1);

        ConstructionNode intermediateConstructionNode = IQ_FACTORY.createConstructionNode(ImmutableSet.of(X),
                SUBSTITUTION_FACTORY.getSubstitution(X, generateIRIWithTemplate1(E)));
        initialQueryBuilder.addChild(unionNode, intermediateConstructionNode);

        InnerJoinNode joinNode = IQ_FACTORY.createInnerJoinNode();
        initialQueryBuilder.addChild(intermediateConstructionNode, joinNode);

        ConstructionNode centralConstructionNode = IQ_FACTORY.createConstructionNode(ImmutableSet.of(Y),
                SUBSTITUTION_FACTORY.getSubstitution(Y, generateIRIWithTemplate1(C)));
        initialQueryBuilder.addChild(joinNode, centralConstructionNode);
        initialQueryBuilder.addChild(centralConstructionNode, DATA_NODE_3);

        ConstructionNode rightConstructionNode = IQ_FACTORY.createConstructionNode(ImmutableSet.of(Y, E),
                SUBSTITUTION_FACTORY.getSubstitution(Y, generateIRIWithTemplate1(E)));
        initialQueryBuilder.addChild(joinNode, rightConstructionNode);

        ExtensionalDataNode rightDataNode = IQ_FACTORY.createExtensionalDataNode(
                ATOM_FACTORY.getDataAtom(TABLE2_AR2, E, F));
        initialQueryBuilder.addChild(rightConstructionNode, rightDataNode);

        IntermediateQuery initialQuery = initialQueryBuilder.build();
        System.out.println("\nBefore optimization: \n" +  initialQuery);

        IntermediateQueryBuilder expectedQueryBuilder = initialQuery.newBuilder();

        ConstructionNode newRootNode = IQ_FACTORY.createConstructionNode(ImmutableSet.of(X),
                SUBSTITUTION_FACTORY.getSubstitution(X, generateIRIWithTemplate1(AF1)));

        expectedQueryBuilder.init(projectionAtom, newRootNode);

        UnionNode newUnionNode = IQ_FACTORY.createUnionNode(ImmutableSet.of(AF1));
        expectedQueryBuilder.addChild(newRootNode, newUnionNode);
        expectedQueryBuilder.addChild(newUnionNode, IQ_FACTORY.createExtensionalDataNode(
                ATOM_FACTORY.getDataAtom(TABLE1_AR2, AF1, B)));
        expectedQueryBuilder.addChild(newUnionNode, joinNode);
        expectedQueryBuilder.addChild(joinNode, IQ_FACTORY.createExtensionalDataNode(
                ATOM_FACTORY.getDataAtom(TABLE3_AR2, AF1, D)));
        expectedQueryBuilder.addChild(joinNode, IQ_FACTORY.createExtensionalDataNode(
                ATOM_FACTORY.getDataAtom(TABLE2_AR2, AF1, F)));

        IntermediateQuery expectedQuery = expectedQueryBuilder.build();
        System.out.println("\nExpected  query: \n" +  expectedQuery);

        IntermediateQuery optimizedQuery = BINDING_LIFT_OPTIMIZER.optimize(initialQuery);

        System.out.println("\nAfter optimization: \n" +  optimizedQuery);

        assertTrue(IQSyntacticEquivalenceChecker.areEquivalent(optimizedQuery, expectedQuery));
    }

    @Test
    public void testEqualityLiftingNonProjected2() throws EmptyQueryException {
        IntermediateQueryBuilder initialQueryBuilder = createQueryBuilder(DB_METADATA);
        DistinctVariableOnlyDataAtom projectionAtom = ATOM_FACTORY.getDistinctVariableOnlyDataAtom(
                ANS1_AR1_PREDICATE, X);

        UnionNode unionNode = IQ_FACTORY.createUnionNode(ImmutableSet.of(X));
        initialQueryBuilder.init(projectionAtom, unionNode);

        ConstructionNode leftConstructionNode = IQ_FACTORY.createConstructionNode(ImmutableSet.of(X),
                SUBSTITUTION_FACTORY.getSubstitution(X, generateIRIWithTemplate1(A)));
        initialQueryBuilder.addChild(unionNode, leftConstructionNode);
        initialQueryBuilder.addChild(leftConstructionNode, DATA_NODE_1);

        ConstructionNode intermediateConstructionNode = IQ_FACTORY.createConstructionNode(ImmutableSet.of(X),
                SUBSTITUTION_FACTORY.getSubstitution(X, generateIRIWithTemplate1(E)));
        initialQueryBuilder.addChild(unionNode, intermediateConstructionNode);

        InnerJoinNode joinNode = IQ_FACTORY.createInnerJoinNode();
        initialQueryBuilder.addChild(intermediateConstructionNode, joinNode);

        ConstructionNode centralConstructionNode = IQ_FACTORY.createConstructionNode(ImmutableSet.of(Y),
                SUBSTITUTION_FACTORY.getSubstitution(Y, generateIRIWithTemplate1(C)));
        initialQueryBuilder.addChild(joinNode, centralConstructionNode);
        initialQueryBuilder.addChild(centralConstructionNode, DATA_NODE_3);

        ConstructionNode rightConstructionNode = IQ_FACTORY.createConstructionNode(ImmutableSet.of(Y, E),
                SUBSTITUTION_FACTORY.getSubstitution(Y, generateIRIWithTemplate1(E)));
        initialQueryBuilder.addChild(joinNode, rightConstructionNode);

        ExtensionalDataNode rightDataNode = IQ_FACTORY.createExtensionalDataNode(
                ATOM_FACTORY.getDataAtom(TABLE2_AR2, E, F));
        initialQueryBuilder.addChild(rightConstructionNode, rightDataNode);

        IntermediateQuery initialQuery = initialQueryBuilder.build();
        System.out.println("\nBefore optimization: \n" +  initialQuery);

        IntermediateQueryBuilder expectedQueryBuilder = initialQuery.newBuilder();

        ConstructionNode newRootNode = IQ_FACTORY.createConstructionNode(ImmutableSet.of(X),
                SUBSTITUTION_FACTORY.getSubstitution(X, generateIRIWithTemplate1(AF1)));

        expectedQueryBuilder.init(projectionAtom, newRootNode);

        UnionNode newUnionNode = IQ_FACTORY.createUnionNode(ImmutableSet.of(AF1));
        expectedQueryBuilder.addChild(newRootNode, newUnionNode);
        expectedQueryBuilder.addChild(newUnionNode, IQ_FACTORY.createExtensionalDataNode(
                ATOM_FACTORY.getDataAtom(TABLE1_AR2, AF1, B)));
        expectedQueryBuilder.addChild(newUnionNode, joinNode);
        expectedQueryBuilder.addChild(joinNode, IQ_FACTORY.createExtensionalDataNode(
                ATOM_FACTORY.getDataAtom(TABLE3_AR2, AF1, D)));
        expectedQueryBuilder.addChild(joinNode, IQ_FACTORY.createExtensionalDataNode(
                ATOM_FACTORY.getDataAtom(TABLE2_AR2, AF1, F)));

        IntermediateQuery expectedQuery = expectedQueryBuilder.build();
        System.out.println("\nExpected  query: \n" +  expectedQuery);

        IntermediateQuery optimizedQuery = BINDING_LIFT_OPTIMIZER.optimize(initialQuery);

        System.out.println("\nAfter optimization: \n" +  optimizedQuery);

        assertTrue(IQSyntacticEquivalenceChecker.areEquivalent(optimizedQuery, expectedQuery));
    }



    private ImmutableFunctionalTerm generateIRIWithTemplate1(VariableOrGroundTerm argument) {
        return generateURI1(URI_TEMPLATE_STR_1, argument);
    }

    private ImmutableFunctionalTerm generateIRIString(String template, Variable... variables) {
        return TERM_FACTORY.getImmutableFunctionalTerm(
                FUNCTION_SYMBOL_FACTORY.getIRIStringTemplateFunctionSymbol(template),
                variables);
    }

    private ImmutableFunctionalTerm generateURI1(String prefix, VariableOrGroundTerm argument) {
        return TERM_FACTORY.getIRIFunctionalTerm(prefix, ImmutableList.of(argument));
    }

    private ImmutableFunctionalTerm generateURI2(VariableOrGroundTerm argument) {
        return TERM_FACTORY.getIRIFunctionalTerm(URI_TEMPLATE_STR_2, ImmutableList.of(argument));
    }

    private ImmutableFunctionalTerm generateCompositeURI2(ImmutableTerm argument1, ImmutableTerm argument2) {
        return TERM_FACTORY.getIRIFunctionalTerm(URI_TEMPLATE_STR_2_2, ImmutableList.of(argument1, argument2));
    }

    private ImmutableFunctionalTerm generateInt(VariableOrGroundTerm argument) {
        return TERM_FACTORY.getRDFLiteralFunctionalTerm(argument, XSD.INTEGER);
    }

    private ImmutableFunctionalTerm generateString(VariableOrGroundTerm argument) {
        return TERM_FACTORY.getRDFLiteralFunctionalTerm(argument, XSD.STRING);

    }


    @Test
    public void testNewConstructionNode() throws EmptyQueryException {
        //Construct unoptimized query
        IntermediateQueryBuilder queryBuilder = createQueryBuilder(DB_METADATA);
        DistinctVariableOnlyDataAtom projectionAtom = ATOM_FACTORY.getDistinctVariableOnlyDataAtom(ANS1_AR2_PREDICATE, X, Y);

        UnionNode unionNode =  IQ_FACTORY.createUnionNode(ImmutableSet.of(X, Y));
        queryBuilder.init(projectionAtom, unionNode);

        ConstructionNode leftConstructionNode = IQ_FACTORY.createConstructionNode(projectionAtom.getVariables(),
                SUBSTITUTION_FACTORY.getSubstitution(ImmutableMap.of( Y, generateIRIWithTemplate1(B))));
        queryBuilder.addChild(unionNode, leftConstructionNode);

        InnerJoinNode joinNode = IQ_FACTORY.createInnerJoinNode();
        queryBuilder.addChild(leftConstructionNode, joinNode);

        UnionNode unionNode2 =  IQ_FACTORY.createUnionNode(unionNode.getVariables());
        queryBuilder.addChild(unionNode, unionNode2);

        //first child of unionNode2
        ConstructionNode subQuery1UnionNode2 = IQ_FACTORY.createConstructionNode(unionNode2.getVariables(),
                SUBSTITUTION_FACTORY.getSubstitution(ImmutableMap.of(X, generateIRIWithTemplate1(I),
                        Y, NULL
                        )));
        queryBuilder.addChild(unionNode2, subQuery1UnionNode2);

        queryBuilder.addChild(subQuery1UnionNode2, IQ_FACTORY.createExtensionalDataNode(ATOM_FACTORY.getDataAtom(TABLE5_AR2, I, L)) );

        //second child of unionNode2
        ConstructionNode subQuery2UnionNode2 = IQ_FACTORY.createConstructionNode(unionNode2.getVariables(),
                SUBSTITUTION_FACTORY.getSubstitution(ImmutableMap.of(X, generateURI2(M),
                        Y, NULL
                        )));
        queryBuilder.addChild(unionNode2, subQuery2UnionNode2);

        queryBuilder.addChild(subQuery2UnionNode2, IQ_FACTORY.createExtensionalDataNode(ATOM_FACTORY.getDataAtom(TABLE6_AR2, M, N)) );


        //first child of JoinNode
        ConstructionNode subQueryJoinNode = IQ_FACTORY.createConstructionNode(ImmutableSet.of(B,X),
                SUBSTITUTION_FACTORY.getSubstitution(ImmutableMap.of( X, generateIRIWithTemplate1(A))));
        queryBuilder.addChild(joinNode, subQueryJoinNode);

        queryBuilder.addChild(subQueryJoinNode, IQ_FACTORY.createExtensionalDataNode(ATOM_FACTORY.getDataAtom(TABLE1_AR2, A, B)) );

        //second child of JoinNode

        queryBuilder.addChild(joinNode, IQ_FACTORY.createExtensionalDataNode(ATOM_FACTORY.getDataAtom(TABLE3_AR2, E, B)) );


        //build unoptimized query
        IntermediateQuery unOptimizedQuery = queryBuilder.build();
        System.out.println("\nBefore optimization: \n" +  unOptimizedQuery);

        IntermediateQuery optimizedQuery = BINDING_LIFT_OPTIMIZER.optimize(unOptimizedQuery);

        System.out.println("\nAfter optimization: \n" +  optimizedQuery);

        Variable f0f1 = TERM_FACTORY.getVariable("f0f1");

        IntermediateQueryBuilder expectedQueryBuilder = createQueryBuilder(DB_METADATA);
        ConstructionNode topConstructionNode = IQ_FACTORY.createConstructionNode(projectionAtom.getVariables(),
                SUBSTITUTION_FACTORY.getSubstitution(ImmutableMap.of(
                        X, TERM_FACTORY.getIRIFunctionalTerm(f0f1, false))));
        expectedQueryBuilder.init(projectionAtom, topConstructionNode);

        UnionNode expectedUnionNode =  IQ_FACTORY.createUnionNode(ImmutableSet.of(f0f1, Y));
        expectedQueryBuilder.addChild(topConstructionNode, expectedUnionNode);

        //first child of UnionNode
        ConstructionNode expSubQueryUnionNode = IQ_FACTORY.createConstructionNode(expectedUnionNode.getVariables(),
                SUBSTITUTION_FACTORY.getSubstitution(ImmutableMap.of(
                        Y, generateIRIWithTemplate1(B),
                        f0f1, generateIRIString(URI_TEMPLATE_STR_1, A)
                )));
        expectedQueryBuilder.addChild(expectedUnionNode, expSubQueryUnionNode);

        InnerJoinNode expectedJoinNode = IQ_FACTORY.createInnerJoinNode();
        expectedQueryBuilder.addChild(expSubQueryUnionNode, expectedJoinNode);

        expectedQueryBuilder.addChild(expectedJoinNode, IQ_FACTORY.createExtensionalDataNode(ATOM_FACTORY.getDataAtom(TABLE1_AR2, A, B)) );
        expectedQueryBuilder.addChild(expectedJoinNode, IQ_FACTORY.createExtensionalDataNode(ATOM_FACTORY.getDataAtom(TABLE3_AR2, E, B)) );

        ConstructionNode expectedRightConstructionNode = IQ_FACTORY.createConstructionNode(expectedUnionNode.getVariables(),
                SUBSTITUTION_FACTORY.getSubstitution(ImmutableMap.of(
                        Y, NULL
                )));
        expectedQueryBuilder.addChild(expectedUnionNode, expectedRightConstructionNode);

        UnionNode expectedUnionNode2 =  IQ_FACTORY.createUnionNode(ImmutableSet.of(f0f1));
        expectedQueryBuilder.addChild(expectedRightConstructionNode, expectedUnionNode2);


        //first child of unionNode2
        ConstructionNode expSubQuery1UnionNode2 = IQ_FACTORY.createConstructionNode(expectedUnionNode2.getVariables(),
                SUBSTITUTION_FACTORY.getSubstitution(ImmutableMap.of(f0f1, generateIRIString(URI_TEMPLATE_STR_1, I))));
        expectedQueryBuilder.addChild(expectedUnionNode2, expSubQuery1UnionNode2);

        expectedQueryBuilder.addChild(expSubQuery1UnionNode2, IQ_FACTORY.createExtensionalDataNode(ATOM_FACTORY.getDataAtom(TABLE5_AR2, I, L)) );

        //second child of unionNode2
        ConstructionNode expSubQuery2UnionNode2 = IQ_FACTORY.createConstructionNode(expectedUnionNode2.getVariables(),
                SUBSTITUTION_FACTORY.getSubstitution(ImmutableMap.of(f0f1, generateIRIString(URI_TEMPLATE_STR_2, M))));
        expectedQueryBuilder.addChild(expectedUnionNode2, expSubQuery2UnionNode2);

        expectedQueryBuilder.addChild(expSubQuery2UnionNode2, IQ_FACTORY.createExtensionalDataNode(ATOM_FACTORY.getDataAtom(TABLE6_AR2, M, N)) );

        IntermediateQuery expectedQuery = expectedQueryBuilder.build();

        System.out.println("\nExpected  query: \n" +  expectedQuery);

        assertTrue(IQSyntacticEquivalenceChecker.areEquivalent(optimizedQuery, expectedQuery));



    }

    /**
     * Second optimization needed to lift the bindings of the first union (presence of a join with bindings as a child of the union)
     * @throws EmptyQueryException
     */

    @Test
    public void testCompositeURITemplateDoubleRun() throws EmptyQueryException {
        //Construct unoptimized query
        IntermediateQueryBuilder queryBuilder = createQueryBuilder(DB_METADATA);
        DistinctVariableOnlyDataAtom projectionAtom = ATOM_FACTORY.getDistinctVariableOnlyDataAtom(ANS1_AR2_PREDICATE, X, Y);

        UnionNode unionNode =  IQ_FACTORY.createUnionNode(ImmutableSet.of(X,Y));
        queryBuilder.init(projectionAtom, unionNode);

        InnerJoinNode joinNode = IQ_FACTORY.createInnerJoinNode();
        queryBuilder.addChild(unionNode, joinNode);

        UnionNode unionNode2 =  unionNode.clone();
        queryBuilder.addChild(unionNode, unionNode2);

        //first child of unionNode2
        ConstructionNode subQuery1UnionNode2 = IQ_FACTORY.createConstructionNode(unionNode2.getVariables(),
                SUBSTITUTION_FACTORY.getSubstitution(ImmutableMap.of(
                        X, generateCompositeURI2(I, L),
                        Y, NULL
                        )));
        queryBuilder.addChild(unionNode2, subQuery1UnionNode2);

        queryBuilder.addChild(subQuery1UnionNode2, IQ_FACTORY.createExtensionalDataNode(ATOM_FACTORY.getDataAtom(TABLE5_AR2, I, L)) );

        //second child of unionNode2
        ConstructionNode subQuery2UnionNode2 = IQ_FACTORY.createConstructionNode(unionNode2.getVariables(),
                SUBSTITUTION_FACTORY.getSubstitution(ImmutableMap.of(
                        X, generateCompositeURI2(M, N),
                        Y, NULL
                        )));
        queryBuilder.addChild(unionNode2, subQuery2UnionNode2);

        queryBuilder.addChild(subQuery2UnionNode2, IQ_FACTORY.createExtensionalDataNode(ATOM_FACTORY.getDataAtom(TABLE6_AR2, M, N)) );


        //first child of JoinNode
        ConstructionNode subQueryJoinNode = IQ_FACTORY.createConstructionNode(ImmutableSet.of(X, Y),
                SUBSTITUTION_FACTORY.getSubstitution(ImmutableMap.of( X, generateCompositeURI2(A, B), Y, generateIRIWithTemplate1(B))));
        queryBuilder.addChild(joinNode, subQueryJoinNode);

        queryBuilder.addChild(subQueryJoinNode, IQ_FACTORY.createExtensionalDataNode(ATOM_FACTORY.getDataAtom(TABLE1_AR2, A, B)) );

        //second child of JoinNode
        ConstructionNode subQueryJoinNode2 = IQ_FACTORY.createConstructionNode(ImmutableSet.of(Y),
                SUBSTITUTION_FACTORY.getSubstitution(ImmutableMap.of( Y, generateIRIWithTemplate1(F))));
        queryBuilder.addChild(joinNode, subQueryJoinNode2);

        queryBuilder.addChild(subQueryJoinNode2, IQ_FACTORY.createExtensionalDataNode(ATOM_FACTORY.getDataAtom(TABLE3_AR2, E, F)) );


        //build unoptimized query
        IntermediateQuery unOptimizedQuery = queryBuilder.build();
        System.out.println("\nBefore optimization: \n" +  unOptimizedQuery);

        Variable af3 = TERM_FACTORY.getVariable("af3");
        Variable bf4 = TERM_FACTORY.getVariable("bf4");

        IntermediateQueryBuilder expectedQueryBuilder = createQueryBuilder(DB_METADATA);
        ConstructionNode expectedRootNode = IQ_FACTORY.createConstructionNode(projectionAtom.getVariables(),
                SUBSTITUTION_FACTORY.getSubstitution(ImmutableMap.of( X, generateCompositeURI2(af3,bf4))));


        expectedQueryBuilder.init(projectionAtom, expectedRootNode);

        UnionNode expectedUnionNode =  IQ_FACTORY.createUnionNode(ImmutableSet.of(bf4, af3, Y));
        expectedQueryBuilder.addChild(expectedRootNode, expectedUnionNode);

        //first child of UnionNode
        ConstructionNode expSubQueryUnionNode = IQ_FACTORY.createConstructionNode(expectedUnionNode.getVariables(),
                SUBSTITUTION_FACTORY.getSubstitution(ImmutableMap.of( Y, generateIRIWithTemplate1(bf4))));
        expectedQueryBuilder.addChild(expectedUnionNode, expSubQueryUnionNode);

        InnerJoinNode expectedJoinNode = IQ_FACTORY.createInnerJoinNode();
        expectedQueryBuilder.addChild(expSubQueryUnionNode, expectedJoinNode);

        expectedQueryBuilder.addChild(expectedJoinNode, IQ_FACTORY.createExtensionalDataNode(ATOM_FACTORY.getDataAtom(TABLE1_AR2,af3,bf4)) );

        //second child of JoinNode

        expectedQueryBuilder.addChild(expectedJoinNode, IQ_FACTORY.createExtensionalDataNode(ATOM_FACTORY.getDataAtom(TABLE3_AR2, E, bf4)) );


        ConstructionNode newRightConstructionNode = IQ_FACTORY.createConstructionNode(expectedUnionNode.getVariables(),
                SUBSTITUTION_FACTORY.getSubstitution(ImmutableMap.of( Y, NULL)));
        expectedQueryBuilder.addChild(expectedUnionNode, newRightConstructionNode);

        UnionNode expectedUnionNode2 =  IQ_FACTORY.createUnionNode(ImmutableSet.of(af3, bf4));
        expectedQueryBuilder.addChild(newRightConstructionNode, expectedUnionNode2);

        //first child of unionNode2

        expectedQueryBuilder.addChild(expectedUnionNode2, IQ_FACTORY.createExtensionalDataNode(ATOM_FACTORY.getDataAtom(TABLE5_AR2, af3, bf4)) );

        //second child of unionNode2

        expectedQueryBuilder.addChild(expectedUnionNode2, IQ_FACTORY.createExtensionalDataNode(ATOM_FACTORY.getDataAtom(TABLE6_AR2, af3, bf4)) );

        IntermediateQuery expectedQuery = expectedQueryBuilder.build();

        System.out.println("\nExpected  query: \n" +  expectedQuery);

        IntermediateQuery optimizedQuery = BINDING_LIFT_OPTIMIZER.optimize(unOptimizedQuery);

        //second optimization to lift the bindings of the first union

        System.out.println("\nAfter optimization: \n" +  optimizedQuery);

        assertTrue(IQSyntacticEquivalenceChecker.areEquivalent(optimizedQuery, expectedQuery));
    }

    @Test
    public void testCompositeURITemplateDoubleRunYProjectedAway() throws EmptyQueryException {
        //Construct unoptimized query
        IntermediateQueryBuilder queryBuilder = createQueryBuilder(DB_METADATA);
        DistinctVariableOnlyDataAtom projectionAtom = ATOM_FACTORY.getDistinctVariableOnlyDataAtom(ANS1_AR1_PREDICATE, X);

        ConstructionNode rootNode = IQ_FACTORY.createConstructionNode(projectionAtom.getVariables());

        queryBuilder.init(projectionAtom, rootNode);

        UnionNode unionNode =  IQ_FACTORY.createUnionNode(ImmutableSet.of(X,Y));
        queryBuilder.addChild(rootNode, unionNode);

        InnerJoinNode joinNode = IQ_FACTORY.createInnerJoinNode();
        queryBuilder.addChild(unionNode, joinNode);

        UnionNode unionNode2 =  unionNode.clone();
        queryBuilder.addChild(unionNode, unionNode2);

        //first child of unionNode2
        ConstructionNode subQuery1UnionNode2 = IQ_FACTORY.createConstructionNode(unionNode2.getVariables(),
                SUBSTITUTION_FACTORY.getSubstitution(ImmutableMap.of(
                        X, generateCompositeURI2(I, L),
                        Y, NULL
                        )));
        queryBuilder.addChild(unionNode2, subQuery1UnionNode2);

        queryBuilder.addChild(subQuery1UnionNode2, IQ_FACTORY.createExtensionalDataNode(ATOM_FACTORY.getDataAtom(TABLE5_AR2, I, L)) );

        //second child of unionNode2
        ConstructionNode subQuery2UnionNode2 = IQ_FACTORY.createConstructionNode(unionNode2.getVariables(),
                SUBSTITUTION_FACTORY.getSubstitution(ImmutableMap.of(
                        X, generateCompositeURI2(M, N),
                        Y, NULL
                        )));
        queryBuilder.addChild(unionNode2, subQuery2UnionNode2);

        queryBuilder.addChild(subQuery2UnionNode2, IQ_FACTORY.createExtensionalDataNode(ATOM_FACTORY.getDataAtom(TABLE6_AR2, M, N)) );


        //first child of JoinNode
        ConstructionNode subQueryJoinNode = IQ_FACTORY.createConstructionNode(ImmutableSet.of(X, Y),
                SUBSTITUTION_FACTORY.getSubstitution(ImmutableMap.of( X, generateCompositeURI2(A, B), Y, generateIRIWithTemplate1(B))));
        queryBuilder.addChild(joinNode, subQueryJoinNode);

        queryBuilder.addChild(subQueryJoinNode, IQ_FACTORY.createExtensionalDataNode(ATOM_FACTORY.getDataAtom(TABLE1_AR2, A, B)) );

        //second child of JoinNode
        ConstructionNode subQueryJoinNode2 = IQ_FACTORY.createConstructionNode(ImmutableSet.of(Y),
                SUBSTITUTION_FACTORY.getSubstitution(ImmutableMap.of( Y, generateIRIWithTemplate1(F))));
        queryBuilder.addChild(joinNode, subQueryJoinNode2);

        queryBuilder.addChild(subQueryJoinNode2, IQ_FACTORY.createExtensionalDataNode(ATOM_FACTORY.getDataAtom(TABLE3_AR2, E, F)) );


        //build unoptimized query
        IntermediateQuery unOptimizedQuery = queryBuilder.build();
        System.out.println("\nBefore optimization: \n" +  unOptimizedQuery);

        Variable af3 = TERM_FACTORY.getVariable("af3");
        Variable bf4 = TERM_FACTORY.getVariable("bf4");

        IntermediateQueryBuilder expectedQueryBuilder = createQueryBuilder(DB_METADATA);
        ConstructionNode expectedRootNode = IQ_FACTORY.createConstructionNode(projectionAtom.getVariables(),
                SUBSTITUTION_FACTORY.getSubstitution(ImmutableMap.of( X, generateCompositeURI2(af3,bf4))));


        expectedQueryBuilder.init(projectionAtom, expectedRootNode);

        UnionNode expectedUnionNode =  IQ_FACTORY.createUnionNode(ImmutableSet.of(bf4, af3, Y));
        expectedQueryBuilder.addChild(expectedRootNode, expectedUnionNode);

        //first child of UnionNode
        ConstructionNode expSubQueryUnionNode = IQ_FACTORY.createConstructionNode(expectedUnionNode.getVariables(),
                SUBSTITUTION_FACTORY.getSubstitution(ImmutableMap.of( Y, generateIRIWithTemplate1(bf4))));
        expectedQueryBuilder.addChild(expectedUnionNode, expSubQueryUnionNode);

        InnerJoinNode expectedJoinNode = IQ_FACTORY.createInnerJoinNode();
        expectedQueryBuilder.addChild(expSubQueryUnionNode, expectedJoinNode);

        expectedQueryBuilder.addChild(expectedJoinNode, IQ_FACTORY.createExtensionalDataNode(ATOM_FACTORY.getDataAtom(TABLE1_AR2,af3,bf4)) );

        //second child of JoinNode

        expectedQueryBuilder.addChild(expectedJoinNode, IQ_FACTORY.createExtensionalDataNode(ATOM_FACTORY.getDataAtom(TABLE3_AR2, E, bf4)) );


        ConstructionNode newRightConstructionNode = IQ_FACTORY.createConstructionNode(expectedUnionNode.getVariables(),
                SUBSTITUTION_FACTORY.getSubstitution(ImmutableMap.of( Y, NULL)));
        expectedQueryBuilder.addChild(expectedUnionNode, newRightConstructionNode);

        UnionNode expectedUnionNode2 =  IQ_FACTORY.createUnionNode(ImmutableSet.of(af3, bf4));
        expectedQueryBuilder.addChild(newRightConstructionNode, expectedUnionNode2);

        //first child of unionNode2

        expectedQueryBuilder.addChild(expectedUnionNode2, IQ_FACTORY.createExtensionalDataNode(ATOM_FACTORY.getDataAtom(TABLE5_AR2, af3, bf4)) );

        //second child of unionNode2

        expectedQueryBuilder.addChild(expectedUnionNode2, IQ_FACTORY.createExtensionalDataNode(ATOM_FACTORY.getDataAtom(TABLE6_AR2, af3, bf4)) );

        IntermediateQuery expectedQuery = expectedQueryBuilder.build();

        System.out.println("\nExpected  query: \n" +  expectedQuery);

        IntermediateQuery optimizedQuery = BINDING_LIFT_OPTIMIZER.optimize(unOptimizedQuery);

        //second optimization to lift the bindings of the first union

        System.out.println("\nAfter optimization: \n" +  optimizedQuery);

        assertTrue(IQSyntacticEquivalenceChecker.areEquivalent(optimizedQuery, expectedQuery));
    }

    @Test
    public void testLeftJoinAndUnionLiftSubstitution() throws EmptyQueryException {
        testLeftJoinAndUnionLiftSubstitution(false);
    }

    @Test
    public void testLeftJoinAndUnionLiftSubstitutionWithTopConstructionNode() throws EmptyQueryException {
        testLeftJoinAndUnionLiftSubstitution(true);
    }

    private void testLeftJoinAndUnionLiftSubstitution(boolean withTopConstructionNode) throws EmptyQueryException {
        //Construct unoptimized query
        IntermediateQueryBuilder queryBuilder = createQueryBuilder(DB_METADATA);
        DistinctVariableOnlyDataAtom projectionAtom = ATOM_FACTORY.getDistinctVariableOnlyDataAtom(ANS1_AR4_PREDICATE, X, Y, Z, W);

        InnerJoinNode joinNode = IQ_FACTORY.createInnerJoinNode();
        if (withTopConstructionNode) {
            ConstructionNode rootNode = IQ_FACTORY.createConstructionNode(projectionAtom.getVariables());
            queryBuilder.init(projectionAtom, rootNode);
            queryBuilder.addChild(rootNode, joinNode);
        }
        else {
            queryBuilder.init(projectionAtom, joinNode);
        }

        //construct left side join (left join)
        LeftJoinNode leftJoinNode = IQ_FACTORY.createLeftJoinNode();
        queryBuilder.addChild(joinNode, leftJoinNode);

        //construct right side join
        ConstructionNode rightNodeJoin = IQ_FACTORY.createConstructionNode(ImmutableSet.of(W,Y),
                SUBSTITUTION_FACTORY.getSubstitution(ImmutableMap.of(
                        W, generateInt(H),
                        Y, generateInt(G))));
        queryBuilder.addChild(joinNode, rightNodeJoin);

        queryBuilder.addChild(rightNodeJoin, IQ_FACTORY.createExtensionalDataNode(ATOM_FACTORY.getDataAtom(TABLE4_AR2, G, H)) );

        //construct left side left join (union)
        UnionNode unionNodeOnLeft = IQ_FACTORY.createUnionNode(ImmutableSet.of(X, Y));
        queryBuilder.addChild(leftJoinNode, unionNodeOnLeft, LEFT);

        ConstructionNode leftUnionNode = IQ_FACTORY.createConstructionNode(ImmutableSet.of(X,Y),
                SUBSTITUTION_FACTORY.getSubstitution(ImmutableMap.of(
                        X, generateIRIWithTemplate1(A),
                        Y, generateInt(B))));
        queryBuilder.addChild(unionNodeOnLeft, leftUnionNode);

        queryBuilder.addChild(leftUnionNode, IQ_FACTORY.createExtensionalDataNode(ATOM_FACTORY.getDataAtom(TABLE1_AR2, A, B)) );

        ConstructionNode rightUnionNode = IQ_FACTORY.createConstructionNode(ImmutableSet.of(X,Y),
                SUBSTITUTION_FACTORY.getSubstitution(ImmutableMap.of(
                        X, generateURI2(C),
                        Y, generateInt(D))));
        queryBuilder.addChild(unionNodeOnLeft, rightUnionNode);

        queryBuilder.addChild(rightUnionNode, IQ_FACTORY.createExtensionalDataNode(ATOM_FACTORY.getDataAtom(TABLE2_AR2, C, D)) );

        //construct right side  left join
        ConstructionNode nodeOnRight = IQ_FACTORY.createConstructionNode(ImmutableSet.of(X, Z),
                SUBSTITUTION_FACTORY.getSubstitution(ImmutableMap.of(X, generateIRIWithTemplate1(E), Z, generateInt(F))));
        queryBuilder.addChild(leftJoinNode, nodeOnRight, RIGHT);

        queryBuilder.addChild(nodeOnRight, IQ_FACTORY.createExtensionalDataNode(ATOM_FACTORY.getDataAtom(TABLE3_AR2, E, F)) );



        //build unoptimized query
        IntermediateQuery unOptimizedQuery = queryBuilder.build();
        System.out.println("\nBefore optimization: \n" +  unOptimizedQuery);

        IntermediateQuery optimizedQuery = BINDING_LIFT_OPTIMIZER.optimize(unOptimizedQuery);

        System.out.println("\nAfter optimization: \n" +  optimizedQuery);



        //----------------------------------------------------------------------
        // Construct expected query
        //Construct unoptimized query
        IntermediateQueryBuilder expectedQueryBuilder = createQueryBuilder(DB_METADATA);
        ConstructionNode expectedRootNode = IQ_FACTORY.createConstructionNode(projectionAtom.getVariables(),
                SUBSTITUTION_FACTORY.getSubstitution(ImmutableMap.of(
                        W, generateInt(H),
<<<<<<< HEAD
                        X, TERM_FACTORY.getIRIFunctionalTerm(F0, false),
                        Y, generateInt(G),
=======
                        X, generateURI1(F0, AF1),
                        Y, generateInt(BF2),
>>>>>>> faa896f9
                        Z, generateInt(F))));

        expectedQueryBuilder.init(projectionAtom, expectedRootNode);

        //construct innerjoin
        InnerJoinNode expectedJoinNode = IQ_FACTORY.createInnerJoinNode();
        expectedQueryBuilder.addChild(expectedRootNode, expectedJoinNode);



        //construct union
<<<<<<< HEAD
        UnionNode expectedUnionNode = IQ_FACTORY.createUnionNode(ImmutableSet.of(F0, G, E, F));
=======
        UnionNode expectedUnionNode = IQ_FACTORY.createUnionNode(ImmutableSet.of(F0, AF1, BF2, F));
>>>>>>> faa896f9
        expectedQueryBuilder.addChild(expectedJoinNode, expectedUnionNode);

        //construct right side join

        expectedQueryBuilder.addChild(expectedJoinNode, IQ_FACTORY.createExtensionalDataNode(ATOM_FACTORY.getDataAtom(TABLE4_AR2, BF2, H)));

        //construct union left side

        ConstructionNode expectedNodeOnLeft =IQ_FACTORY.createConstructionNode(expectedUnionNode.getVariables(),
                SUBSTITUTION_FACTORY.getSubstitution(ImmutableMap.of(F0, generateIRIString(URI_TEMPLATE_STR_1, E))));

        expectedQueryBuilder.addChild(expectedUnionNode, expectedNodeOnLeft);

        //construct left join
        LeftJoinNode expectedLeftJoinNode = IQ_FACTORY.createLeftJoinNode();
        expectedQueryBuilder.addChild(expectedNodeOnLeft, expectedLeftJoinNode);

        //construct left side left join
        expectedQueryBuilder.addChild(expectedLeftJoinNode,
<<<<<<< HEAD
                IQ_FACTORY.createExtensionalDataNode(ATOM_FACTORY.getDataAtom(TABLE1_AR2, E, G)), LEFT);
=======
                IQ_FACTORY.createExtensionalDataNode(ATOM_FACTORY.getDataAtom(TABLE1_AR2, AF1, BF2)), LEFT);
>>>>>>> faa896f9
        //construct right side left join
        expectedQueryBuilder.addChild(expectedLeftJoinNode,
                IQ_FACTORY.createExtensionalDataNode(ATOM_FACTORY.getDataAtom(TABLE3_AR2, E, F)), RIGHT);

        ConstructionNode expectedNodeOnRight =IQ_FACTORY.createConstructionNode(expectedUnionNode.getVariables(),
                SUBSTITUTION_FACTORY.getSubstitution(ImmutableMap.of(F, NULL,
                        E, NULL,
                        F0, generateIRIString(URI_TEMPLATE_STR_2, C))));

        expectedQueryBuilder.addChild(expectedUnionNode, expectedNodeOnRight);

<<<<<<< HEAD
        expectedQueryBuilder.addChild(expectedNodeOnRight, IQ_FACTORY.createExtensionalDataNode(ATOM_FACTORY.getDataAtom(TABLE2_AR2, C, G)));
=======
        expectedQueryBuilder.addChild(expectedNodeOnRight, IQ_FACTORY.createExtensionalDataNode(ATOM_FACTORY.getDataAtom(TABLE2_AR2, AF1, BF2)));
>>>>>>> faa896f9


        //build expected query
        IntermediateQuery expectedQuery = expectedQueryBuilder.build();
        System.out.println("\n Expected query: \n" +  expectedQuery);

        assertTrue(IQSyntacticEquivalenceChecker.areEquivalent(optimizedQuery, expectedQuery));


    }

    @Test
    public void testConstantNonPropagationAcrossUnions() throws EmptyQueryException {

        //Construct unoptimized query
        IntermediateQueryBuilder queryBuilder = createQueryBuilder(DB_METADATA);
        DistinctVariableOnlyDataAtom projectionAtom = ATOM_FACTORY.getDistinctVariableOnlyDataAtom(ANS1_AR2_PREDICATE, X, Y);
        ConstructionNode rootNode = IQ_FACTORY.createConstructionNode(projectionAtom.getVariables(),
                SUBSTITUTION_FACTORY.getSubstitution(ImmutableMap.of(Y, generateIRIWithTemplate1(B))));

        queryBuilder.init(projectionAtom, rootNode);

        UnionNode topUnionNode = IQ_FACTORY.createUnionNode(ImmutableSet.of(X, B));
        queryBuilder.addChild(rootNode, topUnionNode);

        UnionNode leftUnionNode = topUnionNode.clone();
        queryBuilder.addChild(topUnionNode, leftUnionNode);

        DBConstant two = TERM_FACTORY.getDBConstant("2", TYPE_FACTORY.getDBTypeFactory().getDBLargeIntegerType());

        ConstructionNode constructionNode1 = IQ_FACTORY.createConstructionNode(leftUnionNode.getVariables(),
                SUBSTITUTION_FACTORY.getSubstitution(ImmutableMap.of(
                        X, generateIRIWithTemplate1(A),
                        B, two)));
        queryBuilder.addChild(leftUnionNode, constructionNode1);

        ExtensionalDataNode dataNode7 = buildExtensionalDataNode(TABLE1_AR1, A);
        queryBuilder.addChild(constructionNode1, dataNode7);

        ConstructionNode constructionNode2 = IQ_FACTORY.createConstructionNode(leftUnionNode.getVariables(),
                SUBSTITUTION_FACTORY.getSubstitution(ImmutableMap.of(
                        X, generateURI2(C),
                        B, two)));
        queryBuilder.addChild(leftUnionNode, constructionNode2);

        ExtensionalDataNode dataNode8 = buildExtensionalDataNode(TABLE2_AR1, C);
        queryBuilder.addChild(constructionNode2, dataNode8);


        InnerJoinNode joinNode = IQ_FACTORY.createInnerJoinNode();
        queryBuilder.addChild(topUnionNode, joinNode);


        DBConstant three = TERM_FACTORY.getDBConstant("3", TYPE_FACTORY.getDBTypeFactory().getDBLargeIntegerType());

        ConstructionNode constructionNode3 = IQ_FACTORY.createConstructionNode(leftUnionNode.getVariables(),
                SUBSTITUTION_FACTORY.getSubstitution(ImmutableMap.of(
                        X, generateIRIWithTemplate1(D),
                        B, three)));
        queryBuilder.addChild(joinNode, constructionNode3);

        ExtensionalDataNode dataNode9 = buildExtensionalDataNode(TABLE3_AR1, D);
        queryBuilder.addChild(constructionNode3, dataNode9);

        ConstructionNode lastConstructionNode = IQ_FACTORY.createConstructionNode(ImmutableSet.of(X),
                SUBSTITUTION_FACTORY.getSubstitution(ImmutableMap.of(X, generateIRIWithTemplate1(E))));
        queryBuilder.addChild(joinNode, lastConstructionNode);
        ExtensionalDataNode dataNode10 = buildExtensionalDataNode(TABLE1_AR1, E);
        queryBuilder.addChild(lastConstructionNode, dataNode10);

        IntermediateQuery unOptimizedQuery = queryBuilder.build();
        System.out.println("\nBefore optimization: \n" +  unOptimizedQuery);

        Variable f0f2 = TERM_FACTORY.getVariable("f0f2");

        IntermediateQueryBuilder expectedQueryBuilder = createQueryBuilder(DB_METADATA);
        ConstructionNode newRootNode = IQ_FACTORY.createConstructionNode(projectionAtom.getVariables(),
                SUBSTITUTION_FACTORY.getSubstitution(ImmutableMap.of(
                        X, TERM_FACTORY.getIRIFunctionalTerm(f0f2, false),
                        Y, generateIRIWithTemplate1(B))));
        expectedQueryBuilder.init(projectionAtom, newRootNode);
        UnionNode newTopUnionNode = IQ_FACTORY.createUnionNode(ImmutableSet.of(f0f2, B));
        expectedQueryBuilder.addChild(newRootNode, newTopUnionNode);

        ConstructionNode newLeftConstructionNode = IQ_FACTORY.createConstructionNode(newTopUnionNode.getVariables(),
                SUBSTITUTION_FACTORY.getSubstitution(ImmutableMap.of(
                        B, two)));
        expectedQueryBuilder.addChild(newTopUnionNode, newLeftConstructionNode);
        UnionNode newLeftUnionNode = IQ_FACTORY.createUnionNode(newLeftConstructionNode.getChildVariables());
        expectedQueryBuilder.addChild(newLeftConstructionNode, newLeftUnionNode);

        ConstructionNode newConstructionNode1 = IQ_FACTORY.createConstructionNode(newLeftUnionNode.getVariables(),
                SUBSTITUTION_FACTORY.getSubstitution(ImmutableMap.of(
                        f0f2, generateIRIString(URI_TEMPLATE_STR_1, A))));
        expectedQueryBuilder.addChild(newLeftUnionNode, newConstructionNode1);
        expectedQueryBuilder.addChild(newConstructionNode1, buildExtensionalDataNode(TABLE1_AR1, A));

        ConstructionNode newConstructionNode2 = IQ_FACTORY.createConstructionNode(newLeftUnionNode.getVariables(),
                SUBSTITUTION_FACTORY.getSubstitution(ImmutableMap.of(
                        f0f2, generateIRIString(URI_TEMPLATE_STR_2, C))));
        expectedQueryBuilder.addChild(newLeftUnionNode, newConstructionNode2);
        expectedQueryBuilder.addChild(newConstructionNode2, buildExtensionalDataNode(TABLE2_AR1, C));


        ConstructionNode newConstructionNode3 = IQ_FACTORY.createConstructionNode(newTopUnionNode.getVariables(),
                SUBSTITUTION_FACTORY.getSubstitution(ImmutableMap.of(
                        f0f2, generateIRIString(URI_TEMPLATE_STR_1, D),
                        B, three)));
        expectedQueryBuilder.addChild(newTopUnionNode, newConstructionNode3);
        expectedQueryBuilder.addChild(newConstructionNode3, joinNode);
        expectedQueryBuilder.addChild(joinNode, buildExtensionalDataNode(TABLE3_AR1, D));
        expectedQueryBuilder.addChild(joinNode, buildExtensionalDataNode(TABLE1_AR1, D));

        //build expected query
        IntermediateQuery expectedQuery = expectedQueryBuilder.build();
        System.out.println("\n Expected query: \n" +  expectedQuery);


        IntermediateQuery optimizedQuery = BINDING_LIFT_OPTIMIZER.optimize(unOptimizedQuery);
        System.out.println("\nAfter optimization: \n" +  optimizedQuery);

        assertTrue(IQSyntacticEquivalenceChecker.areEquivalent(optimizedQuery, expectedQuery));

    }

    @Test
    public void testConstantNonPropagationAcrossUnions2() throws EmptyQueryException {

        //Construct unoptimized query
        IntermediateQueryBuilder queryBuilder = createQueryBuilder(DB_METADATA);
        DistinctVariableOnlyDataAtom projectionAtom = ATOM_FACTORY.getDistinctVariableOnlyDataAtom(ANS1_AR2_PREDICATE, X, Y);
        ConstructionNode rootNode = IQ_FACTORY.createConstructionNode(projectionAtom.getVariables(),
                SUBSTITUTION_FACTORY.getSubstitution(ImmutableMap.of(Y, generateIRIWithTemplate1(B))));

        queryBuilder.init(projectionAtom, rootNode);

        UnionNode topUnionNode = IQ_FACTORY.createUnionNode(ImmutableSet.of(X, B));
        queryBuilder.addChild(rootNode, topUnionNode);

        UnionNode leftUnionNode = topUnionNode.clone();
        queryBuilder.addChild(topUnionNode, leftUnionNode);

        DBConstant two = TERM_FACTORY.getDBConstant("2", TYPE_FACTORY.getDBTypeFactory().getDBLargeIntegerType());

        ConstructionNode constructionNode1 = IQ_FACTORY.createConstructionNode(leftUnionNode.getVariables(),
                SUBSTITUTION_FACTORY.getSubstitution(ImmutableMap.of(
                        X, generateIRIWithTemplate1(A),
                        B, two)));
        queryBuilder.addChild(leftUnionNode, constructionNode1);

        ExtensionalDataNode dataNode7 = buildExtensionalDataNode(TABLE1_AR1, A);
        queryBuilder.addChild(constructionNode1, dataNode7);

        ConstructionNode constructionNode2 = IQ_FACTORY.createConstructionNode(leftUnionNode.getVariables(),
                SUBSTITUTION_FACTORY.getSubstitution(ImmutableMap.of(
                        X, generateURI2(C),
                        B, two)));
        queryBuilder.addChild(leftUnionNode, constructionNode2);

        ExtensionalDataNode dataNode8 = buildExtensionalDataNode(TABLE2_AR1, C);
        queryBuilder.addChild(constructionNode2, dataNode8);


        InnerJoinNode joinNode = IQ_FACTORY.createInnerJoinNode();
        queryBuilder.addChild(topUnionNode, joinNode);

        ConstructionNode constructionNode3 = IQ_FACTORY.createConstructionNode(ImmutableSet.of(X),
                SUBSTITUTION_FACTORY.getSubstitution(ImmutableMap.of(
                        X, generateIRIWithTemplate1(D))));
        queryBuilder.addChild(joinNode, constructionNode3);

        ExtensionalDataNode dataNode9 = buildExtensionalDataNode(TABLE3_AR1, D);
        queryBuilder.addChild(constructionNode3, dataNode9);

        ExtensionalDataNode dataNode10 = buildExtensionalDataNode(TABLE1_AR1, B);
        queryBuilder.addChild(joinNode, dataNode10);

        IntermediateQuery unOptimizedQuery = queryBuilder.build();
        System.out.println("\nBefore optimization: \n" +  unOptimizedQuery);

        Variable f0f1 = TERM_FACTORY.getVariable("f0f1");
        IntermediateQueryBuilder expectedQueryBuilder = createQueryBuilder(DB_METADATA);
        ConstructionNode newRootNode = IQ_FACTORY.createConstructionNode(projectionAtom.getVariables(),
                SUBSTITUTION_FACTORY.getSubstitution(ImmutableMap.of(
                        X, TERM_FACTORY.getIRIFunctionalTerm(f0f1, false),
                        Y, generateIRIWithTemplate1(B))));
        expectedQueryBuilder.init(projectionAtom, newRootNode);
        UnionNode newTopUnionNode = IQ_FACTORY.createUnionNode(newRootNode.getChildVariables());
        expectedQueryBuilder.addChild(newRootNode, newTopUnionNode);

        ConstructionNode newLeftConstructionNode = IQ_FACTORY.createConstructionNode(newTopUnionNode.getVariables(),
                SUBSTITUTION_FACTORY.getSubstitution(ImmutableMap.of(
                        B, two)));
        expectedQueryBuilder.addChild(newTopUnionNode, newLeftConstructionNode);
        UnionNode newLeftUnionNode = IQ_FACTORY.createUnionNode(newLeftConstructionNode.getChildVariables());
        expectedQueryBuilder.addChild(newLeftConstructionNode, newLeftUnionNode);

        ConstructionNode newConstructionNode1 = IQ_FACTORY.createConstructionNode(newLeftUnionNode.getVariables(),
                SUBSTITUTION_FACTORY.getSubstitution(ImmutableMap.of(
                        f0f1, generateIRIString(URI_TEMPLATE_STR_1, A))));
        expectedQueryBuilder.addChild(newLeftUnionNode, newConstructionNode1);
        expectedQueryBuilder.addChild(newConstructionNode1, buildExtensionalDataNode(TABLE1_AR1, A));

        ConstructionNode newConstructionNode2 = IQ_FACTORY.createConstructionNode(newLeftUnionNode.getVariables(),
                SUBSTITUTION_FACTORY.getSubstitution(ImmutableMap.of(
                        f0f1, generateIRIString(URI_TEMPLATE_STR_2, C))));
        expectedQueryBuilder.addChild(newLeftUnionNode, newConstructionNode2);
        expectedQueryBuilder.addChild(newConstructionNode2, buildExtensionalDataNode(TABLE2_AR1, C));


        ConstructionNode constructionNode3b = IQ_FACTORY.createConstructionNode(newTopUnionNode.getVariables(),
                SUBSTITUTION_FACTORY.getSubstitution(ImmutableMap.of(
                        f0f1, generateIRIString(URI_TEMPLATE_STR_1, D))));
        expectedQueryBuilder.addChild(newTopUnionNode, constructionNode3b);
        expectedQueryBuilder.addChild(constructionNode3b, joinNode);
        expectedQueryBuilder.addChild(joinNode, buildExtensionalDataNode(TABLE3_AR1, D));
        expectedQueryBuilder.addChild(joinNode, dataNode10);

        //build expected query
        IntermediateQuery expectedQuery = expectedQueryBuilder.build();
        System.out.println("\n Expected query: \n" +  expectedQuery);


        IntermediateQuery optimizedQuery = BINDING_LIFT_OPTIMIZER.optimize(unOptimizedQuery);
        System.out.println("\nAfter optimization: \n" +  optimizedQuery);

        assertTrue(IQSyntacticEquivalenceChecker.areEquivalent(optimizedQuery, expectedQuery));

    }

    @Test
    public void testTrueNode() throws EmptyQueryException {
        testTrueNode(TERM_FACTORY.getImmutableExpression(EQ,
                buildSparqlDatatype(X), buildSparqlDatatype(Y)));
    }

    private void testTrueNode(ImmutableExpression joiningCondition) throws EmptyQueryException {
        //Construct unoptimized query
        IntermediateQueryBuilder queryBuilder = createQueryBuilder(DB_METADATA);
        DistinctVariableOnlyDataAtom projectionAtom = ATOM_FACTORY.getDistinctVariableOnlyDataAtom(ANS1_AR2_PREDICATE, X, Y);

        InnerJoinNode joinNode = IQ_FACTORY.createInnerJoinNode(joiningCondition);

        queryBuilder.init(projectionAtom, joinNode);

        UnionNode unionNode =  IQ_FACTORY.createUnionNode(ImmutableSet.of(X));
        queryBuilder.addChild(joinNode, unionNode);

        ConstructionNode leftChildUnion = IQ_FACTORY.createConstructionNode(unionNode.getVariables(),
                SUBSTITUTION_FACTORY.getSubstitution(ImmutableMap.of(X, generateInt(A) )));

        queryBuilder.addChild(unionNode, leftChildUnion);
        queryBuilder.addChild(leftChildUnion, DATA_NODE_1 );

        ConstructionNode rightChildUnion = IQ_FACTORY.createConstructionNode(unionNode.getVariables(),
                SUBSTITUTION_FACTORY.getSubstitution(ImmutableMap.of(X, generateString(C) )));

        queryBuilder.addChild(unionNode, rightChildUnion);

        queryBuilder.addChild(rightChildUnion, DATA_NODE_3 );

        ConstructionNode otherNode = IQ_FACTORY.createConstructionNode(ImmutableSet.of(Y),
                SUBSTITUTION_FACTORY.getSubstitution(ImmutableMap.of(Y, generateInt(
                        TERM_FACTORY.getDBConstant("2", TYPE_FACTORY.getDBTypeFactory().getDBLargeIntegerType())))));

        queryBuilder.addChild(joinNode, otherNode);
        queryBuilder.addChild(otherNode, IQ_FACTORY.createTrueNode());

        //build unoptimized query
        IntermediateQuery unOptimizedQuery = queryBuilder.build();
        System.out.println("\nBefore optimization: \n" +  unOptimizedQuery);

        Variable af0 = TERM_FACTORY.getVariable("af0");

        IntermediateQueryBuilder expectedQueryBuilder = createQueryBuilder(DB_METADATA);
        ConstructionNode expectedRootNode = IQ_FACTORY.createConstructionNode(projectionAtom.getVariables(),
                SUBSTITUTION_FACTORY.getSubstitution(ImmutableMap.of(X, generateInt(af0), Y, generateInt(
                        TERM_FACTORY.getDBConstant("2", TYPE_FACTORY.getDBTypeFactory().getDBLargeIntegerType())))));
        expectedQueryBuilder.init(projectionAtom, expectedRootNode);

        expectedQueryBuilder.addChild(expectedRootNode, IQ_FACTORY.createExtensionalDataNode(
                ATOM_FACTORY.getDataAtom(TABLE1_AR2, af0, B)));
        IntermediateQuery expectedQuery = expectedQueryBuilder.build();
        System.out.println("\nExpected query: \n" +  expectedQuery);

        IntermediateQuery optimizedQuery = BINDING_LIFT_OPTIMIZER.optimize(unOptimizedQuery);

        System.out.println("\nAfter optimization: \n" +  optimizedQuery);

        assertTrue(IQSyntacticEquivalenceChecker.areEquivalent(optimizedQuery, expectedQuery));
    }

    @Test
    public void testJoinAndNotMatchingDatatypesDoubleRun() throws EmptyQueryException {
        testJoinAndNotMatchingDatatypesDoubleRun(TERM_FACTORY.getImmutableExpression(EQ,
                buildSparqlDatatype(X), buildSparqlDatatype(Y)));
    }


    private void testJoinAndNotMatchingDatatypesDoubleRun(ImmutableExpression joiningCondition) throws EmptyQueryException {
        //Construct unoptimized query
        IntermediateQueryBuilder queryBuilder = createQueryBuilder(DB_METADATA);
        DistinctVariableOnlyDataAtom projectionAtom = ATOM_FACTORY.getDistinctVariableOnlyDataAtom(ANS1_AR2_PREDICATE, X, Y);
        ConstructionNode rootNode = IQ_FACTORY.createConstructionNode(projectionAtom.getVariables(),
                SUBSTITUTION_FACTORY.getSubstitution(ImmutableMap.of()));
        queryBuilder.init(projectionAtom, rootNode);

        InnerJoinNode joinNode = IQ_FACTORY.createInnerJoinNode(joiningCondition);
        queryBuilder.addChild(rootNode,joinNode);

        UnionNode unionNode =  IQ_FACTORY.createUnionNode(ImmutableSet.of(X));
        queryBuilder.addChild(joinNode, unionNode);

        ConstructionNode leftChildUnion = IQ_FACTORY.createConstructionNode(unionNode.getVariables(),
                SUBSTITUTION_FACTORY.getSubstitution(ImmutableMap.of(X, generateInt(A) )));

        queryBuilder.addChild(unionNode, leftChildUnion);
        queryBuilder.addChild(leftChildUnion, DATA_NODE_1 );

        ConstructionNode rightChildUnion = IQ_FACTORY.createConstructionNode(unionNode.getVariables(),
                SUBSTITUTION_FACTORY.getSubstitution(ImmutableMap.of(X, generateString(C) )));

        queryBuilder.addChild(unionNode, rightChildUnion);

        queryBuilder.addChild(rightChildUnion, DATA_NODE_3 );

        ConstructionNode otherNode = IQ_FACTORY.createConstructionNode(ImmutableSet.of(Y),
                SUBSTITUTION_FACTORY.getSubstitution(ImmutableMap.of(Y, generateInt(F)) ));

        queryBuilder.addChild(joinNode, otherNode);

        queryBuilder.addChild(otherNode, DATA_NODE_6 );

        //build unoptimized query
        IntermediateQuery unOptimizedQuery = queryBuilder.build();
        System.out.println("\nBefore optimization: \n" +  unOptimizedQuery);

        IntermediateQueryBuilder expectedQueryBuilder = createQueryBuilder(DB_METADATA);
        ConstructionNode expectedRootNode = IQ_FACTORY.createConstructionNode(projectionAtom.getVariables(),
                SUBSTITUTION_FACTORY.getSubstitution(ImmutableMap.of(X, generateInt(AF0), Y, generateInt(F))));
        expectedQueryBuilder.init(projectionAtom, expectedRootNode);

        InnerJoinNode expectedJoinNode = IQ_FACTORY.createInnerJoinNode();
        expectedQueryBuilder.addChild(expectedRootNode, expectedJoinNode);

        expectedQueryBuilder.addChild(expectedJoinNode, IQ_FACTORY.createExtensionalDataNode(
                ATOM_FACTORY.getDataAtom(TABLE1_AR2, AF0, B)));
        expectedQueryBuilder.addChild(expectedJoinNode, DATA_NODE_6);
        IntermediateQuery expectedQuery = expectedQueryBuilder.build();
        System.out.println("\nExpected query: \n" +  expectedQuery);

        IntermediateQuery optimizedQuery = BINDING_LIFT_OPTIMIZER.optimize(unOptimizedQuery);

        System.out.println("\nAfter optimization: \n" +  optimizedQuery);

        assertTrue(IQSyntacticEquivalenceChecker.areEquivalent(optimizedQuery, expectedQuery));
    }

    @Test
    @Ignore
    public void testDatatypeExpressionEvaluator() throws EmptyQueryException {
        //Construct unoptimized query
        IntermediateQueryBuilder queryBuilder = createQueryBuilder(DB_METADATA);
        DistinctVariableOnlyDataAtom projectionAtom = ATOM_FACTORY.getDistinctVariableOnlyDataAtom(ANS1_AR2_PREDICATE, X, Y);
        ConstructionNode rootNode = IQ_FACTORY.createConstructionNode(projectionAtom.getVariables(),
                SUBSTITUTION_FACTORY.getSubstitution(ImmutableMap.of()));
        queryBuilder.init(projectionAtom, rootNode);

        InnerJoinNode jn = IQ_FACTORY.createInnerJoinNode(TERM_FACTORY.getImmutableExpression(EQ,
                buildSparqlDatatype(X), buildSparqlDatatype(Y)));
        queryBuilder.addChild(rootNode, jn);
        ConstructionNode leftCn = IQ_FACTORY.createConstructionNode(ImmutableSet.of(X),
                SUBSTITUTION_FACTORY.getSubstitution(ImmutableMap.of(X, generateInt(A))));
        queryBuilder.addChild(jn, leftCn);
        ConstructionNode rightCn = IQ_FACTORY.createConstructionNode(ImmutableSet.of(Y),
                SUBSTITUTION_FACTORY.getSubstitution(ImmutableMap.of(Y, generateInt(B))));
        queryBuilder.addChild(jn, rightCn);
        queryBuilder.addChild(leftCn, DATA_NODE_8);
        queryBuilder.addChild(rightCn, DATA_NODE_9);

        //build unoptimized query
        IntermediateQuery unOptimizedQuery = queryBuilder.build();
        System.out.println("\nBefore optimization: \n" + unOptimizedQuery);

        // Expected query
        IntermediateQueryBuilder expectedQueryBuilder = createQueryBuilder(DB_METADATA);
        ImmutableSubstitution expectedRootNodeSubstitution = SUBSTITUTION_FACTORY.getSubstitution(ImmutableMap.of(X,
                generateInt(A), Y, generateInt(B)));
        ConstructionNode expectedRootNode = IQ_FACTORY.createConstructionNode(ImmutableSet.of(X, Y), expectedRootNodeSubstitution);
        expectedQueryBuilder.init(projectionAtom, expectedRootNode);
        InnerJoinNode jn2 = IQ_FACTORY.createInnerJoinNode();
        expectedQueryBuilder.addChild(expectedRootNode, jn2);
        expectedQueryBuilder.addChild(jn2, DATA_NODE_8);
        expectedQueryBuilder.addChild(jn2, DATA_NODE_9);

        IntermediateQuery expectedQuery = expectedQueryBuilder.build();
        System.out.println("\nExpected query: \n" + expectedQuery);

        // Optimize and compare
        IntermediateQuery optimizedQuery = BINDING_LIFT_OPTIMIZER.optimize(unOptimizedQuery);
        System.out.println("\nAfter optimization: \n" + optimizedQuery);

        assertTrue(IQSyntacticEquivalenceChecker.areEquivalent(optimizedQuery, expectedQuery));

    }

    @Test(expected = EmptyQueryException.class)
    public void testEmptySubstitutionToBeLifted() throws EmptyQueryException {

        //Construct unoptimized query
        IntermediateQueryBuilder queryBuilder = createQueryBuilder(DB_METADATA);
        DistinctVariableOnlyDataAtom projectionAtom = ATOM_FACTORY.getDistinctVariableOnlyDataAtom(ANS1_AR2_PREDICATE, X, Y);


        //construct
        QueryNode joinNode = IQ_FACTORY.createInnerJoinNode();
        queryBuilder.init(projectionAtom, joinNode);

        //construct left side join
        LeftJoinNode leftJoinNode =  IQ_FACTORY.createLeftJoinNode();
        queryBuilder.addChild(joinNode, leftJoinNode);

        ConstructionNode leftNode = IQ_FACTORY.createConstructionNode(ImmutableSet.of(Y),
                SUBSTITUTION_FACTORY.getSubstitution(ImmutableMap.of(
                        Y, generateIRIWithTemplate1(B))));

        queryBuilder.addChild(leftJoinNode, leftNode, LEFT);

        queryBuilder.addChild(leftNode, DATA_NODE_9);

        ConstructionNode rightNode = IQ_FACTORY.createConstructionNode(ImmutableSet.of(X,Y),
                SUBSTITUTION_FACTORY.getSubstitution(ImmutableMap.of(X, generateURI2(C),
                        Y, generateIRIWithTemplate1(D))));

        queryBuilder.addChild(leftJoinNode, rightNode, RIGHT);

        queryBuilder.addChild(rightNode, DATA_NODE_3);


        //construct right side join
        ConstructionNode node1 = IQ_FACTORY.createConstructionNode(ImmutableSet.of(X),
                SUBSTITUTION_FACTORY.getSubstitution(ImmutableMap.of(X, generateIRIWithTemplate1(A))));
        queryBuilder.addChild(joinNode, node1);

        queryBuilder.addChild(node1, DATA_NODE_8);

        //build unoptimized query
        IntermediateQuery unOptimizedQuery = queryBuilder.build();
        System.out.println("\nBefore optimization: \n" +  unOptimizedQuery);

        IntermediateQuery optimizedQuery = BINDING_LIFT_OPTIMIZER.optimize(unOptimizedQuery);
        System.out.println("\nUnexpected optimized query: \n" +  optimizedQuery);
    }

    @Test
    public void testUnionRemoval() throws EmptyQueryException {
        IntermediateQueryBuilder queryBuilder = createQueryBuilder(DB_METADATA);
        DistinctVariableOnlyDataAtom projectionAtom = ATOM_FACTORY.getDistinctVariableOnlyDataAtom(ANS1_AR2_PREDICATE, X, Y);
        ConstructionNode rootNode = IQ_FACTORY.createConstructionNode(projectionAtom.getVariables());

        queryBuilder.init(projectionAtom, rootNode);

        UnionNode unionNode = IQ_FACTORY.createUnionNode(projectionAtom.getVariables());
        queryBuilder.addChild(rootNode, unionNode);

        InnerJoinNode joinNode = IQ_FACTORY.createInnerJoinNode();
        queryBuilder.addChild(unionNode, joinNode);

        ConstructionNode constructionNode1 = IQ_FACTORY.createConstructionNode(projectionAtom.getVariables(),
                SUBSTITUTION_FACTORY.getSubstitution(ImmutableMap.of(
                        X, generateIRIWithTemplate1(A),
                        Y, generateURI2(B))));
        queryBuilder.addChild(joinNode, constructionNode1);
        queryBuilder.addChild(constructionNode1, DATA_NODE_1);

        ConstructionNode constructionNode2 = IQ_FACTORY.createConstructionNode(projectionAtom.getVariables(),
                SUBSTITUTION_FACTORY.getSubstitution(ImmutableMap.of(
                        X, generateURI2(C),
                        Y, generateURI2(D))));
        queryBuilder.addChild(joinNode, constructionNode2);
        queryBuilder.addChild(constructionNode2, DATA_NODE_3);

        ConstructionNode constructionNode3 = IQ_FACTORY.createConstructionNode(projectionAtom.getVariables(),
                SUBSTITUTION_FACTORY.getSubstitution(ImmutableMap.of(
                        X, generateIRIWithTemplate1(E),
                        Y, generateURI2(F))));
        queryBuilder.addChild(unionNode, constructionNode3);
        queryBuilder.addChild(constructionNode3, DATA_NODE_6);

        IntermediateQuery unOptimizedQuery = queryBuilder.build();
        System.out.println("\nBefore optimization: \n" +  unOptimizedQuery);


        IntermediateQueryBuilder expectedQueryBuilder = createQueryBuilder(DB_METADATA);
        expectedQueryBuilder.init(projectionAtom, constructionNode3);
        expectedQueryBuilder.addChild(constructionNode3, DATA_NODE_6);
        IntermediateQuery expectedQuery = expectedQueryBuilder.build();

        System.out.println("\nExpected query: \n" +  expectedQuery);


        IntermediateQuery optimizedQuery = BINDING_LIFT_OPTIMIZER.optimize(unOptimizedQuery);
        System.out.println("\nOptimized query: \n" +  optimizedQuery);

        assertTrue(IQSyntacticEquivalenceChecker.areEquivalent(optimizedQuery, expectedQuery));
    }

    @Test
    public void testJoinTemplateAndFunctionalGroundTerm1() throws EmptyQueryException {
        testJoinTemplateAndFunctionalGroundTerm(true);
    }

    @Test
    public void testJoinTemplateAndFunctionalGroundTerm2() throws EmptyQueryException {
        testJoinTemplateAndFunctionalGroundTerm(false);
    }
    private void testJoinTemplateAndFunctionalGroundTerm(boolean trueNodeOnTheLeft) throws EmptyQueryException {
        IntermediateQueryBuilder queryBuilder = createQueryBuilder(DB_METADATA);
        DistinctVariableOnlyDataAtom projectionAtom = ATOM_FACTORY.getDistinctVariableOnlyDataAtom(ANS1_AR2_PREDICATE, X, Y);

        InnerJoinNode joinNode = IQ_FACTORY.createInnerJoinNode();
        queryBuilder.init(projectionAtom, joinNode);

        ConstructionNode constructionNode1 = IQ_FACTORY.createConstructionNode(projectionAtom.getVariables(),
                SUBSTITUTION_FACTORY.getSubstitution(ImmutableMap.of(
                        X, generateIRIWithTemplate1(A),
                        Y, generateURI2(B))));

        ConstructionNode constructionNode2 = IQ_FACTORY.createConstructionNode(ImmutableSet.of(X),
                SUBSTITUTION_FACTORY.getSubstitution(ImmutableMap.of(
                        X, generateIRIWithTemplate1(ONE))));

        if (trueNodeOnTheLeft) {
            queryBuilder.addChild(joinNode, constructionNode2);
            queryBuilder.addChild(joinNode, constructionNode1);
        }
        else {
            queryBuilder.addChild(joinNode, constructionNode1);
            queryBuilder.addChild(joinNode, constructionNode2);
        }

        queryBuilder.addChild(constructionNode1, DATA_NODE_1);
        TrueNode trueNode = IQ_FACTORY.createTrueNode();
        queryBuilder.addChild(constructionNode2, trueNode);

        IntermediateQuery unOptimizedQuery = queryBuilder.build();
        System.out.println("\nBefore optimization: \n" +  unOptimizedQuery);


        IntermediateQueryBuilder expectedQueryBuilder = createQueryBuilder(DB_METADATA);
        ConstructionNode newConstructionNode = IQ_FACTORY.createConstructionNode(projectionAtom.getVariables(),
                SUBSTITUTION_FACTORY.getSubstitution(
                        ImmutableMap.of(
                                X, generateIRIWithTemplate1(ONE),
                                Y, generateURI2(B))));
        expectedQueryBuilder.init(projectionAtom, newConstructionNode);
        ExtensionalDataNode newLeftDataNode = IQ_FACTORY.createExtensionalDataNode(
                ATOM_FACTORY.getDataAtom(DATA_NODE_1.getProjectionAtom().getPredicate(), ONE, B));
        expectedQueryBuilder.addChild(newConstructionNode, newLeftDataNode);

        IntermediateQuery expectedQuery = expectedQueryBuilder.build();

        System.out.println("\nExpected query: \n" +  expectedQuery);


        IntermediateQuery optimizedQuery = BINDING_LIFT_OPTIMIZER.optimize(unOptimizedQuery);
        System.out.println("\nOptimized query: \n" +  optimizedQuery);

        assertTrue(IQSyntacticEquivalenceChecker.areEquivalent(optimizedQuery, expectedQuery));
    }



    @Test
    public void testUnionWithJoin() throws EmptyQueryException {
        /*
         * Original Query
         */

        DistinctVariableOnlyDataAtom ROOT_CONSTRUCTION_NODE_ATOM =
                ATOM_FACTORY.getDistinctVariableOnlyDataAtom(
                        ANS1_AR3_PREDICATE, ImmutableList.of(X,Y, Z));

        IntermediateQueryBuilder originalBuilder = createQueryBuilder(DB_METADATA);

        ConstructionNode emptyConstructionNode = IQ_FACTORY.createConstructionNode(ROOT_CONSTRUCTION_NODE_ATOM.getVariables());
        ConstructionNode emptyConstructionNode2 = emptyConstructionNode.clone();

        UnionNode unionNode1  = IQ_FACTORY.createUnionNode(ImmutableSet.of(X, Y, Z));
        InnerJoinNode joinNode = IQ_FACTORY.createInnerJoinNode();
        UnionNode unionNode21 = IQ_FACTORY.createUnionNode(ImmutableSet.of(X, Y));
        UnionNode unionNode22  = IQ_FACTORY.createUnionNode(ImmutableSet.of(X, C));
        InnerJoinNode joinNode1 = IQ_FACTORY.createInnerJoinNode();

        ConstructionNode constructionNode21 = IQ_FACTORY.createConstructionNode(unionNode21.getVariables(),
                SUBSTITUTION_FACTORY.getSubstitution(
                        X, generateIRIWithTemplate1(A),
                        Y, generateURI2(B)));

        ConstructionNode constructionNode22 = IQ_FACTORY.createConstructionNode(unionNode22.getVariables(),
<<<<<<< HEAD
                SUBSTITUTION_FACTORY.getSubstitution(X, generateIRIWithTemplate1(A)));
=======
                SUBSTITUTION_FACTORY.getSubstitution(X, generateURI1(D)));
>>>>>>> faa896f9

        ConstructionNode constructionNode22URI2 = IQ_FACTORY.createConstructionNode(unionNode22.getVariables(),
                SUBSTITUTION_FACTORY.getSubstitution(X, generateURI2(D)));

        ConstructionNode constructionNode21URI2 = IQ_FACTORY.createConstructionNode(unionNode21.getVariables(),
                SUBSTITUTION_FACTORY.getSubstitution(
                        X, generateURI2(A),
                        Y, generateURI2(B)));

        ConstructionNode constructionNode21URI1XY = constructionNode21.clone();

        ConstructionNode constructionNode22Z = IQ_FACTORY.createConstructionNode(ImmutableSet.of(X, Z),
                SUBSTITUTION_FACTORY.getSubstitution(Z, generateIRIWithTemplate1(C)));

        ConstructionNode constructionNodeOverJoin2 = constructionNode22.clone();
        ConstructionNode constructionNodeOverJoin1 = IQ_FACTORY.createConstructionNode(ImmutableSet.of(X, Z),
                SUBSTITUTION_FACTORY.getSubstitution(
<<<<<<< HEAD
                        X, generateIRIWithTemplate1(A),
                        Z, generateIRIWithTemplate1(C)));
=======
                        X, generateURI1(F),
                        Z, generateURI1(G)));
>>>>>>> faa896f9

        ExtensionalDataNode table1DataNode = IQ_FACTORY.createExtensionalDataNode(ATOM_FACTORY.getDataAtom(TABLE1_AR2, A, B));
        ExtensionalDataNode table2DataNode = IQ_FACTORY.createExtensionalDataNode(ATOM_FACTORY.getDataAtom(TABLE2_AR2, A, B));
        ExtensionalDataNode table3DataNode = IQ_FACTORY.createExtensionalDataNode(ATOM_FACTORY.getDataAtom(TABLE3_AR2, A, B));
        ExtensionalDataNode table4DataNode1 = IQ_FACTORY.createExtensionalDataNode(ATOM_FACTORY.getDataAtom(TABLE4_AR2, D, C));
        ExtensionalDataNode table4DataNode2 = IQ_FACTORY.createExtensionalDataNode(ATOM_FACTORY.getDataAtom(TABLE4_AR2, D, C));
        ExtensionalDataNode table4DataNode3 = IQ_FACTORY.createExtensionalDataNode(ATOM_FACTORY.getDataAtom(TABLE4_AR2, D, C));
        ExtensionalDataNode table5DataNode1 = IQ_FACTORY.createExtensionalDataNode(ATOM_FACTORY.getDataAtom(TABLE5_AR3, X, Y, Z));
        ExtensionalDataNode table5DataNode2 = IQ_FACTORY.createExtensionalDataNode(ATOM_FACTORY.getDataAtom(TABLE5_AR3, D, E, C));
        ExtensionalDataNode table6DataNode = IQ_FACTORY.createExtensionalDataNode(ATOM_FACTORY.getDataAtom(TABLE6_AR2, F, G));

        originalBuilder.init(ROOT_CONSTRUCTION_NODE_ATOM, unionNode1);
        originalBuilder.addChild(unionNode1, emptyConstructionNode);
        originalBuilder.addChild(emptyConstructionNode, joinNode);
        originalBuilder.addChild(unionNode1, emptyConstructionNode2);
        originalBuilder.addChild(emptyConstructionNode2, table5DataNode1);

        originalBuilder.addChild(joinNode, unionNode21);
        originalBuilder.addChild(joinNode, constructionNode22Z);
        originalBuilder.addChild(constructionNode22Z, unionNode22);
        originalBuilder.addChild(joinNode,constructionNodeOverJoin1 );
        originalBuilder.addChild(constructionNodeOverJoin1, table6DataNode);
        originalBuilder.addChild(unionNode21, constructionNode21);
        originalBuilder.addChild(constructionNode21, table1DataNode);
        originalBuilder.addChild(unionNode21, constructionNode21URI2);
        originalBuilder.addChild(constructionNode21URI2, table2DataNode);
        originalBuilder.addChild(unionNode21, constructionNode21URI1XY);
        originalBuilder.addChild(constructionNode21URI1XY, table3DataNode);
        originalBuilder.addChild(unionNode22, constructionNode22);
        originalBuilder.addChild(constructionNode22, table4DataNode1);
        originalBuilder.addChild(unionNode22, constructionNode22URI2);
        originalBuilder.addChild(constructionNode22URI2, table5DataNode2);
        originalBuilder.addChild(unionNode22,constructionNodeOverJoin2 );
        originalBuilder.addChild(constructionNodeOverJoin2, joinNode1);
        originalBuilder.addChild(joinNode1, table4DataNode2);
        originalBuilder.addChild(joinNode1, table4DataNode3);



        IntermediateQuery originalQuery = originalBuilder.build();

        System.out.println("\n Original query: \n" +  originalQuery);

        IntermediateQuery optimizedQuery = BINDING_LIFT_OPTIMIZER.optimize(originalQuery);

        System.out.println("\n Optimized query: \n" +  optimizedQuery);

        /*
         * Expected Query
         */
        Variable bf2f3 = TERM_FACTORY.getVariable("bf2f3");
        IntermediateQueryBuilder expectedBuilder = createQueryBuilder(DB_METADATA);

        UnionNode unionNode3 = IQ_FACTORY.createUnionNode(ImmutableSet.of(X, Y, Z));
<<<<<<< HEAD
        UnionNode unionNode4 = IQ_FACTORY.createUnionNode(ImmutableSet.of(A, bf2f3));
        UnionNode unionNode5 = IQ_FACTORY.createUnionNode(ImmutableSet.of(A,C));

        ConstructionNode constructionNode1 = IQ_FACTORY.createConstructionNode(ImmutableSet.of(X, Y, Z),
                SUBSTITUTION_FACTORY.getSubstitution(ImmutableMap.of(
                        X, generateIRIWithTemplate1(A), Y, generateURI2(bf2f3), Z, generateIRIWithTemplate1(C))));
=======
        UnionNode unionNode4 = IQ_FACTORY.createUnionNode(ImmutableSet.of(AF1F3, BF4F5));
        UnionNode unionNode5 = IQ_FACTORY.createUnionNode(ImmutableSet.of(AF1F3,C));

        ConstructionNode constructionNode1 = IQ_FACTORY.createConstructionNode(ImmutableSet.of(X, Y, Z),
                SUBSTITUTION_FACTORY.getSubstitution(ImmutableMap.of(
                        X, generateURI1(AF1F3), Y, generateURI2(BF4F5), Z, generateURI1(C))));
>>>>>>> faa896f9
        InnerJoinNode joinNode2 = IQ_FACTORY.createInnerJoinNode();
        InnerJoinNode joinNode3 = IQ_FACTORY.createInnerJoinNode();

        ExtensionalDataNode newTable1DataNode = IQ_FACTORY.createExtensionalDataNode(
<<<<<<< HEAD
                ATOM_FACTORY.getDataAtom(TABLE1_AR2, A, bf2f3));
        ExtensionalDataNode newTable3DataNode = IQ_FACTORY.createExtensionalDataNode(
                ATOM_FACTORY.getDataAtom(TABLE3_AR2, A, bf2f3));
=======
                ATOM_FACTORY.getDataAtom(TABLE1_AR2, AF1F3, BF4F5));
        ExtensionalDataNode newTable3DataNode = IQ_FACTORY.createExtensionalDataNode(
                ATOM_FACTORY.getDataAtom(TABLE3_AR2, AF1F3, BF4F5));

        ExtensionalDataNode newTable4DataNode = IQ_FACTORY.createExtensionalDataNode(ATOM_FACTORY.getDataAtom(TABLE4_AR2, AF1F3, C));
        ExtensionalDataNode newTable6DataNode = IQ_FACTORY.createExtensionalDataNode(ATOM_FACTORY.getDataAtom(TABLE6_AR2, AF1F3, C));
>>>>>>> faa896f9


        expectedBuilder.init(ROOT_CONSTRUCTION_NODE_ATOM, unionNode3);
        expectedBuilder.addChild(unionNode3, constructionNode1);
        expectedBuilder.addChild(unionNode3, table5DataNode1);
        expectedBuilder.addChild(constructionNode1, joinNode2);
        expectedBuilder.addChild(joinNode2, unionNode4);
        expectedBuilder.addChild(unionNode4, newTable1DataNode);
        expectedBuilder.addChild(unionNode4, newTable3DataNode);
        expectedBuilder.addChild(joinNode2, unionNode5);
        expectedBuilder.addChild(unionNode5, newTable4DataNode);
        expectedBuilder.addChild(unionNode5, joinNode3);
        expectedBuilder.addChild(joinNode2, newTable6DataNode);
        expectedBuilder.addChild(joinNode3, newTable4DataNode.clone());
        expectedBuilder.addChild(joinNode3, newTable4DataNode.clone());

        IntermediateQuery expectedQuery = expectedBuilder.build();

        System.out.println("\n Expected query: \n" +  expectedQuery);

        Assert.assertTrue(IQSyntacticEquivalenceChecker.areEquivalent(optimizedQuery, expectedQuery));
    }

    @Test
    public void testProjectionAwaySubQuery() throws EmptyQueryException {
        //Construct unoptimized query
        IntermediateQueryBuilder queryBuilder = createQueryBuilder(DB_METADATA);
        DistinctVariableOnlyDataAtom projectionAtom = ATOM_FACTORY.getDistinctVariableOnlyDataAtom(ANS1_AR1_PREDICATE, A);

        InnerJoinNode joinNode = IQ_FACTORY.createInnerJoinNode();
        queryBuilder.init(projectionAtom, joinNode);
        ConstructionNode leftConstructionNode = IQ_FACTORY.createConstructionNode(ImmutableSet.of(A));
        queryBuilder.addChild(joinNode, leftConstructionNode);
        queryBuilder.addChild(leftConstructionNode, DATA_NODE_1);
        queryBuilder.addChild(joinNode, DATA_NODE_8);

        IntermediateQuery query = queryBuilder.build();
        System.out.println("\n Original query: \n" +  query);

        IntermediateQueryBuilder expectedQueryBuilder = query.newBuilder();
        expectedQueryBuilder.init(projectionAtom, leftConstructionNode);
        expectedQueryBuilder.addChild(leftConstructionNode, joinNode);
        expectedQueryBuilder.addChild(joinNode, DATA_NODE_1);
        expectedQueryBuilder.addChild(joinNode, DATA_NODE_8);
        IntermediateQuery expectedQuery = expectedQueryBuilder.build();

        System.out.println("\n Expected query: \n" +  expectedQuery);

        IntermediateQuery optimizedQuery = BINDING_LIFT_OPTIMIZER.optimize(query);
        System.out.println("\n Optimized query: \n" +  optimizedQuery);

        Assert.assertTrue(IQSyntacticEquivalenceChecker.areEquivalent(optimizedQuery, expectedQuery));

    }

    @Test
    public void testLeftJoin2Join1() {
        ExtensionalDataNode dataNode1 = buildExtensionalDataNode(TABLE1_AR1, A);
        ExtensionalDataNode dataNode2 = buildExtensionalDataNode(TABLE2_AR1, B);

        IQTree leftJoinTree = IQ_FACTORY.createBinaryNonCommutativeIQTree(
                IQ_FACTORY.createLeftJoinNode(), dataNode1, dataNode2);

        IQTree filterNodeTree = IQ_FACTORY.createUnaryIQTree(
                IQ_FACTORY.createFilterNode(TERM_FACTORY.getImmutableExpression(EQ, A, B)),
                leftJoinTree);

        DistinctVariableOnlyDataAtom projectionAtom = ATOM_FACTORY.getDistinctVariableOnlyDataAtom(ANS1_AR1_PREDICATE, A);

        ConstructionNode constructionNode = IQ_FACTORY.createConstructionNode(projectionAtom.getVariables());

        IQTree constructionTree = IQ_FACTORY.createUnaryIQTree(constructionNode, filterNodeTree);

        IQ initialIQ = IQ_FACTORY.createIQ(projectionAtom, constructionTree);

        // Expected
        ExtensionalDataNode newDataNode2 = buildExtensionalDataNode(TABLE2_AR1, A);
        IQTree joinTree = IQ_FACTORY.createNaryIQTree(
                IQ_FACTORY.createInnerJoinNode(), ImmutableList.of(dataNode1, newDataNode2));

        IQ expectedIQ = IQ_FACTORY.createIQ(initialIQ.getProjectionAtom(), joinTree);

        optimizeAndCompare(initialIQ, expectedIQ);
    }

    @Test
    public void testLeftJoin2Join2() {
        ExtensionalDataNode dataNode1 = buildExtensionalDataNode(TABLE1_AR1, A);
        ExtensionalDataNode dataNode2 = buildExtensionalDataNode(TABLE2_AR2, B, C);

        IQTree leftJoinTree = IQ_FACTORY.createBinaryNonCommutativeIQTree(
                IQ_FACTORY.createLeftJoinNode(), dataNode1, dataNode2);

        IQTree filterNodeTree = IQ_FACTORY.createUnaryIQTree(
                IQ_FACTORY.createFilterNode(TERM_FACTORY.getImmutableExpression(EQ, B, C)),
                leftJoinTree);

        DistinctVariableOnlyDataAtom projectionAtom = ATOM_FACTORY.getDistinctVariableOnlyDataAtom(ANS1_AR2_PREDICATE, A, B);

        ConstructionNode constructionNode = IQ_FACTORY.createConstructionNode(projectionAtom.getVariables());

        IQTree constructionTree = IQ_FACTORY.createUnaryIQTree(constructionNode, filterNodeTree);
        IQ initialIQ = IQ_FACTORY.createIQ(projectionAtom, constructionTree);

        // Expected
        ExtensionalDataNode newDataNode2 = buildExtensionalDataNode(TABLE2_AR2, B, B);
        IQTree newJoinTree = IQ_FACTORY.createNaryIQTree(
                IQ_FACTORY.createInnerJoinNode(), ImmutableList.of(dataNode1, newDataNode2));

        IQ expectedIQ = IQ_FACTORY.createIQ(projectionAtom, newJoinTree);

        optimizeAndCompare(initialIQ, expectedIQ);
    }

    @Test
    public void testLeftJoin2Join3() {
        ExtensionalDataNode dataNode1 = buildExtensionalDataNode(TABLE1_AR1, A);
        ExtensionalDataNode dataNode2 = buildExtensionalDataNode(TABLE2_AR1, B);

        IQTree leftJoinTree = IQ_FACTORY.createBinaryNonCommutativeIQTree(
                IQ_FACTORY.createLeftJoinNode(), dataNode1, dataNode2);

        IQTree filterNodeTree = IQ_FACTORY.createUnaryIQTree(
                IQ_FACTORY.createFilterNode(TERM_FACTORY.getImmutableExpression(EQ, B, ONE)),
                leftJoinTree);

        DistinctVariableOnlyDataAtom projectionAtom = ATOM_FACTORY.getDistinctVariableOnlyDataAtom(ANS1_AR2_PREDICATE, A, B);

        ConstructionNode constructionNode = IQ_FACTORY.createConstructionNode(projectionAtom.getVariables());

        IQTree constructionTree = IQ_FACTORY.createUnaryIQTree(constructionNode, filterNodeTree);
        IQ initialIQ = IQ_FACTORY.createIQ(projectionAtom, constructionTree);

        // Expected
        ExtensionalDataNode newDataNode2 = buildExtensionalDataNode(TABLE2_AR1, ONE);
        IQTree newJoinTree = IQ_FACTORY.createNaryIQTree(
                IQ_FACTORY.createInnerJoinNode(), ImmutableList.of(dataNode1, newDataNode2));

        ConstructionNode newConstructionNode = IQ_FACTORY.createConstructionNode(projectionAtom.getVariables(),
                SUBSTITUTION_FACTORY.getSubstitution(B, ONE));

        IQTree newConstructionTree = IQ_FACTORY.createUnaryIQTree(newConstructionNode, newJoinTree);
        IQ expectedIQ = IQ_FACTORY.createIQ(projectionAtom, newConstructionTree);

        optimizeAndCompare(initialIQ, expectedIQ);
    }

    @Ignore("TODO: support this")
    @Test
    public void testLeftJoin2Join4() {
        ExtensionalDataNode dataNode1 = buildExtensionalDataNode(TABLE1_AR1, A);
        ExtensionalDataNode dataNode2 = buildExtensionalDataNode(TABLE2_AR1, B);

        // TODO: use another function (a UDF for instance)
        GroundFunctionalTerm groundTerm = (GroundFunctionalTerm) TERM_FACTORY.getIRIFunctionalTerm(
                RDF_FACTORY.createIRI("http://my-uri/constant"));

        IQTree leftJoinTree = IQ_FACTORY.createBinaryNonCommutativeIQTree(
                IQ_FACTORY.createLeftJoinNode(), dataNode1, dataNode2);

        ImmutableExpression filterCondition = TERM_FACTORY.getImmutableExpression(EQ, groundTerm, B);
        FilterNode filterNode = IQ_FACTORY.createFilterNode(filterCondition);

        IQTree filterNodeTree = IQ_FACTORY.createUnaryIQTree(filterNode, leftJoinTree);

        DistinctVariableOnlyDataAtom projectionAtom = ATOM_FACTORY.getDistinctVariableOnlyDataAtom(ANS1_AR2_PREDICATE, A, B);

        ConstructionNode constructionNode = IQ_FACTORY.createConstructionNode(projectionAtom.getVariables());

        IQTree constructionTree = IQ_FACTORY.createUnaryIQTree(constructionNode, filterNodeTree);
        IQ initialIQ = IQ_FACTORY.createIQ(projectionAtom, constructionTree);

        // Expected
        ExtensionalDataNode newDataNode2 = buildExtensionalDataNode(TABLE2_AR1, B);
        IQTree newJoinTree = IQ_FACTORY.createNaryIQTree(
                IQ_FACTORY.createInnerJoinNode(), ImmutableList.of(dataNode1, newDataNode2));

        IQTree newFilterNodeTree = IQ_FACTORY.createUnaryIQTree(filterNode, newJoinTree);

        IQTree newConstructionTree = IQ_FACTORY.createUnaryIQTree(constructionNode, newFilterNodeTree);
        IQ expectedIQ = IQ_FACTORY.createIQ(projectionAtom, newConstructionTree);

        optimizeAndCompare(initialIQ, expectedIQ);
    }

    @Ignore("TODO: support this")
    @Test
    public void testLeftJoin2Join5() {
        ExtensionalDataNode dataNode1 = buildExtensionalDataNode(TABLE1_AR1, A);
        ExtensionalDataNode dataNode2 = buildExtensionalDataNode(TABLE2_AR1, B);

        // TODO: use another function (a UDF for instance)
        ImmutableFunctionalTerm functionalTerm = TERM_FACTORY.getIRIFunctionalTerm(A, false);

        IQTree leftJoinTree = IQ_FACTORY.createBinaryNonCommutativeIQTree(
                IQ_FACTORY.createLeftJoinNode(), dataNode1, dataNode2);

        ImmutableExpression filterCondition = TERM_FACTORY.getImmutableExpression(EQ, functionalTerm, B);
        FilterNode filterNode = IQ_FACTORY.createFilterNode(filterCondition);

        IQTree filterNodeTree = IQ_FACTORY.createUnaryIQTree(filterNode, leftJoinTree);

        DistinctVariableOnlyDataAtom projectionAtom = ATOM_FACTORY.getDistinctVariableOnlyDataAtom(ANS1_AR2_PREDICATE, A, B);

        ConstructionNode constructionNode = IQ_FACTORY.createConstructionNode(projectionAtom.getVariables());

        IQTree constructionTree = IQ_FACTORY.createUnaryIQTree(constructionNode, filterNodeTree);
        IQ initialIQ = IQ_FACTORY.createIQ(projectionAtom, constructionTree);

        // Expected
        ExtensionalDataNode newDataNode2 = buildExtensionalDataNode(TABLE2_AR1, B);
        IQTree newJoinTree = IQ_FACTORY.createNaryIQTree(
                IQ_FACTORY.createInnerJoinNode(), ImmutableList.of(dataNode1, newDataNode2));

        IQTree newFilterNodeTree = IQ_FACTORY.createUnaryIQTree(filterNode, newJoinTree);

        IQTree newConstructionTree = IQ_FACTORY.createUnaryIQTree(constructionNode, newFilterNodeTree);
        IQ expectedIQ = IQ_FACTORY.createIQ(projectionAtom, newConstructionTree);

        optimizeAndCompare(initialIQ, expectedIQ);
    }

    /**
     * Implicit joining condition
     */
    @Ignore("TODO: support it")
    @Test
    public void testLeftJoin2Join6() {
        ExtensionalDataNode dataNode1 = buildExtensionalDataNode(TABLE1_AR1, A);
        ExtensionalDataNode dataNode2 = buildExtensionalDataNode(TABLE2_AR1, B);
        ExtensionalDataNode dataNode3 = buildExtensionalDataNode(TABLE3_AR1, B);

        IQTree leftJoinTree = IQ_FACTORY.createBinaryNonCommutativeIQTree(
                IQ_FACTORY.createLeftJoinNode(), dataNode1, dataNode2);

        InnerJoinNode topJoinNode = IQ_FACTORY.createInnerJoinNode();

        IQTree topJoinNodeTree = IQ_FACTORY.createNaryIQTree(topJoinNode,
                ImmutableList.of(leftJoinTree, dataNode3));

        DistinctVariableOnlyDataAtom projectionAtom = ATOM_FACTORY.getDistinctVariableOnlyDataAtom(ANS1_AR2_PREDICATE, A, B);

        ConstructionNode constructionNode = IQ_FACTORY.createConstructionNode(projectionAtom.getVariables());

        IQTree constructionTree = IQ_FACTORY.createUnaryIQTree(constructionNode, topJoinNodeTree);
        IQ initialIQ = IQ_FACTORY.createIQ(projectionAtom, constructionTree);

        // Expected
        ExtensionalDataNode newDataNode2 = buildExtensionalDataNode(TABLE2_AR1, B);
        IQTree newJoinTree = IQ_FACTORY.createNaryIQTree(
                IQ_FACTORY.createInnerJoinNode(), ImmutableList.of(dataNode1, newDataNode2));

        IQTree newTopJoinNodeTree = IQ_FACTORY.createNaryIQTree(topJoinNode, ImmutableList.of(newJoinTree, dataNode3));

        IQTree newConstructionTree = IQ_FACTORY.createUnaryIQTree(constructionNode, newTopJoinNodeTree);
        IQ expectedIQ = IQ_FACTORY.createIQ(projectionAtom, newConstructionTree);

        optimizeAndCompare(initialIQ, expectedIQ);
    }

    @Test
    public void testDescendingEqualityLeftJoinPreserved() {
        ExtensionalDataNode dataNode1 = buildExtensionalDataNode(TABLE1_AR2, A, B);
        ExtensionalDataNode dataNode2 = buildExtensionalDataNode(TABLE2_AR2, B, C);

        BinaryNonCommutativeIQTree leftJoinTree = IQ_FACTORY.createBinaryNonCommutativeIQTree(
                IQ_FACTORY.createLeftJoinNode(), dataNode1, dataNode2);

        UnaryIQTree filterNodeTree = IQ_FACTORY.createUnaryIQTree(
                IQ_FACTORY.createFilterNode(TERM_FACTORY.getImmutableExpression(EQ, A, B)),
                leftJoinTree);

        DistinctVariableOnlyDataAtom projectionAtom = ATOM_FACTORY.getDistinctVariableOnlyDataAtom(ANS1_AR2_PREDICATE, A, C);

        ConstructionNode constructionNode = IQ_FACTORY.createConstructionNode(projectionAtom.getVariables());

        IQTree constructionTree = IQ_FACTORY.createUnaryIQTree(constructionNode, filterNodeTree);
        IQ initialIQ = IQ_FACTORY.createIQ(projectionAtom, constructionTree);

        // Expected
        ExtensionalDataNode newDataNode1 = buildExtensionalDataNode(TABLE1_AR2, A, A);
        ExtensionalDataNode newDataNode2 = buildExtensionalDataNode(TABLE2_AR2, A, C);
        BinaryNonCommutativeIQTree newLeftJoinTree = IQ_FACTORY.createBinaryNonCommutativeIQTree(
                IQ_FACTORY.createLeftJoinNode(), newDataNode1, newDataNode2);

        IQ expectedIQ = IQ_FACTORY.createIQ(projectionAtom, newLeftJoinTree);

        optimizeAndCompare(initialIQ, expectedIQ);
    }

    @Test
    public void testLJConstant1() {
        ExtensionalDataNode dataNode1 = buildExtensionalDataNode(TABLE1_AR2, A, B);
        ExtensionalDataNode dataNode2 = buildExtensionalDataNode(TABLE2_AR2, B, C);

        ConstructionNode rightConstruction = IQ_FACTORY.createConstructionNode(ImmutableSet.of(B, D),
                SUBSTITUTION_FACTORY.getSubstitution(D, ONE));

        UnaryIQTree rightTree = IQ_FACTORY.createUnaryIQTree(rightConstruction, dataNode2);

        BinaryNonCommutativeIQTree leftJoinTree = IQ_FACTORY.createBinaryNonCommutativeIQTree(
                IQ_FACTORY.createLeftJoinNode(), dataNode1, rightTree);

        DistinctVariableOnlyDataAtom projectionAtom = ATOM_FACTORY.getDistinctVariableOnlyDataAtom(ANS1_AR2_PREDICATE, A, D);

        ConstructionNode constructionNode = IQ_FACTORY.createConstructionNode(projectionAtom.getVariables());

        IQTree constructionTree = IQ_FACTORY.createUnaryIQTree(constructionNode, leftJoinTree);
        IQ initialIQ = IQ_FACTORY.createIQ(projectionAtom, constructionTree);

        // Expected
        BinaryNonCommutativeIQTree newLeftJoinTree = IQ_FACTORY.createBinaryNonCommutativeIQTree(
                IQ_FACTORY.createLeftJoinNode(), dataNode1, dataNode2);

        ConstructionNode newConstructionNode = IQ_FACTORY.createConstructionNode(projectionAtom.getVariables(),
                SUBSTITUTION_FACTORY.getSubstitution(D, generateIfIsNotNullElseNull(C, ONE)));

        IQTree newConstructionTree = IQ_FACTORY.createUnaryIQTree(newConstructionNode, newLeftJoinTree);
        IQ expectedIQ = IQ_FACTORY.createIQ(projectionAtom, newConstructionTree);

        optimizeAndCompare(initialIQ, expectedIQ);
    }

    @Test
    public void testLJConstant2() {
        ExtensionalDataNode dataNode1 = buildExtensionalDataNode(TABLE1_AR2, A, B);
        ExtensionalDataNode dataNode2 = buildExtensionalDataNode(TABLE2_AR2, A, B);

        ConstructionNode rightConstruction = IQ_FACTORY.createConstructionNode(ImmutableSet.of(A, B, D),
                SUBSTITUTION_FACTORY.getSubstitution(D, ONE));

        UnaryIQTree rightTree = IQ_FACTORY.createUnaryIQTree(rightConstruction, dataNode2);

        BinaryNonCommutativeIQTree leftJoinTree = IQ_FACTORY.createBinaryNonCommutativeIQTree(
                IQ_FACTORY.createLeftJoinNode(), dataNode1, rightTree);

        DistinctVariableOnlyDataAtom projectionAtom = ATOM_FACTORY.getDistinctVariableOnlyDataAtom(ANS1_AR2_PREDICATE, A, D);

        ConstructionNode constructionNode = IQ_FACTORY.createConstructionNode(projectionAtom.getVariables());

        IQTree constructionTree = IQ_FACTORY.createUnaryIQTree(constructionNode, leftJoinTree);
        IQ initialIQ = IQ_FACTORY.createIQ(projectionAtom, constructionTree);

        // Expected
        ConstructionNode newRightConstruction = IQ_FACTORY.createConstructionNode(ImmutableSet.of(A, B, F0),
                SUBSTITUTION_FACTORY.getSubstitution(F0, TERM_FACTORY.getProvenanceSpecialConstant()));

        UnaryIQTree newRightTree = IQ_FACTORY.createUnaryIQTree(newRightConstruction, dataNode2);

        BinaryNonCommutativeIQTree newLeftJoinTree = IQ_FACTORY.createBinaryNonCommutativeIQTree(
                IQ_FACTORY.createLeftJoinNode(), dataNode1, newRightTree);

        ConstructionNode newRootNode = IQ_FACTORY.createConstructionNode(projectionAtom.getVariables(),
                SUBSTITUTION_FACTORY.getSubstitution(D, generateIfIsNotNullElseNull(F0, ONE)));

        IQTree newConstructionTree = IQ_FACTORY.createUnaryIQTree(newRootNode, newLeftJoinTree);
        IQ expectedIQ = IQ_FACTORY.createIQ(projectionAtom, newConstructionTree);

        optimizeAndCompare(initialIQ, expectedIQ);
    }

    @Test
    public void testLJNull() {
        ExtensionalDataNode dataNode1 = buildExtensionalDataNode(TABLE1_AR2, A, B);
        ExtensionalDataNode dataNode2 = buildExtensionalDataNode(TABLE2_AR2, B, C);

        ConstructionNode rightConstruction = IQ_FACTORY.createConstructionNode(ImmutableSet.of(B, D),
                SUBSTITUTION_FACTORY.getSubstitution(D, NULL));

        UnaryIQTree rightTree = IQ_FACTORY.createUnaryIQTree(rightConstruction, dataNode2);

        BinaryNonCommutativeIQTree leftJoinTree = IQ_FACTORY.createBinaryNonCommutativeIQTree(
                IQ_FACTORY.createLeftJoinNode(), dataNode1, rightTree);

        DistinctVariableOnlyDataAtom projectionAtom = ATOM_FACTORY.getDistinctVariableOnlyDataAtom(ANS1_AR2_PREDICATE, A, D);

        ConstructionNode constructionNode = IQ_FACTORY.createConstructionNode(projectionAtom.getVariables());

        IQTree constructionTree = IQ_FACTORY.createUnaryIQTree(constructionNode, leftJoinTree);
        IQ initialIQ = IQ_FACTORY.createIQ(projectionAtom, constructionTree);

        // Expected
        BinaryNonCommutativeIQTree newLeftJoinTree = IQ_FACTORY.createBinaryNonCommutativeIQTree(
                IQ_FACTORY.createLeftJoinNode(), dataNode1, dataNode2);

        ConstructionNode newConstructionNode = IQ_FACTORY.createConstructionNode(projectionAtom.getVariables(),
                SUBSTITUTION_FACTORY.getSubstitution(D, NULL));

        IQTree newConstructionTree = IQ_FACTORY.createUnaryIQTree(newConstructionNode, newLeftJoinTree);
        IQ expectedIQ = IQ_FACTORY.createIQ(projectionAtom, newConstructionTree);

        optimizeAndCompare(initialIQ, expectedIQ);
    }

    private static ImmutableFunctionalTerm generateIfIsNotNullElseNull(Variable rightSpecificVariable,
                                                                       ImmutableTerm conditionalValue) {
        return TERM_FACTORY.getImmutableFunctionalTerm(IF_ELSE_NULL,
                TERM_FACTORY.getImmutableExpression(IS_NOT_NULL, rightSpecificVariable),
                conditionalValue);
    }

    private static void optimizeAndCompare(IQ initialIQ, IQ expectedIQ) {
        System.out.println("\n Original query: \n" +  initialIQ);
        System.out.println("\n Expected query: \n" +  expectedIQ);

        IQ optimizedIQ = UNION_AND_BINDING_LIFT_OPTIMIZER.optimize(initialIQ);
        System.out.println("\n Optimized query: \n" +  optimizedIQ);

        assertEquals(expectedIQ, optimizedIQ);
    }


    private static ExtensionalDataNode buildExtensionalDataNode(RelationPredicate predicate, VariableOrGroundTerm ... arguments) {
        return IQ_FACTORY.createExtensionalDataNode(ATOM_FACTORY.getDataAtom(predicate, arguments));
    }

    private static ImmutableFunctionalTerm buildSparqlDatatype(ImmutableTerm argument){
        return TERM_FACTORY.getImmutableFunctionalTerm(SPARQL_DATATYPE, argument);
    }
}<|MERGE_RESOLUTION|>--- conflicted
+++ resolved
@@ -38,54 +38,10 @@
     private final AtomPredicate ANS1_ARITY_3_PREDICATE = ATOM_FACTORY.getRDFAnswerPredicate( 3);
     private final AtomPredicate ANS1_ARITY_4_PREDICATE = ATOM_FACTORY.getRDFAnswerPredicate( 4);
 
-<<<<<<< HEAD
-    private final Variable X = TERM_FACTORY.getVariable("x");
-    private final Variable Y = TERM_FACTORY.getVariable("y");
-    private final Variable W = TERM_FACTORY.getVariable("w");
-    private final Variable Z = TERM_FACTORY.getVariable("z");
-    private final Variable A = TERM_FACTORY.getVariable("a");
-    private final Variable AF0 = TERM_FACTORY.getVariable("af0");
-    private final Variable AF1 = TERM_FACTORY.getVariable("af1");
-    private final Variable AF1F3 = TERM_FACTORY.getVariable("af1f3");
-    private final Variable AF1F4 = TERM_FACTORY.getVariable("af1f4");
-    private final Variable AF2 = TERM_FACTORY.getVariable("af2");
-    private final Variable AF3 = TERM_FACTORY.getVariable("af3");
-    private final Variable B = TERM_FACTORY.getVariable("b");
-    private final Variable BF1 = TERM_FACTORY.getVariable("bf1");
-    private final Variable BF2 = TERM_FACTORY.getVariable("bf2");
-    private final Variable BF4F5 = TERM_FACTORY.getVariable("bf4f5");
-    private final Variable C = TERM_FACTORY.getVariable("c");
-    private final Variable D = TERM_FACTORY.getVariable("d");
-    private final Variable E = TERM_FACTORY.getVariable("e");
-    private final Variable F = TERM_FACTORY.getVariable("f");
-    private final Variable F6 = TERM_FACTORY.getVariable("f6");
-    private final Variable F0 = TERM_FACTORY.getVariable("f0");
-    private final Variable F0F2 = TERM_FACTORY.getVariable("f0f2");
-    private final Variable F0F3 = TERM_FACTORY.getVariable("f0f3");
-    private final Variable FF4 = TERM_FACTORY.getVariable("ff4");
-    private final Variable G = TERM_FACTORY.getVariable("g");
-    private final Variable H = TERM_FACTORY.getVariable("h");
-    private final Variable I = TERM_FACTORY.getVariable("i");
-    private final Variable IF7 = TERM_FACTORY.getVariable("if7");
-    private final Variable L = TERM_FACTORY.getVariable("l");
-    private final Variable M = TERM_FACTORY.getVariable("m");
-    private final Variable N = TERM_FACTORY.getVariable("n");
-
-    private final Constant ONE = TERM_FACTORY.getDBConstant("1", TYPE_FACTORY.getDBTypeFactory().getDBLargeIntegerType());
-
+    // TEMPORARY HACK!
     private String URI_TEMPLATE_STR_1 =  "http://example.org/ds1/{}";
     private String URI_TEMPLATE_STR_2 =  "http://example.org/ds2/{}";
     private String URI_TEMPLATE_STR_2_2 = "http://example.org/ds2/{}/{}";
-=======
-    // TEMPORARY HACK!
-    private URITemplatePredicate URI_PREDICATE =  (URITemplatePredicate) TERM_FACTORY.getImmutableUriTemplate(X, Y).getFunctionSymbol();
-    private URITemplatePredicate URI_2PREDICATE =  (URITemplatePredicate) TERM_FACTORY.getImmutableUriTemplate(X, Y, Z).getFunctionSymbol();
-    private URITemplatePredicate URI_0PREDICATE =  (URITemplatePredicate) TERM_FACTORY.getImmutableUriTemplate(X).getFunctionSymbol();
-
-    private Constant URI_TEMPLATE_STR_1 =  TERM_FACTORY.getConstantLiteral("http://example.org/ds1/{}");
-    private Constant URI_TEMPLATE_STR_2 =  TERM_FACTORY.getConstantLiteral("http://example.org/ds2/{}");
-    private Constant URI_TEMPLATE_STR_2_2 =  TERM_FACTORY.getConstantLiteral("http://example.org/ds2/{}/{}");
->>>>>>> faa896f9
 
     private ExtensionalDataNode DATA_NODE_1 = IQ_FACTORY.createExtensionalDataNode(ATOM_FACTORY.getDataAtom(TABLE1_AR2, A, B));
     private ExtensionalDataNode DATA_NODE_2 = IQ_FACTORY.createExtensionalDataNode(ATOM_FACTORY.getDataAtom(TABLE2_AR2, A, E));
@@ -180,11 +136,7 @@
 
 
         ConstructionNode expectedRootNode = IQ_FACTORY.createConstructionNode(projectionAtom.getVariables(),
-<<<<<<< HEAD
-                SUBSTITUTION_FACTORY.getSubstitution(ImmutableMap.of(X, generateIRIWithTemplate1(B), Y, generateInt(D),
-=======
-                SUBSTITUTION_FACTORY.getSubstitution(ImmutableMap.of(X, generateURI1(BF1), Y, generateInt(D),
->>>>>>> faa896f9
+                SUBSTITUTION_FACTORY.getSubstitution(ImmutableMap.of(X, generateIRIWithTemplate1(C), Y, generateInt(D),
                         Z, generateInt(A))));
 
         expectedQueryBuilder.init(projectionAtom, expectedRootNode);
@@ -195,15 +147,9 @@
         expectedQueryBuilder.addChild(expectedRootNode, expectedJoinNode);
 
         expectedQueryBuilder.addChild(expectedJoinNode, IQ_FACTORY.createExtensionalDataNode(
-<<<<<<< HEAD
-                ATOM_FACTORY.getDataAtom(TABLE1_AR2, A, B)));
+                ATOM_FACTORY.getDataAtom(TABLE1_AR2, A, C)));
         expectedQueryBuilder.addChild(expectedJoinNode, IQ_FACTORY.createExtensionalDataNode(
-                ATOM_FACTORY.getDataAtom(TABLE3_AR2, B, D)));
-=======
-                ATOM_FACTORY.getDataAtom(TABLE1_AR2, A, BF1)));
-        expectedQueryBuilder.addChild(expectedJoinNode, IQ_FACTORY.createExtensionalDataNode(
-                ATOM_FACTORY.getDataAtom(TABLE3_AR2, BF1, D)));
->>>>>>> faa896f9
+                ATOM_FACTORY.getDataAtom(TABLE3_AR2, C, D)));
 
         //build expected query
         IntermediateQuery expectedQuery = expectedQueryBuilder.build();
@@ -403,12 +349,12 @@
                 SUBSTITUTION_FACTORY.getSubstitution(ImmutableMap.of(
                         X, TERM_FACTORY.getIRIFunctionalTerm(F0, false),
                             //generateIRIWithTemplate1(F0, AF1),
-                        Y, generateIRIWithTemplate1(F))));
+                        Y, generateIRIWithTemplate1(BF1))));
 
         expectedQueryBuilder.init(projectionAtom, expectedRootNode);
 
         //constract union Node
-        UnionNode expectedUnionNode =  IQ_FACTORY.createUnionNode(ImmutableSet.of(F, F0, E));
+        UnionNode expectedUnionNode =  IQ_FACTORY.createUnionNode(ImmutableSet.of(BF1, F0, E));
 
         expectedQueryBuilder.addChild(expectedRootNode, expectedUnionNode );
 
@@ -419,21 +365,10 @@
         InnerJoinNode joinNode11 = IQ_FACTORY.createInnerJoinNode();
         expectedQueryBuilder.addChild(expectedSubQuery1UnionNode, joinNode11);
 
-<<<<<<< HEAD
-        InnerJoinNode joinNode12 = IQ_FACTORY.createInnerJoinNode();
-        expectedQueryBuilder.addChild(joinNode11, joinNode12);
-
+        expectedQueryBuilder.addChild(joinNode11, IQ_FACTORY.createExtensionalDataNode(ATOM_FACTORY.getDataAtom(TABLE1_AR2, A, BF1)) );
+        expectedQueryBuilder.addChild(joinNode11, IQ_FACTORY.createExtensionalDataNode(ATOM_FACTORY.getDataAtom(TABLE3_AR2, E, BF1)) );
         expectedQueryBuilder.addChild(joinNode11, IQ_FACTORY.createExtensionalDataNode(ATOM_FACTORY.getDataAtom(TABLE5_AR2, A, L)) );
 
-        expectedQueryBuilder.addChild(joinNode12, IQ_FACTORY.createExtensionalDataNode(ATOM_FACTORY.getDataAtom(TABLE1_AR2, A, F)) );
-        expectedQueryBuilder.addChild(joinNode12, IQ_FACTORY.createExtensionalDataNode(ATOM_FACTORY.getDataAtom(TABLE3_AR2, E, F)) );
-
-=======
-        expectedQueryBuilder.addChild(joinNode11, IQ_FACTORY.createExtensionalDataNode(ATOM_FACTORY.getDataAtom(TABLE1_AR2, AF1, BF2)) );
-        expectedQueryBuilder.addChild(joinNode11, IQ_FACTORY.createExtensionalDataNode(ATOM_FACTORY.getDataAtom(TABLE3_AR2, E, BF2)) );
-        expectedQueryBuilder.addChild(joinNode11, IQ_FACTORY.createExtensionalDataNode(ATOM_FACTORY.getDataAtom(TABLE5_AR2, AF1, L)) );
-
->>>>>>> faa896f9
         ConstructionNode expectedSubQuery2UnionNode = IQ_FACTORY.createConstructionNode(expectedUnionNode.getVariables(),
                 SUBSTITUTION_FACTORY.getSubstitution(ImmutableMap.of(F0, generateIRIString(URI_TEMPLATE_STR_2, C))));
         expectedQueryBuilder.addChild(expectedUnionNode, expectedSubQuery2UnionNode);
@@ -442,18 +377,10 @@
         expectedQueryBuilder.addChild(expectedSubQuery2UnionNode, joinNode21);
 
 
-<<<<<<< HEAD
+        expectedQueryBuilder.addChild(joinNode21, IQ_FACTORY.createExtensionalDataNode(ATOM_FACTORY.getDataAtom(TABLE2_AR2, C, BF1)) );
+        expectedQueryBuilder.addChild(joinNode21, IQ_FACTORY.createExtensionalDataNode(ATOM_FACTORY.getDataAtom(TABLE3_AR2, E, BF1)) );
         expectedQueryBuilder.addChild(joinNode21, IQ_FACTORY.createExtensionalDataNode(ATOM_FACTORY.getDataAtom(TABLE6_AR2, C, N)) );
 
-        expectedQueryBuilder.addChild(joinNode22, IQ_FACTORY.createExtensionalDataNode(ATOM_FACTORY.getDataAtom(TABLE2_AR2, C, F)) );
-        expectedQueryBuilder.addChild(joinNode22, IQ_FACTORY.createExtensionalDataNode(ATOM_FACTORY.getDataAtom(TABLE3_AR2, E, F)) );
-
-=======
-        expectedQueryBuilder.addChild(joinNode21, IQ_FACTORY.createExtensionalDataNode(ATOM_FACTORY.getDataAtom(TABLE2_AR2, AF1, BF2)) );
-        expectedQueryBuilder.addChild(joinNode21, IQ_FACTORY.createExtensionalDataNode(ATOM_FACTORY.getDataAtom(TABLE3_AR2, E, BF2)) );
-        expectedQueryBuilder.addChild(joinNode21, IQ_FACTORY.createExtensionalDataNode(ATOM_FACTORY.getDataAtom(TABLE6_AR2, AF1, N)) );
-
->>>>>>> faa896f9
 
         IntermediateQuery expectedQuery = expectedQueryBuilder.build();
 
@@ -1124,13 +1051,8 @@
         ConstructionNode expectedRootNode = IQ_FACTORY.createConstructionNode(projectionAtom.getVariables(),
                 SUBSTITUTION_FACTORY.getSubstitution(ImmutableMap.of(
                         W, generateInt(H),
-<<<<<<< HEAD
                         X, TERM_FACTORY.getIRIFunctionalTerm(F0, false),
-                        Y, generateInt(G),
-=======
-                        X, generateURI1(F0, AF1),
                         Y, generateInt(BF2),
->>>>>>> faa896f9
                         Z, generateInt(F))));
 
         expectedQueryBuilder.init(projectionAtom, expectedRootNode);
@@ -1142,11 +1064,7 @@
 
 
         //construct union
-<<<<<<< HEAD
-        UnionNode expectedUnionNode = IQ_FACTORY.createUnionNode(ImmutableSet.of(F0, G, E, F));
-=======
         UnionNode expectedUnionNode = IQ_FACTORY.createUnionNode(ImmutableSet.of(F0, AF1, BF2, F));
->>>>>>> faa896f9
         expectedQueryBuilder.addChild(expectedJoinNode, expectedUnionNode);
 
         //construct right side join
@@ -1166,11 +1084,7 @@
 
         //construct left side left join
         expectedQueryBuilder.addChild(expectedLeftJoinNode,
-<<<<<<< HEAD
-                IQ_FACTORY.createExtensionalDataNode(ATOM_FACTORY.getDataAtom(TABLE1_AR2, E, G)), LEFT);
-=======
                 IQ_FACTORY.createExtensionalDataNode(ATOM_FACTORY.getDataAtom(TABLE1_AR2, AF1, BF2)), LEFT);
->>>>>>> faa896f9
         //construct right side left join
         expectedQueryBuilder.addChild(expectedLeftJoinNode,
                 IQ_FACTORY.createExtensionalDataNode(ATOM_FACTORY.getDataAtom(TABLE3_AR2, E, F)), RIGHT);
@@ -1182,11 +1096,7 @@
 
         expectedQueryBuilder.addChild(expectedUnionNode, expectedNodeOnRight);
 
-<<<<<<< HEAD
-        expectedQueryBuilder.addChild(expectedNodeOnRight, IQ_FACTORY.createExtensionalDataNode(ATOM_FACTORY.getDataAtom(TABLE2_AR2, C, G)));
-=======
         expectedQueryBuilder.addChild(expectedNodeOnRight, IQ_FACTORY.createExtensionalDataNode(ATOM_FACTORY.getDataAtom(TABLE2_AR2, AF1, BF2)));
->>>>>>> faa896f9
 
 
         //build expected query
@@ -1787,11 +1697,7 @@
                         Y, generateURI2(B)));
 
         ConstructionNode constructionNode22 = IQ_FACTORY.createConstructionNode(unionNode22.getVariables(),
-<<<<<<< HEAD
-                SUBSTITUTION_FACTORY.getSubstitution(X, generateIRIWithTemplate1(A)));
-=======
-                SUBSTITUTION_FACTORY.getSubstitution(X, generateURI1(D)));
->>>>>>> faa896f9
+                SUBSTITUTION_FACTORY.getSubstitution(X, generateIRIWithTemplate1(D)));
 
         ConstructionNode constructionNode22URI2 = IQ_FACTORY.createConstructionNode(unionNode22.getVariables(),
                 SUBSTITUTION_FACTORY.getSubstitution(X, generateURI2(D)));
@@ -1809,13 +1715,8 @@
         ConstructionNode constructionNodeOverJoin2 = constructionNode22.clone();
         ConstructionNode constructionNodeOverJoin1 = IQ_FACTORY.createConstructionNode(ImmutableSet.of(X, Z),
                 SUBSTITUTION_FACTORY.getSubstitution(
-<<<<<<< HEAD
-                        X, generateIRIWithTemplate1(A),
-                        Z, generateIRIWithTemplate1(C)));
-=======
-                        X, generateURI1(F),
-                        Z, generateURI1(G)));
->>>>>>> faa896f9
+                        X, generateIRIWithTemplate1(F),
+                        Z, generateIRIWithTemplate1(G)));
 
         ExtensionalDataNode table1DataNode = IQ_FACTORY.createExtensionalDataNode(ATOM_FACTORY.getDataAtom(TABLE1_AR2, A, B));
         ExtensionalDataNode table2DataNode = IQ_FACTORY.createExtensionalDataNode(ATOM_FACTORY.getDataAtom(TABLE2_AR2, A, B));
@@ -1870,37 +1771,22 @@
         IntermediateQueryBuilder expectedBuilder = createQueryBuilder(DB_METADATA);
 
         UnionNode unionNode3 = IQ_FACTORY.createUnionNode(ImmutableSet.of(X, Y, Z));
-<<<<<<< HEAD
-        UnionNode unionNode4 = IQ_FACTORY.createUnionNode(ImmutableSet.of(A, bf2f3));
-        UnionNode unionNode5 = IQ_FACTORY.createUnionNode(ImmutableSet.of(A,C));
+        UnionNode unionNode4 = IQ_FACTORY.createUnionNode(ImmutableSet.of(F, bf2f3));
+        UnionNode unionNode5 = IQ_FACTORY.createUnionNode(ImmutableSet.of(F,C));
 
         ConstructionNode constructionNode1 = IQ_FACTORY.createConstructionNode(ImmutableSet.of(X, Y, Z),
                 SUBSTITUTION_FACTORY.getSubstitution(ImmutableMap.of(
-                        X, generateIRIWithTemplate1(A), Y, generateURI2(bf2f3), Z, generateIRIWithTemplate1(C))));
-=======
-        UnionNode unionNode4 = IQ_FACTORY.createUnionNode(ImmutableSet.of(AF1F3, BF4F5));
-        UnionNode unionNode5 = IQ_FACTORY.createUnionNode(ImmutableSet.of(AF1F3,C));
-
-        ConstructionNode constructionNode1 = IQ_FACTORY.createConstructionNode(ImmutableSet.of(X, Y, Z),
-                SUBSTITUTION_FACTORY.getSubstitution(ImmutableMap.of(
-                        X, generateURI1(AF1F3), Y, generateURI2(BF4F5), Z, generateURI1(C))));
->>>>>>> faa896f9
+                        X, generateIRIWithTemplate1(F), Y, generateURI2(bf2f3), Z, generateIRIWithTemplate1(C))));
         InnerJoinNode joinNode2 = IQ_FACTORY.createInnerJoinNode();
         InnerJoinNode joinNode3 = IQ_FACTORY.createInnerJoinNode();
 
         ExtensionalDataNode newTable1DataNode = IQ_FACTORY.createExtensionalDataNode(
-<<<<<<< HEAD
-                ATOM_FACTORY.getDataAtom(TABLE1_AR2, A, bf2f3));
+                ATOM_FACTORY.getDataAtom(TABLE1_AR2, F, bf2f3));
         ExtensionalDataNode newTable3DataNode = IQ_FACTORY.createExtensionalDataNode(
-                ATOM_FACTORY.getDataAtom(TABLE3_AR2, A, bf2f3));
-=======
-                ATOM_FACTORY.getDataAtom(TABLE1_AR2, AF1F3, BF4F5));
-        ExtensionalDataNode newTable3DataNode = IQ_FACTORY.createExtensionalDataNode(
-                ATOM_FACTORY.getDataAtom(TABLE3_AR2, AF1F3, BF4F5));
-
-        ExtensionalDataNode newTable4DataNode = IQ_FACTORY.createExtensionalDataNode(ATOM_FACTORY.getDataAtom(TABLE4_AR2, AF1F3, C));
-        ExtensionalDataNode newTable6DataNode = IQ_FACTORY.createExtensionalDataNode(ATOM_FACTORY.getDataAtom(TABLE6_AR2, AF1F3, C));
->>>>>>> faa896f9
+                ATOM_FACTORY.getDataAtom(TABLE3_AR2, F, bf2f3));
+
+        ExtensionalDataNode newTable4DataNode = IQ_FACTORY.createExtensionalDataNode(ATOM_FACTORY.getDataAtom(TABLE4_AR2, F, C));
+        ExtensionalDataNode newTable6DataNode = IQ_FACTORY.createExtensionalDataNode(ATOM_FACTORY.getDataAtom(TABLE6_AR2, F, C));
 
 
         expectedBuilder.init(ROOT_CONSTRUCTION_NODE_ATOM, unionNode3);
