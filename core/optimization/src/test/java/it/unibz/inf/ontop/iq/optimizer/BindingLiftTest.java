--- conflicted
+++ resolved
@@ -33,48 +33,6 @@
  */
 public class BindingLiftTest {
 
-<<<<<<< HEAD
-=======
-    private final AtomPredicate ANS1_ARITY_1_PREDICATE = ATOM_FACTORY.getAtomPredicate("ans1", 1);
-    private final AtomPredicate ANS1_ARITY_2_PREDICATE = ATOM_FACTORY.getAtomPredicate("ans1", 2);
-    private final AtomPredicate ANS1_ARITY_3_PREDICATE = ATOM_FACTORY.getAtomPredicate("ans1", 3);
-    private final AtomPredicate ANS1_ARITY_4_PREDICATE = ATOM_FACTORY.getAtomPredicate("ans1", 4);
-
-    private final Variable X = TERM_FACTORY.getVariable("x");
-    private final Variable Y = TERM_FACTORY.getVariable("y");
-    private final Variable W = TERM_FACTORY.getVariable("w");
-    private final Variable Z = TERM_FACTORY.getVariable("z");
-    private final Variable A = TERM_FACTORY.getVariable("a");
-    private final Variable AF0 = TERM_FACTORY.getVariable("af0");
-    private final Variable AF1 = TERM_FACTORY.getVariable("af1");
-    private final Variable AF1F3 = TERM_FACTORY.getVariable("af1f3");
-    private final Variable AF1F4 = TERM_FACTORY.getVariable("af1f4");
-    private final Variable AF2 = TERM_FACTORY.getVariable("af2");
-    private final Variable AF3 = TERM_FACTORY.getVariable("af3");
-    private final Variable B = TERM_FACTORY.getVariable("b");
-    private final Variable BF1 = TERM_FACTORY.getVariable("bf1");
-    private final Variable BF2 = TERM_FACTORY.getVariable("bf2");
-    private final Variable BF4F5 = TERM_FACTORY.getVariable("bf4f5");
-    private final Variable C = TERM_FACTORY.getVariable("c");
-    private final Variable D = TERM_FACTORY.getVariable("d");
-    private final Variable E = TERM_FACTORY.getVariable("e");
-    private final Variable F = TERM_FACTORY.getVariable("f");
-    private final Variable F6 = TERM_FACTORY.getVariable("f6");
-    private final Variable F0 = TERM_FACTORY.getVariable("f0");
-    private final Variable F0F2 = TERM_FACTORY.getVariable("f0f2");
-    private final Variable F0F3 = TERM_FACTORY.getVariable("f0f3");
-    private final Variable FF4 = TERM_FACTORY.getVariable("ff4");
-    private final Variable G = TERM_FACTORY.getVariable("g");
-    private final Variable H = TERM_FACTORY.getVariable("h");
-    private final Variable I = TERM_FACTORY.getVariable("i");
-    private final Variable IF7 = TERM_FACTORY.getVariable("if7");
-    private final Variable L = TERM_FACTORY.getVariable("l");
-    private final Variable M = TERM_FACTORY.getVariable("m");
-    private final Variable N = TERM_FACTORY.getVariable("n");
-
-    private final Constant ONE = TERM_FACTORY.getConstantLiteral("1", XSD.INTEGER);
-
->>>>>>> d7407ce3
     private URITemplatePredicate URI_PREDICATE =  TERM_FACTORY.getURITemplatePredicate(2);
     private URITemplatePredicate URI_2PREDICATE =  TERM_FACTORY.getURITemplatePredicate(3);
     private URITemplatePredicate URI_0PREDICATE =  TERM_FACTORY.getURITemplatePredicate(1);
