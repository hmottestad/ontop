--- conflicted
+++ resolved
@@ -47,12 +47,10 @@
      */
     void validateNode(ImmutableList<IQTree> children) throws InvalidIntermediateQueryException;
 
-<<<<<<< HEAD
-    IQTree removeDistincts(ImmutableList<IQTree> children, IQProperties properties);
-=======
     NaryOperatorNode acceptNodeTransformer(HomogeneousQueryNodeTransformer transformer)
             throws QueryNodeTransformationException;
 
     ImmutableSet<ImmutableSubstitution<NonVariableTerm>> getPossibleVariableDefinitions(ImmutableList<IQTree> children);
->>>>>>> 0c55b9bd
+
+    IQTree removeDistincts(ImmutableList<IQTree> children, IQProperties properties);
 }