package it.unibz.inf.ontop.model.term.functionsymbol.db.impl;

import com.google.common.collect.ImmutableList;
import com.google.common.collect.ImmutableMap;
import com.google.common.collect.ImmutableTable;
import com.google.inject.Inject;
import it.unibz.inf.ontop.model.term.ImmutableTerm;
import it.unibz.inf.ontop.model.term.TermFactory;
import it.unibz.inf.ontop.model.term.functionsymbol.BooleanFunctionSymbol;
import it.unibz.inf.ontop.model.term.functionsymbol.FunctionSymbol;
import it.unibz.inf.ontop.model.term.functionsymbol.InequalityLabel;
import it.unibz.inf.ontop.model.term.functionsymbol.db.*;
import it.unibz.inf.ontop.model.type.*;

import java.util.Optional;
import java.util.UUID;
import java.util.function.Function;

import static it.unibz.inf.ontop.model.term.functionsymbol.db.impl.NullIfDBFunctionSymbolImpl.NULLIF_STR;

/**
 * Mockup: for DB-independent tests only
 */
public class MockupDBFunctionSymbolFactory extends AbstractDBFunctionSymbolFactory {

    private static final String CONCAT_STR = "CONCAT";
    private static final String AND_STR = "AND";
    private static final String OR_STR = "OR";
    private static final String CHAR_LENGTH_STR = "CHARLENGTH";
    private static final String NOT_STR = "NOT";
    private static final String MULTIPLY_STR = "*";
    protected static final String DIVIDE_STR = "/";
    protected static final String ADD_STR = "+";
    protected static final String SUBSTRACT_STR = "-";
    private final TermType abstractRootType;
    private final DBTermType dbBooleanType;
    private final DBTermType abstractRootDBType;
    private final DBTermType dbStringType;
    private final DBTypeFactory dbTypeFactory;

    @Inject
    private MockupDBFunctionSymbolFactory(TypeFactory typeFactory) {
        super(createDefaultRegularFunctionTable(typeFactory), typeFactory);
        abstractRootType = typeFactory.getAbstractAtomicTermType();
        dbTypeFactory = typeFactory.getDBTypeFactory();
        dbBooleanType = dbTypeFactory.getDBBooleanType();
        abstractRootDBType = dbTypeFactory.getAbstractRootDBType();
        dbStringType = dbTypeFactory.getDBStringType();
    }

    protected static ImmutableTable<String, Integer, DBFunctionSymbol> createDefaultRegularFunctionTable(TypeFactory typeFactory) {
        DBTypeFactory dbTypeFactory = typeFactory.getDBTypeFactory();
        DBTermType dbStringType = dbTypeFactory.getDBStringType();
        DBTermType abstractRootDBType = dbTypeFactory.getAbstractRootDBType();

        ImmutableTable.Builder<String, Integer, DBFunctionSymbol> builder = ImmutableTable.builder();
        DBFunctionSymbol nullIfFunctionSymbol = new NullIfDBFunctionSymbolImpl(abstractRootDBType);
        builder.put(NULLIF_STR, 2, nullIfFunctionSymbol);
        return builder.build();
    }

    /**
     * This mockup does not provide any denormalization function symbol
     */
    @Override
    protected ImmutableMap<DBTermType, DBTypeConversionFunctionSymbol> createDenormalizationMap() {
        return ImmutableMap.of();
    }

    @Override
    protected DBFunctionSymbol createDBCount(boolean isUnary, boolean isDistinct) {
        DBTermType integerType = dbTypeFactory.getDBLargeIntegerType();
        return isUnary
                ? new DBCountFunctionSymbolImpl(abstractRootDBType, integerType, isDistinct)
                : new DBCountFunctionSymbolImpl(integerType, isDistinct);
    }

    @Override
    protected DBFunctionSymbol createDBSum(DBTermType termType, boolean isDistinct) {
        throw new UnsupportedOperationException("Operation not supported by the MockupDBFunctionSymbolFactory");
    }

    @Override
    protected DBFunctionSymbol createDBAvg(DBTermType termType, boolean isDistinct) {
        throw new UnsupportedOperationException("Operation not supported by the MockupDBFunctionSymbolFactory");
    }

    @Override
    protected DBFunctionSymbol createDBMin(DBTermType termType) {
        throw new UnsupportedOperationException("Operation not supported by the MockupDBFunctionSymbolFactory");
    }

    @Override
    protected DBFunctionSymbol createDBMax(DBTermType termType) {
        throw new UnsupportedOperationException("Operation not supported by the MockupDBFunctionSymbolFactory");
    }

    @Override
    protected DBFunctionSymbol createRegularUntypedFunctionSymbol(String nameInDialect, int arity) {
        switch (nameInDialect) {
            case AND_STR:
                return createDBAnd(arity);
            case OR_STR:
                return createDBOr(arity);
            case CONCAT_STR:
                return createDBConcat(arity);
            default:
                return new DefaultUntypedDBFunctionSymbol(nameInDialect, arity, abstractRootDBType);
        }
    }

    @Override
    protected DBBooleanFunctionSymbol createRegularBooleanFunctionSymbol(String nameInDialect, int arity) {
        throw new UnsupportedOperationException("Operation not supported by the MockupDBFunctionSymbolFactory");
    }

    private DBFunctionSymbol createDBAnd(int arity) {
        return new DefaultDBAndFunctionSymbol(AND_STR, arity, dbBooleanType);
    }

    private DBFunctionSymbol createDBOr(int arity) {
        return new DefaultDBOrFunctionSymbol(OR_STR, arity, dbBooleanType);
    }

    @Override
    protected DBNotFunctionSymbol createDBNotFunctionSymbol(DBTermType dbBooleanType) {
        return new DefaultDBNotFunctionSymbol(NOT_STR, dbBooleanType);
    }

    private DBFunctionSymbol createDBConcat(int arity) {
        return new NullRejectingDBConcatFunctionSymbol(CONCAT_STR, arity, dbStringType, abstractRootDBType, false);
    }

    @Override
    protected DBTypeConversionFunctionSymbol createSimpleCastFunctionSymbol(DBTermType targetType) {
        throw new UnsupportedOperationException("Operation not supported by the MockupDBFunctionSymbolFactory");
    }

    @Override
    protected DBTypeConversionFunctionSymbol createSimpleCastFunctionSymbol(DBTermType inputType, DBTermType targetType) {
        return targetType.equals(dbBooleanType)
                ? new MockupSimpleDBBooleanCastFunctionSymbol(inputType, targetType)
                : new MockupSimpleDBCastFunctionSymbol(inputType, targetType);
    }

    @Override
    protected DBFunctionSymbol createDBCase(int arity, boolean doOrderingMatter) {
        throw new UnsupportedOperationException("Operation not supported by the MockupDBFunctionSymbolFactory");
    }

    @Override
    protected DBBooleanFunctionSymbol createDBBooleanCase(int arity, boolean doOrderingMatter) {
        return new DBBooleanCaseFunctionSymbolImpl(arity, dbBooleanType, abstractRootDBType, doOrderingMatter);
    }

    @Override
    protected DBFunctionSymbol createCoalesceFunctionSymbol(int arity) {
        return new DefaultDBCoalesceFunctionSymbol("COALESCE", arity, abstractRootDBType,
                (terms, termConverter, termFactory) -> {
            throw new UnsupportedOperationException("Not serialization for a mockup coalesce");
        });
    }

    @Override
    protected DBBooleanFunctionSymbol createBooleanCoalesceFunctionSymbol(int arity) {
        return new DefaultDBBooleanCoalesceFunctionSymbol("BOOL_COALESCE", arity, abstractRootDBType,
                dbBooleanType,
                (terms, termConverter, termFactory) -> {
                    throw new UnsupportedOperationException("Not serialization for a mockup coalesce");
                });
    }

    @Override
    protected DBStrictEqFunctionSymbol createDBStrictEquality(int arity) {
        return new DefaultDBStrictEqFunctionSymbol(arity, abstractRootType, dbBooleanType);
    }

    @Override
    protected DBBooleanFunctionSymbol createDBStrictNEquality(int arity) {
        return new DefaultDBStrictNEqFunctionSymbol(arity, abstractRootType, dbBooleanType);
    }

    @Override
    protected DBFunctionSymbol createEncodeURLorIRI(boolean preserveInternationalChars) {
        return new MockupEncodeURIorIRIFunctionSymbol(dbStringType, preserveInternationalChars);
    }

    /**
     * Too simplistic!
     */
    @Override
    protected DBTypeConversionFunctionSymbol createDateTimeNormFunctionSymbol(DBTermType dbDateTimestampType) {
        return createSimpleCastFunctionSymbol(dbTypeFactory.getDBDateTimestampType(), dbStringType);
    }

    /**
     * Too simplistic!
     */
    @Override
    protected DBTypeConversionFunctionSymbol createBooleanNormFunctionSymbol(DBTermType booleanType) {
        return createSimpleCastFunctionSymbol(dbTypeFactory.getDBBooleanType(), dbStringType);
    }

    /**
     * Too simplistic!
     */
    @Override
    protected DBTypeConversionFunctionSymbol createHexBinaryNormFunctionSymbol(DBTermType binaryType) {
        return createSimpleCastFunctionSymbol(dbTypeFactory.getDBHexBinaryType(), dbStringType);
    }

    @Override
    protected DBTypeConversionFunctionSymbol createDateTimeDenormFunctionSymbol(DBTermType timestampType) {
        throw new UnsupportedOperationException("Operation not supported by the MockupDBFunctionSymbolFactory");
    }

    @Override
    protected DBTypeConversionFunctionSymbol createBooleanDenormFunctionSymbol() {
        throw new UnsupportedOperationException("Operation not supported by the MockupDBFunctionSymbolFactory");
    }

    @Override
<<<<<<< HEAD
    protected DBTypeConversionFunctionSymbol createHexBinaryDenormFunctionSymbol() {
        throw new UnsupportedOperationException("Operation not supported by the MockupDBFunctionSymbolFactory");
=======
    protected DBTypeConversionFunctionSymbol createGeometryNormFunctionSymbol(DBTermType geoType) {
        return createSimpleCastFunctionSymbol(dbTypeFactory.getDBGeometryType(), dbStringType);
>>>>>>> c4bda2dc
    }

    @Override
    protected DBMathBinaryOperator createMultiplyOperator(DBTermType dbNumericType) {
        return new DefaultTypedDBMathBinaryOperator(MULTIPLY_STR, dbNumericType);
    }

    @Override
    protected DBMathBinaryOperator createDivideOperator(DBTermType dbNumericType) {
        return new DefaultTypedDBMathBinaryOperator(DIVIDE_STR, dbNumericType);
    }

    @Override
    protected DBMathBinaryOperator createAddOperator(DBTermType dbNumericType) {
        return new DefaultTypedDBMathBinaryOperator(ADD_STR, dbNumericType);
    }

    @Override
    protected DBMathBinaryOperator createSubtractOperator(DBTermType dbNumericType) {
        return new DefaultTypedDBMathBinaryOperator(SUBSTRACT_STR, dbNumericType);
    }

    @Override
    protected DBMathBinaryOperator createUntypedMultiplyOperator() {
        return new DefaultUntypedDBMathBinaryOperator(MULTIPLY_STR, abstractRootDBType);
    }

    @Override
    protected DBMathBinaryOperator createUntypedDivideOperator() {
        return new DefaultUntypedDBMathBinaryOperator(DIVIDE_STR, abstractRootDBType);
    }

    @Override
    protected DBMathBinaryOperator createUntypedAddOperator() {
        return new DefaultUntypedDBMathBinaryOperator(ADD_STR, abstractRootDBType);
    }

    @Override
    protected DBMathBinaryOperator createUntypedSubtractOperator() {
        return new DefaultUntypedDBMathBinaryOperator(SUBSTRACT_STR, abstractRootDBType);
    }

    @Override
    protected Optional<DBFunctionSymbol> createAbsFunctionSymbol(DBTermType dbTermType) {
        throw new UnsupportedOperationException("Operation not supported by the MockupDBFunctionSymbolFactory");
    }

    @Override
    protected Optional<DBFunctionSymbol> createCeilFunctionSymbol(DBTermType dbTermType) {
        throw new UnsupportedOperationException("Operation not supported by the MockupDBFunctionSymbolFactory");
    }

    @Override
    protected Optional<DBFunctionSymbol> createFloorFunctionSymbol(DBTermType dbTermType) {
        throw new UnsupportedOperationException("Operation not supported by the MockupDBFunctionSymbolFactory");
    }

    @Override
    protected Optional<DBFunctionSymbol> createRoundFunctionSymbol(DBTermType dbTermType) {
        throw new UnsupportedOperationException("Operation not supported by the MockupDBFunctionSymbolFactory");
    }

    @Override
    protected String serializeContains(ImmutableList<? extends ImmutableTerm> immutableTerms,
                                       Function<ImmutableTerm, String> immutableTermStringFunction,
                                       TermFactory termFactory) {
        throw new UnsupportedOperationException("Operation not supported by the MockupDBFunctionSymbolFactory");
    }

    @Override
    protected String serializeStrBefore(ImmutableList<? extends ImmutableTerm> terms,
                                        Function<ImmutableTerm, String> termConverter, TermFactory termFactory) {
        throw new UnsupportedOperationException("Operation not supported by the MockupDBFunctionSymbolFactory");
    }

    @Override
    protected String serializeStrAfter(ImmutableList<? extends ImmutableTerm> terms,
                                       Function<ImmutableTerm, String> termConverter, TermFactory termFactory) {
        throw new UnsupportedOperationException("Operation not supported by the MockupDBFunctionSymbolFactory");
    }

    @Override
    protected String serializeMD5(ImmutableList<? extends ImmutableTerm> terms,
                                  Function<ImmutableTerm, String> termConverter, TermFactory termFactory) {
        throw new UnsupportedOperationException("Operation not supported by the MockupDBFunctionSymbolFactory");
    }

    @Override
    protected String serializeSHA1(ImmutableList<? extends ImmutableTerm> terms,
                                   Function<ImmutableTerm, String> termConverter, TermFactory termFactory) {
        throw new UnsupportedOperationException("Operation not supported by the MockupDBFunctionSymbolFactory");
    }

    @Override
    protected String serializeSHA256(ImmutableList<? extends ImmutableTerm> terms,
                                     Function<ImmutableTerm, String> termConverter, TermFactory termFactory) {
        throw new UnsupportedOperationException("Operation not supported by the MockupDBFunctionSymbolFactory");
    }

    @Override
    protected String serializeSHA512(ImmutableList<? extends ImmutableTerm> terms,
                                     Function<ImmutableTerm, String> termConverter, TermFactory termFactory) {
        throw new UnsupportedOperationException("Operation not supported by the MockupDBFunctionSymbolFactory");
    }

    @Override
    protected String serializeYearFromDatetime(ImmutableList<? extends ImmutableTerm> terms, Function<ImmutableTerm, String> termConverter, TermFactory termFactory) {
        throw new UnsupportedOperationException("Operation not supported by the MockupDBFunctionSymbolFactory");
    }

    @Override
    protected String serializeYearFromDate(ImmutableList<? extends ImmutableTerm> terms, Function<ImmutableTerm, String> termConverter, TermFactory termFactory) {
        throw new UnsupportedOperationException("Operation not supported by the MockupDBFunctionSymbolFactory");
    }

    @Override
    protected String serializeMonthFromDatetime(ImmutableList<? extends ImmutableTerm> terms, Function<ImmutableTerm, String> termConverter, TermFactory termFactory) {
        throw new UnsupportedOperationException("Operation not supported by the MockupDBFunctionSymbolFactory");
    }

    @Override
    protected String serializeMonthFromDate(ImmutableList<? extends ImmutableTerm> terms, Function<ImmutableTerm, String> termConverter, TermFactory termFactory) {
        throw new UnsupportedOperationException("Operation not supported by the MockupDBFunctionSymbolFactory");
    }

    @Override
    protected String serializeDayFromDatetime(ImmutableList<? extends ImmutableTerm> terms, Function<ImmutableTerm, String> termConverter, TermFactory termFactory) {
        throw new UnsupportedOperationException("Operation not supported by the MockupDBFunctionSymbolFactory");
    }

    @Override
    protected String serializeDayFromDate(ImmutableList<? extends ImmutableTerm> terms, Function<ImmutableTerm, String> termConverter, TermFactory termFactory) {
        throw new UnsupportedOperationException("Operation not supported by the MockupDBFunctionSymbolFactory");
    }

    @Override
    protected String serializeHours(ImmutableList<? extends ImmutableTerm> terms,
                                    Function<ImmutableTerm, String> termConverter, TermFactory termFactory) {
        throw new UnsupportedOperationException("Operation not supported by the MockupDBFunctionSymbolFactory");
    }

    @Override
    protected String serializeMinutes(ImmutableList<? extends ImmutableTerm> terms,
                                      Function<ImmutableTerm, String> termConverter, TermFactory termFactory) {
        throw new UnsupportedOperationException("Operation not supported by the MockupDBFunctionSymbolFactory");
    }

    @Override
    protected String serializeSeconds(ImmutableList<? extends ImmutableTerm> terms,
                                      Function<ImmutableTerm, String> termConverter, TermFactory termFactory) {
        throw new UnsupportedOperationException("Operation not supported by the MockupDBFunctionSymbolFactory");
    }

    @Override
    protected String serializeTz(ImmutableList<? extends ImmutableTerm> terms, Function<ImmutableTerm, String> termConverter, TermFactory termFactory) {
        throw new UnsupportedOperationException("Operation not supported by the MockupDBFunctionSymbolFactory");
    }

    @Override
    protected String serializeDBRowNumber(Function<ImmutableTerm, String> converter, TermFactory termFactory) {
        throw new UnsupportedOperationException("Operation not supported by the MockupDBFunctionSymbolFactory");
    }

    @Override
    public DBFunctionSymbol getDBIfThenElse() {
        return new MockupDBIfElseNullFunctionSymbol(dbBooleanType, abstractRootDBType);
    }

    @Override
    public DBFunctionSymbol getDBNullIf() {
        throw new UnsupportedOperationException("Operation not supported by the MockupDBFunctionSymbolFactory");
    }

    @Override
    public DBFunctionSymbol getDBUpper() {
        return getRegularDBFunctionSymbol("UPPER", 1);
    }

    @Override
    public DBFunctionSymbol getDBLower() {
        return getRegularDBFunctionSymbol("LOWER", 1);
    }

    @Override
    public DBFunctionSymbol getDBReplace() {
        return getRegularDBFunctionSymbol("REPLACE", 3);
    }

    @Override
    public DBFunctionSymbol getDBRegexpReplace3() {
        throw new UnsupportedOperationException("Operation not supported by the MockupDBFunctionSymbolFactory");
    }

    @Override
    public DBFunctionSymbol getDBRegexpReplace4() {
        throw new UnsupportedOperationException("Operation not supported by the MockupDBFunctionSymbolFactory");
    }

    @Override
    public DBFunctionSymbol getDBSubString2() {
        throw new UnsupportedOperationException("Operation not supported by the MockupDBFunctionSymbolFactory");
    }

    @Override
    public DBFunctionSymbol getDBSubString3() {
        throw new UnsupportedOperationException("Operation not supported by the MockupDBFunctionSymbolFactory");
    }

    @Override
    public DBFunctionSymbol getDBRight() {
        throw new UnsupportedOperationException("Operation not supported by the MockupDBFunctionSymbolFactory");
    }

    @Override
    public DBFunctionSymbol getDBCharLength() {
        return getRegularDBFunctionSymbol(CHAR_LENGTH_STR, 1);
    }

    @Override
    public DBConcatFunctionSymbol getNullRejectingDBConcat(int arity) {
        if (arity < 2)
            throw new IllegalArgumentException("Arity of CONCAT must be >= 2");
        return (DBConcatFunctionSymbol) getRegularDBFunctionSymbol(CONCAT_STR, arity);
    }

    @Override
    public DBConcatFunctionSymbol getDBConcatOperator(int arity) {
        return getNullRejectingDBConcat(arity);
    }

    @Override
    public DBAndFunctionSymbol getDBAnd(int arity) {
        if (arity < 2)
            throw new IllegalArgumentException("Arity of AND must be >= 2");
        return (DBAndFunctionSymbol) getRegularDBFunctionSymbol(AND_STR, arity);
    }

    @Override
    public DBOrFunctionSymbol getDBOr(int arity) {
        if (arity < 2)
            throw new IllegalArgumentException("Arity of OR must be >= 2");
        return (DBOrFunctionSymbol) getRegularDBFunctionSymbol(OR_STR, arity);
    }

    @Override
    public DBIsNullOrNotFunctionSymbol getDBIsNull() {
        return new MockupDBIsNullOrNotFunctionSymbolImpl(true, dbBooleanType, abstractRootDBType);
    }

    @Override
    public DBIsNullOrNotFunctionSymbol getDBIsNotNull() {
        return new MockupDBIsNullOrNotFunctionSymbolImpl(false, dbBooleanType, abstractRootDBType);
    }

    @Override
    protected DBBooleanFunctionSymbol createNonStrictNumericEquality() {
        return new DefaultDBNonStrictNumericEqOperator(abstractRootDBType, dbBooleanType);
    }

    @Override
    protected DBBooleanFunctionSymbol createNonStrictStringEquality() {
        return new DefaultDBNonStrictStringEqOperator(abstractRootDBType, dbBooleanType);

    }

    @Override
    protected DBBooleanFunctionSymbol createNonStrictDatetimeEquality() {
        return new DefaultDBNonStrictDatetimeEqOperator(abstractRootDBType, dbBooleanType);
    }

    @Override
    protected DBBooleanFunctionSymbol createNonStrictDateEquality() {
        return new DefaultDBNonStrictDateEqOperator(abstractRootDBType, dbBooleanType);
    }

    @Override
    protected DBBooleanFunctionSymbol createNonStrictDefaultEquality() {
        return new DefaultDBNonStrictDefaultEqOperator(abstractRootDBType, dbBooleanType);
    }

    @Override
    protected DBBooleanFunctionSymbol createNumericInequality(InequalityLabel inequalityLabel) {
        return new DefaultDBNumericInequalityOperator(inequalityLabel, abstractRootDBType, dbBooleanType);
    }

    @Override
    protected DBBooleanFunctionSymbol createBooleanInequality(InequalityLabel inequalityLabel) {
        return new DefaultDBBooleanInequalityOperator(inequalityLabel, abstractRootDBType, dbBooleanType);
    }

    @Override
    protected DBBooleanFunctionSymbol createStringInequality(InequalityLabel inequalityLabel) {
        return new DefaultDBStringInequalityOperator(inequalityLabel, abstractRootDBType, dbBooleanType);
    }

    @Override
    protected DBBooleanFunctionSymbol createDatetimeInequality(InequalityLabel inequalityLabel) {
        return new DefaultDBDatetimeInequalityOperator(inequalityLabel, abstractRootDBType, dbBooleanType);
    }

    @Override
    protected DBBooleanFunctionSymbol createDateInequality(InequalityLabel inequalityLabel) {
        return new DefaultDBDateInequalityOperator(inequalityLabel, abstractRootDBType, dbBooleanType);
    }

    @Override
    protected DBBooleanFunctionSymbol createDefaultInequality(InequalityLabel inequalityLabel) {
        return new DefaultDBDefaultInequalityOperator(inequalityLabel, abstractRootDBType, dbBooleanType);
    }


    @Override
    public DBBooleanFunctionSymbol getDBIsStringEmpty() {
        throw new UnsupportedOperationException("Operation not supported by the MockupDBFunctionSymbolFactory");
    }

    @Override
    public DBIsTrueFunctionSymbol getIsTrue() {
        return new DefaultDBIsTrueFunctionSymbol(dbBooleanType);
    }

    @Override
    public NonDeterministicDBFunctionSymbol getDBUUID(UUID uuid) {
        throw new UnsupportedOperationException("Operation not supported by the MockupDBFunctionSymbolFactory");
    }

    @Override
    public DBBooleanFunctionSymbol getDBRegexpMatches2() {
        throw new UnsupportedOperationException("Operation not supported by the MockupDBFunctionSymbolFactory");
    }

    @Override
    public DBBooleanFunctionSymbol getDBRegexpMatches3() {
        throw new UnsupportedOperationException("Operation not supported by the MockupDBFunctionSymbolFactory");
    }

    @Override
    public DBFunctionSymbol getDBNow() {
        throw new UnsupportedOperationException("Operation not supported by the MockupDBFunctionSymbolFactory");
    }

    // Topological functions
    @Override
    public DBBooleanFunctionSymbol getDBSTWithin() {
        throw new UnsupportedOperationException("Operation not supported by the MockupDBFunctionSymbolFactory");
    }

    @Override
    public DBBooleanFunctionSymbol getDBSTContains() {
        throw new UnsupportedOperationException("Operation not supported by the MockupDBFunctionSymbolFactory");
    }

    @Override
    public DBBooleanFunctionSymbol getDBSTCrosses() {
        throw new UnsupportedOperationException("Operation not supported by the MockupDBFunctionSymbolFactory");
    }
    @Override
    public DBBooleanFunctionSymbol getDBSTDisjoint() {
        throw new UnsupportedOperationException("Operation not supported by the MockupDBFunctionSymbolFactory");
    }

    @Override
    public DBBooleanFunctionSymbol getDBSTEquals() {
        throw new UnsupportedOperationException("Operation not supported by the MockupDBFunctionSymbolFactory");
    }

    @Override
    public DBBooleanFunctionSymbol getDBSTIntersects() {
        throw new UnsupportedOperationException("Operation not supported by the MockupDBFunctionSymbolFactory");
    }

    @Override
    public DBBooleanFunctionSymbol getDBSTOverlaps() {
        throw new UnsupportedOperationException("Operation not supported by the MockupDBFunctionSymbolFactory");
    }
    @Override
    public DBBooleanFunctionSymbol getDBSTTouches() {
        throw new UnsupportedOperationException("Operation not supported by the MockupDBFunctionSymbolFactory");
    }

    @Override
    public DBBooleanFunctionSymbol getDBSTCovers() {
        throw new UnsupportedOperationException("Operation not supported by the MockupDBFunctionSymbolFactory");
    }

    @Override
    public DBBooleanFunctionSymbol getDBSTCoveredBy() {
        throw new UnsupportedOperationException("Operation not supported by the MockupDBFunctionSymbolFactory");
    }

    @Override
    public DBBooleanFunctionSymbol getDBSTContainsProperly() {
        throw new UnsupportedOperationException("Operation not supported by the MockupDBFunctionSymbolFactory");
    }

    // Non-topological and common form functions
    @Override
    public DBFunctionSymbol getDBSTDistance() {
        throw new UnsupportedOperationException("Operation not supported by the MockupDBFunctionSymbolFactory");
    }

    @Override
    public DBFunctionSymbol getDBSTDistanceSphere() {
        throw new UnsupportedOperationException("Operation not supported by the MockupDBFunctionSymbolFactory");
    }

    @Override
    public DBFunctionSymbol getDBSTDistanceSpheroid() {
        throw new UnsupportedOperationException("Operation not supported by the MockupDBFunctionSymbolFactory");
    }

    @Override
    public DBFunctionSymbol getDBSTTransform() {
        throw new UnsupportedOperationException("Operation not supported by the MockupDBFunctionSymbolFactory");
    }

    @Override
    public DBFunctionSymbol getDBSTSetSRID() {
        throw new UnsupportedOperationException("Operation not supported by the MockupDBFunctionSymbolFactory");
    }

    @Override
    public DBFunctionSymbol getDBSTGeomFromText() {
        throw new UnsupportedOperationException("Operation not supported by the MockupDBFunctionSymbolFactory");
    }

    @Override
    public DBFunctionSymbol getDBSTMakePoint() {
        throw new UnsupportedOperationException("Operation not supported by the MockupDBFunctionSymbolFactory");
    }

    @Override
    public DBFunctionSymbol getDBSTFlipCoordinates() {
        throw new UnsupportedOperationException("Operation not supported by the MockupDBFunctionSymbolFactory");
    }

    @Override
    public FunctionSymbol getDBAsText() {
        throw new UnsupportedOperationException("Operation not supported by the MockupDBFunctionSymbolFactory");
    }

    @Override
    public FunctionSymbol getDBBuffer() {
        throw new UnsupportedOperationException("Operation not supported by the MockupDBFunctionSymbolFactory");
    }

    @Override
    public FunctionSymbol getDBIntersection() {
        throw new UnsupportedOperationException("Operation not supported by the MockupDBFunctionSymbolFactory");
    }

    @Override
    public FunctionSymbol getDBBoundary() {
        throw new UnsupportedOperationException("Operation not supported by the MockupDBFunctionSymbolFactory");
    }

    @Override
    public FunctionSymbol getDBConvexHull() {
        throw new UnsupportedOperationException("Operation not supported by the MockupDBFunctionSymbolFactory");
    }

    @Override
    public FunctionSymbol getDBDifference() {
        throw new UnsupportedOperationException("Operation not supported by the MockupDBFunctionSymbolFactory");
    }

    @Override
    public FunctionSymbol getDBEnvelope() {
        throw new UnsupportedOperationException("Operation not supported by the MockupDBFunctionSymbolFactory");
    }

    @Override
    public FunctionSymbol getDBSymDifference() {
        throw new UnsupportedOperationException("Operation not supported by the MockupDBFunctionSymbolFactory");
    }

    @Override
    public FunctionSymbol getDBUnion() {
        throw new UnsupportedOperationException("Operation not supported by the MockupDBFunctionSymbolFactory");
    }

    @Override
    public DBBooleanFunctionSymbol getDBRelate() {
        throw new UnsupportedOperationException("Operation not supported by the MockupDBFunctionSymbolFactory");
    }

    @Override
    public DBBooleanFunctionSymbol getDBRelateMatrix() {
        throw new UnsupportedOperationException("Operation not supported by the MockupDBFunctionSymbolFactory");
    }

    @Override
    public DBFunctionSymbol getDBGetSRID() {
        throw new UnsupportedOperationException("Operation not supported by the MockupDBFunctionSymbolFactory");
    }

    @Override
    public NonDeterministicDBFunctionSymbol getDBRand(UUID uuid) {
        throw new UnsupportedOperationException("Operation not supported by the MockupDBFunctionSymbolFactory");
    }

    /**
     * Time extension - duration arithmetic
     */
    @Override
    public String serializeWeeksBetweenFromDateTime(ImmutableList<? extends ImmutableTerm> terms, Function<ImmutableTerm, String> termConverter, TermFactory termFactory) {
        throw new UnsupportedOperationException("Operation not supported by the MockupDBFunctionSymbolFactory");
    }

    @Override
    public String serializeWeeksBetweenFromDate(ImmutableList<? extends ImmutableTerm> terms, Function<ImmutableTerm, String> termConverter, TermFactory termFactory) {
        throw new UnsupportedOperationException("Operation not supported by the MockupDBFunctionSymbolFactory");
    }

    @Override
    public String serializeDaysBetweenFromDateTime(ImmutableList<? extends ImmutableTerm> terms, Function<ImmutableTerm, String> termConverter, TermFactory termFactory) {
        throw new UnsupportedOperationException("Operation not supported by the MockupDBFunctionSymbolFactory");
    }

    @Override
    public String serializeDaysBetweenFromDate(ImmutableList<? extends ImmutableTerm> terms, Function<ImmutableTerm, String> termConverter, TermFactory termFactory) {
        throw new UnsupportedOperationException("Operation not supported by the MockupDBFunctionSymbolFactory");
    }

    @Override
    public String serializeHoursBetween(ImmutableList<? extends ImmutableTerm> terms, Function<ImmutableTerm, String> termConverter, TermFactory termFactory) {
        throw new UnsupportedOperationException("Operation not supported by the MockupDBFunctionSymbolFactory");
    }

    @Override
    public String serializeMinutesBetween(ImmutableList<? extends ImmutableTerm> terms, Function<ImmutableTerm, String> termConverter, TermFactory termFactory) {
        throw new UnsupportedOperationException("Operation not supported by the MockupDBFunctionSymbolFactory");
    }

    @Override
    public String serializeSecondsBetween(ImmutableList<? extends ImmutableTerm> terms, Function<ImmutableTerm, String> termConverter, TermFactory termFactory) {
        throw new UnsupportedOperationException("Operation not supported by the MockupDBFunctionSymbolFactory");
    }

    @Override
    public String serializeMillisBetween(ImmutableList<? extends ImmutableTerm> terms, Function<ImmutableTerm, String> termConverter, TermFactory termFactory) {
        throw new UnsupportedOperationException("Operation not supported by the MockupDBFunctionSymbolFactory");
    }

}<|MERGE_RESOLUTION|>--- conflicted
+++ resolved
@@ -220,13 +220,13 @@
     }
 
     @Override
-<<<<<<< HEAD
     protected DBTypeConversionFunctionSymbol createHexBinaryDenormFunctionSymbol() {
         throw new UnsupportedOperationException("Operation not supported by the MockupDBFunctionSymbolFactory");
-=======
+    }
+
+    @Override
     protected DBTypeConversionFunctionSymbol createGeometryNormFunctionSymbol(DBTermType geoType) {
         return createSimpleCastFunctionSymbol(dbTypeFactory.getDBGeometryType(), dbStringType);
->>>>>>> c4bda2dc
     }
 
     @Override
