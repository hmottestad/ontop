--- conflicted
+++ resolved
@@ -76,10 +76,6 @@
     }
 
     @Override
-<<<<<<< HEAD
-    public boolean isDistinct(IQTree child) {
-        return child.isDistinct();
-=======
     public IQTree applyDescendingSubstitutionWithoutOptimizing(
             ImmutableSubstitution<? extends VariableOrGroundTerm> descendingSubstitution, IQTree child) {
 
@@ -87,7 +83,11 @@
         IQTree newChild = child.applyDescendingSubstitutionWithoutOptimizing(descendingSubstitution);
 
         return iqFactory.createUnaryIQTree(newOrderByTree, newChild);
->>>>>>> a4d24b7a
+    }
+
+    @Override
+    public boolean isDistinct(IQTree child) {
+        return child.isDistinct();
     }
 
     @Override
