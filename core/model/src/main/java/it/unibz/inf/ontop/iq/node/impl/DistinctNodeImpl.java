package it.unibz.inf.ontop.iq.node.impl;

import com.google.common.collect.ImmutableMap;
import com.google.common.collect.ImmutableSet;
import com.google.inject.Inject;
import it.unibz.inf.ontop.injection.IntermediateQueryFactory;
import it.unibz.inf.ontop.iq.IQProperties;
import it.unibz.inf.ontop.iq.IQTree;
import it.unibz.inf.ontop.iq.IntermediateQuery;
import it.unibz.inf.ontop.iq.UnaryIQTree;
import it.unibz.inf.ontop.iq.exception.InvalidIntermediateQueryException;
import it.unibz.inf.ontop.iq.exception.QueryNodeTransformationException;
import it.unibz.inf.ontop.iq.node.*;
import it.unibz.inf.ontop.iq.transform.IQTransformer;
import it.unibz.inf.ontop.iq.transform.node.HeterogeneousQueryNodeTransformer;
import it.unibz.inf.ontop.iq.transform.node.HomogeneousQueryNodeTransformer;
import it.unibz.inf.ontop.model.term.*;
import it.unibz.inf.ontop.substitution.ImmutableSubstitution;
import it.unibz.inf.ontop.substitution.SubstitutionFactory;
import it.unibz.inf.ontop.utils.ImmutableCollectors;
import it.unibz.inf.ontop.utils.VariableGenerator;

import java.util.Optional;


public class DistinctNodeImpl extends QueryModifierNodeImpl implements DistinctNode {

    private static final String DISTINCT_NODE_STR = "DISTINCT";
    private final SubstitutionFactory substitutionFactory;

    @Inject
    private DistinctNodeImpl(IntermediateQueryFactory iqFactory, SubstitutionFactory substitutionFactory) {
        super(iqFactory);
        this.substitutionFactory = substitutionFactory;
    }

    /**
     * TODO: refactor
     */
    @Override
    public IQTree normalizeForOptimization(IQTree child, VariableGenerator variableGenerator, IQProperties currentIQProperties) {
        IQTree newChild = child.removeDistincts();
        return liftBinding(newChild, variableGenerator, currentIQProperties);
    }

    /**
     * TODO: refactor
     */
    private IQTree liftBinding(IQTree child, VariableGenerator variableGenerator, IQProperties currentIQProperties) {
        IQTree newChild = child.normalizeForOptimization(variableGenerator);
        QueryNode newChildRoot = newChild.getRootNode();

        if (newChildRoot instanceof ConstructionNode)
            return liftBindingConstructionChild(newChild, (ConstructionNode) newChildRoot, currentIQProperties);
        else if (newChildRoot instanceof EmptyNode)
            return newChild;
        else
            return iqFactory.createUnaryIQTree(this, newChild, currentIQProperties.declareNormalizedForOptimization());
    }

    private IQTree liftBindingConstructionChild(IQTree child, ConstructionNode constructionNode,
                                                IQProperties currentIQProperties) {

        IQProperties liftedProperties = currentIQProperties.declareNormalizedForOptimization();

        ImmutableSubstitution<ImmutableTerm> initialSubstitution = constructionNode.getSubstitution();

        ImmutableMap<Boolean, ImmutableMap<Variable, ImmutableTerm>> partition =
                initialSubstitution.getImmutableMap().entrySet().stream()
                .collect(ImmutableCollectors.partitioningBy(
                        e -> isLiftable(e.getValue()),
                        ImmutableCollectors.toMap()));

        Optional<ConstructionNode> liftedConstructionNode = Optional.ofNullable(partition.get(true))
                .filter(m -> !m.isEmpty())
                .map(substitutionFactory::getSubstitution)
                .map(s -> iqFactory.createConstructionNode(child.getVariables(), s));

        ImmutableSet<Variable> newChildVariables = liftedConstructionNode
                .map(ConstructionNode::getChildVariables)
                .orElseGet(child::getVariables);

        IQTree grandChild = ((UnaryIQTree) child).getChild();

        IQTree newChild = Optional.ofNullable(partition.get(false))
                .filter(m -> !m.isEmpty())
                .map(substitutionFactory::getSubstitution)
                .map(s -> iqFactory.createConstructionNode(newChildVariables, s))
                .map(c -> (IQTree) iqFactory.createUnaryIQTree(c, grandChild, liftedProperties))
                .orElseGet(() -> newChildVariables.equals(grandChild.getVariables())
                        ? grandChild
                        : iqFactory.createUnaryIQTree(
                        iqFactory.createConstructionNode(newChildVariables),
                        grandChild, liftedProperties));

        IQTree distinctTree = iqFactory.createUnaryIQTree(this, newChild, liftedProperties);

        return liftedConstructionNode
                .map(c -> (IQTree) iqFactory.createUnaryIQTree(c, distinctTree, liftedProperties))
                .orElse(distinctTree);
    }

    /**
     * TODO: return true for injective functions
     *
     * NULL is treated as a regular constant (consistent with SPARQL DISTINCT and apparently with SQL DISTINCT)
     *
     */
    private boolean isLiftable(ImmutableTerm value) {
        if (value instanceof VariableOrGroundTerm)
            return true;
        // TODO: support injective functions
        return false;
    }

    @Override
    public IQTree liftIncompatibleDefinitions(Variable variable, IQTree child) {
        throw new RuntimeException("TODO: implement it");
    }

    @Override
    public IQTree applyDescendingSubstitution(ImmutableSubstitution<? extends VariableOrGroundTerm> descendingSubstitution,
                                              Optional<ImmutableExpression> constraint, IQTree child) {
        return iqFactory.createUnaryIQTree(this,
                child.applyDescendingSubstitution(descendingSubstitution, constraint));
    }

    @Override
<<<<<<< HEAD
    public boolean isDistinct(IQTree child) {
        return true;
=======
    public IQTree applyDescendingSubstitutionWithoutOptimizing(
            ImmutableSubstitution<? extends VariableOrGroundTerm> descendingSubstitution, IQTree child) {
        return iqFactory.createUnaryIQTree(this,
                child.applyDescendingSubstitutionWithoutOptimizing(descendingSubstitution));
>>>>>>> a4d24b7a
    }

    @Override
    public IQTree acceptTransformer(IQTree tree, IQTransformer transformer, IQTree child) {
        return transformer.transformDistinct(tree, this, child);
    }

    @Override
    public void validateNode(IQTree child) throws InvalidIntermediateQueryException {
    }

    @Override
    public IQTree removeDistincts(IQTree child, IQProperties iqProperties) {
        return child.removeDistincts();
    }

    @Override
    public void acceptVisitor(QueryNodeVisitor visitor) {
        visitor.visit(this);
    }

    @Override
    public DistinctNode acceptNodeTransformer(HomogeneousQueryNodeTransformer transformer) throws QueryNodeTransformationException {
        return transformer.transform(this);
    }

    @Override
    public NodeTransformationProposal acceptNodeTransformer(HeterogeneousQueryNodeTransformer transformer) {
        return transformer.transform(this);
    }

    @Override
    public ImmutableSet<Variable> getLocalVariables() {
        return ImmutableSet.of();
    }

    @Override
    public boolean isSyntacticallyEquivalentTo(QueryNode node) {
        return node instanceof DistinctNode;
    }

    @Override
    public ImmutableSet<Variable> getLocallyRequiredVariables() {
        return ImmutableSet.of();
    }

    @Override
    public ImmutableSet<Variable> getRequiredVariables(IntermediateQuery query) {
        return ImmutableSet.of();
    }

    @Override
    public ImmutableSet<Variable> getLocallyDefinedVariables() {
        return ImmutableSet.of();
    }

    @Override
    public boolean isEquivalentTo(QueryNode queryNode) {
        return queryNode instanceof DistinctNode;
    }

    @Override
    public String toString() {
        return DISTINCT_NODE_STR;
    }

    @Override
    public DistinctNode clone() {
        return iqFactory.createDistinctNode();
    }
}<|MERGE_RESOLUTION|>--- conflicted
+++ resolved
@@ -126,15 +126,15 @@
     }
 
     @Override
-<<<<<<< HEAD
-    public boolean isDistinct(IQTree child) {
-        return true;
-=======
     public IQTree applyDescendingSubstitutionWithoutOptimizing(
             ImmutableSubstitution<? extends VariableOrGroundTerm> descendingSubstitution, IQTree child) {
         return iqFactory.createUnaryIQTree(this,
                 child.applyDescendingSubstitutionWithoutOptimizing(descendingSubstitution));
->>>>>>> a4d24b7a
+    }
+
+    @Override
+    public boolean isDistinct(IQTree child) {
+        return true;
     }
 
     @Override
