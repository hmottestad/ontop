--- conflicted
+++ resolved
@@ -53,11 +53,7 @@
 
     EmptyNode createEmptyNode(ImmutableSet<Variable> projectedVariables);
 
-<<<<<<< HEAD
-    NativeNode createNativeNode(ImmutableList<Variable> projectedVariables, String nativeQueryString,
-=======
     NativeNode createNativeNode(ImmutableMap<Variable, DBTermType> variableTypeMap, String nativeQueryString,
->>>>>>> 89e8ab41
                                 VariableNullability variableNullability);
 
     TrueNode createTrueNode();
