--- conflicted
+++ resolved
@@ -1,22 +1,13 @@
 package it.unibz.inf.ontop.model.type.impl;
 
-<<<<<<< HEAD
 import it.unibz.inf.ontop.model.term.functionsymbol.BNodePredicate;
 import it.unibz.inf.ontop.model.term.functionsymbol.DatatypePredicate;
 import it.unibz.inf.ontop.model.term.functionsymbol.Predicate;
 import it.unibz.inf.ontop.model.term.TermConstants;
-=======
-import com.google.common.collect.ImmutableMap;
-import com.google.common.collect.ImmutableTable;
+import it.unibz.inf.ontop.model.term.functionsymbol.URITemplatePredicate;
+import it.unibz.inf.ontop.model.term.*;
+import it.unibz.inf.ontop.model.type.TermType;
 import it.unibz.inf.ontop.exception.IncompatibleTermException;
-import it.unibz.inf.ontop.model.term.*;
-import it.unibz.inf.ontop.model.term.functionsymbol.BNodePredicate;
-import it.unibz.inf.ontop.model.term.functionsymbol.DatatypePredicate;
-import it.unibz.inf.ontop.model.term.functionsymbol.Predicate;
-import it.unibz.inf.ontop.model.term.functionsymbol.Predicate.COL_TYPE;
->>>>>>> 38d93d3b
-import it.unibz.inf.ontop.model.term.functionsymbol.URITemplatePredicate;
-import it.unibz.inf.ontop.model.type.TermType;
 
 import java.util.Optional;
 
@@ -25,82 +16,6 @@
 
 public class TermTypeInferenceTools {
 
-<<<<<<< HEAD
-=======
-    /**
-     * This table is not "ground truth" and deserve to be discussed (is it good enough or not?)
-     */
-    private static final ImmutableTable<COL_TYPE, COL_TYPE, COL_TYPE> DATATYPE_DENOMINATORS = generateDatatypeDenominators();
-
-    private static ImmutableTable<COL_TYPE, COL_TYPE, COL_TYPE> generateDatatypeDenominators() {
-
-        // Child: Parent
-        Map<COL_TYPE, COL_TYPE> datatypeHierarchy = ImmutableMap.<COL_TYPE, COL_TYPE>builder()
-                .put(LANG_STRING, LITERAL)
-                .put(STRING, LITERAL)
-                .put(BOOLEAN, LITERAL)
-                .put(DATE, LITERAL)
-                .put(DATETIME, LITERAL)
-                .put(DATETIME_STAMP, DATETIME)
-                .put(TIME, LITERAL)
-                .put(YEAR, LITERAL)
-                .put(DOUBLE, LITERAL)
-                .put(FLOAT, DOUBLE) // Type promotion (https://www.w3.org/TR/xpath20/#dt-type-promotion)
-                .put(DECIMAL, FLOAT) // Type promotion
-                .put(INTEGER, DECIMAL) // Subtype substitution (https://www.w3.org/TR/xpath20/#dt-subtype-substitution)
-                .put(LONG, INTEGER) // Subtype substitution
-                .put(INT, LONG) // Subtype substitution
-                .put(NON_NEGATIVE_INTEGER, INTEGER) // Subtype substitution
-                .put(POSITIVE_INTEGER, NON_NEGATIVE_INTEGER) // Subtype substitution
-                .put(NON_POSITIVE_INTEGER, INTEGER) // Subtype substitution
-                .put(NEGATIVE_INTEGER, NON_POSITIVE_INTEGER) // Subtype substitution
-                .put(UNSIGNED_INT, NON_NEGATIVE_INTEGER) // Subtype substitution
-                .build();
-
-
-        ImmutableTable.Builder<COL_TYPE, COL_TYPE, COL_TYPE> saturatedHierarchyBuilder = ImmutableTable.builder();
-
-        datatypeHierarchy.forEach((child, parent) -> {
-            saturatedHierarchyBuilder.put(child, child, child);
-
-            // Non-final
-            COL_TYPE ancestor = parent;
-            // Transitive closure
-            while (ancestor != null) {
-                saturatedHierarchyBuilder.put(child, ancestor, ancestor);
-                saturatedHierarchyBuilder.put(ancestor, child, ancestor);
-                ancestor = datatypeHierarchy.get(ancestor);
-            }
-        });
-
-        ImmutableTable<COL_TYPE, COL_TYPE, COL_TYPE> saturatedHierarchy = saturatedHierarchyBuilder.build();
-
-        ImmutableTable.Builder<COL_TYPE, COL_TYPE, COL_TYPE> tableBuilder = ImmutableTable.<COL_TYPE, COL_TYPE, COL_TYPE>builder()
-                // Base COL_TYPES
-                .put(LITERAL, LITERAL, LITERAL)
-                .put(OBJECT, OBJECT, OBJECT)
-                .put(BNODE, BNODE, BNODE)
-                .put(NULL, NULL, NULL)
-                .put(UNSUPPORTED, UNSUPPORTED, UNSUPPORTED)
-                .putAll(saturatedHierarchy);
-
-        /**
-         * Other literal type combinations
-         */
-        COL_TYPE.LITERAL_TYPES.stream().forEach(
-                type1 -> COL_TYPE.LITERAL_TYPES.stream().forEach(
-                            type2 -> {
-                                if ((!type1.equals(type2) && (!saturatedHierarchy.contains(type1, type2)))) {
-                                    tableBuilder.put(type1, type2, LITERAL);
-                                }
-                            }
-                    )
-        );
-
-        return tableBuilder.build();
-    }
-
->>>>>>> 38d93d3b
     private static final Optional<TermType> OPTIONAL_OBJECT_TERM_TYPE = Optional.of(TYPE_FACTORY.getTermType(OBJECT));
     private static final Optional<TermType> OPTIONAL_BNODE_TERM_TYPE = Optional.of(TYPE_FACTORY.getTermType(BNODE));
     private static final Optional<TermType> OPTIONAL_NULL_TERM_TYPE = Optional.of(TYPE_FACTORY.getTermType(NULL));
