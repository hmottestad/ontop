--- conflicted
+++ resolved
@@ -14,13 +14,9 @@
 
     private static int NAMED_GRAPH_INDEX = 3;
 
-<<<<<<< HEAD
-    protected QuadPredicateImpl(ImmutableList<TermType> expectedBaseTypes, RDFTermTypeConstant iriType) {
-        super("triple", 4, expectedBaseTypes,0, 1, 2, iriType);
-=======
-    protected QuadPredicateImpl(ImmutableList<TermType> expectedBaseTypes, RDF rdfFactory) {
-        super("triple", expectedBaseTypes,0, 1, 2, rdfFactory);
->>>>>>> b2647261
+    protected QuadPredicateImpl(ImmutableList<TermType> expectedBaseTypes, RDFTermTypeConstant iriType,
+                                RDF rdfFactory) {
+        super("triple", expectedBaseTypes,0, 1, 2, iriType, rdfFactory);
     }
 
     @Override
