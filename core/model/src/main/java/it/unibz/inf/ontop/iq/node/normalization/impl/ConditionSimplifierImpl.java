--- conflicted
+++ resolved
@@ -156,12 +156,7 @@
                         groundFunctionalSubstitution
                                 .map(s -> s.getImmutableMap().entrySet().stream())
                                 .orElseGet(Stream::empty))
-<<<<<<< HEAD
-                        .map(e -> (Map.Entry<Variable, VariableOrGroundTerm>) e)
-                        .collect(ImmutableCollectors.toMap()));
-=======
                         .collect(ImmutableCollectors.toMap(Map.Entry::getKey, Map.Entry::getValue)));
->>>>>>> 146f65c5
 
         return new ExpressionAndSubstitutionImpl(newExpression, ascendingSubstitution);
     }
