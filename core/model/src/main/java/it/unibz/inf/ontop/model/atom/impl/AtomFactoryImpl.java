--- conflicted
+++ resolved
@@ -4,10 +4,7 @@
 import com.google.inject.Inject;
 import it.unibz.inf.ontop.model.atom.*;
 import it.unibz.inf.ontop.model.term.*;
-<<<<<<< HEAD
 import it.unibz.inf.ontop.model.term.impl.ImmutabilityTools;
-=======
->>>>>>> b2647261
 import it.unibz.inf.ontop.model.type.*;
 import it.unibz.inf.ontop.model.vocabulary.RDF;
 import it.unibz.inf.ontop.utils.ImmutableCollectors;
@@ -20,18 +17,16 @@
 
     private final TriplePredicate triplePredicate;
     private final QuadPredicate quadPredicate;
-    private final ImmutabilityTools immutabilityTools;
     private final TermFactory termFactory;
     private final TypeFactory typeFactory;
+    private final ImmutabilityTools immutabilityTools;
 
     @Inject
-<<<<<<< HEAD
-    private AtomFactoryImpl(TermFactory termFactory, TypeFactory typeFactory, ImmutabilityTools immutabilityTools) {
-=======
-    private AtomFactoryImpl(TermFactory termFactory, TypeFactory typeFactory, org.apache.commons.rdf.api.RDF rdfFactory) {
->>>>>>> b2647261
+    private AtomFactoryImpl(TermFactory termFactory, TypeFactory typeFactory, org.apache.commons.rdf.api.RDF rdfFactory,
+                            ImmutabilityTools immutabilityTools) {
         this.termFactory = termFactory;
         this.typeFactory = typeFactory;
+        this.immutabilityTools = immutabilityTools;
 
         RDFTermTypeConstant iriType = termFactory.getRDFTermTypeConstant(typeFactory.getIRITermType());
 
@@ -39,22 +34,13 @@
                 typeFactory.getAbstractObjectRDFType(),
                 typeFactory.getIRITermType(),
                 typeFactory.getAbstractRDFTermType()),
-<<<<<<< HEAD
-                iriType);
-=======
-                rdfFactory);
->>>>>>> b2647261
+                iriType, rdfFactory);
         quadPredicate = new QuadPredicateImpl(ImmutableList.of(
                 typeFactory.getAbstractObjectRDFType(),
                 typeFactory.getIRITermType(),
                 typeFactory.getAbstractRDFTermType(),
                 typeFactory.getIRITermType()),
-<<<<<<< HEAD
-                iriType);
-        this.immutabilityTools = immutabilityTools;
-=======
-                rdfFactory);
->>>>>>> b2647261
+                iriType, rdfFactory);
     }
 
     @Override
@@ -123,7 +109,7 @@
     }
 
     private GroundFunctionalTerm convertIRIIntoGroundFunctionalTerm(IRI iri) {
-        return (GroundFunctionalTerm) termFactory.getIRIFunctionalTerm(iri);
+        return termFactory.getIRIFunctionalTerm(iri);
     }
 
     @Override
