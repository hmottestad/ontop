--- conflicted
+++ resolved
@@ -197,21 +197,12 @@
 	}
 
 	@Override
-<<<<<<< HEAD
-	public boolean isTriplePredicate() {
-		return false;
-	}
-
-
-	@Override
 	public boolean isInjective(ImmutableList<? extends ImmutableTerm> arguments,
 							   ImmutableSet<Variable> nonNullVariables) {
 		throw new RuntimeException("TODO: implement ExpressionOperation.isInjective(...)");
 	}
 
 	@Override
-=======
->>>>>>> 5c5d18c1
 	public TermType getExpectedBaseType(int index) {
 		return argumentValidator.getExpectedBaseType(index);
 	}
