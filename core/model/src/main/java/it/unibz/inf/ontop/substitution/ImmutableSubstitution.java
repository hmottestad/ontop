package it.unibz.inf.ontop.substitution;

import java.util.Optional;

import com.google.common.collect.ImmutableList;
import com.google.common.collect.ImmutableMap;
import com.google.common.collect.ImmutableSet;
import it.unibz.inf.ontop.exception.ConversionException;
import it.unibz.inf.ontop.iq.node.VariableNullability;
import it.unibz.inf.ontop.model.atom.AtomPredicate;
import it.unibz.inf.ontop.model.atom.DataAtom;
import it.unibz.inf.ontop.model.term.*;

/**
 * Declaration that the substitution is immutable and only refer to ImmutableTerms.
 *
 * See SubstitutionFactory for creating new instances
 *
 * NB: implementations depend of the AtomFactory
 */
public interface ImmutableSubstitution<T extends ImmutableTerm> extends ProtoSubstitution<T> {

    /**
     * Only guaranteed for T extends VariableOrGroundTerm.
     * <p>
     * If T == ImmutableTerm, throws a ConversionException if
     * a substituted term is not a VariableOrGroundTerm.
     */
    <P extends AtomPredicate> DataAtom<P> applyToDataAtom(DataAtom<P> atom) throws ConversionException;

    /**
     * Only guaranteed for T extends VariableOrGroundTerm.
     * <p>
     * If T == ImmutableTerm, throws a ConversionException if
     * a substituted term is not a VariableOrGroundTerm.
     */
    ImmutableMap<Integer, ? extends VariableOrGroundTerm> applyToArgumentMap(ImmutableMap<Integer, ? extends VariableOrGroundTerm> argumentMap)
            throws ConversionException;

    /**
     * Viewing a substitution as a function (takes a term, returns a term).
     * This method yield the substitution "(g o f)" where g is this substitution.
     * NB: (g o f)(x) = g(f(x))
     */
    ImmutableSubstitution<ImmutableTerm> composeWith(ImmutableSubstitution<? extends ImmutableTerm> f);

    ImmutableSubstitution<T> composeWith2(ImmutableSubstitution<? extends T> f);

    /**
     * Because of the optional cannot be overloaded.
     */
    Optional<ImmutableSubstitution<T>> union(ImmutableSubstitution<T> otherSubstitution);

    /**
     * Returns a "similar" substitution that avoids (if possible) to substitute certain variables.
     * <p>
     * Acts on equality between variables.
     * <p>
     * The first variable in the list has the highest priority.
     * <p>
     * This method requires the domain and the range to be disjoint.
     */
    ImmutableSubstitution<T> orientate(ImmutableList<Variable> priorityVariables);

<<<<<<< HEAD
    Optional<ImmutableExpression> convertIntoBooleanExpression();

    Var2VarSubstitution getVar2VarFragment();
    ImmutableSubstitution<VariableOrGroundTerm> getVariableOrGroundTermFragment();
    ImmutableSubstitution<NonGroundFunctionalTerm> getNonGroundFunctionalTermFragment();
    ImmutableSubstitution<GroundFunctionalTerm> getGroundFunctionalTermFragment();
    ImmutableSubstitution<NonFunctionalTerm> getNonFunctionalTermFragment();
    ImmutableSubstitution<ImmutableFunctionalTerm> getFunctionalTermFragment();
    ImmutableSubstitution<NonVariableTerm> getNonVariableTermFragment();
    ImmutableSubstitution<Constant> getConstantFragment();
    ImmutableSubstitution<GroundTerm> getGroundTermFragment();
=======
    <S extends ImmutableTerm> ImmutableSubstitution<S> getFragment(Class<S> type);
>>>>>>> 2ba3d11a

    /**
     * Reduces the substitution's domain to its intersection with the argument domain
     */
    ImmutableSubstitution<T> reduceDomainToIntersectionWith(ImmutableSet<Variable> restrictingDomain);

    ImmutableSubstitution<ImmutableTerm> simplifyValues(VariableNullability variableNullability);

    ImmutableSubstitution<ImmutableTerm> simplifyValues();
}<|MERGE_RESOLUTION|>--- conflicted
+++ resolved
@@ -62,21 +62,7 @@
      */
     ImmutableSubstitution<T> orientate(ImmutableList<Variable> priorityVariables);
 
-<<<<<<< HEAD
-    Optional<ImmutableExpression> convertIntoBooleanExpression();
-
-    Var2VarSubstitution getVar2VarFragment();
-    ImmutableSubstitution<VariableOrGroundTerm> getVariableOrGroundTermFragment();
-    ImmutableSubstitution<NonGroundFunctionalTerm> getNonGroundFunctionalTermFragment();
-    ImmutableSubstitution<GroundFunctionalTerm> getGroundFunctionalTermFragment();
-    ImmutableSubstitution<NonFunctionalTerm> getNonFunctionalTermFragment();
-    ImmutableSubstitution<ImmutableFunctionalTerm> getFunctionalTermFragment();
-    ImmutableSubstitution<NonVariableTerm> getNonVariableTermFragment();
-    ImmutableSubstitution<Constant> getConstantFragment();
-    ImmutableSubstitution<GroundTerm> getGroundTermFragment();
-=======
     <S extends ImmutableTerm> ImmutableSubstitution<S> getFragment(Class<S> type);
->>>>>>> 2ba3d11a
 
     /**
      * Reduces the substitution's domain to its intersection with the argument domain
