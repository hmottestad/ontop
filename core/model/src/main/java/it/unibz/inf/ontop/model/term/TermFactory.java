--- conflicted
+++ resolved
@@ -162,22 +162,12 @@
 	 * Boolean function terms
 	 */
 
-<<<<<<< HEAD
-	// TODO: distinguish the strict and non-strict equalities
-	default Expression getFunctionEQ(Term firstTerm, Term secondTerm) {
-		return getFunctionStrictEQ(firstTerm, secondTerm);
-	}
-
-	public Expression getFunctionStrictEQ(Term firstTerm, Term secondTerm);
-
 	/**
 	 * To be used when parsing the mapping and when an equality is found.
 	 * Is expected to replaced later by a proper equality (may be strict or not)
 	 */
 	ImmutableExpression getNotYetTypedEquality(ImmutableTerm t1, ImmutableTerm t2);
 
-=======
->>>>>>> 0fa8e507
 	ImmutableExpression getLexicalNonStrictEquality(ImmutableTerm lexicalTerm1, ImmutableTerm typeTerm1,
 													ImmutableTerm lexicalTerm2, ImmutableTerm typeTerm2);
 
