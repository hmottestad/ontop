package it.unibz.inf.ontop.dbschema;

import com.google.inject.Inject;
import it.unibz.inf.ontop.datalog.DatalogFactory;
import it.unibz.inf.ontop.model.atom.AtomFactory;
import it.unibz.inf.ontop.model.term.TermFactory;
import it.unibz.inf.ontop.model.type.RDFDatatype;
import it.unibz.inf.ontop.model.type.TermType;
import it.unibz.inf.ontop.model.type.TypeFactory;

/**
 * A dummy DBMetadata
 */
public class DummyBasicDBMetadata extends BasicDBMetadata {

    @Inject
<<<<<<< HEAD
    private DummyBasicDBMetadata(AtomFactory atomFactory, TermFactory termFactory,
                                 DatalogFactory datalogFactory) {
        super("dummy", null, null, "", atomFactory, termFactory, datalogFactory,
                new QuotedIDFactoryStandardSQL("\"")
=======
    private DummyBasicDBMetadata(TypeFactory typeFactory) {
        super("dummy", null, null, "",
                new DummyTypeMapper(typeFactory), new QuotedIDFactoryStandardSQL("\"")
>>>>>>> 358fc06a
        );
    }
}<|MERGE_RESOLUTION|>--- conflicted
+++ resolved
@@ -1,12 +1,6 @@
 package it.unibz.inf.ontop.dbschema;
 
 import com.google.inject.Inject;
-import it.unibz.inf.ontop.datalog.DatalogFactory;
-import it.unibz.inf.ontop.model.atom.AtomFactory;
-import it.unibz.inf.ontop.model.term.TermFactory;
-import it.unibz.inf.ontop.model.type.RDFDatatype;
-import it.unibz.inf.ontop.model.type.TermType;
-import it.unibz.inf.ontop.model.type.TypeFactory;
 
 /**
  * A dummy DBMetadata
@@ -14,16 +8,9 @@
 public class DummyBasicDBMetadata extends BasicDBMetadata {
 
     @Inject
-<<<<<<< HEAD
-    private DummyBasicDBMetadata(AtomFactory atomFactory, TermFactory termFactory,
-                                 DatalogFactory datalogFactory) {
-        super("dummy", null, null, "", atomFactory, termFactory, datalogFactory,
+    private DummyBasicDBMetadata() {
+        super("dummy", null, null, "",
                 new QuotedIDFactoryStandardSQL("\"")
-=======
-    private DummyBasicDBMetadata(TypeFactory typeFactory) {
-        super("dummy", null, null, "",
-                new DummyTypeMapper(typeFactory), new QuotedIDFactoryStandardSQL("\"")
->>>>>>> 358fc06a
         );
     }
 }