package it.unibz.inf.ontop.iq;

import com.google.common.collect.ImmutableList;
import com.google.common.collect.ImmutableSet;
import it.unibz.inf.ontop.iq.exception.InvalidIntermediateQueryException;
import it.unibz.inf.ontop.iq.node.QueryNode;
import it.unibz.inf.ontop.iq.node.VariableNullability;
import it.unibz.inf.ontop.iq.transform.IQTreeVisitingTransformer;
import it.unibz.inf.ontop.iq.visit.IQVisitor;
import it.unibz.inf.ontop.model.term.*;
import it.unibz.inf.ontop.substitution.ImmutableSubstitution;
import it.unibz.inf.ontop.utils.VariableGenerator;

import java.util.Optional;


public interface IQTree {

    QueryNode getRootNode();

    ImmutableList<IQTree> getChildren();

    /**
     * Variables projected by the tree
     */
    ImmutableSet<Variable> getVariables();

    IQTree acceptTransformer(IQTreeVisitingTransformer transformer);

<<<<<<< HEAD
    <T> T acceptVisitor(IQVisitor<T> visitor);

    IQTree liftBinding(VariableGenerator variableGenerator);
=======
    IQTree normalizeForOptimization(VariableGenerator variableGenerator);
>>>>>>> faa896f9

    /**
     * Tries to lift unions when they have incompatible definitions
     * for a variable.
     *
     * Union branches with compatible definitions are kept together
     *
     */
    IQTree liftIncompatibleDefinitions(Variable variable);

    default boolean isLeaf() {
        return getChildren().isEmpty();
    }

    /**
     * Applies the descending substitution and performs SOME optimizations.
     *
     * Designed to be called DURING the "structural/semantic optimization" phase.
     *
     */
    @SuppressWarnings("OptionalUsedAsFieldOrParameterType")
    IQTree applyDescendingSubstitution(
            ImmutableSubstitution<? extends VariableOrGroundTerm> descendingSubstitution,
            Optional<ImmutableExpression> constraint);

    /**
     * Applies the descending substitution WITHOUT applying any additional optimization.
     *
     * Designed to be called AFTER the "structural/semantic optimization" phase.
     */
    IQTree applyDescendingSubstitutionWithoutOptimizing(ImmutableSubstitution<? extends VariableOrGroundTerm> descendingSubstitution);

    /**
     * Variables present in the tree
     */
    ImmutableSet<Variable> getKnownVariables();

    /**
     * Returns true if the variable is (at least in one branch) constructed by a substitution
     * (in a construction node)
     */
    boolean isConstructed(Variable variable);

    /**
     * Returns true if it guarantees that all its results will be distinct
     */
    boolean isDistinct();

    /**
     * Returns true if corresponds to a EmptyNode
     */
    boolean isDeclaredAsEmpty();

    VariableNullability getVariableNullability();

    boolean isEquivalentTo(IQTree tree);

    /**
     * TODO: explain
     *
     * The constraint is used for pruning. It remains enforced by
     * a parent tree.
     *
     */
    IQTree propagateDownConstraint(ImmutableExpression constraint);

    /**
     * TODO: find a better name
     */
    IQTree removeDistincts();

    void validate() throws InvalidIntermediateQueryException;

    /**
     * If subTreeToReplace is not found, has no effect (besides creating a novel copy).
     */
    IQTree replaceSubTree(IQTree subTreeToReplace, IQTree newSubTree);

    /**
     * Returns a set of substitutions that define the projected variables when they are constructed.
     *
     * Guarantee: each tuple in the result set having constructed values matches at least one of these substitutions.
     *
     * It is advised to call this method on a normalized IQ so as to reduce the number of possible substitutions
     * (normalization drops unsatisfiable substitutions).
     *
     *
     * The intended usage of this method it to determine the definition of a variable from the returned substitution.
     * Therefore this method is robust to simple variable renaming and to multiple complex substitutions.
     * E.g. if [x/x2], [x2/x3] and [x3/URI("http://myURI{}", x4] are three substitutions found in that order in a same
     * branch,
     * then x/URI("http://myURI{}", x4) will be the only output substitution for that branch.
     *
     */
    ImmutableSet<ImmutableSubstitution<NonVariableTerm>> getPossibleVariableDefinitions();

}<|MERGE_RESOLUTION|>--- conflicted
+++ resolved
@@ -27,13 +27,9 @@
 
     IQTree acceptTransformer(IQTreeVisitingTransformer transformer);
 
-<<<<<<< HEAD
     <T> T acceptVisitor(IQVisitor<T> visitor);
 
-    IQTree liftBinding(VariableGenerator variableGenerator);
-=======
     IQTree normalizeForOptimization(VariableGenerator variableGenerator);
->>>>>>> faa896f9
 
     /**
      * Tries to lift unions when they have incompatible definitions
@@ -129,5 +125,4 @@
      *
      */
     ImmutableSet<ImmutableSubstitution<NonVariableTerm>> getPossibleVariableDefinitions();
-
 }