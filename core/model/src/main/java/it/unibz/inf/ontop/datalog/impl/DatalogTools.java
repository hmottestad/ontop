package it.unibz.inf.ontop.datalog.impl;

import com.google.inject.Inject;
import fj.data.List;
import it.unibz.inf.ontop.model.term.*;
import it.unibz.inf.ontop.model.term.functionsymbol.BooleanFunctionSymbol;
import it.unibz.inf.ontop.model.term.functionsymbol.Predicate;
<<<<<<< HEAD
=======
import it.unibz.inf.ontop.model.vocabulary.XSD;

>>>>>>> 28a03a3c


/**
 * Tool methods when manipulate some Datalog programs and their rules.
 */
public class DatalogTools {
    private final TermFactory termFactory;

    private final Expression TRUE_EQ;

    @Inject
    private DatalogTools(TermFactory termFactory) {
        this.termFactory = termFactory;
<<<<<<< HEAD
        this.datalogFactory = datalogFactory;
        DBConstant valueTrue = termFactory.getDBBooleanConstant(true);
        TRUE_EQ = termFactory.getFunctionEQ(valueTrue, valueTrue);
        IS_DATA_OR_LJ_OR_JOIN_ATOM_FCT = this::isDataOrLeftJoinOrJoinAtom;
        IS_NOT_DATA_OR_COMPOSITE_ATOM_FCT = atom -> !isDataOrLeftJoinOrJoinAtom(atom);
        IS_BOOLEAN_ATOM_FCT = Function::isOperation;
    }

    public Boolean isDataOrLeftJoinOrJoinAtom(Function atom) {
        return atom.isDataFunction() || isLeftJoinOrJoinAtom(atom);
    }

    public Boolean isLeftJoinOrJoinAtom(Function atom) {
        Predicate predicate = atom.getFunctionSymbol();
        return predicate.equals(datalogFactory.getSparqlLeftJoinPredicate()) ||
                predicate.equals(datalogFactory.getSparqlJoinPredicate());
    }

    public List<Function> filterDataAndCompositeAtoms(List<Function> atoms) {
        return atoms.filter(IS_DATA_OR_LJ_OR_JOIN_ATOM_FCT);
    }

    public List<Function> filterNonDataAndCompositeAtoms(List<Function> atoms) {
        return atoms.filter(IS_NOT_DATA_OR_COMPOSITE_ATOM_FCT);
    }

    public List<Function> filterBooleanAtoms(List<Function> atoms) {
        return atoms.filter(IS_BOOLEAN_ATOM_FCT);
=======
        ValueConstant valueTrue = termFactory.getBooleanConstant(true);
        TRUE_EQ = termFactory.getFunctionEQ(valueTrue, valueTrue);
>>>>>>> 28a03a3c
    }

    /**
     * Folds a list of boolean atoms into one AND(AND(...)) boolean atom.
     */
    public Expression foldBooleanConditions(java.util.List<Function> booleanAtoms) {
        return foldBooleanConditions(List.iterableList(booleanAtoms));
    }

    public Expression foldBooleanConditions(List<Function> booleanAtoms) {
        if (booleanAtoms.length() == 0)
            return TRUE_EQ;

        Expression firstBooleanAtom = convertOrCastIntoBooleanAtom(booleanAtoms.head());
        return booleanAtoms.tail().foldLeft(termFactory::getFunctionAND, firstBooleanAtom);
    }

    private Expression convertOrCastIntoBooleanAtom(Function atom) {
        if (atom instanceof Expression)
            return (Expression) atom;

        Predicate predicate = atom.getFunctionSymbol();
<<<<<<< HEAD
        if (predicate instanceof BooleanFunctionSymbol)
            return termFactory.getExpression((BooleanFunctionSymbol) predicate,
                    atom.getTerms());
//        // XSD:BOOLEAN case
//        if ((predicate instanceof DatatypePredicate)
//                && ((DatatypePredicate) predicate).getReturnedType().isA(XSD.BOOLEAN)) {
//            return termFactory.getExpression(ExpressionOperation.IS_TRUE, atom);
//        }
=======
        if (predicate instanceof OperationPredicate)
            return termFactory.getExpression((OperationPredicate)predicate, atom.getTerms());

        if (isXsdBoolean(predicate))
            return termFactory.getExpression(ExpressionOperation.IS_TRUE, atom);
>>>>>>> 28a03a3c

        throw new IllegalArgumentException(atom + " is not a boolean atom");
    }

<<<<<<< HEAD
    public Expression foldBooleanConditions(java.util.List<Function> booleanAtoms) {
        return foldBooleanConditions(List.iterableList(booleanAtoms));
=======

    public static boolean isXsdBoolean(Predicate predicate) {
        return (predicate instanceof DatatypePredicate)
                && ((DatatypePredicate) predicate).getReturnedType().isA(XSD.BOOLEAN);
>>>>>>> 28a03a3c
    }
}<|MERGE_RESOLUTION|>--- conflicted
+++ resolved
@@ -5,11 +5,6 @@
 import it.unibz.inf.ontop.model.term.*;
 import it.unibz.inf.ontop.model.term.functionsymbol.BooleanFunctionSymbol;
 import it.unibz.inf.ontop.model.term.functionsymbol.Predicate;
-<<<<<<< HEAD
-=======
-import it.unibz.inf.ontop.model.vocabulary.XSD;
-
->>>>>>> 28a03a3c
 
 
 /**
@@ -23,46 +18,8 @@
     @Inject
     private DatalogTools(TermFactory termFactory) {
         this.termFactory = termFactory;
-<<<<<<< HEAD
-        this.datalogFactory = datalogFactory;
         DBConstant valueTrue = termFactory.getDBBooleanConstant(true);
         TRUE_EQ = termFactory.getFunctionEQ(valueTrue, valueTrue);
-        IS_DATA_OR_LJ_OR_JOIN_ATOM_FCT = this::isDataOrLeftJoinOrJoinAtom;
-        IS_NOT_DATA_OR_COMPOSITE_ATOM_FCT = atom -> !isDataOrLeftJoinOrJoinAtom(atom);
-        IS_BOOLEAN_ATOM_FCT = Function::isOperation;
-    }
-
-    public Boolean isDataOrLeftJoinOrJoinAtom(Function atom) {
-        return atom.isDataFunction() || isLeftJoinOrJoinAtom(atom);
-    }
-
-    public Boolean isLeftJoinOrJoinAtom(Function atom) {
-        Predicate predicate = atom.getFunctionSymbol();
-        return predicate.equals(datalogFactory.getSparqlLeftJoinPredicate()) ||
-                predicate.equals(datalogFactory.getSparqlJoinPredicate());
-    }
-
-    public List<Function> filterDataAndCompositeAtoms(List<Function> atoms) {
-        return atoms.filter(IS_DATA_OR_LJ_OR_JOIN_ATOM_FCT);
-    }
-
-    public List<Function> filterNonDataAndCompositeAtoms(List<Function> atoms) {
-        return atoms.filter(IS_NOT_DATA_OR_COMPOSITE_ATOM_FCT);
-    }
-
-    public List<Function> filterBooleanAtoms(List<Function> atoms) {
-        return atoms.filter(IS_BOOLEAN_ATOM_FCT);
-=======
-        ValueConstant valueTrue = termFactory.getBooleanConstant(true);
-        TRUE_EQ = termFactory.getFunctionEQ(valueTrue, valueTrue);
->>>>>>> 28a03a3c
-    }
-
-    /**
-     * Folds a list of boolean atoms into one AND(AND(...)) boolean atom.
-     */
-    public Expression foldBooleanConditions(java.util.List<Function> booleanAtoms) {
-        return foldBooleanConditions(List.iterableList(booleanAtoms));
     }
 
     public Expression foldBooleanConditions(List<Function> booleanAtoms) {
@@ -78,34 +35,14 @@
             return (Expression) atom;
 
         Predicate predicate = atom.getFunctionSymbol();
-<<<<<<< HEAD
         if (predicate instanceof BooleanFunctionSymbol)
             return termFactory.getExpression((BooleanFunctionSymbol) predicate,
                     atom.getTerms());
-//        // XSD:BOOLEAN case
-//        if ((predicate instanceof DatatypePredicate)
-//                && ((DatatypePredicate) predicate).getReturnedType().isA(XSD.BOOLEAN)) {
-//            return termFactory.getExpression(ExpressionOperation.IS_TRUE, atom);
-//        }
-=======
-        if (predicate instanceof OperationPredicate)
-            return termFactory.getExpression((OperationPredicate)predicate, atom.getTerms());
-
-        if (isXsdBoolean(predicate))
-            return termFactory.getExpression(ExpressionOperation.IS_TRUE, atom);
->>>>>>> 28a03a3c
 
         throw new IllegalArgumentException(atom + " is not a boolean atom");
     }
 
-<<<<<<< HEAD
     public Expression foldBooleanConditions(java.util.List<Function> booleanAtoms) {
         return foldBooleanConditions(List.iterableList(booleanAtoms));
-=======
-
-    public static boolean isXsdBoolean(Predicate predicate) {
-        return (predicate instanceof DatatypePredicate)
-                && ((DatatypePredicate) predicate).getReturnedType().isA(XSD.BOOLEAN);
->>>>>>> 28a03a3c
     }
 }