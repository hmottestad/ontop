--- conflicted
+++ resolved
@@ -414,7 +414,6 @@
     }
 
     @Override
-<<<<<<< HEAD
     public ImmutableSubstitution<Constant> getConstantFragment() {
         ImmutableMap<Variable, Constant> newMap = getImmutableMap().entrySet().stream()
                 .filter(e -> e.getValue() instanceof Constant)
@@ -423,9 +422,10 @@
                         e -> (Constant) e.getValue()));
 
         return substitutionFactory.getSubstitution(newMap);
-=======
+    }
+
+    @Override
     public TermFactory getTermFactory() {
         return termFactory;
->>>>>>> 06373953
     }
 }