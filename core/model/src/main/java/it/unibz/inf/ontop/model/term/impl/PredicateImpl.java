package it.unibz.inf.ontop.model.term.impl;

/*
 * #%L
 * ontop-obdalib-core
 * %%
 * Copyright (C) 2009 - 2014 Free University of Bozen-Bolzano
 * %%
 * Licensed under the Apache License, Version 2.0 (the "License");
 * you may not use this file except in compliance with the License.
 * You may obtain a copy of the License at
 * 
 *      http://www.apache.org/licenses/LICENSE-2.0
 * 
 * Unless required by applicable law or agreed to in writing, software
 * distributed under the License is distributed on an "AS IS" BASIS,
 * WITHOUT WARRANTIES OR CONDITIONS OF ANY KIND, either express or implied.
 * See the License for the specific language governing permissions and
 * limitations under the License.
 * #L%
 */

import com.google.common.collect.ImmutableList;
import com.google.common.collect.ImmutableSet;
import it.unibz.inf.ontop.model.term.ImmutableTerm;
import it.unibz.inf.ontop.model.term.Variable;
import it.unibz.inf.ontop.model.term.functionsymbol.Predicate;
import it.unibz.inf.ontop.model.type.TermType;

import javax.annotation.Nonnull;


public class PredicateImpl implements Predicate {

	private final ImmutableList<TermType> expectedBaseTypes;
	private final boolean isInjective;

	private int arity = -1;
	private String name = null;
	private int identifier = -1;

	protected PredicateImpl(@Nonnull String name, int arity, @Nonnull ImmutableList<TermType> expectedBaseTypes,
							boolean isInjective) {
		this.isInjective = isInjective;
		if (expectedBaseTypes.size() != arity)
			throw new IllegalArgumentException("expectedBaseTypes.size() must be equal to the arity");
		this.name = name;
		this.identifier = name.hashCode();
		this.arity = arity;
		this.expectedBaseTypes = expectedBaseTypes;
	}

	@Override
	public int getArity() {
		return arity;
	}

	@Override
	public String getName() {
		return name;
	}

	/**
	 * TODO: also check arity?
	 */
	@Override
	public boolean equals(Object obj) {
		if (obj == null || !(obj instanceof PredicateImpl)) {
			return false;
		}
		PredicateImpl pred2 = (PredicateImpl) obj;
		return this.identifier == pred2.identifier;
	}

	@Override
	public int hashCode() {
		return identifier;
	}

	@Override
	public Predicate clone() {
		return this;
	}

	@Override
	public String toString() {
		return name;
	}

	@Override
	public TermType getExpectedBaseType(int index) {
		return expectedBaseTypes.get(index);
	}

	@Override
	public ImmutableList<TermType> getExpectedBaseArgumentTypes() {
		return expectedBaseTypes;
	}
<<<<<<< HEAD


	@Override
	public boolean isTriplePredicate() {
		return (arity == 3 && name.equals("triple"));
	}

	@Override
	public boolean isInjective(ImmutableList<? extends ImmutableTerm> arguments,
							   ImmutableSet<Variable> nonNullVariables) {
		throw new RuntimeException("TODO: implement PredicateImpl.isInjective(...)");
	}
=======
>>>>>>> 5c5d18c1
}<|MERGE_RESOLUTION|>--- conflicted
+++ resolved
@@ -21,9 +21,6 @@
  */
 
 import com.google.common.collect.ImmutableList;
-import com.google.common.collect.ImmutableSet;
-import it.unibz.inf.ontop.model.term.ImmutableTerm;
-import it.unibz.inf.ontop.model.term.Variable;
 import it.unibz.inf.ontop.model.term.functionsymbol.Predicate;
 import it.unibz.inf.ontop.model.type.TermType;
 
@@ -33,15 +30,12 @@
 public class PredicateImpl implements Predicate {
 
 	private final ImmutableList<TermType> expectedBaseTypes;
-	private final boolean isInjective;
 
 	private int arity = -1;
 	private String name = null;
 	private int identifier = -1;
 
-	protected PredicateImpl(@Nonnull String name, int arity, @Nonnull ImmutableList<TermType> expectedBaseTypes,
-							boolean isInjective) {
-		this.isInjective = isInjective;
+	protected PredicateImpl(@Nonnull String name, int arity, @Nonnull ImmutableList<TermType> expectedBaseTypes) {
 		if (expectedBaseTypes.size() != arity)
 			throw new IllegalArgumentException("expectedBaseTypes.size() must be equal to the arity");
 		this.name = name;
@@ -96,19 +90,4 @@
 	public ImmutableList<TermType> getExpectedBaseArgumentTypes() {
 		return expectedBaseTypes;
 	}
-<<<<<<< HEAD
-
-
-	@Override
-	public boolean isTriplePredicate() {
-		return (arity == 3 && name.equals("triple"));
-	}
-
-	@Override
-	public boolean isInjective(ImmutableList<? extends ImmutableTerm> arguments,
-							   ImmutableSet<Variable> nonNullVariables) {
-		throw new RuntimeException("TODO: implement PredicateImpl.isInjective(...)");
-	}
-=======
->>>>>>> 5c5d18c1
 }