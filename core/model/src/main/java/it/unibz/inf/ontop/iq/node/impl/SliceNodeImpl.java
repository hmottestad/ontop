--- conflicted
+++ resolved
@@ -25,12 +25,8 @@
 
 public class SliceNodeImpl extends QueryModifierNodeImpl implements SliceNode {
 
-<<<<<<< HEAD
-    private static final String SLICE_NODE_STR = "SLICE";
-=======
     private static final String SLICE_STR = "SLICE";
 
->>>>>>> 19422156
     private final long offset;
 
     @Nullable
@@ -198,12 +194,8 @@
 
     @Override
     public String toString() {
-<<<<<<< HEAD
-        return SLICE_NODE_STR + " (l=" + limit + ", o=" + offset + ")";
-=======
         return SLICE_STR
                 + (offset > 0 ? " offset=" + offset : "")
                 + (limit == null ? "" : " limit=" + limit);
->>>>>>> 19422156
     }
 }