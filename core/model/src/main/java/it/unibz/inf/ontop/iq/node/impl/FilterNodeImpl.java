--- conflicted
+++ resolved
@@ -265,10 +265,7 @@
         } catch (UnsatisfiableConditionException e) {
             return iqFactory.createEmptyNode(newlyProjectedVariables);
         }
-
-    }
-<<<<<<< HEAD
-=======
+    }
 
     @Override
     public IQTree applyDescendingSubstitutionWithoutOptimizing(
@@ -279,55 +276,4 @@
         return iqFactory.createUnaryIQTree(newFilterNode,
                 child.applyDescendingSubstitutionWithoutOptimizing(descendingSubstitution));
     }
-
-
-    /**
-     * TODO: let the filter node simplify (interpret) expressions in the lifted substitution
-     */
-    private IQTree liftBinding(ConstructionNode childConstructionNode, UnaryIQTree liftedChildIQ,
-                               IQProperties currentIQProperties, VariableGenerator variableGenerator) {
-        IQTree grandChildIQTree = liftedChildIQ.getChild();
-
-        IQProperties liftedProperties = currentIQProperties.declareLifted();
-
-        ImmutableExpression unoptimizedExpression = childConstructionNode.getSubstitution()
-                .applyToBooleanExpression(getFilterCondition());
-
-        try {
-            ExpressionAndSubstitution expressionAndSubstitution = simplifyCondition(Optional.of(unoptimizedExpression),
-                    ImmutableSet.of());
-
-            Optional<FilterNode> newFilterNode = expressionAndSubstitution.optionalExpression
-                    .map(iqFactory::createFilterNode);
-
-            if (expressionAndSubstitution.substitution.isEmpty()) {
-                IQTree filterLevelTree = newFilterNode
-                        .map(n -> (IQTree) iqFactory.createUnaryIQTree(n, grandChildIQTree, liftedProperties))
-                        .orElse(grandChildIQTree);
-                return iqFactory.createUnaryIQTree(childConstructionNode, filterLevelTree, liftedProperties);
-            }
-            else {
-                IQTree newGrandChild = grandChildIQTree.applyDescendingSubstitution(
-                        expressionAndSubstitution.substitution, expressionAndSubstitution.optionalExpression);
-
-                IQTree filterLevelTree = newFilterNode
-                        .map(n -> (IQTree) iqFactory.createUnaryIQTree(n, newGrandChild, currentIQProperties))
-                        .orElse(newGrandChild);
-
-                IQTree filterParentTree = iqFactory.createUnaryIQTree(
-                        iqFactory.createConstructionNode(grandChildIQTree.getVariables(),
-                                (ImmutableSubstitution<ImmutableTerm>)(ImmutableSubstitution<?>)
-                                        expressionAndSubstitution.substitution),
-                        filterLevelTree);
-
-                // Recursive
-                return iqFactory.createUnaryIQTree(childConstructionNode, filterParentTree, currentIQProperties)
-                        .liftBinding(variableGenerator);
-            }
-
-        } catch (UnsatisfiableConditionException e) {
-            return iqFactory.createEmptyNode(childConstructionNode.getVariables());
-        }
-    }
->>>>>>> a4d24b7a
 }