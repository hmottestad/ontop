package it.unibz.inf.ontop.iq.node.impl;


import com.google.common.collect.ImmutableList;
import com.google.common.collect.ImmutableSet;
import com.google.inject.assistedinject.Assisted;
import com.google.inject.assistedinject.AssistedInject;
import it.unibz.inf.ontop.datalog.impl.DatalogTools;
import it.unibz.inf.ontop.evaluator.ExpressionEvaluator;
import it.unibz.inf.ontop.evaluator.TermNullabilityEvaluator;
import it.unibz.inf.ontop.injection.IntermediateQueryFactory;
import it.unibz.inf.ontop.iq.exception.QueryNodeTransformationException;
import it.unibz.inf.ontop.iq.node.*;
import it.unibz.inf.ontop.iq.node.normalization.ConditionSimplifier.ExpressionAndSubstitution;
import it.unibz.inf.ontop.iq.node.normalization.ConditionSimplifier;
import it.unibz.inf.ontop.iq.node.normalization.FilterNormalizer;
import it.unibz.inf.ontop.iq.transform.IQTransformer;
import it.unibz.inf.ontop.model.term.*;
import it.unibz.inf.ontop.model.term.impl.ImmutabilityTools;
import it.unibz.inf.ontop.model.type.TypeFactory;
import it.unibz.inf.ontop.substitution.ImmutableSubstitution;
import it.unibz.inf.ontop.iq.*;
import it.unibz.inf.ontop.iq.transform.node.HeterogeneousQueryNodeTransformer;
import it.unibz.inf.ontop.iq.transform.node.HomogeneousQueryNodeTransformer;
import it.unibz.inf.ontop.iq.exception.InvalidIntermediateQueryException;
import it.unibz.inf.ontop.substitution.SubstitutionFactory;
import it.unibz.inf.ontop.substitution.impl.ImmutableSubstitutionTools;
import it.unibz.inf.ontop.substitution.impl.ImmutableUnificationTools;
import it.unibz.inf.ontop.utils.ImmutableCollectors;
import it.unibz.inf.ontop.utils.VariableGenerator;

import java.util.Optional;


public class FilterNodeImpl extends JoinOrFilterNodeImpl implements FilterNode {

    private static final String FILTER_NODE_STR = "FILTER";
    private final ConstructionNodeTools constructionNodeTools;
    private final ConditionSimplifier conditionSimplifier;
    private final FilterNormalizer normalizer;

    @AssistedInject
    private FilterNodeImpl(@Assisted ImmutableExpression filterCondition, TermNullabilityEvaluator nullabilityEvaluator,
                           TermFactory termFactory, TypeFactory typeFactory, DatalogTools datalogTools,
                           ImmutabilityTools immutabilityTools, SubstitutionFactory substitutionFactory,
                           ImmutableUnificationTools unificationTools, ImmutableSubstitutionTools substitutionTools,
                           ExpressionEvaluator defaultExpressionEvaluator, IntermediateQueryFactory iqFactory,
                           ConstructionNodeTools constructionNodeTools, ConditionSimplifier conditionSimplifier,
                           FilterNormalizer normalizer) {
        super(Optional.of(filterCondition), nullabilityEvaluator, termFactory, iqFactory, typeFactory, datalogTools,
                immutabilityTools, substitutionFactory, unificationTools, substitutionTools, defaultExpressionEvaluator);
        this.constructionNodeTools = constructionNodeTools;
        this.conditionSimplifier = conditionSimplifier;
        this.normalizer = normalizer;
    }

    @Override
    public void acceptVisitor(QueryNodeVisitor visitor) {
        visitor.visit(this);
    }

    @Override
    public FilterNode clone() {
        return iqFactory.createFilterNode(getFilterCondition());
    }

    @Override
    public FilterNode acceptNodeTransformer(HomogeneousQueryNodeTransformer transformer) throws QueryNodeTransformationException {
        return transformer.transform(this);
    }

    @Override
    public NodeTransformationProposal acceptNodeTransformer(HeterogeneousQueryNodeTransformer transformer) {
        return transformer.transform(this);
    }

    @Override
    public ImmutableExpression getFilterCondition() {
        return getOptionalFilterCondition().get();
    }

    @Override
    public FilterNode changeFilterCondition(ImmutableExpression newFilterCondition) {
        return iqFactory.createFilterNode(newFilterCondition);
    }

    @Override
    public boolean isVariableNullable(IntermediateQuery query, Variable variable) {
        if (isFilteringNullValue(variable))
            return false;

        return query.getFirstChild(this)
                .map(c -> c.isVariableNullable(query, variable))
                .orElseThrow(() -> new InvalidIntermediateQueryException("A filter node must have a child"));
    }

    @Override
    public ImmutableSet<Variable> getNullableVariables(IQTree child) {
        return child.getNullableVariables().stream()
                .filter(v -> !isFilteringNullValue(v))
                .collect(ImmutableCollectors.toSet());
    }


    @Override
    public IQTree liftIncompatibleDefinitions(Variable variable, IQTree child) {
        IQTree newChild = child.liftIncompatibleDefinitions(variable);
        QueryNode newChildRoot = newChild.getRootNode();

        /*
         * Lift the union above the filter
         */
        if ((newChildRoot instanceof UnionNode)
                && ((UnionNode) newChildRoot).hasAChildWithLiftableDefinition(variable, newChild.getChildren())) {
            UnionNode unionNode = (UnionNode) newChildRoot;
            ImmutableList<IQTree> grandChildren = newChild.getChildren();

            ImmutableList<IQTree> newChildren = grandChildren.stream()
                    .map(c -> (IQTree) iqFactory.createUnaryIQTree(this, c))
                    .collect(ImmutableCollectors.toList());

            return iqFactory.createNaryIQTree(unionNode, newChildren);
        }
        return iqFactory.createUnaryIQTree(this, newChild);
    }

    @Override
    public IQTree propagateDownConstraint(ImmutableExpression constraint, IQTree child) {
        return propagateDownCondition(child, Optional.of(constraint));
    }

    private IQTree propagateDownCondition(IQTree child, Optional<ImmutableExpression> initialConstraint) {
        try {
            // TODO: also consider the constraint for simplifying the condition
            ExpressionAndSubstitution conditionSimplificationResults = conditionSimplifier
                    .simplifyCondition(getFilterCondition());

            Optional<ImmutableExpression> downConstraint = conditionSimplifier.computeDownConstraint(initialConstraint,
                    conditionSimplificationResults);

            IQTree newChild = Optional.of(conditionSimplificationResults.getSubstitution())
                    .filter(s -> !s.isEmpty())
                    .map(s -> child.applyDescendingSubstitution(s, downConstraint))
                    .orElseGet(() -> downConstraint
                            .map(child::propagateDownConstraint)
                            .orElse(child));

            IQTree filterLevelTree = conditionSimplificationResults.getOptionalExpression()
                    .map(e -> e.equals(getFilterCondition()) ? this : iqFactory.createFilterNode(e))
                    .map(filterNode -> (IQTree) iqFactory.createUnaryIQTree(filterNode, newChild))
                    .orElse(newChild);

            return Optional.of(conditionSimplificationResults.getSubstitution())
                    .filter(s -> !s.isEmpty())
                    .map(s -> (ImmutableSubstitution<ImmutableTerm>)(ImmutableSubstitution<?>)s)
                    .map(s -> iqFactory.createConstructionNode(child.getVariables(), s))
                    .map(c -> (IQTree) iqFactory.createUnaryIQTree(c, filterLevelTree))
                    .orElse(filterLevelTree);


        } catch (UnsatisfiableConditionException e) {
            return iqFactory.createEmptyNode(child.getVariables());
        }

    }

    @Override
    public IQTree acceptTransformer(IQTree tree, IQTransformer transformer, IQTree child) {
        return transformer.transformFilter(tree,this, child);
    }

    @Override
    public void validateNode(IQTree child) throws InvalidIntermediateQueryException {
        checkExpression(getFilterCondition(), ImmutableList.of(child));
    }

    @Override
<<<<<<< HEAD
    public IQTree removeDistincts(IQTree child, IQProperties iqProperties) {
        IQTree newChild = child.removeDistincts();

        IQProperties newProperties = newChild.equals(child)
                ? iqProperties.declareDistinctRemovalWithoutEffect()
                : iqProperties.declareDistinctRemovalWithEffect();

        return iqFactory.createUnaryIQTree(this, newChild, newProperties);
=======
    public ImmutableSet<ImmutableSubstitution<NonVariableTerm>> getPossibleVariableDefinitions(IQTree child) {
        return child.getPossibleVariableDefinitions();
>>>>>>> 0c55b9bd
    }

    @Override
    public boolean isConstructed(Variable variable, IQTree child) {
        return child.isConstructed(variable);
    }

    /**
     * TODO: detect minus encodings
     */
    @Override
    public boolean isDistinct(IQTree child) {
        return child.isDistinct();
    }

    @Override
    public boolean isSyntacticallyEquivalentTo(QueryNode node) {
        return (node instanceof FilterNode)
                && ((FilterNode) node).getFilterCondition().equals(this.getFilterCondition());
    }

    @Override
    public ImmutableSet<Variable> getRequiredVariables(IntermediateQuery query) {
        return getLocallyRequiredVariables();
    }

    @Override
    public boolean isEquivalentTo(QueryNode queryNode) {
        return (queryNode instanceof FilterNode)
                && getFilterCondition().equals(((FilterNode) queryNode).getFilterCondition());
    }

    @Override
    public String toString() {
        return FILTER_NODE_STR + getOptionalFilterString();
    }

    /**
     * TODO: Optimization: lift direct construction and filter nodes before normalizing them
     *  (so as to reduce the recursive pressure)
     */
    @Override
    public IQTree normalizeForOptimization(IQTree initialChild, VariableGenerator variableGenerator,
                                           IQProperties currentIQProperties) {
        return normalizer.normalizeForOptimization(this, initialChild, variableGenerator, currentIQProperties);
    }

    @Override
    public IQTree applyDescendingSubstitution(
            ImmutableSubstitution<? extends VariableOrGroundTerm> descendingSubstitution,
            Optional<ImmutableExpression> constraint, IQTree child) {

        ImmutableExpression unoptimizedExpression = descendingSubstitution.applyToBooleanExpression(getFilterCondition());

        ImmutableSet<Variable> newlyProjectedVariables = constructionNodeTools
                .computeNewProjectedVariables(descendingSubstitution, child.getVariables());

        try {
            ExpressionAndSubstitution expressionAndSubstitution = conditionSimplifier.simplifyCondition(unoptimizedExpression);

            Optional<ImmutableExpression> downConstraint = conditionSimplifier.computeDownConstraint(constraint,
                    expressionAndSubstitution);

            ImmutableSubstitution<? extends VariableOrGroundTerm> downSubstitution =
                    ((ImmutableSubstitution<VariableOrGroundTerm>)descendingSubstitution)
                            .composeWith2(expressionAndSubstitution.getSubstitution());

            IQTree newChild = child.applyDescendingSubstitution(downSubstitution, downConstraint);
            IQTree filterLevelTree = expressionAndSubstitution.getOptionalExpression()
                    .map(iqFactory::createFilterNode)
                    .map(n -> (IQTree) iqFactory.createUnaryIQTree(n, newChild))
                    .orElse(newChild);
            return expressionAndSubstitution.getSubstitution().isEmpty()
                    ? filterLevelTree
                    : iqFactory.createUnaryIQTree(
                            iqFactory.createConstructionNode(newlyProjectedVariables,
                                    (ImmutableSubstitution<ImmutableTerm>)(ImmutableSubstitution<?>)
                                            expressionAndSubstitution.getSubstitution()),
                            filterLevelTree);
        } catch (UnsatisfiableConditionException e) {
            return iqFactory.createEmptyNode(newlyProjectedVariables);
        }
    }

    @Override
    public IQTree applyDescendingSubstitutionWithoutOptimizing(
            ImmutableSubstitution<? extends VariableOrGroundTerm> descendingSubstitution, IQTree child) {
        FilterNode newFilterNode = iqFactory.createFilterNode(
                descendingSubstitution.applyToBooleanExpression(getFilterCondition()));

        return iqFactory.createUnaryIQTree(newFilterNode,
                child.applyDescendingSubstitutionWithoutOptimizing(descendingSubstitution));
    }
}<|MERGE_RESOLUTION|>--- conflicted
+++ resolved
@@ -175,7 +175,11 @@
     }
 
     @Override
-<<<<<<< HEAD
+    public ImmutableSet<ImmutableSubstitution<NonVariableTerm>> getPossibleVariableDefinitions(IQTree child) {
+        return child.getPossibleVariableDefinitions();
+    }
+
+    @Override
     public IQTree removeDistincts(IQTree child, IQProperties iqProperties) {
         IQTree newChild = child.removeDistincts();
 
@@ -184,10 +188,6 @@
                 : iqProperties.declareDistinctRemovalWithEffect();
 
         return iqFactory.createUnaryIQTree(this, newChild, newProperties);
-=======
-    public ImmutableSet<ImmutableSubstitution<NonVariableTerm>> getPossibleVariableDefinitions(IQTree child) {
-        return child.getPossibleVariableDefinitions();
->>>>>>> 0c55b9bd
     }
 
     @Override
