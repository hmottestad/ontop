--- conflicted
+++ resolved
@@ -12,14 +12,9 @@
 
 public class TriplePredicateImpl extends RDFAtomPredicateImpl implements TriplePredicate {
 
-<<<<<<< HEAD
     protected TriplePredicateImpl(ImmutableList<TermType> expectedBaseTypes,
-                                  RDFTermTypeConstant iriType) {
-        super("triple", 3, expectedBaseTypes, 0, 1, 2, iriType);
-=======
-    protected TriplePredicateImpl(ImmutableList<TermType> expectedBaseTypes, RDF rdfFactory) {
-        super("triple", expectedBaseTypes, 0, 1, 2, rdfFactory);
->>>>>>> b2647261
+                                  RDFTermTypeConstant iriType, RDF rdfFactory) {
+        super("triple", expectedBaseTypes, 0, 1, 2, iriType, rdfFactory);
     }
 
     @Override
