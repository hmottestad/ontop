--- conflicted
+++ resolved
@@ -26,22 +26,12 @@
 import it.unibz.inf.ontop.datalog.impl.DatalogTools;
 import it.unibz.inf.ontop.model.term.impl.ImmutabilityTools;
 import it.unibz.inf.ontop.model.term.*;
-<<<<<<< HEAD
 import it.unibz.inf.ontop.model.type.*;
 import it.unibz.inf.ontop.model.vocabulary.XSD;
 import it.unibz.inf.ontop.substitution.ImmutableSubstitution;
 import it.unibz.inf.ontop.substitution.impl.ImmutableUnificationTools;
 import it.unibz.inf.ontop.utils.ImmutableCollectors;
-=======
-import it.unibz.inf.ontop.model.type.NumericRDFDatatype;
-import it.unibz.inf.ontop.model.type.RDFDatatype;
-import it.unibz.inf.ontop.model.type.TypeFactory;
-import it.unibz.inf.ontop.model.vocabulary.OntopInternal;
-import it.unibz.inf.ontop.model.vocabulary.XSD;
-import it.unibz.inf.ontop.substitution.Substitution;
-import it.unibz.inf.ontop.substitution.impl.UnifierUtilities;
 import org.apache.commons.rdf.api.RDF;
->>>>>>> b2647261
 
 import java.util.ArrayList;
 import java.util.List;
@@ -66,21 +56,13 @@
 	private final ImmutableUnificationTools unificationTools;
 	private final ExpressionNormalizer normalizer;
 	private final ImmutabilityTools immutabilityTools;
-<<<<<<< HEAD
 	private final RDFTermTypeConstant iriConstant, bnodeConstant;
+	private final RDF rdfFactory;
 
 	@Inject
 	private ExpressionEvaluator(DatalogTools datalogTools, TermFactory termFactory, TypeFactory typeFactory,
 								ImmutableUnificationTools unificationTools, ExpressionNormalizer normalizer,
-								ImmutabilityTools immutabilityTools) {
-=======
-	private final RDF rdfFactory;
-
-	@Inject
-	private ExpressionEvaluator(DatalogTools datalogTools, TermFactory termFactory, TypeFactory typeFactory,
-								UnifierUtilities unifierUtilities, ExpressionNormalizer normalizer,
 								ImmutabilityTools immutabilityTools, RDF rdfFactory) {
->>>>>>> b2647261
 		this.termFactory = termFactory;
 		this.typeFactory = typeFactory;
 		this.datalogTools = datalogTools;
@@ -90,12 +72,9 @@
 		this.unificationTools = unificationTools;
 		this.normalizer = normalizer;
 		this.immutabilityTools = immutabilityTools;
-<<<<<<< HEAD
 		this.iriConstant = termFactory.getRDFTermTypeConstant(typeFactory.getIRITermType());
 		this.bnodeConstant = termFactory.getRDFTermTypeConstant(typeFactory.getBlankNodeType());
-=======
 		this.rdfFactory = rdfFactory;
->>>>>>> b2647261
 	}
 
 	public static class EvaluationResult {
@@ -478,29 +457,8 @@
 		}
 		// Variable
 		else {
-<<<<<<< HEAD
 			return Optional.empty();
 		}
-=======
-			throw new RuntimeException("Unexpected term type: " + term);
-		}
-	}
-	
-	private boolean isDouble(Predicate pred) {
-		return (pred.equals(termFactory.getRequiredTypePredicate(XSD.DOUBLE))
-				|| pred.equals(termFactory.getRequiredTypePredicate(XSD.FLOAT)));
-	}
-	
-	private boolean isNumeric(Predicate pred) {
-		return (pred instanceof DatatypePredicate)
-				&& (((DatatypePredicate) pred).getReturnedType() instanceof NumericRDFDatatype);
-	}
-	
-	private boolean isNumeric(ValueConstant constant) {
-		String constantValue = constant.getValue();
-		RDFDatatype type = typeFactory.getDatatype(rdfFactory.createIRI(constantValue));
-		return type.isA(OntopInternal.NUMERIC);
->>>>>>> b2647261
 	}
 
 	/*
@@ -886,13 +844,8 @@
 //					throw new RuntimeException("Unsupported type: " + pred2);
 //				}
 
-<<<<<<< HEAD
 				if (functionSymbol1.equals(pred2)) {
 					if (functionSymbol1 instanceof IRIStringTemplateFunctionSymbol) {
-=======
-				if (pred1.equals(pred2)) {
-					if (pred1 instanceof URITemplatePredicate) {
->>>>>>> b2647261
 						return evalUriTemplateEqNeq(f1, f2, eq);
 					}
 					else {
@@ -1060,11 +1013,6 @@
 
 	@Override
 	public ExpressionEvaluator clone() {
-<<<<<<< HEAD
-		return new ExpressionEvaluator(datalogTools, termFactory, typeFactory, unificationTools, normalizer, immutabilityTools);
-=======
-		return new ExpressionEvaluator(datalogTools, termFactory, typeFactory, unifierUtilities, normalizer,
-				immutabilityTools, rdfFactory);
->>>>>>> b2647261
+		return new ExpressionEvaluator(datalogTools, termFactory, typeFactory, unificationTools, normalizer, immutabilityTools, rdfFactory);
 	}
 }