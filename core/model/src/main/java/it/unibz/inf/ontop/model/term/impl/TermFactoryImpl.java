package it.unibz.inf.ontop.model.term.impl;

/*
 * #%L
 * ontop-obdalib-core
 * %%
 * Copyright (C) 2009 - 2014 Free University of Bozen-Bolzano
 * %%
 * Licensed under the Apache License, Version 2.0 (the "License");
 * you may not use this file except in compliance with the License.
 * You may obtain a copy of the License at
 * 
 *      http://www.apache.org/licenses/LICENSE-2.0
 * 
 * Unless required by applicable law or agreed to in writing, software
 * distributed under the License is distributed on an "AS IS" BASIS,
 * WITHOUT WARRANTIES OR CONDITIONS OF ANY KIND, either express or implied.
 * See the License for the specific language governing permissions and
 * limitations under the License.
 * #L%
 */

import com.google.common.collect.ImmutableList;
import com.google.common.collect.ImmutableMap;
import com.google.common.collect.ImmutableSet;
import com.google.inject.Inject;
import com.google.inject.Singleton;
import it.unibz.inf.ontop.exception.MinorOntopInternalBugException;
import it.unibz.inf.ontop.injection.OntopModelSettings;
import it.unibz.inf.ontop.iq.node.VariableNullability;
import it.unibz.inf.ontop.iq.tools.TypeConstantDictionary;
import it.unibz.inf.ontop.model.term.*;
import it.unibz.inf.ontop.model.term.functionsymbol.*;
import it.unibz.inf.ontop.model.term.functionsymbol.db.DBFunctionSymbol;
import it.unibz.inf.ontop.model.term.functionsymbol.db.DBFunctionSymbolFactory;
import it.unibz.inf.ontop.model.term.functionsymbol.db.IRIStringTemplateFunctionSymbol;
import it.unibz.inf.ontop.model.type.*;
import it.unibz.inf.ontop.model.vocabulary.SPARQL;
import it.unibz.inf.ontop.substitution.ProtoSubstitution;
import it.unibz.inf.ontop.utils.CoreUtilsFactory;
import it.unibz.inf.ontop.utils.ImmutableCollectors;
import org.apache.commons.rdf.api.IRI;
import org.apache.commons.rdf.api.RDF;

import javax.annotation.Nullable;
import java.util.*;
import java.util.stream.Stream;

@Singleton
public class TermFactoryImpl implements TermFactory {

	private final TypeFactory typeFactory;
	private final FunctionSymbolFactory functionSymbolFactory;
	private final DBFunctionSymbolFactory dbFunctionSymbolFactory;
	private final CoreUtilsFactory coreUtilsFactory;
	private final DBConstant valueTrue, valueFalse, lexicalTrue, lexicalFalse;
	private final Constant valueNull;
	@Nullable
	private final DBConstant doubleNaN;
	private final DBConstant provenanceConstant;
	private final ImmutabilityTools immutabilityTools;
	private final Map<RDFTermType, RDFTermTypeConstant> termTypeConstantMap;
	private final boolean isTestModeEnabled;
	private final RDFTermTypeConstant iriTypeConstant, bnodeTypeConstant;
	private final RDF rdfFactory;
	private final ImmutableExpression.Evaluation positiveEvaluation, negativeEvaluation, nullEvaluation;

	@Inject
	private TermFactoryImpl(TypeFactory typeFactory, FunctionSymbolFactory functionSymbolFactory,
							DBFunctionSymbolFactory dbFunctionSymbolFactory, CoreUtilsFactory coreUtilsFactory, OntopModelSettings settings,
							RDF rdfFactory) {
		// protected constructor prevents instantiation from other classes.
		this.typeFactory = typeFactory;
		this.functionSymbolFactory = functionSymbolFactory;
		this.dbFunctionSymbolFactory = dbFunctionSymbolFactory;
		this.coreUtilsFactory = coreUtilsFactory;
		this.rdfFactory = rdfFactory;

		DBTypeFactory dbTypeFactory = typeFactory.getDBTypeFactory();

		DBTermType dbBooleanType = dbTypeFactory.getDBBooleanType();
		this.valueTrue = new DBConstantImpl(dbTypeFactory.getDBTrueLexicalValue(), dbBooleanType);
		this.valueFalse = new DBConstantImpl(dbTypeFactory.getDBFalseLexicalValue(), dbBooleanType);
		this.lexicalTrue = getDBStringConstant("true");
		this.lexicalFalse = getDBStringConstant("false");
		this.valueNull = new NullConstantImpl(dbTypeFactory.getNullLexicalValue());
		this.doubleNaN = dbTypeFactory.getDBNaNLexicalValue()
				.map(v -> new DBConstantImpl(v, dbTypeFactory.getDBDoubleType()))
				.orElse(null);
		this.provenanceConstant = new DBConstantImpl("ontop-provenance-constant", dbTypeFactory.getDBStringType());
		this.immutabilityTools = new ImmutabilityTools(this);
		this.termTypeConstantMap = new HashMap<>();
		this.isTestModeEnabled = settings.isTestModeEnabled();
		this.iriTypeConstant = getRDFTermTypeConstant(typeFactory.getIRITermType());
		this.bnodeTypeConstant = getRDFTermTypeConstant(typeFactory.getBlankNodeType());
		this.positiveEvaluation = new ImmutableExpressionImpl.ValueEvaluationImpl(
				ImmutableExpression.Evaluation.BooleanValue.TRUE, valueTrue);
		this.negativeEvaluation = new ImmutableExpressionImpl.ValueEvaluationImpl(
				ImmutableExpression.Evaluation.BooleanValue.FALSE, valueFalse);
		this.nullEvaluation = new ImmutableExpressionImpl.ValueEvaluationImpl(
				ImmutableExpression.Evaluation.BooleanValue.NULL, valueNull);
	}

	@Override
	public IRIConstant getConstantIRI(IRI iri) {
		return new IRIConstantImpl(iri, typeFactory);
	}

	@Override
	public RDFLiteralConstant getRDFLiteralConstant(String value, RDFDatatype type) {
		return new RDFLiteralConstantImpl(value, type);
	}

	@Override
	public RDFLiteralConstant getRDFLiteralConstant(String value, IRI type) {
		return getRDFLiteralConstant(value, typeFactory.getDatatype(type));
	}

	@Override
	public Function getRDFLiteralMutableFunctionalTerm(Term lexicalTerm, RDFDatatype type) {
		return getFunction(functionSymbolFactory.getRDFTermFunctionSymbol(), lexicalTerm, getRDFTermTypeConstant(type));
	}

	@Override
	public Function getRDFLiteralMutableFunctionalTerm(Term lexicalTerm, IRI datatypeIRI) {
		return getRDFLiteralMutableFunctionalTerm(lexicalTerm, typeFactory.getDatatype(datatypeIRI));
	}

	@Override
	public RDFLiteralConstant getRDFLiteralConstant(String value, String language) {
		return new RDFLiteralConstantImpl(value, language.toLowerCase(), typeFactory);
	}

	@Override
	public RDFConstant getRDFConstant(String lexicalValue, RDFTermType termType) {
		if (termType.isAbstract())
			throw new IllegalArgumentException("Cannot create an RDFConstant out of a abstract term type");
		if (termType instanceof RDFDatatype)
			return getRDFLiteralConstant(lexicalValue, (RDFDatatype)termType);
		else if (termType.equals(typeFactory.getIRITermType()))
			return getConstantIRI(rdfFactory.createIRI(lexicalValue));
		else if (termType.equals(typeFactory.getBlankNodeType()))
			return getConstantBNode(lexicalValue);
		throw new MinorOntopInternalBugException("Unexpected RDF term type: " + termType);
	}

	@Override
	public Function getRDFLiteralMutableFunctionalTerm(Term lexicalTerm, String language) {
		return getRDFLiteralMutableFunctionalTerm(lexicalTerm, typeFactory.getLangTermType(language));
	}

	@Override
	public ImmutableFunctionalTerm getRDFLiteralFunctionalTerm(ImmutableTerm lexicalTerm, RDFDatatype type) {
		return getRDFFunctionalTerm(lexicalTerm, getRDFTermTypeConstant(type));
	}

	@Override
	public ImmutableFunctionalTerm getRDFLiteralFunctionalTerm(ImmutableTerm lexicalTerm, IRI datatypeIRI) {
		return getRDFLiteralFunctionalTerm(lexicalTerm, typeFactory.getDatatype(datatypeIRI));
	}

	@Override
	public DBConstant getDBConstant(String value, DBTermType termType) {
		return new DBConstantImpl(value, termType);
	}

	@Override
	public DBConstant getDBStringConstant(String value) {
		return getDBConstant(value, typeFactory.getDBTypeFactory().getDBStringType());
	}

	@Override
	public ImmutableFunctionalTerm getRDFLiteralFunctionalTerm(ImmutableTerm lexicalTerm, String language) {
		return getRDFLiteralFunctionalTerm(lexicalTerm, typeFactory.getLangTermType(language));
	}

	@Override
	public Variable getVariable(String name) {
		return new VariableImpl(name);
	}

	@Override
	public RDFTermTypeConstant getRDFTermTypeConstant(RDFTermType type) {
		return termTypeConstantMap
				.computeIfAbsent(type, t -> new RDFTermTypeConstantImpl(t, typeFactory.getMetaRDFTermType()));
	}

	@Override
	public ImmutableFunctionalTerm getRDFTermTypeFunctionalTerm(ImmutableTerm term, TypeConstantDictionary dictionary,
			ImmutableSet<RDFTermTypeConstant> possibleConstants) {
		return getImmutableFunctionalTerm(functionSymbolFactory.getRDFTermTypeFunctionSymbol(dictionary, possibleConstants), term);
	}

	@Override
	public Function getFunction(Predicate functor, Term... arguments) {
		return getFunction(functor, Arrays.asList(arguments));
	}
	
	@Override
	public Expression getExpression(BooleanFunctionSymbol functor, Term... arguments) {
		return getExpression(functor, Arrays.asList(arguments));
	}

	@Override
	public Expression getExpression(BooleanFunctionSymbol functor, List<Term> arguments) {
		if (isTestModeEnabled) {
			checkMutability(arguments);
		}
		return new ExpressionImpl(functor, arguments);
	}

	@Override
	public ImmutableExpression getImmutableExpression(BooleanFunctionSymbol functor, ImmutableTerm... arguments) {
		return getImmutableExpression(functor, ImmutableList.copyOf(arguments));
	}

	@Override
	public ImmutableExpression getImmutableExpression(BooleanFunctionSymbol functor,
													  ImmutableList<? extends ImmutableTerm> arguments) {
		if (GroundTermTools.areGroundTerms(arguments)) {
			return new GroundExpressionImpl(functor, (ImmutableList<GroundTerm>)arguments, this);
		}
		else {
			return new NonGroundExpressionImpl(functor, arguments, this);
		}
	}

	@Override
	public ImmutableExpression getImmutableExpression(Expression expression) {
		if (GroundTermTools.isGroundTerm(expression)) {
			return new GroundExpressionImpl(expression.getFunctionSymbol(),
					(ImmutableList<? extends GroundTerm>)(ImmutableList<?>)convertTerms(expression), this);
		}
		else {
			return new NonGroundExpressionImpl(expression.getFunctionSymbol(), convertTerms(expression), this);
		}
	}

	@Override
	public ImmutableExpression getConjunction(ImmutableList<ImmutableExpression> conjunctionOfExpressions) {
		final int size = conjunctionOfExpressions.size();
		switch (size) {
			case 0:
				throw new IllegalArgumentException("conjunctionOfExpressions must be non-empty");
			case 1:
				return conjunctionOfExpressions.get(0);
			default:
				return getImmutableExpression(dbFunctionSymbolFactory.getDBAnd(size), conjunctionOfExpressions);
		}
	}

	@Override
	public ImmutableExpression getConjunction(ImmutableExpression expression, ImmutableExpression... otherExpressions) {
		return getConjunction(
				Stream.concat(Stream.of(expression), Stream.of(otherExpressions))
				.collect(ImmutableCollectors.toList()));
	}

	@Override
	public Optional<ImmutableExpression> getConjunction(Stream<ImmutableExpression> expressionStream) {
		ImmutableList<ImmutableExpression> conjuncts = expressionStream
				.flatMap(ImmutableExpression::flattenAND)
				.distinct()
				.collect(ImmutableCollectors.toList());

		return Optional.of(conjuncts)
				.filter(c -> !c.isEmpty())
				.map(this::getConjunction);
	}

	@Override
	public ImmutableExpression getDisjunction(ImmutableList<ImmutableExpression> disjunctionOfExpressions) {
		final int size = disjunctionOfExpressions.size();
		switch (size) {
			case 0:
				throw new IllegalArgumentException("disjunctionOfExpressions must be non-empty");
			case 1:
				return disjunctionOfExpressions.get(0);
			default:
				return getImmutableExpression(dbFunctionSymbolFactory.getDBOr(size), disjunctionOfExpressions);
		}
	}

	@Override
	public ImmutableExpression getDisjunction(ImmutableExpression expression, ImmutableExpression... otherExpressions) {
		return getDisjunction(
				Stream.concat(Stream.of(expression), Stream.of(otherExpressions))
						.collect(ImmutableCollectors.toList()));
	}

	@Override
	public Optional<ImmutableExpression> getDisjunction(Stream<ImmutableExpression> expressionStream) {
		ImmutableList<ImmutableExpression> disjuncts = expressionStream
				.flatMap(ImmutableExpression::flattenOR)
				.distinct()
				.collect(ImmutableCollectors.toList());

		return Optional.of(disjuncts)
				.filter(c -> !c.isEmpty())
				.map(this::getDisjunction);
	}

    @Override
    public ImmutableExpression getDBNot(ImmutableExpression expression) {
		return getImmutableExpression(dbFunctionSymbolFactory.getDBNot(), expression);
    }

    @Override
	public ImmutableExpression getFalseOrNullFunctionalTerm(ImmutableList<ImmutableExpression> arguments) {
		if (arguments.isEmpty())
			throw new IllegalArgumentException("Arity must be >= 1");
		return getImmutableExpression(dbFunctionSymbolFactory.getFalseOrNullFunctionSymbol(arguments.size()), arguments);
	}

	@Override
	public ImmutableExpression getTrueOrNullFunctionalTerm(ImmutableList<ImmutableExpression> arguments) {
		if (arguments.isEmpty())
			throw new IllegalArgumentException("Arity must be >= 1");
		return getImmutableExpression(dbFunctionSymbolFactory.getTrueOrNullFunctionSymbol(arguments.size()), arguments);
	}

	@Override
	public ImmutableExpression getIsAExpression(ImmutableTerm termTypeTerm, RDFTermType baseType) {
		return getImmutableExpression(functionSymbolFactory.getIsARDFTermTypeFunctionSymbol(baseType), termTypeTerm);
	}

    @Override
    public ImmutableExpression getAreCompatibleRDFStringExpression(ImmutableTerm typeTerm1, ImmutableTerm typeTerm2) {
        return getImmutableExpression(functionSymbolFactory.getAreCompatibleRDFStringFunctionSymbol(), typeTerm1, typeTerm2);
    }

    @Override
	public ImmutableExpression.Evaluation getEvaluation(ImmutableExpression expression) {
		return new ImmutableExpressionImpl.ExpressionEvaluationImpl(expression);
	}

	@Override
	public ImmutableExpression.Evaluation getPositiveEvaluation() {
		return positiveEvaluation;
	}

	@Override
	public ImmutableExpression.Evaluation getNegativeEvaluation() {
		return negativeEvaluation;
	}

	@Override
	public ImmutableExpression.Evaluation getNullEvaluation() {
		return nullEvaluation;
	}

    @Override
    public ImmutableFunctionalTerm.FunctionalTermDecomposition getFunctionalTermDecomposition(
    		ImmutableTerm liftableTerm) {
		return new FunctionalTermDecompositionImpl(liftableTerm);
    }

	@Override
	public ImmutableFunctionalTerm.FunctionalTermDecomposition getFunctionalTermDecomposition(
			ImmutableTerm liftableTerm,
			ImmutableMap<Variable, ImmutableFunctionalTerm> subTermSubstitutionMap) {

		return (subTermSubstitutionMap.isEmpty())
				? getFunctionalTermDecomposition(liftableTerm)
				: new FunctionalTermDecompositionImpl(liftableTerm, subTermSubstitutionMap);
	}

	@Override
	public Function getFunction(Predicate functor, List<Term> arguments) {
		if (isTestModeEnabled) {
			checkMutability(arguments);
		}

		if (functor instanceof BooleanFunctionSymbol) {
			return getExpression((BooleanFunctionSymbol) functor, arguments);
		}

		// Default constructor
		return new FunctionalTermImpl(functor, arguments);
	}

	private void checkMutability(List<Term> terms) {
		for(Term term : terms) {
			if (term instanceof ImmutableFunctionalTerm)
				throw new IllegalArgumentException("Was expecting a mutable term, not a " + term.getClass());
			else if (term instanceof Function)
				checkMutability(((Function) term).getTerms());
		}
	}

	@Override
	public ImmutableFunctionalTerm getImmutableFunctionalTerm(FunctionSymbol functor, ImmutableList<? extends ImmutableTerm> terms) {
		if (functor instanceof BooleanFunctionSymbol) {
			return getImmutableExpression((BooleanFunctionSymbol) functor, terms);
		}

		if (GroundTermTools.areGroundTerms(terms)) {
			return new GroundFunctionalTermImpl((ImmutableList<? extends GroundTerm>)terms, functor, this);
		}
		else {
			// Default constructor
			return new NonGroundFunctionalTermImpl(functor, terms, this);
		}
	}

	@Override
	public ImmutableFunctionalTerm getImmutableFunctionalTerm(FunctionSymbol functor, ImmutableTerm... terms) {
		return getImmutableFunctionalTerm(functor, ImmutableList.copyOf(terms));
	}

	@Override
	public NonGroundFunctionalTerm getNonGroundFunctionalTerm(FunctionSymbol functor, ImmutableTerm... terms) {
		return new NonGroundFunctionalTermImpl(this, functor, terms);
	}

	@Override
	public NonGroundFunctionalTerm getNonGroundFunctionalTerm(FunctionSymbol functor, ImmutableList<ImmutableTerm> terms) {
		return new NonGroundFunctionalTermImpl(functor, terms, this);
	}

	@Override
	public TypeFactory getTypeFactory() {
		return typeFactory;
	}

    @Override
    public VariableNullability createDummyVariableNullability(ImmutableFunctionalTerm functionalTerm) {
		return coreUtilsFactory.createDummyVariableNullability(functionalTerm);
    }

    @Override
    public ImmutableFunctionalTerm getRDFDatatypeStringFunctionalTerm(ImmutableTerm rdfTypeTerm) {
		return getImmutableFunctionalTerm(functionSymbolFactory.getRDFDatatypeStringFunctionSymbol(), rdfTypeTerm);
    }

	@Override
	public ImmutableFunctionalTerm getDBUUID(UUID uuid) {
		return getImmutableFunctionalTerm(dbFunctionSymbolFactory.getDBUUID(uuid));
	}

	@Override
	public ImmutableFunctionalTerm getDBStrBefore(ImmutableTerm arg1, ImmutableTerm arg2) {
		return getImmutableFunctionalTerm(dbFunctionSymbolFactory.getDBStrBefore(), arg1, arg2);
	}

	@Override
	public ImmutableFunctionalTerm getDBStrAfter(ImmutableTerm arg1, ImmutableTerm arg2) {
		return getImmutableFunctionalTerm(dbFunctionSymbolFactory.getDBStrAfter(), arg1, arg2);
	}

	@Override
	public ImmutableFunctionalTerm getDBCharLength(ImmutableTerm stringTerm) {
		return getImmutableFunctionalTerm(dbFunctionSymbolFactory.getDBCharLength(), stringTerm);
	}

    @Override
    public ImmutableExpression getDBIsNull(ImmutableTerm immutableTerm) {
        return getImmutableExpression(dbFunctionSymbolFactory.getDBIsNull(), immutableTerm);
    }

	@Override
	public ImmutableExpression getDBIsNotNull(ImmutableTerm immutableTerm) {
		return getImmutableExpression(dbFunctionSymbolFactory.getDBIsNotNull(), immutableTerm);
	}

    @Override
    public ImmutableFunctionalTerm getDBMd5(ImmutableTerm stringTerm) {
		return getImmutableFunctionalTerm(dbFunctionSymbolFactory.getDBMd5(), stringTerm);
    }

	@Override
	public ImmutableFunctionalTerm getDBSha1(ImmutableTerm stringTerm) {
		return getImmutableFunctionalTerm(dbFunctionSymbolFactory.getDBSha1(), stringTerm);
	}

	@Override
	public ImmutableFunctionalTerm getDBSha256(ImmutableTerm stringTerm) {
		return getImmutableFunctionalTerm(dbFunctionSymbolFactory.getDBSha256(), stringTerm);
	}

	@Override
	public ImmutableFunctionalTerm getDBSha512(ImmutableTerm stringTerm) {
		return getImmutableFunctionalTerm(dbFunctionSymbolFactory.getDBSha512(), stringTerm);
	}

    @Override
    public ImmutableFunctionalTerm getCommonPropagatedOrSubstitutedNumericType(ImmutableTerm rdfTypeTerm1, ImmutableTerm rdfTypeTerm2) {
        return getImmutableFunctionalTerm(
        		functionSymbolFactory.getCommonPropagatedOrSubstitutedNumericTypeFunctionSymbol(),
				rdfTypeTerm1, rdfTypeTerm2);
    }

	@Override
	public DBFunctionSymbolFactory getDBFunctionSymbolFactory() {
		return dbFunctionSymbolFactory;
	}

	@Override
	public <T extends ImmutableTerm> ProtoSubstitution<T> getProtoSubstitution(ImmutableMap<Variable, T> map) {
		return new SimpleProtoSubstitutionImpl<>(map, this);
	}

	@Override
	public ImmutableFunctionalTerm getBinaryNumericLexicalFunctionalTerm(String dbNumericOperationName,
																		 ImmutableTerm lexicalTerm1,
																		 ImmutableTerm lexicalTerm2,
																		 ImmutableTerm rdfTypeTerm) {
		return getImmutableFunctionalTerm(
				functionSymbolFactory.getBinaryNumericLexicalFunctionSymbol(dbNumericOperationName),
				lexicalTerm1, lexicalTerm2, rdfTypeTerm);
	}

	@Override
<<<<<<< HEAD
	public ImmutableFunctionalTerm getDBBinaryNumericFunctionalTerm(String dbNumericOperationName,  DBTermType dbNumericType,
																	ImmutableTerm dbTerm1, ImmutableTerm dbTerm2) {
		return getImmutableFunctionalTerm(
				dbFunctionSymbolFactory.getDBMathBinaryOperator(dbNumericOperationName, dbNumericType),
				dbTerm1, dbTerm2);
	}

	@Override
	public ImmutableFunctionalTerm getUnaryLexicalFunctionalTerm(
			ImmutableTerm lexicalTerm, ImmutableTerm rdfDatatypeTerm,
			java.util.function.Function<DBTermType, DBFunctionSymbol> dbFunctionSymbolFct) {
		return getImmutableFunctionalTerm(
				functionSymbolFactory.getUnaryLexicalFunctionSymbol(dbFunctionSymbolFct),
				lexicalTerm, rdfDatatypeTerm);
	}

	@Override
	public ImmutableFunctionalTerm getSPARQLNonStrictEquality(ImmutableTerm rdfTerm1, ImmutableTerm rdfTerm2) {
		return getImmutableFunctionalTerm(functionSymbolFactory.getRequiredSPARQLFunctionSymbol(SPARQL.EQ, 2),
				rdfTerm1, rdfTerm2);
	}

	@Override
	public ImmutableFunctionalTerm getSPARQLEffectiveBooleanValue(ImmutableTerm rdfTerm) {
		return getImmutableFunctionalTerm(functionSymbolFactory.getSPARQLEffectiveBooleanValueFunctionSymbol(), rdfTerm);
	}

	@Override
	public ImmutableExpression getLexicalEffectiveBooleanValue(ImmutableTerm lexicalTerm, ImmutableTerm rdfDatatypeTerm) {
		return getImmutableExpression(functionSymbolFactory.getLexicalEBVFunctionSymbol(), lexicalTerm, rdfDatatypeTerm);
=======
	public Expression getFunctionNEQ(Term firstTerm, Term secondTerm) {
		return getExpression(ExpressionOperation.NEQ, firstTerm, secondTerm);
>>>>>>> 28a03a3c
	}

	@Override
	public ImmutableFunctionalTerm getDBRand(UUID uuid) {
		return getImmutableFunctionalTerm(dbFunctionSymbolFactory.getDBRand(uuid));
	}

    @Override
    public ImmutableFunctionalTerm getDBYear(ImmutableTerm dbDatetimeTerm) {
		return getImmutableFunctionalTerm(dbFunctionSymbolFactory.getDBYear(), dbDatetimeTerm);
    }

    @Override
    public ImmutableFunctionalTerm getDBMonth(ImmutableTerm dbDatetimeTerm) {
		return getImmutableFunctionalTerm(dbFunctionSymbolFactory.getDBMonth(), dbDatetimeTerm);
    }

	@Override
	public ImmutableFunctionalTerm getDBDay(ImmutableTerm dbDatetimeTerm) {
		return getImmutableFunctionalTerm(dbFunctionSymbolFactory.getDBDay(), dbDatetimeTerm);
	}

	@Override
	public ImmutableFunctionalTerm getDBHours(ImmutableTerm dbDatetimeTerm) {
		return getImmutableFunctionalTerm(dbFunctionSymbolFactory.getDBHours(), dbDatetimeTerm);
	}

	@Override
	public ImmutableFunctionalTerm getDBMinutes(ImmutableTerm dbDatetimeTerm) {
		return getImmutableFunctionalTerm(dbFunctionSymbolFactory.getDBMinutes(), dbDatetimeTerm);
	}

	@Override
	public ImmutableFunctionalTerm getDBSeconds(ImmutableTerm dbDatetimeTerm) {
		return getImmutableFunctionalTerm(dbFunctionSymbolFactory.getDBSeconds(), dbDatetimeTerm);
	}

    @Override
    public ImmutableFunctionalTerm getDBTz(ImmutableTerm dbDatetimeTerm) {
		return getImmutableFunctionalTerm(dbFunctionSymbolFactory.getDBTz(), dbDatetimeTerm);
    }

    @Override
    public ImmutableFunctionalTerm getDBNow() {
        return getImmutableFunctionalTerm(dbFunctionSymbolFactory.getDBNow());
    }

    @Override
    public ImmutableFunctionalTerm getDBCount(boolean isDistinct) {
        return getImmutableFunctionalTerm(dbFunctionSymbolFactory.getDBCount(0, isDistinct));
    }

	@Override
	public ImmutableFunctionalTerm getDBCount(ImmutableTerm term, boolean isDistinct) {
		return getImmutableFunctionalTerm(dbFunctionSymbolFactory.getDBCount(1, isDistinct), term);
	}

	@Override
	public ImmutableFunctionalTerm getDBSum(ImmutableTerm subTerm, DBTermType dbType, boolean isDistinct) {
		return getImmutableFunctionalTerm(dbFunctionSymbolFactory.getNullIgnoringDBSum(dbType, isDistinct), subTerm);
	}

	@Override
	public Expression getFunctionStrictEQ(Term firstTerm, Term secondTerm) {
		return getExpression(dbFunctionSymbolFactory.getDBStrictEquality(2), firstTerm, secondTerm);
	}

	@Override
	public ImmutableExpression getLexicalNonStrictEquality(ImmutableTerm lexicalTerm1, ImmutableTerm typeTerm1,
														   ImmutableTerm lexicalTerm2, ImmutableTerm typeTerm2) {
		return getImmutableExpression(functionSymbolFactory.getLexicalNonStrictEqualityFunctionSymbol(),
				lexicalTerm1, typeTerm1, lexicalTerm2, typeTerm2);
	}

	@Override
	public ImmutableExpression getLexicalInequality(InequalityLabel inequalityLabel, ImmutableTerm lexicalTerm1,
													ImmutableTerm typeTerm1, ImmutableTerm lexicalTerm2,
													ImmutableTerm typeTerm2) {
		return getImmutableExpression(functionSymbolFactory.getLexicalInequalityFunctionSymbol(inequalityLabel),
				lexicalTerm1, typeTerm1, lexicalTerm2, typeTerm2);
	}

	@Override
	public ImmutableExpression getDBNonStrictNumericEquality(ImmutableTerm dbNumericTerm1, ImmutableTerm dbNumericTerm2) {
		return getImmutableExpression(dbFunctionSymbolFactory.getDBNonStrictNumericEquality(), dbNumericTerm1, dbNumericTerm2);
	}

	@Override
	public ImmutableExpression getDBNonStrictStringEquality(ImmutableTerm dbStringTerm1, ImmutableTerm dbStringTerm2) {
		return getImmutableExpression(dbFunctionSymbolFactory.getDBNonStrictStringEquality(), dbStringTerm1, dbStringTerm2);
	}

	@Override
	public ImmutableExpression getDBNonStrictDatetimeEquality(ImmutableTerm dbDatetimeTerm1, ImmutableTerm dbDatetimeTerm2) {
		return getImmutableExpression(dbFunctionSymbolFactory.getDBNonStrictDatetimeEquality(), dbDatetimeTerm1, dbDatetimeTerm2);
	}

	@Override
	public ImmutableExpression getDBNonStrictDateEquality(ImmutableTerm dbTerm1, ImmutableTerm dbTerm2) {
		return getImmutableExpression(dbFunctionSymbolFactory.getDBNonStrictDateEquality(), dbTerm1, dbTerm2);
	}

	@Override
	public ImmutableExpression getDBNonStrictDefaultEquality(ImmutableTerm term1, ImmutableTerm term2) {
		return getImmutableExpression(dbFunctionSymbolFactory.getDBNonStrictDefaultEquality(), term1, term2);
	}

	@Override
	public ImmutableExpression getDBNumericInequality(InequalityLabel inequalityLabel, ImmutableTerm dbNumericTerm1, ImmutableTerm dbNumericTerm2) {
		return getImmutableExpression(dbFunctionSymbolFactory.getDBNumericInequality(inequalityLabel),
				dbNumericTerm1, dbNumericTerm2);
	}

	@Override
<<<<<<< HEAD
	public ImmutableExpression getDBBooleanInequality(InequalityLabel inequalityLabel, ImmutableTerm dbBooleanTerm1,
													  ImmutableTerm dbBooleanTerm2) {
		return getImmutableExpression(dbFunctionSymbolFactory.getDBBooleanInequality(inequalityLabel),
				dbBooleanTerm1, dbBooleanTerm2);
	}

	@Override
	public ImmutableExpression getDBStringInequality(InequalityLabel inequalityLabel, ImmutableTerm dbStringTerm1,
													 ImmutableTerm dbStringTerm2) {
		return getImmutableExpression(dbFunctionSymbolFactory.getDBStringInequality(inequalityLabel),
				dbStringTerm1, dbStringTerm2);
	}

	@Override
	public ImmutableExpression getDBDatetimeInequality(InequalityLabel inequalityLabel, ImmutableTerm dbDatetimeTerm1,
													   ImmutableTerm dbDatetimeTerm2) {
		return getImmutableExpression(dbFunctionSymbolFactory.getDBDatetimeInequality(inequalityLabel),
				dbDatetimeTerm1, dbDatetimeTerm2);
	}

	@Override
	public ImmutableExpression getDBDateInequality(InequalityLabel inequalityLabel, ImmutableTerm dbDateTerm1,
												   ImmutableTerm dbDateTerm2) {
		return getImmutableExpression(dbFunctionSymbolFactory.getDBDateInequality(inequalityLabel),
				dbDateTerm1, dbDateTerm2);
	}

	@Override
	public ImmutableExpression getDBDefaultInequality(InequalityLabel inequalityLabel, ImmutableTerm dbTerm1,
													  ImmutableTerm dbTerm2) {
		return getImmutableExpression(dbFunctionSymbolFactory.getDBDefaultInequality(inequalityLabel),
				dbTerm1, dbTerm2);
	}

	@Override
	public Expression getFunctionNOT(Term term) {
		return getExpression(dbFunctionSymbolFactory.getDBNot(), term);
	}

	@Override
	public Expression getFunctionAND(Term term1, Term term2) {
		return getExpression(dbFunctionSymbolFactory.getDBAnd(2), term1, term2);
=======
	public Expression getFunctionCast(Term term1, Term term2) {
		// TODO implement cast function
		return getExpression(ExpressionOperation.QUEST_CAST, term1, term2);
>>>>>>> 28a03a3c
	}

	@Override
	public Expression getFunctionOR(Term term1, Term term2) {
		return getExpression(dbFunctionSymbolFactory.getDBOr(2), term1, term2);
	}
	
	@Override
	public BNode getConstantBNode(String name) {
		return new BNodeConstantImpl(name, typeFactory);
	}

	@Override
	public DBConstant getDBBooleanConstant(boolean value) {
		return value ? valueTrue : valueFalse;
	}

	@Override
	public DBConstant getXsdBooleanLexicalConstant(boolean value) {
		return value ? lexicalTrue : lexicalFalse;
	}

	@Override
	public Constant getNullConstant() {
		return valueNull;
	}

    @Override
    public ImmutableFunctionalTerm getTypedNull(DBTermType termType) {
		return getImmutableFunctionalTerm(dbFunctionSymbolFactory.getTypedNullFunctionSymbol(termType));
    }

    @Override
	public DBConstant getDBIntegerConstant(int value) {
		return getDBConstant(String.format("%d", value), typeFactory.getDBTypeFactory().getDBLargeIntegerType());
	}

	@Override
	public Optional<DBConstant> getDoubleNaN() {
		return Optional.ofNullable(doubleNaN);
	}

	@Override
	public DBConstant getProvenanceSpecialConstant() {
		return provenanceConstant;
	}

	private ImmutableList<ImmutableTerm> convertTerms(Function functionalTermToClone) {
		ImmutableList.Builder<ImmutableTerm> builder = ImmutableList.builder();
		for (Term term : functionalTermToClone.getTerms()) {
			builder.add(immutabilityTools.convertIntoImmutableTerm(term));
		}
		return builder.build();
	}

	@Override
	public ImmutableFunctionalTerm getRDFFunctionalTerm(ImmutableTerm lexicalTerm, ImmutableTerm typeTerm) {
		return getImmutableFunctionalTerm(functionSymbolFactory.getRDFTermFunctionSymbol(), lexicalTerm, typeTerm);
	}

	@Override
	public ImmutableFunctionalTerm getIRIFunctionalTerm(Variable variable, boolean temporaryCastToString) {
		ImmutableTerm lexicalTerm = temporaryCastToString ? getPartiallyDefinedToStringCast(variable) : variable;
		return getRDFFunctionalTerm(lexicalTerm, iriTypeConstant);
	}

	@Override
	public ImmutableFunctionalTerm getIRIFunctionalTerm(String iriTemplate,
														ImmutableList<? extends ImmutableTerm> arguments) {
		if (arguments.isEmpty())
			throw new IllegalArgumentException("At least one argument for the IRI functional term " +
					"with an IRI template is required");

		FunctionSymbol templateFunctionSymbol = dbFunctionSymbolFactory.getIRIStringTemplateFunctionSymbol(iriTemplate);
		ImmutableFunctionalTerm templateFunctionalTerm = getImmutableFunctionalTerm(templateFunctionSymbol, arguments);

		return getRDFFunctionalTerm(templateFunctionalTerm, iriTypeConstant);

	}

	@Override
	public ImmutableFunctionalTerm getIRIFunctionalTerm(IRIStringTemplateFunctionSymbol templateSymbol,
														ImmutableList<DBConstant> arguments) {
		ImmutableFunctionalTerm lexicalTerm = getImmutableFunctionalTerm(templateSymbol, arguments);
		return getRDFFunctionalTerm(lexicalTerm, iriTypeConstant);
	}

	@Override
	public ImmutableFunctionalTerm getFreshBnodeFunctionalTerm(Variable variable) {
		return getRDFFunctionalTerm(variable, bnodeTypeConstant);
	}

	@Override
	public ImmutableFunctionalTerm getBnodeFunctionalTerm(String bnodeTemplate, 
														  ImmutableList<? extends ImmutableTerm> arguments) {
		ImmutableFunctionalTerm lexicalTerm = getImmutableFunctionalTerm(
				dbFunctionSymbolFactory.getBnodeStringTemplateFunctionSymbol(bnodeTemplate),
				arguments);
		return getRDFFunctionalTerm(lexicalTerm, bnodeTypeConstant);
	}

	@Override
	public ImmutableFunctionalTerm getFreshBnodeFunctionalTerm(ImmutableList<ImmutableTerm> arguments) {
		ImmutableFunctionalTerm lexicalTerm = getImmutableFunctionalTerm(
				dbFunctionSymbolFactory.getFreshBnodeStringTemplateFunctionSymbol(arguments.size()),
				arguments);
		return getRDFFunctionalTerm(lexicalTerm, bnodeTypeConstant);
	}

	@Override
	public ImmutableFunctionalTerm getDBCastFunctionalTerm(DBTermType targetType, ImmutableTerm term) {
		return getImmutableFunctionalTerm(dbFunctionSymbolFactory.getDBCastFunctionSymbol(targetType), term);
	}

	@Override
	public ImmutableFunctionalTerm getDBCastFunctionalTerm(DBTermType inputType, DBTermType targetType, ImmutableTerm term) {
		return getImmutableFunctionalTerm(dbFunctionSymbolFactory.getDBCastFunctionSymbol(inputType, targetType), term);
	}

	@Override
	public ImmutableFunctionalTerm getDBIntIndex(ImmutableTerm idTerm, ImmutableTerm... possibleValues) {
		ImmutableList.Builder<ImmutableTerm> argumentBuilder = ImmutableList.builder();
		argumentBuilder.add(idTerm);
		argumentBuilder.addAll(ImmutableList.copyOf(possibleValues));

		return getImmutableFunctionalTerm(
				dbFunctionSymbolFactory.getDBIntIndex(possibleValues.length),
				argumentBuilder.build());
	}

	@Override
	public ImmutableFunctionalTerm getDBIntIndex(ImmutableTerm idTerm, ImmutableList<ImmutableTerm> possibleValues) {
		ImmutableList.Builder<ImmutableTerm> argumentBuilder = ImmutableList.builder();
		argumentBuilder.add(idTerm);
		argumentBuilder.addAll(possibleValues);

		return getImmutableFunctionalTerm(
				dbFunctionSymbolFactory.getDBIntIndex(possibleValues.size()),
				argumentBuilder.build());
	}

	@Override
	public ImmutableFunctionalTerm getConversion2RDFLexical(DBTermType inputType, ImmutableTerm term, RDFTermType rdfTermType) {
		return getImmutableFunctionalTerm(dbFunctionSymbolFactory.getConversion2RDFLexicalFunctionSymbol(inputType, rdfTermType), term);
	}

	@Override
	public ImmutableFunctionalTerm getConversion2RDFLexical(ImmutableTerm dbTerm, RDFTermType rdfType) {
		return getConversion2RDFLexical(
				rdfType.getClosestDBType(typeFactory.getDBTypeFactory()),
				dbTerm, rdfType);
	}

	@Override
	public ImmutableFunctionalTerm getConversionFromRDFLexical2DB(DBTermType targetDBType, ImmutableTerm dbTerm, RDFTermType rdfType) {
		return getImmutableFunctionalTerm(
				dbFunctionSymbolFactory.getConversionFromRDFLexical2DBFunctionSymbol(targetDBType, rdfType),
				dbTerm);
	}

	@Override
	public ImmutableFunctionalTerm getConversionFromRDFLexical2DB(ImmutableTerm dbTerm, RDFTermType rdfType) {
		return getConversionFromRDFLexical2DB(
				rdfType.getClosestDBType(typeFactory.getDBTypeFactory()),
				dbTerm, rdfType);
	}

	@Override
	public ImmutableFunctionalTerm getPartiallyDefinedToStringCast(Variable variable) {
		return getImmutableFunctionalTerm(
				dbFunctionSymbolFactory.getTemporaryConversionToDBStringFunctionSymbol(),
				variable);
	}

	@Override
	public ImmutableExpression getRDF2DBBooleanFunctionalTerm(ImmutableTerm xsdBooleanTerm) {
		return getImmutableExpression(functionSymbolFactory.getRDF2DBBooleanFunctionSymbol(), xsdBooleanTerm);
	}

	@Override
	public ImmutableFunctionalTerm getIfElseNull(ImmutableExpression condition, ImmutableTerm term) {
		return getImmutableFunctionalTerm(dbFunctionSymbolFactory.getDBIfElseNull(), condition, term);
	}

	@Override
	public ImmutableExpression getBooleanIfElseNull(ImmutableExpression condition, ImmutableExpression thenExpression) {
		return getImmutableExpression(dbFunctionSymbolFactory.getDBBooleanIfElseNull(), condition, thenExpression);
	}

	@Override
    public ImmutableFunctionalTerm getIfThenElse(ImmutableExpression condition, ImmutableTerm thenTerm, ImmutableTerm elseTerm) {
		return getImmutableFunctionalTerm(dbFunctionSymbolFactory.getDBIfThenElse(), condition, thenTerm, elseTerm);
    }

    @Override
	public ImmutableFunctionalTerm getDBCase(
			Stream<? extends Map.Entry<ImmutableExpression, ? extends ImmutableTerm>> whenPairs, ImmutableTerm defaultTerm) {
		ImmutableList<ImmutableTerm> terms = Stream.concat(
				whenPairs
						.flatMap(e -> Stream.of(e.getKey(), e.getValue())),
				Stream.of(defaultTerm))
				.collect(ImmutableCollectors.toList());

		int arity = terms.size();

		if (arity < 3) {
			throw new IllegalArgumentException("whenPairs must be non-empty");
		}

		if (arity == 3)
			return defaultTerm.equals(valueNull)
					? getIfElseNull((ImmutableExpression) terms.get(0), terms.get(1))
					: getIfThenElse((ImmutableExpression) terms.get(0), terms.get(1), defaultTerm);

		return getImmutableFunctionalTerm(dbFunctionSymbolFactory.getDBCase(arity), terms);
	}

	@Override
	public ImmutableFunctionalTerm getDBCaseElseNull(Stream<? extends Map.Entry<ImmutableExpression, ? extends ImmutableTerm>> whenPairs) {
		return getDBCase(whenPairs, valueNull);
	}

    @Override
    public ImmutableFunctionalTerm getDBCoalesce(ImmutableTerm term1, ImmutableTerm term2, ImmutableTerm... terms) {
		ImmutableList.Builder<ImmutableTerm> builder = ImmutableList.builder();
		builder.add(term1);
		builder.add(term2);
		builder.addAll(ImmutableList.copyOf(terms));
        return getDBCoalesce(builder.build());
    }

    @Override
    public ImmutableFunctionalTerm getDBCoalesce(ImmutableList<ImmutableTerm> terms) {
		if (terms.size() < 1)
			throw new IllegalArgumentException("At least one argument is expected");
		return getImmutableFunctionalTerm(dbFunctionSymbolFactory.getDBCoalesce(terms.size()), terms);
    }

    @Override
	public ImmutableFunctionalTerm getDBReplace(ImmutableTerm text, ImmutableTerm from, ImmutableTerm to) {
		return getImmutableFunctionalTerm(dbFunctionSymbolFactory.getDBReplace(), text, from, to);
	}

	@Override
    public ImmutableFunctionalTerm getDBRegexpReplace(ImmutableTerm text, ImmutableTerm from, ImmutableTerm to) {
        return getImmutableFunctionalTerm(dbFunctionSymbolFactory.getDBRegexpReplace3(), text, from, to);
    }

	@Override
	public ImmutableFunctionalTerm getDBRegexpReplace(ImmutableTerm arg, ImmutableTerm pattern, ImmutableTerm replacement, ImmutableTerm flags) {
		return getImmutableFunctionalTerm(dbFunctionSymbolFactory.getDBRegexpReplace4(), arg, pattern, replacement, flags);
	}

	@Override
    public ImmutableExpression getDBStartsWith(ImmutableList<ImmutableTerm> terms) {
		return getImmutableExpression(dbFunctionSymbolFactory.getDBStartsWith(), terms);
    }

	@Override
	public ImmutableExpression getDBEndsWith(ImmutableList<? extends ImmutableTerm> terms) {
		return getImmutableExpression(dbFunctionSymbolFactory.getDBEndsWith(), terms);
	}

    @Override
    public ImmutableExpression getDBContains(ImmutableList<? extends ImmutableTerm> terms) {
		return getImmutableExpression(dbFunctionSymbolFactory.getDBContains(), terms);
    }

	@Override
	public ImmutableExpression getDBRegexpMatches(ImmutableList<ImmutableTerm> terms) {
		int arity = terms.size();
		if (arity < 2 || arity > 3)
			throw new IllegalArgumentException("Arity must be 2 or 3");

		BooleanFunctionSymbol functionSymbol = (arity == 2)
				? dbFunctionSymbolFactory.getDBRegexpMatches2()
				: dbFunctionSymbolFactory.getDBRegexpMatches3();

		return getImmutableExpression(functionSymbol, terms);
	}

	@Override
    public ImmutableFunctionalTerm getR2RMLIRISafeEncodeFunctionalTerm(ImmutableTerm term) {
		return getImmutableFunctionalTerm(dbFunctionSymbolFactory.getR2RMLIRISafeEncode(), term);
    }

    @Override
	public ImmutableFunctionalTerm getNullRejectingDBConcatFunctionalTerm(ImmutableList<? extends ImmutableTerm> terms) {
		int arity = terms.size();
		if (arity < 2)
			throw new IllegalArgumentException("String concatenation needs at least two arguments");
		return getImmutableFunctionalTerm(dbFunctionSymbolFactory.getNullRejectingDBConcat(arity), terms);
	}

	@Override
	public ImmutableFunctionalTerm getCommonDenominatorFunctionalTerm(ImmutableList<ImmutableTerm> typeTerms) {
		int arity = typeTerms.size();
		if (arity < 2)
			throw new IllegalArgumentException("Expected arity >= 2 for a common denominator");

		return getImmutableFunctionalTerm(functionSymbolFactory.getCommonDenominatorFunctionSymbol(arity), typeTerms);
	}

	@Override
	public ImmutableExpression getStrictEquality(ImmutableSet<ImmutableTerm> terms) {
		if (terms.size() < 2)
			throw new IllegalArgumentException("At least two distinct values where expected in " + terms);
		return getStrictEquality(ImmutableList.copyOf(terms));
	}

	@Override
	public ImmutableExpression getStrictEquality(ImmutableList<? extends ImmutableTerm> terms) {
		if (terms.size() < 2)
			throw new IllegalArgumentException("At least two values where expected in " + terms);
		return getImmutableExpression(dbFunctionSymbolFactory.getDBStrictEquality(terms.size()), terms);
	}

	@Override
	public ImmutableExpression getStrictEquality(ImmutableTerm term1, ImmutableTerm term2, ImmutableTerm... otherTerms) {
		return getStrictEquality(Stream.concat(Stream.of(term1, term2), Stream.of(otherTerms))
				.collect(ImmutableCollectors.toList()));
	}

	@Override
	public ImmutableExpression getStrictNEquality(ImmutableSet<ImmutableTerm> terms) {
		if (terms.size() < 2)
			throw new IllegalArgumentException("At least two distinct values where expected in " + terms);
		return getStrictNEquality(ImmutableList.copyOf(terms));
	}

	@Override
	public ImmutableExpression getDBIsStringEmpty(ImmutableTerm stringTerm) {
		return getImmutableExpression(dbFunctionSymbolFactory.getDBIsStringEmpty(), stringTerm);
	}

	@Override
	public ImmutableExpression getStrictNEquality(ImmutableList<? extends ImmutableTerm> terms) {
		if (terms.size() < 2)
			throw new IllegalArgumentException("At least two values where expected in " + terms);
		return getImmutableExpression(dbFunctionSymbolFactory.getDBStrictNEquality(terms.size()), terms);
	}

	@Override
	public ImmutableExpression getStrictNEquality(ImmutableTerm term1, ImmutableTerm term2, ImmutableTerm... otherTerms) {
		return getStrictNEquality(Stream.concat(Stream.of(term1, term2), Stream.of(otherTerms))
				.collect(ImmutableCollectors.toList()));
	}

    @Override
    public ImmutableExpression getIsTrue(NonFunctionalTerm dbBooleanTerm) {
		return getImmutableExpression(dbFunctionSymbolFactory.getIsTrue(), dbBooleanTerm);
    }

	@Override
	public ImmutableFunctionalTerm getDBSubString2(ImmutableTerm stringTerm, ImmutableTerm from) {
		return getImmutableFunctionalTerm(dbFunctionSymbolFactory.getDBSubString2(), stringTerm, from);
	}

	@Override
	public ImmutableFunctionalTerm getDBSubString3(ImmutableTerm stringTerm, ImmutableTerm from, ImmutableTerm to) {
		return getImmutableFunctionalTerm(dbFunctionSymbolFactory.getDBSubString3(), stringTerm, from, to);
	}

	@Override
	public ImmutableFunctionalTerm getDBRight(ImmutableTerm stringTerm, ImmutableTerm lengthTerm) {
		return getImmutableFunctionalTerm(dbFunctionSymbolFactory.getDBRight(), stringTerm, lengthTerm);
	}

    @Override
    public ImmutableFunctionalTerm getDBUpper(ImmutableTerm stringTerm) {
		return getImmutableFunctionalTerm(dbFunctionSymbolFactory.getDBUpper(), stringTerm);
    }

	@Override
	public ImmutableFunctionalTerm getDBLower(ImmutableTerm stringTerm) {
		return getImmutableFunctionalTerm(dbFunctionSymbolFactory.getDBLower(), stringTerm);
	}

    @Override
    public ImmutableFunctionalTerm getLangTypeFunctionalTerm(ImmutableTerm rdfTypeTerm) {
		return getImmutableFunctionalTerm(functionSymbolFactory.getLangTagFunctionSymbol(), rdfTypeTerm);
    }

    @Override
    public ImmutableExpression getLexicalLangMatches(ImmutableTerm langTagTerm, ImmutableTerm langRangeTerm) {
		return getImmutableExpression(functionSymbolFactory.getLexicalLangMatches(), langTagTerm, langRangeTerm);
    }

    private Function getIRIMutableFunctionalTermFromLexicalTerm(Term lexicalTerm) {
		return getFunction(functionSymbolFactory.getRDFTermFunctionSymbol(), lexicalTerm,
				iriTypeConstant);
	}

}<|MERGE_RESOLUTION|>--- conflicted
+++ resolved
@@ -511,7 +511,6 @@
 	}
 
 	@Override
-<<<<<<< HEAD
 	public ImmutableFunctionalTerm getDBBinaryNumericFunctionalTerm(String dbNumericOperationName,  DBTermType dbNumericType,
 																	ImmutableTerm dbTerm1, ImmutableTerm dbTerm2) {
 		return getImmutableFunctionalTerm(
@@ -542,10 +541,6 @@
 	@Override
 	public ImmutableExpression getLexicalEffectiveBooleanValue(ImmutableTerm lexicalTerm, ImmutableTerm rdfDatatypeTerm) {
 		return getImmutableExpression(functionSymbolFactory.getLexicalEBVFunctionSymbol(), lexicalTerm, rdfDatatypeTerm);
-=======
-	public Expression getFunctionNEQ(Term firstTerm, Term secondTerm) {
-		return getExpression(ExpressionOperation.NEQ, firstTerm, secondTerm);
->>>>>>> 28a03a3c
 	}
 
 	@Override
@@ -660,7 +655,6 @@
 	}
 
 	@Override
-<<<<<<< HEAD
 	public ImmutableExpression getDBBooleanInequality(InequalityLabel inequalityLabel, ImmutableTerm dbBooleanTerm1,
 													  ImmutableTerm dbBooleanTerm2) {
 		return getImmutableExpression(dbFunctionSymbolFactory.getDBBooleanInequality(inequalityLabel),
@@ -703,11 +697,6 @@
 	@Override
 	public Expression getFunctionAND(Term term1, Term term2) {
 		return getExpression(dbFunctionSymbolFactory.getDBAnd(2), term1, term2);
-=======
-	public Expression getFunctionCast(Term term1, Term term2) {
-		// TODO implement cast function
-		return getExpression(ExpressionOperation.QUEST_CAST, term1, term2);
->>>>>>> 28a03a3c
 	}
 
 	@Override
@@ -801,7 +790,7 @@
 	}
 
 	@Override
-	public ImmutableFunctionalTerm getBnodeFunctionalTerm(String bnodeTemplate, 
+	public ImmutableFunctionalTerm getBnodeFunctionalTerm(String bnodeTemplate,
 														  ImmutableList<? extends ImmutableTerm> arguments) {
 		ImmutableFunctionalTerm lexicalTerm = getImmutableFunctionalTerm(
 				dbFunctionSymbolFactory.getBnodeStringTemplateFunctionSymbol(bnodeTemplate),
