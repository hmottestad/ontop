--- conflicted
+++ resolved
@@ -83,22 +83,15 @@
         return new IRIConstantImpl(iri, typeFactory);
     }
 
-<<<<<<< HEAD
-    @Override
-    public RDFLiteralConstant getRDFLiteralConstant(String value, RDFDatatype type) {
-        return new RDFLiteralConstantImpl(value, type);
-    }
-=======
 	@Override
 	public IRIConstant getConstantIRI(String iri) {
 		return getConstantIRI(rdfFactory.createIRI(iri));
 	}
 
-	@Override
-	public RDFLiteralConstant getRDFLiteralConstant(String value, RDFDatatype type) {
-		return new RDFLiteralConstantImpl(value, type);
-	}
->>>>>>> f6b69918
+    @Override
+    public RDFLiteralConstant getRDFLiteralConstant(String value, RDFDatatype type) {
+        return new RDFLiteralConstantImpl(value, type);
+    }
 
     @Override
     public RDFLiteralConstant getRDFLiteralConstant(String value, IRI type) {
@@ -625,24 +618,10 @@
         return getImmutableFunctionalTerm(dbFunctionSymbolFactory.getDBSTTransform(), arg1, srid);
     }
 
-<<<<<<< HEAD
     @Override
     public ImmutableTerm getDBSTSetSRID(ImmutableTerm arg1, ImmutableTerm arg2) {
         return getImmutableFunctionalTerm(dbFunctionSymbolFactory.getDBSTSetSRID(), arg1, arg2);
     }
-=======
-	@Override
-	public ImmutableExpression getDBDefaultInequality(InequalityLabel inequalityLabel, ImmutableTerm dbTerm1,
-													  ImmutableTerm dbTerm2) {
-		return getImmutableExpression(dbFunctionSymbolFactory.getDBDefaultInequality(inequalityLabel),
-				dbTerm1, dbTerm2);
-	}
-
-	@Override
-	public BNode getConstantBNode(String name) {
-		return new BNodeConstantImpl(name, typeFactory);
-	}
->>>>>>> f6b69918
 
     @Override
     public ImmutableTerm getDBSTDistance(ImmutableTerm arg1, ImmutableTerm arg2) {
