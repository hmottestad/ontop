package it.unibz.inf.ontop.model.term.impl;


import com.google.common.collect.ImmutableList;
import com.google.common.collect.ImmutableMap;
import com.google.common.collect.ImmutableSet;
import com.google.inject.Inject;
import com.google.inject.Singleton;
import it.unibz.inf.ontop.exception.MinorOntopInternalBugException;
import it.unibz.inf.ontop.injection.OntopModelSettings;
import it.unibz.inf.ontop.iq.node.VariableNullability;
import it.unibz.inf.ontop.iq.tools.TypeConstantDictionary;
import it.unibz.inf.ontop.model.template.TemplateComponent;
import it.unibz.inf.ontop.model.term.*;
import it.unibz.inf.ontop.model.term.functionsymbol.*;
import it.unibz.inf.ontop.model.term.functionsymbol.db.DBFunctionSymbol;
import it.unibz.inf.ontop.model.term.functionsymbol.db.DBFunctionSymbolFactory;
import it.unibz.inf.ontop.model.term.functionsymbol.db.IRIStringTemplateFunctionSymbol;
import it.unibz.inf.ontop.model.type.*;
import it.unibz.inf.ontop.model.vocabulary.SPARQL;
import it.unibz.inf.ontop.substitution.ProtoSubstitution;
import it.unibz.inf.ontop.utils.CoreUtilsFactory;
import it.unibz.inf.ontop.utils.ImmutableCollectors;
import org.apache.commons.rdf.api.IRI;
import org.apache.commons.rdf.api.RDF;

import javax.annotation.Nullable;
import java.util.*;
import java.util.stream.Stream;

@Singleton
public class TermFactoryImpl implements TermFactory {

    private final TypeFactory typeFactory;
    private final FunctionSymbolFactory functionSymbolFactory;
    private final DBFunctionSymbolFactory dbFunctionSymbolFactory;
    private final CoreUtilsFactory coreUtilsFactory;
    private final DBConstant valueTrue, valueFalse, lexicalTrue, lexicalFalse;
    private final Constant valueNull;
    @Nullable
    private final DBConstant doubleNaN;
    private final DBConstant provenanceConstant;
    private final Map<RDFTermType, RDFTermTypeConstant> termTypeConstantMap;
    private final RDFTermTypeConstant iriTypeConstant, bnodeTypeConstant;
    private final RDF rdfFactory;
    private final ImmutableExpression.Evaluation positiveEvaluation, negativeEvaluation, nullEvaluation;

    @Inject
    private TermFactoryImpl(TypeFactory typeFactory, FunctionSymbolFactory functionSymbolFactory,
                            DBFunctionSymbolFactory dbFunctionSymbolFactory, CoreUtilsFactory coreUtilsFactory, OntopModelSettings settings,
                            RDF rdfFactory) {
        // protected constructor prevents instantiation from other classes.
        this.typeFactory = typeFactory;
        this.functionSymbolFactory = functionSymbolFactory;
        this.dbFunctionSymbolFactory = dbFunctionSymbolFactory;
        this.coreUtilsFactory = coreUtilsFactory;
        this.rdfFactory = rdfFactory;

        DBTypeFactory dbTypeFactory = typeFactory.getDBTypeFactory();

        DBTermType dbBooleanType = dbTypeFactory.getDBBooleanType();
        this.valueTrue = new DBConstantImpl(dbTypeFactory.getDBTrueLexicalValue(), dbBooleanType);
        this.valueFalse = new DBConstantImpl(dbTypeFactory.getDBFalseLexicalValue(), dbBooleanType);
        this.lexicalTrue = getDBStringConstant("true");
        this.lexicalFalse = getDBStringConstant("false");
        this.valueNull = new NullConstantImpl(dbTypeFactory.getNullLexicalValue());
        this.doubleNaN = dbTypeFactory.getDBNaNLexicalValue()
                .map(v -> new DBConstantImpl(v, dbTypeFactory.getDBDoubleType()))
                .orElse(null);
        this.provenanceConstant = new DBConstantImpl("ontop-provenance-constant", dbTypeFactory.getDBStringType());
        this.termTypeConstantMap = new HashMap<>();
        this.iriTypeConstant = getRDFTermTypeConstant(typeFactory.getIRITermType());
        this.bnodeTypeConstant = getRDFTermTypeConstant(typeFactory.getBlankNodeType());
        this.positiveEvaluation = new ImmutableExpressionImpl.ValueEvaluationImpl(
                ImmutableExpression.Evaluation.BooleanValue.TRUE, valueTrue);
        this.negativeEvaluation = new ImmutableExpressionImpl.ValueEvaluationImpl(
                ImmutableExpression.Evaluation.BooleanValue.FALSE, valueFalse);
        this.nullEvaluation = new ImmutableExpressionImpl.ValueEvaluationImpl(
                ImmutableExpression.Evaluation.BooleanValue.NULL, valueNull);
    }

    @Override
    public IRIConstant getConstantIRI(IRI iri) {
        return new IRIConstantImpl(iri, typeFactory);
    }

	@Override
	public IRIConstant getConstantIRI(String iri) {
		return getConstantIRI(rdfFactory.createIRI(iri));
	}

    @Override
    public RDFLiteralConstant getRDFLiteralConstant(String value, RDFDatatype type) {
        return new RDFLiteralConstantImpl(value, type);
    }

    @Override
    public RDFLiteralConstant getRDFLiteralConstant(String value, IRI type) {
        return getRDFLiteralConstant(value, typeFactory.getDatatype(type));
    }

    @Override
    public RDFLiteralConstant getRDFLiteralConstant(String value, String language) {
        return new RDFLiteralConstantImpl(value, language.toLowerCase(), typeFactory);
    }

    @Override
    public RDFConstant getRDFConstant(String lexicalValue, RDFTermType termType) {
        if (termType.isAbstract())
            throw new IllegalArgumentException("Cannot create an RDFConstant out of a abstract term type");
        if (termType instanceof RDFDatatype)
            return getRDFLiteralConstant(lexicalValue, (RDFDatatype) termType);
        else if (termType.equals(typeFactory.getIRITermType()))
            return getConstantIRI(rdfFactory.createIRI(lexicalValue));
        else if (termType.equals(typeFactory.getBlankNodeType()))
            return getConstantBNode(lexicalValue);
        throw new MinorOntopInternalBugException("Unexpected RDF term type: " + termType);
    }

    @Override
    public ImmutableFunctionalTerm getRDFLiteralFunctionalTerm(ImmutableTerm lexicalTerm, RDFDatatype type) {
        return getRDFFunctionalTerm(lexicalTerm, getRDFTermTypeConstant(type));
    }

    @Override
    public ImmutableFunctionalTerm getRDFLiteralFunctionalTerm(ImmutableTerm lexicalTerm, IRI datatypeIRI) {
        return getRDFLiteralFunctionalTerm(lexicalTerm, typeFactory.getDatatype(datatypeIRI));
    }

    @Override
    public DBConstant getDBConstant(String value, DBTermType termType) {
        return new DBConstantImpl(value, termType);
    }

    @Override
    public DBConstant getDBStringConstant(String value) {
        return getDBConstant(value, typeFactory.getDBTypeFactory().getDBStringType());
    }

    @Override
    public ImmutableFunctionalTerm getRDFLiteralFunctionalTerm(ImmutableTerm lexicalTerm, String language) {
        return getRDFLiteralFunctionalTerm(lexicalTerm, typeFactory.getLangTermType(language));
    }

    @Override
    public Variable getVariable(String name) {
        return new VariableImpl(name);
    }

    @Override
    public RDFTermTypeConstant getRDFTermTypeConstant(RDFTermType type) {
        return termTypeConstantMap
                .computeIfAbsent(type, t -> new RDFTermTypeConstantImpl(t, typeFactory.getMetaRDFTermType()));
    }

    @Override
    public ImmutableFunctionalTerm getRDFTermTypeFunctionalTerm(ImmutableTerm term, TypeConstantDictionary dictionary,
                                                                ImmutableSet<RDFTermTypeConstant> possibleConstants,
                                                                boolean isSimplifiable) {
        return getImmutableFunctionalTerm(
                functionSymbolFactory.getRDFTermTypeFunctionSymbol(dictionary, possibleConstants, isSimplifiable), term);
    }

    @Override
    public ImmutableExpression getImmutableExpression(BooleanFunctionSymbol functor, ImmutableTerm... arguments) {
        return getImmutableExpression(functor, ImmutableList.copyOf(arguments));
    }

    @Override
    public ImmutableExpression getImmutableExpression(BooleanFunctionSymbol functor,
                                                      ImmutableList<? extends ImmutableTerm> arguments) {
        if (GroundTermTools.areGroundTerms(arguments)) {
            return new GroundExpressionImpl(functor, (ImmutableList<GroundTerm>) arguments, this);
        } else {
            return new NonGroundExpressionImpl(functor, arguments, this);
        }
    }

    @Override
    public ImmutableExpression getConjunction(ImmutableList<ImmutableExpression> conjunctionOfExpressions) {
        final int size = conjunctionOfExpressions.size();
        switch (size) {
            case 0:
                throw new IllegalArgumentException("conjunctionOfExpressions must be non-empty");
            case 1:
                return conjunctionOfExpressions.get(0);
            default:
                return getImmutableExpression(dbFunctionSymbolFactory.getDBAnd(size), conjunctionOfExpressions);
        }
    }

    @Override
    public ImmutableExpression getConjunction(ImmutableExpression expression, ImmutableExpression... otherExpressions) {
        return getConjunction(
                Stream.concat(Stream.of(expression), Stream.of(otherExpressions))
                        .collect(ImmutableCollectors.toList()));
    }

    @Override
    public Optional<ImmutableExpression> getConjunction(Stream<ImmutableExpression> expressionStream) {
        ImmutableList<ImmutableExpression> conjuncts = expressionStream
                .flatMap(ImmutableExpression::flattenAND)
                .distinct()
                .collect(ImmutableCollectors.toList());

        return Optional.of(conjuncts)
                .filter(c -> !c.isEmpty())
                .map(this::getConjunction);
    }

    @Override
    public ImmutableExpression getDisjunction(ImmutableList<ImmutableExpression> disjunctionOfExpressions) {
        final int size = disjunctionOfExpressions.size();
        switch (size) {
            case 0:
                throw new IllegalArgumentException("disjunctionOfExpressions must be non-empty");
            case 1:
                return disjunctionOfExpressions.get(0);
            default:
                return getImmutableExpression(dbFunctionSymbolFactory.getDBOr(size), disjunctionOfExpressions);
        }
    }

    @Override
    public ImmutableExpression getDisjunction(ImmutableExpression expression, ImmutableExpression... otherExpressions) {
        return getDisjunction(
                Stream.concat(Stream.of(expression), Stream.of(otherExpressions))
                        .collect(ImmutableCollectors.toList()));
    }

    @Override
    public Optional<ImmutableExpression> getDisjunction(Stream<ImmutableExpression> expressionStream) {
        ImmutableList<ImmutableExpression> disjuncts = expressionStream
                .flatMap(ImmutableExpression::flattenOR)
                .distinct()
                .collect(ImmutableCollectors.toList());

        return Optional.of(disjuncts)
                .filter(c -> !c.isEmpty())
                .map(this::getDisjunction);
    }

    @Override
    public ImmutableExpression getDBNot(ImmutableExpression expression) {
        return getImmutableExpression(dbFunctionSymbolFactory.getDBNot(), expression);
    }

    @Override
    public ImmutableExpression getFalseOrNullFunctionalTerm(ImmutableList<ImmutableExpression> arguments) {
        if (arguments.isEmpty())
            throw new IllegalArgumentException("Arity must be >= 1");
        return getImmutableExpression(dbFunctionSymbolFactory.getFalseOrNullFunctionSymbol(arguments.size()), arguments);
    }

    @Override
    public ImmutableExpression getTrueOrNullFunctionalTerm(ImmutableList<ImmutableExpression> arguments) {
        if (arguments.isEmpty())
            throw new IllegalArgumentException("Arity must be >= 1");
        return getImmutableExpression(dbFunctionSymbolFactory.getTrueOrNullFunctionSymbol(arguments.size()), arguments);
    }

    @Override
    public ImmutableExpression getIsAExpression(ImmutableTerm termTypeTerm, RDFTermType baseType) {
        return getImmutableExpression(functionSymbolFactory.getIsARDFTermTypeFunctionSymbol(baseType), termTypeTerm);
    }

    @Override
    public ImmutableExpression getAreCompatibleRDFStringExpression(ImmutableTerm typeTerm1, ImmutableTerm typeTerm2) {
        return getImmutableExpression(functionSymbolFactory.getAreCompatibleRDFStringFunctionSymbol(), typeTerm1, typeTerm2);
    }

    @Override
    public ImmutableExpression.Evaluation getEvaluation(ImmutableExpression expression) {
        return new ImmutableExpressionImpl.ExpressionEvaluationImpl(expression);
    }

    @Override
    public ImmutableExpression.Evaluation getPositiveEvaluation() {
        return positiveEvaluation;
    }

    @Override
    public ImmutableExpression.Evaluation getNegativeEvaluation() {
        return negativeEvaluation;
    }

    @Override
    public ImmutableExpression.Evaluation getNullEvaluation() {
        return nullEvaluation;
    }

    @Override
    public ImmutableFunctionalTerm.FunctionalTermDecomposition getFunctionalTermDecomposition(
            ImmutableTerm liftableTerm) {
        return new FunctionalTermDecompositionImpl(liftableTerm);
    }

    @Override
    public ImmutableFunctionalTerm.FunctionalTermDecomposition getFunctionalTermDecomposition(
            ImmutableTerm liftableTerm,
            ImmutableMap<Variable, ImmutableFunctionalTerm> subTermSubstitutionMap) {

        return (subTermSubstitutionMap.isEmpty())
                ? getFunctionalTermDecomposition(liftableTerm)
                : new FunctionalTermDecompositionImpl(liftableTerm, subTermSubstitutionMap);
    }

    @Override
    public ImmutableFunctionalTerm getImmutableFunctionalTerm(FunctionSymbol functor, ImmutableList<? extends ImmutableTerm> terms) {
        if (functor instanceof BooleanFunctionSymbol) {
            return getImmutableExpression((BooleanFunctionSymbol) functor, terms);
        }

        if (GroundTermTools.areGroundTerms(terms)) {
            return new GroundFunctionalTermImpl((ImmutableList<? extends GroundTerm>) terms, functor, this);
        } else {
            // Default constructor
            return new NonGroundFunctionalTermImpl(functor, terms, this);
        }
    }

    @Override
    public ImmutableFunctionalTerm getImmutableFunctionalTerm(FunctionSymbol functor, ImmutableTerm... terms) {
        return getImmutableFunctionalTerm(functor, ImmutableList.copyOf(terms));
    }

    @Override
    public NonGroundFunctionalTerm getNonGroundFunctionalTerm(FunctionSymbol functor, ImmutableTerm... terms) {
		if (functor instanceof BooleanFunctionSymbol)
			return new NonGroundExpressionImpl(this, (BooleanFunctionSymbol) functor, terms);
		else
        return new NonGroundFunctionalTermImpl(this, functor, terms);
    }

    @Override
    public NonGroundFunctionalTerm getNonGroundFunctionalTerm(FunctionSymbol functor, ImmutableList<ImmutableTerm> terms) {
		if (functor instanceof BooleanFunctionSymbol)
			return new NonGroundExpressionImpl((BooleanFunctionSymbol) functor, terms, this);
		else
        return new NonGroundFunctionalTermImpl(functor, terms, this);
    }

    @Override
    public TypeFactory getTypeFactory() {
        return typeFactory;
    }

    @Override
    public VariableNullability createDummyVariableNullability(ImmutableFunctionalTerm functionalTerm) {
<<<<<<< HEAD
        return coreUtilsFactory.createDummyVariableNullability(functionalTerm);
=======
		return coreUtilsFactory.createSimplifiedVariableNullability(functionalTerm);
>>>>>>> 9149041f
    }

    @Override
    public ImmutableFunctionalTerm getRDFDatatypeStringFunctionalTerm(ImmutableTerm rdfTypeTerm) {
        return getImmutableFunctionalTerm(functionSymbolFactory.getRDFDatatypeStringFunctionSymbol(), rdfTypeTerm);
    }

    @Override
    public ImmutableFunctionalTerm getDBUUID(UUID uuid) {
        return getImmutableFunctionalTerm(dbFunctionSymbolFactory.getDBUUID(uuid));
    }

    @Override
    public ImmutableFunctionalTerm getDBStrBefore(ImmutableTerm arg1, ImmutableTerm arg2) {
        return getImmutableFunctionalTerm(dbFunctionSymbolFactory.getDBStrBefore(), arg1, arg2);
    }

    @Override
    public ImmutableFunctionalTerm getDBStrAfter(ImmutableTerm arg1, ImmutableTerm arg2) {
        return getImmutableFunctionalTerm(dbFunctionSymbolFactory.getDBStrAfter(), arg1, arg2);
    }

    @Override
    public ImmutableFunctionalTerm getDBCharLength(ImmutableTerm stringTerm) {
        return getImmutableFunctionalTerm(dbFunctionSymbolFactory.getDBCharLength(), stringTerm);
    }

    @Override
    public ImmutableExpression getDBIsNull(ImmutableTerm immutableTerm) {
        return getImmutableExpression(dbFunctionSymbolFactory.getDBIsNull(), immutableTerm);
    }

    @Override
    public ImmutableExpression getDBIsNotNull(ImmutableTerm immutableTerm) {
        return getImmutableExpression(dbFunctionSymbolFactory.getDBIsNotNull(), immutableTerm);
    }

    @Override
    public ImmutableFunctionalTerm getDBMd5(ImmutableTerm stringTerm) {
        return getImmutableFunctionalTerm(dbFunctionSymbolFactory.getDBMd5(), stringTerm);
    }

    @Override
    public ImmutableFunctionalTerm getDBSha1(ImmutableTerm stringTerm) {
        return getImmutableFunctionalTerm(dbFunctionSymbolFactory.getDBSha1(), stringTerm);
    }

    @Override
    public ImmutableFunctionalTerm getDBSha256(ImmutableTerm stringTerm) {
        return getImmutableFunctionalTerm(dbFunctionSymbolFactory.getDBSha256(), stringTerm);
    }

    @Override
    public ImmutableFunctionalTerm getDBSha512(ImmutableTerm stringTerm) {
        return getImmutableFunctionalTerm(dbFunctionSymbolFactory.getDBSha512(), stringTerm);
    }

    @Override
    public ImmutableFunctionalTerm getCommonPropagatedOrSubstitutedNumericType(ImmutableTerm rdfTypeTerm1, ImmutableTerm rdfTypeTerm2) {
        return getImmutableFunctionalTerm(
                functionSymbolFactory.getCommonPropagatedOrSubstitutedNumericTypeFunctionSymbol(),
                rdfTypeTerm1, rdfTypeTerm2);
    }

    @Override
    public DBFunctionSymbolFactory getDBFunctionSymbolFactory() {
        return dbFunctionSymbolFactory;
    }

    @Override
    public <T extends ImmutableTerm> ProtoSubstitution<T> getProtoSubstitution(ImmutableMap<Variable, T> map) {
        return new SimpleProtoSubstitutionImpl<>(map, this);
    }

    @Override
    public ImmutableFunctionalTerm getBinaryNumericLexicalFunctionalTerm(String dbNumericOperationName,
                                                                         ImmutableTerm lexicalTerm1,
                                                                         ImmutableTerm lexicalTerm2,
                                                                         ImmutableTerm rdfTypeTerm) {
        return getImmutableFunctionalTerm(
                functionSymbolFactory.getBinaryNumericLexicalFunctionSymbol(dbNumericOperationName),
                lexicalTerm1, lexicalTerm2, rdfTypeTerm);
    }

    @Override
    public ImmutableFunctionalTerm getDBBinaryNumericFunctionalTerm(String dbNumericOperationName, DBTermType dbNumericType,
                                                                    ImmutableTerm dbTerm1, ImmutableTerm dbTerm2) {
        return getImmutableFunctionalTerm(
                dbFunctionSymbolFactory.getDBMathBinaryOperator(dbNumericOperationName, dbNumericType),
                dbTerm1, dbTerm2);
    }

    @Override
    public ImmutableFunctionalTerm getUnaryLatelyTypedFunctionalTerm(ImmutableTerm lexicalTerm,
                                                                     ImmutableTerm inputRDFTypeTerm, DBTermType targetType,
                                                                     java.util.function.Function<DBTermType, DBFunctionSymbol> dbFunctionSymbolFct) {
        return getImmutableFunctionalTerm(
                functionSymbolFactory.getUnaryLatelyTypedFunctionSymbol(dbFunctionSymbolFct, targetType),
                lexicalTerm, inputRDFTypeTerm);
    }

    @Override
    public ImmutableFunctionalTerm getUnaryLexicalFunctionalTerm(
            ImmutableTerm lexicalTerm, ImmutableTerm rdfDatatypeTerm,
            java.util.function.Function<DBTermType, DBFunctionSymbol> dbFunctionSymbolFct) {
        return getImmutableFunctionalTerm(
                functionSymbolFactory.getUnaryLexicalFunctionSymbol(dbFunctionSymbolFct),
                lexicalTerm, rdfDatatypeTerm);
    }

    @Override
    public ImmutableFunctionalTerm getSPARQLNonStrictEquality(ImmutableTerm rdfTerm1, ImmutableTerm rdfTerm2) {
        return getImmutableFunctionalTerm(functionSymbolFactory.getRequiredSPARQLFunctionSymbol(SPARQL.EQ, 2),
                rdfTerm1, rdfTerm2);
    }

    @Override
    public ImmutableFunctionalTerm getSPARQLEffectiveBooleanValue(ImmutableTerm rdfTerm) {
        return getImmutableFunctionalTerm(functionSymbolFactory.getSPARQLEffectiveBooleanValueFunctionSymbol(), rdfTerm);
    }

    @Override
    public ImmutableExpression getLexicalEffectiveBooleanValue(ImmutableTerm lexicalTerm, ImmutableTerm rdfDatatypeTerm) {
        return getImmutableExpression(functionSymbolFactory.getLexicalEBVFunctionSymbol(), lexicalTerm, rdfDatatypeTerm);
    }

    @Override
    public ImmutableFunctionalTerm getDBRand(UUID uuid) {
        return getImmutableFunctionalTerm(dbFunctionSymbolFactory.getDBRand(uuid));
    }

    @Override
    public ImmutableFunctionalTerm getDBYearFromDatetime(ImmutableTerm dbDatetimeTerm) {
        return getImmutableFunctionalTerm(dbFunctionSymbolFactory.getDBYearFromDatetime(), dbDatetimeTerm);
    }

    @Override
    public ImmutableFunctionalTerm getDBMonthFromDatetime(ImmutableTerm dbDatetimeTerm) {
        return getImmutableFunctionalTerm(dbFunctionSymbolFactory.getDBMonthFromDatetime(), dbDatetimeTerm);
    }

    @Override
    public ImmutableFunctionalTerm getDBDayFromDatetime(ImmutableTerm dbDatetimeTerm) {
        return getImmutableFunctionalTerm(dbFunctionSymbolFactory.getDBDayFromDatetime(), dbDatetimeTerm);
    }

    @Override
    public ImmutableFunctionalTerm getDBHours(ImmutableTerm dbDatetimeTerm) {
        return getImmutableFunctionalTerm(dbFunctionSymbolFactory.getDBHours(), dbDatetimeTerm);
    }

    @Override
    public ImmutableFunctionalTerm getDBMinutes(ImmutableTerm dbDatetimeTerm) {
        return getImmutableFunctionalTerm(dbFunctionSymbolFactory.getDBMinutes(), dbDatetimeTerm);
    }

    @Override
    public ImmutableFunctionalTerm getDBSeconds(ImmutableTerm dbDatetimeTerm) {
        return getImmutableFunctionalTerm(dbFunctionSymbolFactory.getDBSeconds(), dbDatetimeTerm);
    }

    @Override
    public ImmutableFunctionalTerm getDBTz(ImmutableTerm dbDatetimeTerm) {
        return getImmutableFunctionalTerm(dbFunctionSymbolFactory.getDBTz(), dbDatetimeTerm);
    }

    @Override
    public ImmutableFunctionalTerm getDBNow() {
        return getImmutableFunctionalTerm(dbFunctionSymbolFactory.getDBNow());
    }

	@Override
	public ImmutableFunctionalTerm getDBRowUniqueStr() {
		return getImmutableFunctionalTerm(dbFunctionSymbolFactory.getDBRowUniqueStr());
	}

    @Override
    public ImmutableFunctionalTerm getDBIriStringResolution(IRI baseIRI, ImmutableTerm argLexical) {
		return getImmutableFunctionalTerm(dbFunctionSymbolFactory.getDBIriStringResolver(baseIRI), argLexical);
    }

    @Override
    public ImmutableFunctionalTerm getDBCount(boolean isDistinct) {
        return getImmutableFunctionalTerm(dbFunctionSymbolFactory.getDBCount(0, isDistinct));
    }

    @Override
    public ImmutableFunctionalTerm getDBCount(ImmutableTerm term, boolean isDistinct) {
        return getImmutableFunctionalTerm(dbFunctionSymbolFactory.getDBCount(1, isDistinct), term);
    }

    @Override
    public ImmutableFunctionalTerm getDBSum(ImmutableTerm subTerm, DBTermType dbType, boolean isDistinct) {
        return getImmutableFunctionalTerm(dbFunctionSymbolFactory.getNullIgnoringDBSum(dbType, isDistinct), subTerm);
    }

    @Override
    public ImmutableFunctionalTerm getDBAvg(ImmutableTerm subTerm, DBTermType dbType, boolean isDistinct) {
        return getImmutableFunctionalTerm(dbFunctionSymbolFactory.getNullIgnoringDBAvg(dbType, isDistinct), subTerm);
    }

    @Override
    public ImmutableFunctionalTerm getDBMin(ImmutableTerm subTerm, DBTermType dbType) {
        return getImmutableFunctionalTerm(dbFunctionSymbolFactory.getDBMin(dbType), subTerm);
    }

    @Override
    public ImmutableFunctionalTerm getDBMax(ImmutableTerm subTerm, DBTermType dbType) {
        return getImmutableFunctionalTerm(dbFunctionSymbolFactory.getDBMax(dbType), subTerm);
    }

    @Override
    public ImmutableFunctionalTerm getDBGroupConcat(ImmutableTerm subTerm, String separator, boolean isDistinct) {
        return getImmutableFunctionalTerm(dbFunctionSymbolFactory.getNullIgnoringDBGroupConcat(isDistinct), subTerm,
                getDBStringConstant(separator));
    }

    @Override
    public ImmutableTerm getDBSTWithin(ImmutableTerm arg1, ImmutableTerm arg2) {
        return getImmutableExpression(dbFunctionSymbolFactory.getDBSTWithin(), arg1, arg2);
    }

    @Override
    public ImmutableTerm getDBSTOverlaps(ImmutableTerm arg1, ImmutableTerm arg2) {
        return getImmutableExpression(dbFunctionSymbolFactory.getDBSTOverlaps(), arg1, arg2);
    }

    @Override
    public ImmutableTerm getDBSTContains(ImmutableTerm arg1, ImmutableTerm arg2) {
        return getImmutableExpression(dbFunctionSymbolFactory.getDBSTContains(), arg1, arg2);
    }

    @Override
    public ImmutableTerm getDBSTCrosses(ImmutableTerm arg1, ImmutableTerm arg2) {
        return getImmutableExpression(dbFunctionSymbolFactory.getDBSTCrosses(), arg1, arg2);
    }

    @Override
    public ImmutableTerm getDBSTDisjoint(ImmutableTerm arg1, ImmutableTerm arg2) {
        return getImmutableExpression(dbFunctionSymbolFactory.getDBSTDisjoint(), arg1, arg2);
    }

    @Override
    public ImmutableTerm getDBSTEquals(ImmutableTerm arg1, ImmutableTerm arg2) {
        return getImmutableExpression(dbFunctionSymbolFactory.getDBSTEquals(), arg1, arg2);
    }

    @Override
    public ImmutableTerm getDBSTIntersects(ImmutableTerm arg1, ImmutableTerm arg2) {
        return getImmutableExpression(dbFunctionSymbolFactory.getDBSTIntersects(), arg1, arg2);
    }

    @Override
    public ImmutableTerm getDBSTTouches(ImmutableTerm arg1, ImmutableTerm arg2) {
        return getImmutableExpression(dbFunctionSymbolFactory.getDBSTTouches(), arg1, arg2);
    }

    @Override
    public ImmutableTerm getDBSTCoveredBy(ImmutableTerm arg1, ImmutableTerm arg2) {
        return getImmutableExpression(dbFunctionSymbolFactory.getDBSTCoveredBy(), arg1, arg2);
    }

    @Override
    public ImmutableTerm getDBSTCovers(ImmutableTerm arg1, ImmutableTerm arg2) {
        return getImmutableExpression(dbFunctionSymbolFactory.getDBSTCovers(), arg1, arg2);
    }

    @Override
    public ImmutableTerm getDBSTContainsProperly(ImmutableTerm arg1, ImmutableTerm arg2) {
        return getImmutableExpression(dbFunctionSymbolFactory.getDBSTContainsProperly(), arg1, arg2);
    }

    @Override
    public ImmutableTerm getDBSTSTransform(ImmutableTerm arg1, ImmutableTerm srid) {
        return getImmutableFunctionalTerm(dbFunctionSymbolFactory.getDBSTTransform(), arg1, srid);
    }

    @Override
    public ImmutableTerm getDBSTSetSRID(ImmutableTerm arg1, ImmutableTerm arg2) {
        return getImmutableFunctionalTerm(dbFunctionSymbolFactory.getDBSTSetSRID(), arg1, arg2);
    }

    @Override
    public ImmutableTerm getDBSTDistance(ImmutableTerm arg1, ImmutableTerm arg2) {
        return getImmutableFunctionalTerm(dbFunctionSymbolFactory.getDBSTDistance(), ImmutableList.of(arg1, arg2));
    }

    @Override
    public ImmutableTerm getDBAsText(ImmutableTerm arg1) {
        return getImmutableFunctionalTerm(dbFunctionSymbolFactory.getDBAsText(), ImmutableList.of(arg1));
    }

    @Override
    public ImmutableTerm getDBSTFlipCoordinates(ImmutableTerm arg1) {
        return getImmutableFunctionalTerm(dbFunctionSymbolFactory.getDBSTFlipCoordinates(), ImmutableList.of(arg1));
    }

    @Override
    public ImmutableTerm getDBBuffer(ImmutableTerm arg1, ImmutableTerm arg2) {
        return getImmutableFunctionalTerm(dbFunctionSymbolFactory.getDBBuffer(), ImmutableList.of(arg1, arg2));
    }

    @Override
    public ImmutableTerm getDBSTDistanceSphere(ImmutableTerm arg1, ImmutableTerm arg2) {
        return getImmutableFunctionalTerm(dbFunctionSymbolFactory.getDBSTDistanceSphere(), ImmutableList.of(arg1, arg2));
    }

    @Override
    public ImmutableTerm getDBSTDistanceSpheroid(ImmutableTerm arg1, ImmutableTerm arg2, ImmutableTerm arg3) {
        return getImmutableFunctionalTerm(dbFunctionSymbolFactory.getDBSTDistanceSpheroid(), ImmutableList.of(arg1, arg2, arg3));
    }

    @Override
    public ImmutableTerm getDBIntersection(ImmutableTerm arg1, ImmutableTerm arg2) {
        return getImmutableFunctionalTerm(dbFunctionSymbolFactory.getDBIntersection(), ImmutableList.of(arg1, arg2));
    }

    @Override
    public ImmutableTerm getDBUnion(ImmutableTerm arg1, ImmutableTerm arg2) {
        return getImmutableFunctionalTerm(dbFunctionSymbolFactory.getDBUnion(), ImmutableList.of(arg1, arg2));
    }

    @Override
    public ImmutableTerm getDBEnvelope(ImmutableTerm arg1) {
        return getImmutableFunctionalTerm(dbFunctionSymbolFactory.getDBEnvelope(), ImmutableList.of(arg1));
    }

<<<<<<< HEAD
    @Override
    public ImmutableTerm getDBConvexHull(ImmutableTerm arg1) {
        return getImmutableFunctionalTerm(dbFunctionSymbolFactory.getDBConvexHull(), ImmutableList.of(arg1));
    }

    @Override
    public ImmutableTerm getDBBoundary(ImmutableTerm arg1) {
        return getImmutableFunctionalTerm(dbFunctionSymbolFactory.getDBBoundary(), ImmutableList.of(arg1));
    }
=======
	@Override
	public ImmutableFunctionalTerm getIRIFunctionalTerm(ImmutableTerm term) {
		return getRDFFunctionalTerm(term, iriTypeConstant);
	}

	@Override
	public ImmutableFunctionalTerm getIRIFunctionalTerm(ImmutableList<TemplateComponent> iriTemplate,
														ImmutableList<? extends ImmutableTerm> arguments) {
		if (arguments.isEmpty())
			throw new IllegalArgumentException("At least one argument for the IRI functional term " +
					"with an IRI template is required");
>>>>>>> 9149041f

    @Override
    public ImmutableTerm getDBDifference(ImmutableTerm arg1, ImmutableTerm arg2) {
        return getImmutableFunctionalTerm(dbFunctionSymbolFactory.getDBDifference(), ImmutableList.of(arg1, arg2));
    }

    @Override
    public ImmutableTerm getDBSymDifference(ImmutableTerm arg1, ImmutableTerm arg2) {
         return getImmutableFunctionalTerm(dbFunctionSymbolFactory.getDBSymDifference(), ImmutableList.of(arg1, arg2));
    }

    @Override
    public ImmutableTerm getDBRelate(ImmutableTerm arg1, ImmutableTerm arg2, ImmutableTerm arg3) {
        return getImmutableExpression(dbFunctionSymbolFactory.getDBRelate(), arg1, arg2, arg3);
    }

    @Override
    public ImmutableTerm getDBRelateMatrix(ImmutableTerm arg1, ImmutableTerm arg2) {
        return getImmutableFunctionalTerm(dbFunctionSymbolFactory.getDBRelateMatrix(), arg1, arg2);
    }

<<<<<<< HEAD
    @Override
    public ImmutableTerm getDBGetSRID(ImmutableTerm arg1) {
        return getImmutableFunctionalTerm(dbFunctionSymbolFactory.getDBGetSRID(), ImmutableList.of(arg1));
    }

    /*@Override
    public ImmutableTerm getDBDimension(ImmutableTerm arg1) {
        return getImmutableFunctionalTerm(dbFunctionSymbolFactory.getDBDimension(), ImmutableList.of(arg1));
    }
=======
	@Override
	public ImmutableFunctionalTerm getBnodeFunctionalTerm(ImmutableTerm term) {
		return getRDFFunctionalTerm(term, bnodeTypeConstant);
	}

	@Override
	public ImmutableFunctionalTerm getBnodeFunctionalTerm(ImmutableList<TemplateComponent> bnodeTemplate,
														  ImmutableList<? extends ImmutableTerm> arguments) {
		ImmutableFunctionalTerm lexicalTerm = getImmutableFunctionalTerm(
				dbFunctionSymbolFactory.getBnodeStringTemplateFunctionSymbol(bnodeTemplate),
				arguments);
		return getRDFFunctionalTerm(lexicalTerm, bnodeTypeConstant);
	}
>>>>>>> 9149041f

    @Override
    public ImmutableTerm getDBCoordinateDimension(ImmutableTerm arg1) {
        return getImmutableFunctionalTerm(dbFunctionSymbolFactory.getDBCoordinateDimension(), ImmutableList.of(arg1));
    }*/

    /*@Override
    public ImmutableTerm getDBSpatialDimension(ImmutableTerm arg1) {
        return getImmutableFunctionalTerm(dbFunctionSymbolFactory.getDBSpatialDimension(), ImmutableList.of(arg1));
    }*/

    /*@Override
    public ImmutableTerm getDBIsSimple(ImmutableTerm arg1) {
        return getImmutableFunctionalTerm(dbFunctionSymbolFactory.getDBIsSimple(), ImmutableList.of(arg1));
    }

    @Override
    public ImmutableTerm getDBIsEmpty(ImmutableTerm arg1) {
        return getImmutableFunctionalTerm(dbFunctionSymbolFactory.getDBIsEmpty(), ImmutableList.of(arg1));
    }*/

    /*@Override
    public ImmutableTerm getDBHasSerialization(ImmutableTerm arg1) {
        return getImmutableFunctionalTerm(dbFunctionSymbolFactory.getDBHasSerialization(), ImmutableList.of(arg1));
    }*/

    @Override
    public ImmutableExpression getNotYetTypedEquality(ImmutableTerm t1, ImmutableTerm t2) {
        return getImmutableExpression(functionSymbolFactory.getNotYetTypedEquality(), t1, t2);
    }

    @Override
    public ImmutableExpression getLexicalNonStrictEquality(ImmutableTerm lexicalTerm1, ImmutableTerm typeTerm1,
                                                           ImmutableTerm lexicalTerm2, ImmutableTerm typeTerm2) {
        return getImmutableExpression(functionSymbolFactory.getLexicalNonStrictEqualityFunctionSymbol(),
                lexicalTerm1, typeTerm1, lexicalTerm2, typeTerm2);
    }

    @Override
    public ImmutableExpression getLexicalInequality(InequalityLabel inequalityLabel, ImmutableTerm lexicalTerm1,
                                                    ImmutableTerm typeTerm1, ImmutableTerm lexicalTerm2,
                                                    ImmutableTerm typeTerm2) {
        return getImmutableExpression(functionSymbolFactory.getLexicalInequalityFunctionSymbol(inequalityLabel),
                lexicalTerm1, typeTerm1, lexicalTerm2, typeTerm2);
    }

    @Override
    public ImmutableExpression getDBNonStrictNumericEquality(ImmutableTerm dbNumericTerm1, ImmutableTerm dbNumericTerm2) {
        return getImmutableExpression(dbFunctionSymbolFactory.getDBNonStrictNumericEquality(), dbNumericTerm1, dbNumericTerm2);
    }

    @Override
    public ImmutableExpression getDBNonStrictStringEquality(ImmutableTerm dbStringTerm1, ImmutableTerm dbStringTerm2) {
        return getImmutableExpression(dbFunctionSymbolFactory.getDBNonStrictStringEquality(), dbStringTerm1, dbStringTerm2);
    }

    @Override
    public ImmutableExpression getDBNonStrictDatetimeEquality(ImmutableTerm dbDatetimeTerm1, ImmutableTerm dbDatetimeTerm2) {
        return getImmutableExpression(dbFunctionSymbolFactory.getDBNonStrictDatetimeEquality(), dbDatetimeTerm1, dbDatetimeTerm2);
    }

    @Override
    public ImmutableExpression getDBNonStrictDateEquality(ImmutableTerm dbTerm1, ImmutableTerm dbTerm2) {
        return getImmutableExpression(dbFunctionSymbolFactory.getDBNonStrictDateEquality(), dbTerm1, dbTerm2);
    }

    @Override
    public ImmutableExpression getDBNonStrictDefaultEquality(ImmutableTerm term1, ImmutableTerm term2) {
        return getImmutableExpression(dbFunctionSymbolFactory.getDBNonStrictDefaultEquality(), term1, term2);
    }

    @Override
    public ImmutableExpression getDBNumericInequality(InequalityLabel inequalityLabel, ImmutableTerm dbNumericTerm1, ImmutableTerm dbNumericTerm2) {
        return getImmutableExpression(dbFunctionSymbolFactory.getDBNumericInequality(inequalityLabel),
                dbNumericTerm1, dbNumericTerm2);
    }

    @Override
    public ImmutableExpression getDBBooleanInequality(InequalityLabel inequalityLabel, ImmutableTerm dbBooleanTerm1,
                                                      ImmutableTerm dbBooleanTerm2) {
        return getImmutableExpression(dbFunctionSymbolFactory.getDBBooleanInequality(inequalityLabel),
                dbBooleanTerm1, dbBooleanTerm2);
    }

    @Override
    public ImmutableExpression getDBStringInequality(InequalityLabel inequalityLabel, ImmutableTerm dbStringTerm1,
                                                     ImmutableTerm dbStringTerm2) {
        return getImmutableExpression(dbFunctionSymbolFactory.getDBStringInequality(inequalityLabel),
                dbStringTerm1, dbStringTerm2);
    }

    @Override
    public ImmutableExpression getDBDatetimeInequality(InequalityLabel inequalityLabel, ImmutableTerm dbDatetimeTerm1,
                                                       ImmutableTerm dbDatetimeTerm2) {
        return getImmutableExpression(dbFunctionSymbolFactory.getDBDatetimeInequality(inequalityLabel),
                dbDatetimeTerm1, dbDatetimeTerm2);
    }

    @Override
    public ImmutableExpression getDBDateInequality(InequalityLabel inequalityLabel, ImmutableTerm dbDateTerm1,
                                                   ImmutableTerm dbDateTerm2) {
        return getImmutableExpression(dbFunctionSymbolFactory.getDBDateInequality(inequalityLabel),
                dbDateTerm1, dbDateTerm2);
    }

    @Override
    public ImmutableExpression getDBDefaultInequality(InequalityLabel inequalityLabel, ImmutableTerm dbTerm1,
                                                      ImmutableTerm dbTerm2) {
        return getImmutableExpression(dbFunctionSymbolFactory.getDBDefaultInequality(inequalityLabel),
                dbTerm1, dbTerm2);
    }

    @Override
    public BNode getConstantBNode(String name) {
        return new BNodeConstantImpl(name, typeFactory);
    }

    @Override
    public DBConstant getDBBooleanConstant(boolean value) {
        return value ? valueTrue : valueFalse;
    }

    @Override
    public DBConstant getXsdBooleanLexicalConstant(boolean value) {
        return value ? lexicalTrue : lexicalFalse;
    }

    @Override
    public Constant getNullConstant() {
        return valueNull;
    }

    @Override
    public ImmutableFunctionalTerm getTypedNull(DBTermType termType) {
        return getImmutableFunctionalTerm(dbFunctionSymbolFactory.getTypedNullFunctionSymbol(termType));
    }

    @Override
    public DBConstant getDBIntegerConstant(int value) {
        return getDBConstant(String.format("%d", value), typeFactory.getDBTypeFactory().getDBLargeIntegerType());
    }

    @Override
    public Optional<DBConstant> getDoubleNaN() {
        return Optional.ofNullable(doubleNaN);
    }

    @Override
    public DBConstant getProvenanceSpecialConstant() {
        return provenanceConstant;
    }

    @Override
    public ImmutableFunctionalTerm getRDFFunctionalTerm(ImmutableTerm lexicalTerm, ImmutableTerm typeTerm) {
        return getImmutableFunctionalTerm(functionSymbolFactory.getRDFTermFunctionSymbol(), lexicalTerm, typeTerm);
    }

    @Override
    public ImmutableFunctionalTerm getIRIFunctionalTerm(Variable variable, boolean temporaryCastToString) {
        ImmutableTerm lexicalTerm = temporaryCastToString ? getPartiallyDefinedToStringCast(variable) : variable;
        return getRDFFunctionalTerm(lexicalTerm, iriTypeConstant);
    }

    @Override
    public ImmutableFunctionalTerm getIRIFunctionalTerm(String iriTemplate,
                                                        ImmutableList<? extends ImmutableTerm> arguments) {
        if (arguments.isEmpty())
            throw new IllegalArgumentException("At least one argument for the IRI functional term " +
                    "with an IRI template is required");

        FunctionSymbol templateFunctionSymbol = dbFunctionSymbolFactory.getIRIStringTemplateFunctionSymbol(iriTemplate);
        ImmutableFunctionalTerm templateFunctionalTerm = getImmutableFunctionalTerm(templateFunctionSymbol, arguments);

        return getRDFFunctionalTerm(templateFunctionalTerm, iriTypeConstant);

    }

    @Override
    public ImmutableFunctionalTerm getIRIFunctionalTerm(IRIStringTemplateFunctionSymbol templateSymbol,
                                                        ImmutableList<DBConstant> arguments) {
        ImmutableFunctionalTerm lexicalTerm = getImmutableFunctionalTerm(templateSymbol, arguments);
        return getRDFFunctionalTerm(lexicalTerm, iriTypeConstant);
    }

    @Override
    public ImmutableFunctionalTerm getBnodeFunctionalTerm(String bnodeTemplate,
                                                          ImmutableList<? extends ImmutableTerm> arguments) {
        ImmutableFunctionalTerm lexicalTerm = getImmutableFunctionalTerm(
                dbFunctionSymbolFactory.getBnodeStringTemplateFunctionSymbol(bnodeTemplate),
                arguments);
        return getRDFFunctionalTerm(lexicalTerm, bnodeTypeConstant);
    }

    @Override
    public ImmutableFunctionalTerm getFreshBnodeFunctionalTerm(ImmutableList<ImmutableTerm> arguments) {
        ImmutableFunctionalTerm lexicalTerm = getImmutableFunctionalTerm(
                dbFunctionSymbolFactory.getFreshBnodeStringTemplateFunctionSymbol(arguments.size()),
                arguments);
        return getRDFFunctionalTerm(lexicalTerm, bnodeTypeConstant);
    }

    @Override
    public ImmutableFunctionalTerm getDBCastFunctionalTerm(DBTermType targetType, ImmutableTerm term) {
        return getImmutableFunctionalTerm(dbFunctionSymbolFactory.getDBCastFunctionSymbol(targetType), term);
    }

    @Override
    public ImmutableFunctionalTerm getDBCastFunctionalTerm(DBTermType inputType, DBTermType targetType, ImmutableTerm term) {
        return getImmutableFunctionalTerm(dbFunctionSymbolFactory.getDBCastFunctionSymbol(inputType, targetType), term);
    }

    @Override
    public ImmutableFunctionalTerm getDBIntIndex(ImmutableTerm idTerm, ImmutableTerm... possibleValues) {
        ImmutableList.Builder<ImmutableTerm> argumentBuilder = ImmutableList.builder();
        argumentBuilder.add(idTerm);
        argumentBuilder.addAll(ImmutableList.copyOf(possibleValues));

        return getImmutableFunctionalTerm(
                dbFunctionSymbolFactory.getDBIntIndex(possibleValues.length),
                argumentBuilder.build());
    }

    @Override
    public ImmutableFunctionalTerm getDBIntIndex(ImmutableTerm idTerm, ImmutableList<ImmutableTerm> possibleValues) {
        ImmutableList.Builder<ImmutableTerm> argumentBuilder = ImmutableList.builder();
        argumentBuilder.add(idTerm);
        argumentBuilder.addAll(possibleValues);

        return getImmutableFunctionalTerm(
                dbFunctionSymbolFactory.getDBIntIndex(possibleValues.size()),
                argumentBuilder.build());
    }

    @Override
    public ImmutableFunctionalTerm getConversion2RDFLexical(DBTermType inputType, ImmutableTerm term, RDFTermType rdfTermType) {
        return getImmutableFunctionalTerm(dbFunctionSymbolFactory.getConversion2RDFLexicalFunctionSymbol(inputType, rdfTermType), term);
    }

    @Override
    public ImmutableFunctionalTerm getConversion2RDFLexical(ImmutableTerm dbTerm, RDFTermType rdfType) {
        return getConversion2RDFLexical(
                rdfType.getClosestDBType(typeFactory.getDBTypeFactory()),
                dbTerm, rdfType);
    }

    @Override
    public ImmutableFunctionalTerm getConversionFromRDFLexical2DB(DBTermType targetDBType, ImmutableTerm dbTerm, RDFTermType rdfType) {
        return getImmutableFunctionalTerm(
                dbFunctionSymbolFactory.getConversionFromRDFLexical2DBFunctionSymbol(targetDBType, rdfType),
                dbTerm);
    }

    @Override
    public ImmutableFunctionalTerm getConversionFromRDFLexical2DB(ImmutableTerm dbTerm, RDFTermType rdfType) {
        return getConversionFromRDFLexical2DB(
                rdfType.getClosestDBType(typeFactory.getDBTypeFactory()),
                dbTerm, rdfType);
    }

    @Override
    public ImmutableFunctionalTerm getPartiallyDefinedToStringCast(Variable variable) {
        return getImmutableFunctionalTerm(
                dbFunctionSymbolFactory.getTemporaryConversionToDBStringFunctionSymbol(),
                variable);
    }

    @Override
    public ImmutableExpression getRDF2DBBooleanFunctionalTerm(ImmutableTerm xsdBooleanTerm) {
        return getImmutableExpression(functionSymbolFactory.getRDF2DBBooleanFunctionSymbol(), xsdBooleanTerm);
    }

    @Override
    public ImmutableFunctionalTerm getIfElseNull(ImmutableExpression condition, ImmutableTerm term) {
        return getImmutableFunctionalTerm(dbFunctionSymbolFactory.getDBIfElseNull(), condition, term);
    }

    @Override
    public ImmutableExpression getBooleanIfElseNull(ImmutableExpression condition, ImmutableExpression thenExpression) {
        return getImmutableExpression(dbFunctionSymbolFactory.getDBBooleanIfElseNull(), condition, thenExpression);
    }

    @Override
    public ImmutableFunctionalTerm getIfThenElse(ImmutableExpression condition, ImmutableTerm thenTerm, ImmutableTerm elseTerm) {
        return getImmutableFunctionalTerm(dbFunctionSymbolFactory.getDBIfThenElse(), condition, thenTerm, elseTerm);
    }

    @Override
    public ImmutableFunctionalTerm getDBCase(
            Stream<? extends Map.Entry<ImmutableExpression, ? extends ImmutableTerm>> whenPairs, ImmutableTerm defaultTerm,
            boolean doOrderingMatter) {
        ImmutableList<ImmutableTerm> terms = Stream.concat(
                whenPairs
                        .flatMap(e -> Stream.of(e.getKey(), e.getValue())),
                Stream.of(defaultTerm))
                .collect(ImmutableCollectors.toList());

        int arity = terms.size();

        if (arity < 3) {
            throw new IllegalArgumentException("whenPairs must be non-empty");
        }

        if (arity == 3)
            return defaultTerm.equals(valueNull)
                    ? getIfElseNull((ImmutableExpression) terms.get(0), terms.get(1))
                    : getIfThenElse((ImmutableExpression) terms.get(0), terms.get(1), defaultTerm);

        return getImmutableFunctionalTerm(dbFunctionSymbolFactory.getDBCase(arity, doOrderingMatter), terms);
    }

    @Override
    public ImmutableFunctionalTerm getDBCaseElseNull(Stream<? extends Map.Entry<ImmutableExpression, ? extends ImmutableTerm>> whenPairs,
                                                     boolean doOrderingMatter) {
        return getDBCase(whenPairs, valueNull, doOrderingMatter);
    }

    @Override
    public ImmutableExpression getDBBooleanCase(Stream<Map.Entry<ImmutableExpression, ImmutableExpression>> whenPairs,
                                                ImmutableExpression defaultExpression, boolean doOrderingMatter) {
        ImmutableList<ImmutableExpression> terms = Stream.concat(
                whenPairs
                        .flatMap(e -> Stream.of(e.getKey(), e.getValue())),
                Stream.of(defaultExpression))
                .collect(ImmutableCollectors.toList());

        int arity = terms.size();

        if (arity < 3) {
            throw new IllegalArgumentException("whenPairs must be non-empty");
        }

        //if (arity == 3)
        //	return getBooleanIfThenElse(terms.get(0), terms.get(1), defaultExpression);

        return getImmutableExpression(dbFunctionSymbolFactory.getDBBooleanCase(arity, doOrderingMatter), terms);
    }

    @Override
    public ImmutableFunctionalTerm getDBCoalesce(ImmutableTerm term1, ImmutableTerm term2, ImmutableTerm... terms) {
        ImmutableList.Builder<ImmutableTerm> builder = ImmutableList.builder();
        builder.add(term1);
        builder.add(term2);
        builder.addAll(ImmutableList.copyOf(terms));
        return getDBCoalesce(builder.build());
    }

    @Override
    public ImmutableFunctionalTerm getDBCoalesce(ImmutableList<ImmutableTerm> terms) {
        if (terms.size() < 1)
            throw new IllegalArgumentException("At least one argument is expected");
        return getImmutableFunctionalTerm(dbFunctionSymbolFactory.getDBCoalesce(terms.size()), terms);
    }

    @Override
    public ImmutableFunctionalTerm getDBReplace(ImmutableTerm text, ImmutableTerm from, ImmutableTerm to) {
        return getImmutableFunctionalTerm(dbFunctionSymbolFactory.getDBReplace(), text, from, to);
    }

    @Override
    public ImmutableFunctionalTerm getDBRegexpReplace(ImmutableTerm text, ImmutableTerm from, ImmutableTerm to) {
        return getImmutableFunctionalTerm(dbFunctionSymbolFactory.getDBRegexpReplace3(), text, from, to);
    }

    @Override
    public ImmutableFunctionalTerm getDBRegexpReplace(ImmutableTerm arg, ImmutableTerm pattern, ImmutableTerm replacement, ImmutableTerm flags) {
        return getImmutableFunctionalTerm(dbFunctionSymbolFactory.getDBRegexpReplace4(), arg, pattern, replacement, flags);
    }

    @Override
    public ImmutableExpression getDBStartsWith(ImmutableList<ImmutableTerm> terms) {
        return getImmutableExpression(dbFunctionSymbolFactory.getDBStartsWith(), terms);
    }

    @Override
    public ImmutableExpression getDBEndsWith(ImmutableList<? extends ImmutableTerm> terms) {
        return getImmutableExpression(dbFunctionSymbolFactory.getDBEndsWith(), terms);
    }

    @Override
    public ImmutableExpression getDBContains(ImmutableList<? extends ImmutableTerm> terms) {
        return getImmutableExpression(dbFunctionSymbolFactory.getDBContains(), terms);
    }

    @Override
    public ImmutableExpression getDBRegexpMatches(ImmutableList<ImmutableTerm> terms) {
        int arity = terms.size();
        if (arity < 2 || arity > 3)
            throw new IllegalArgumentException("Arity must be 2 or 3");

        BooleanFunctionSymbol functionSymbol = (arity == 2)
                ? dbFunctionSymbolFactory.getDBRegexpMatches2()
                : dbFunctionSymbolFactory.getDBRegexpMatches3();

        return getImmutableExpression(functionSymbol, terms);
    }

    @Override
    public ImmutableFunctionalTerm getR2RMLIRISafeEncodeFunctionalTerm(ImmutableTerm term) {
        return getImmutableFunctionalTerm(dbFunctionSymbolFactory.getR2RMLIRISafeEncode(), term);
    }

	@Override
	public ImmutableFunctionalTerm getDBEncodeForURI(ImmutableTerm term) {
		return getImmutableFunctionalTerm(dbFunctionSymbolFactory.getDBEncodeForURI(), term);
	}

    @Override
    public ImmutableFunctionalTerm getNullRejectingDBConcatFunctionalTerm(ImmutableList<? extends ImmutableTerm> terms) {
        int arity = terms.size();
        if (arity < 2)
            throw new IllegalArgumentException("String concatenation needs at least two arguments");
        return getImmutableFunctionalTerm(dbFunctionSymbolFactory.getNullRejectingDBConcat(arity), terms);
    }

    @Override
    public ImmutableFunctionalTerm getCommonDenominatorFunctionalTerm(ImmutableList<ImmutableTerm> typeTerms) {
        int arity = typeTerms.size();
        if (arity < 2)
            throw new IllegalArgumentException("Expected arity >= 2 for a common denominator");

        return getImmutableFunctionalTerm(functionSymbolFactory.getCommonDenominatorFunctionSymbol(arity), typeTerms);
    }

    @Override
    public ImmutableExpression getStrictEquality(ImmutableSet<ImmutableTerm> terms) {
        if (terms.size() < 2)
            throw new IllegalArgumentException("At least two distinct values where expected in " + terms);
        return getStrictEquality(ImmutableList.copyOf(terms));
    }

    @Override
    public ImmutableExpression getStrictEquality(ImmutableList<? extends ImmutableTerm> terms) {
        if (terms.size() < 2)
            throw new IllegalArgumentException("At least two values where expected in " + terms);
        return getImmutableExpression(dbFunctionSymbolFactory.getDBStrictEquality(terms.size()), terms);
    }

    @Override
    public ImmutableExpression getStrictEquality(ImmutableTerm term1, ImmutableTerm term2, ImmutableTerm... otherTerms) {
        return getStrictEquality(Stream.concat(Stream.of(term1, term2), Stream.of(otherTerms))
                .collect(ImmutableCollectors.toList()));
    }

    @Override
    public ImmutableExpression getStrictNEquality(ImmutableSet<ImmutableTerm> terms) {
        if (terms.size() < 2)
            throw new IllegalArgumentException("At least two distinct values where expected in " + terms);
        return getStrictNEquality(ImmutableList.copyOf(terms));
    }

    @Override
    public ImmutableExpression getDBIsStringEmpty(ImmutableTerm stringTerm) {
        return getImmutableExpression(dbFunctionSymbolFactory.getDBIsStringEmpty(), stringTerm);
    }

    @Override
    public ImmutableExpression getStrictNEquality(ImmutableList<? extends ImmutableTerm> terms) {
        if (terms.size() < 2)
            throw new IllegalArgumentException("At least two values where expected in " + terms);
        return getImmutableExpression(dbFunctionSymbolFactory.getDBStrictNEquality(terms.size()), terms);
    }

    @Override
    public ImmutableExpression getStrictNEquality(ImmutableTerm term1, ImmutableTerm term2, ImmutableTerm... otherTerms) {
        return getStrictNEquality(Stream.concat(Stream.of(term1, term2), Stream.of(otherTerms))
                .collect(ImmutableCollectors.toList()));
    }

    @Override
    public ImmutableExpression getIsTrue(NonFunctionalTerm dbBooleanTerm) {
        return getImmutableExpression(dbFunctionSymbolFactory.getIsTrue(), dbBooleanTerm);
    }

    @Override
    public ImmutableFunctionalTerm getDBSubString2(ImmutableTerm stringTerm, ImmutableTerm from) {
        return getImmutableFunctionalTerm(dbFunctionSymbolFactory.getDBSubString2(), stringTerm, from);
    }

    @Override
    public ImmutableFunctionalTerm getDBSubString3(ImmutableTerm stringTerm, ImmutableTerm from, ImmutableTerm to) {
        return getImmutableFunctionalTerm(dbFunctionSymbolFactory.getDBSubString3(), stringTerm, from, to);
    }

    @Override
    public ImmutableFunctionalTerm getDBRight(ImmutableTerm stringTerm, ImmutableTerm lengthTerm) {
        return getImmutableFunctionalTerm(dbFunctionSymbolFactory.getDBRight(), stringTerm, lengthTerm);
    }

    @Override
    public ImmutableFunctionalTerm getDBUpper(ImmutableTerm stringTerm) {
        return getImmutableFunctionalTerm(dbFunctionSymbolFactory.getDBUpper(), stringTerm);
    }

    @Override
    public ImmutableFunctionalTerm getDBLower(ImmutableTerm stringTerm) {
        return getImmutableFunctionalTerm(dbFunctionSymbolFactory.getDBLower(), stringTerm);
    }

    @Override
    public ImmutableFunctionalTerm getLangTypeFunctionalTerm(ImmutableTerm rdfTypeTerm) {
        return getImmutableFunctionalTerm(functionSymbolFactory.getLangTagFunctionSymbol(), rdfTypeTerm);
    }

    @Override
    public ImmutableExpression getLexicalLangMatches(ImmutableTerm langTagTerm, ImmutableTerm langRangeTerm) {
        return getImmutableExpression(functionSymbolFactory.getLexicalLangMatches(), langTagTerm, langRangeTerm);
    }

}<|MERGE_RESOLUTION|>--- conflicted
+++ resolved
@@ -347,11 +347,7 @@
 
     @Override
     public VariableNullability createDummyVariableNullability(ImmutableFunctionalTerm functionalTerm) {
-<<<<<<< HEAD
-        return coreUtilsFactory.createDummyVariableNullability(functionalTerm);
-=======
 		return coreUtilsFactory.createSimplifiedVariableNullability(functionalTerm);
->>>>>>> 9149041f
     }
 
     @Override
@@ -679,7 +675,6 @@
         return getImmutableFunctionalTerm(dbFunctionSymbolFactory.getDBEnvelope(), ImmutableList.of(arg1));
     }
 
-<<<<<<< HEAD
     @Override
     public ImmutableTerm getDBConvexHull(ImmutableTerm arg1) {
         return getImmutableFunctionalTerm(dbFunctionSymbolFactory.getDBConvexHull(), ImmutableList.of(arg1));
@@ -689,19 +684,6 @@
     public ImmutableTerm getDBBoundary(ImmutableTerm arg1) {
         return getImmutableFunctionalTerm(dbFunctionSymbolFactory.getDBBoundary(), ImmutableList.of(arg1));
     }
-=======
-	@Override
-	public ImmutableFunctionalTerm getIRIFunctionalTerm(ImmutableTerm term) {
-		return getRDFFunctionalTerm(term, iriTypeConstant);
-	}
-
-	@Override
-	public ImmutableFunctionalTerm getIRIFunctionalTerm(ImmutableList<TemplateComponent> iriTemplate,
-														ImmutableList<? extends ImmutableTerm> arguments) {
-		if (arguments.isEmpty())
-			throw new IllegalArgumentException("At least one argument for the IRI functional term " +
-					"with an IRI template is required");
->>>>>>> 9149041f
 
     @Override
     public ImmutableTerm getDBDifference(ImmutableTerm arg1, ImmutableTerm arg2) {
@@ -723,7 +705,6 @@
         return getImmutableFunctionalTerm(dbFunctionSymbolFactory.getDBRelateMatrix(), arg1, arg2);
     }
 
-<<<<<<< HEAD
     @Override
     public ImmutableTerm getDBGetSRID(ImmutableTerm arg1) {
         return getImmutableFunctionalTerm(dbFunctionSymbolFactory.getDBGetSRID(), ImmutableList.of(arg1));
@@ -733,21 +714,6 @@
     public ImmutableTerm getDBDimension(ImmutableTerm arg1) {
         return getImmutableFunctionalTerm(dbFunctionSymbolFactory.getDBDimension(), ImmutableList.of(arg1));
     }
-=======
-	@Override
-	public ImmutableFunctionalTerm getBnodeFunctionalTerm(ImmutableTerm term) {
-		return getRDFFunctionalTerm(term, bnodeTypeConstant);
-	}
-
-	@Override
-	public ImmutableFunctionalTerm getBnodeFunctionalTerm(ImmutableList<TemplateComponent> bnodeTemplate,
-														  ImmutableList<? extends ImmutableTerm> arguments) {
-		ImmutableFunctionalTerm lexicalTerm = getImmutableFunctionalTerm(
-				dbFunctionSymbolFactory.getBnodeStringTemplateFunctionSymbol(bnodeTemplate),
-				arguments);
-		return getRDFFunctionalTerm(lexicalTerm, bnodeTypeConstant);
-	}
->>>>>>> 9149041f
 
     @Override
     public ImmutableTerm getDBCoordinateDimension(ImmutableTerm arg1) {
@@ -906,13 +872,12 @@
     }
 
     @Override
-    public ImmutableFunctionalTerm getIRIFunctionalTerm(Variable variable, boolean temporaryCastToString) {
-        ImmutableTerm lexicalTerm = temporaryCastToString ? getPartiallyDefinedToStringCast(variable) : variable;
-        return getRDFFunctionalTerm(lexicalTerm, iriTypeConstant);
-    }
-
-    @Override
-    public ImmutableFunctionalTerm getIRIFunctionalTerm(String iriTemplate,
+	public ImmutableFunctionalTerm getIRIFunctionalTerm(ImmutableTerm term) {
+		return getRDFFunctionalTerm(term, iriTypeConstant);
+    }
+
+    @Override
+	public ImmutableFunctionalTerm getIRIFunctionalTerm(ImmutableList<TemplateComponent> iriTemplate,
                                                         ImmutableList<? extends ImmutableTerm> arguments) {
         if (arguments.isEmpty())
             throw new IllegalArgumentException("At least one argument for the IRI functional term " +
@@ -933,18 +898,15 @@
     }
 
     @Override
-    public ImmutableFunctionalTerm getBnodeFunctionalTerm(String bnodeTemplate,
+	public ImmutableFunctionalTerm getBnodeFunctionalTerm(ImmutableTerm term) {
+		return getRDFFunctionalTerm(term, bnodeTypeConstant);
+	}
+
+	@Override
+	public ImmutableFunctionalTerm getBnodeFunctionalTerm(ImmutableList<TemplateComponent> bnodeTemplate,
                                                           ImmutableList<? extends ImmutableTerm> arguments) {
         ImmutableFunctionalTerm lexicalTerm = getImmutableFunctionalTerm(
                 dbFunctionSymbolFactory.getBnodeStringTemplateFunctionSymbol(bnodeTemplate),
-                arguments);
-        return getRDFFunctionalTerm(lexicalTerm, bnodeTypeConstant);
-    }
-
-    @Override
-    public ImmutableFunctionalTerm getFreshBnodeFunctionalTerm(ImmutableList<ImmutableTerm> arguments) {
-        ImmutableFunctionalTerm lexicalTerm = getImmutableFunctionalTerm(
-                dbFunctionSymbolFactory.getFreshBnodeStringTemplateFunctionSymbol(arguments.size()),
                 arguments);
         return getRDFFunctionalTerm(lexicalTerm, bnodeTypeConstant);
     }
