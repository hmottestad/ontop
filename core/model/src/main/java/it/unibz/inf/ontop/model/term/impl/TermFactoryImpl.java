--- conflicted
+++ resolved
@@ -323,33 +323,21 @@
         return getImmutableFunctionalTerm(functor, ImmutableList.copyOf(terms));
     }
 
-<<<<<<< HEAD
     @Override
     public NonGroundFunctionalTerm getNonGroundFunctionalTerm(FunctionSymbol functor, ImmutableTerm... terms) {
-        return new NonGroundFunctionalTermImpl(this, functor, terms);
-    }
-
-    @Override
-    public NonGroundFunctionalTerm getNonGroundFunctionalTerm(FunctionSymbol functor, ImmutableList<ImmutableTerm> terms) {
-        return new NonGroundFunctionalTermImpl(functor, terms, this);
-    }
-=======
-	@Override
-	public NonGroundFunctionalTerm getNonGroundFunctionalTerm(FunctionSymbol functor, ImmutableTerm... terms) {
 		if (functor instanceof BooleanFunctionSymbol)
 			return new NonGroundExpressionImpl(this, (BooleanFunctionSymbol) functor, terms);
 		else
-			return new NonGroundFunctionalTermImpl(this, functor, terms);
-	}
-
-	@Override
-	public NonGroundFunctionalTerm getNonGroundFunctionalTerm(FunctionSymbol functor, ImmutableList<ImmutableTerm> terms) {
+        return new NonGroundFunctionalTermImpl(this, functor, terms);
+    }
+
+    @Override
+    public NonGroundFunctionalTerm getNonGroundFunctionalTerm(FunctionSymbol functor, ImmutableList<ImmutableTerm> terms) {
 		if (functor instanceof BooleanFunctionSymbol)
 			return new NonGroundExpressionImpl((BooleanFunctionSymbol) functor, terms, this);
 		else
-			return new NonGroundFunctionalTermImpl(functor, terms, this);
-	}
->>>>>>> c4f21f1c
+        return new NonGroundFunctionalTermImpl(functor, terms, this);
+    }
 
     @Override
     public TypeFactory getTypeFactory() {
