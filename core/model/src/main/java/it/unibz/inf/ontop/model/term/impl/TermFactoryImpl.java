--- conflicted
+++ resolved
@@ -619,21 +619,12 @@
 		return getImmutableFunctionalTerm(dbFunctionSymbolFactory.getDBMax(dbType), subTerm);
 	}
 
-<<<<<<< HEAD
-    @Override
-	public Expression getFunctionStrictEQ(Term firstTerm, Term secondTerm) {
-		return getExpression(dbFunctionSymbolFactory.getDBStrictEquality(2), firstTerm, secondTerm);
-	}
-
     @Override
     public ImmutableExpression getNotYetTypedEquality(ImmutableTerm t1, ImmutableTerm t2) {
 		return getImmutableExpression(functionSymbolFactory.getNotYetTypedEquality(), t1, t2);
     }
 
     @Override
-=======
-	@Override
->>>>>>> 0fa8e507
 	public ImmutableExpression getLexicalNonStrictEquality(ImmutableTerm lexicalTerm1, ImmutableTerm typeTerm1,
 														   ImmutableTerm lexicalTerm2, ImmutableTerm typeTerm2) {
 		return getImmutableExpression(functionSymbolFactory.getLexicalNonStrictEqualityFunctionSymbol(),
