--- conflicted
+++ resolved
@@ -80,16 +80,12 @@
     }
 
     @Override
-<<<<<<< HEAD
     public <T> T acceptVisitor(IQVisitor<T> visitor) {
         return getRootNode().acceptVisitor(visitor, leftChild, rightChild);
     }
 
     @Override
-    public IQTree liftBinding(VariableGenerator variableGenerator) {
-=======
     public IQTree normalizeForOptimization(VariableGenerator variableGenerator) {
->>>>>>> faa896f9
         IQProperties properties = getProperties();
         if (properties.isNormalizedForOptimization())
             return this;
