--- conflicted
+++ resolved
@@ -30,15 +30,11 @@
     private final IQTree rightChild;
     // LAZY
     @Nullable
-<<<<<<< HEAD
-    private ImmutableSet<Variable> nullableVariables = null;
-    @Nullable
-    private Boolean isDistinct = null;
-=======
     private ImmutableSet<Variable> nullableVariables;
     @Nullable
+    private Boolean isDistinct;
+    @Nullable
     private ImmutableSet<ImmutableSubstitution<NonVariableTerm>> possibleVariableDefinitions;
->>>>>>> 0c55b9bd
 
     @AssistedInject
     private BinaryNonCommutativeIQTreeImpl(@Assisted BinaryNonCommutativeOperatorNode rootNode,
@@ -50,6 +46,7 @@
         this.rightChild = rightChild;
         this.nullableVariables = null;
         this.possibleVariableDefinitions = null;
+        this.isDistinct = null;
 
         if (settings.isTestModeEnabled())
             validate();
@@ -152,13 +149,14 @@
     }
 
     @Override
-<<<<<<< HEAD
     public IQTree removeDistincts() {
         IQProperties properties = getProperties();
         return properties.areDistinctAlreadyRemoved()
                 ? this
                 : getRootNode().removeDistincts(leftChild, rightChild, properties);
-=======
+    }
+
+    @Override
     public IQTree replaceSubTree(IQTree subTreeToReplace, IQTree newSubTree) {
         if (equals(subTreeToReplace))
             return newSubTree;
@@ -173,7 +171,6 @@
         if (possibleVariableDefinitions == null)
             possibleVariableDefinitions = getRootNode().getPossibleVariableDefinitions(leftChild, rightChild);
         return possibleVariableDefinitions;
->>>>>>> 0c55b9bd
     }
 
     @Override
