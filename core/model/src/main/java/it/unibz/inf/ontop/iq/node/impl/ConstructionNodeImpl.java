package it.unibz.inf.ontop.iq.node.impl;


import com.google.common.collect.ImmutableList;
import com.google.common.collect.ImmutableMap;
import com.google.common.collect.ImmutableSet;
import com.google.inject.assistedinject.Assisted;
import com.google.inject.assistedinject.AssistedInject;
import it.unibz.inf.ontop.evaluator.TermNullabilityEvaluator;
import it.unibz.inf.ontop.iq.IntermediateQuery;
import it.unibz.inf.ontop.iq.exception.InvalidIntermediateQueryException;
import it.unibz.inf.ontop.iq.exception.InvalidQueryNodeException;
import it.unibz.inf.ontop.iq.exception.QueryNodeSubstitutionException;
import it.unibz.inf.ontop.iq.exception.QueryNodeTransformationException;
import it.unibz.inf.ontop.iq.impl.DefaultSubstitutionResults;
import it.unibz.inf.ontop.iq.node.*;
import it.unibz.inf.ontop.iq.transform.node.HeterogeneousQueryNodeTransformer;
import it.unibz.inf.ontop.iq.transform.node.HomogeneousQueryNodeTransformer;
import it.unibz.inf.ontop.substitution.SubstitutionFactory;
import it.unibz.inf.ontop.substitution.impl.ImmutableSubstitutionTools;
import it.unibz.inf.ontop.substitution.impl.ImmutableUnificationTools;
import it.unibz.inf.ontop.model.term.functionsymbol.BNodePredicate;
import it.unibz.inf.ontop.model.term.functionsymbol.ExpressionOperation;
import it.unibz.inf.ontop.model.term.functionsymbol.Predicate;
import it.unibz.inf.ontop.model.term.functionsymbol.URITemplatePredicate;
import it.unibz.inf.ontop.model.term.*;
import it.unibz.inf.ontop.substitution.ImmutableSubstitution;
import it.unibz.inf.ontop.utils.ImmutableCollectors;
import org.slf4j.Logger;
import org.slf4j.LoggerFactory;

import java.util.AbstractMap;
import java.util.Map;
import java.util.Optional;
import java.util.stream.Stream;

@SuppressWarnings({"OptionalUsedAsFieldOrParameterType", "BindingAnnotationWithoutInject"})
public class ConstructionNodeImpl extends QueryNodeImpl implements ConstructionNode {

    /**
     * TODO: find a better name
     */
    private static class NewSubstitutionPair {
        final ImmutableSubstitution<ImmutableTerm> bindings;
        final ImmutableSubstitution<? extends ImmutableTerm> propagatedSubstitution;

        private NewSubstitutionPair(ImmutableSubstitution<ImmutableTerm> bindings,
                                    ImmutableSubstitution<? extends ImmutableTerm> propagatedSubstitution) {
            this.bindings = bindings;
            this.propagatedSubstitution = propagatedSubstitution;
        }
    }




    private static Logger LOGGER = LoggerFactory.getLogger(ConstructionNodeImpl.class);
    @SuppressWarnings("FieldCanBeLocal")
    private static int CONVERGENCE_BOUND = 5;

    private final Optional<ImmutableQueryModifiers> optionalModifiers;
    private final TermNullabilityEvaluator nullabilityEvaluator;
    private final ImmutableSet<Variable> projectedVariables;
    private final ImmutableSubstitution<ImmutableTerm> substitution;
    private final ImmutableSet<Variable> childVariables;

    private final ImmutableUnificationTools unificationTools;
    private final ConstructionNodeTools constructionNodeTools;
    private final ImmutableSubstitutionTools substitutionTools;
    private final SubstitutionFactory substitutionFactory;

    private static final String CONSTRUCTION_NODE_STR = "CONSTRUCT";
    private final TermFactory termFactory;
    private final ValueConstant nullValue;

    @AssistedInject
    private ConstructionNodeImpl(@Assisted ImmutableSet<Variable> projectedVariables,
                                 @Assisted ImmutableSubstitution<ImmutableTerm> substitution,
                                 @Assisted Optional<ImmutableQueryModifiers> optionalQueryModifiers,
                                 TermNullabilityEvaluator nullabilityEvaluator,
                                 ImmutableUnificationTools unificationTools, ConstructionNodeTools constructionNodeTools,
                                 ImmutableSubstitutionTools substitutionTools, SubstitutionFactory substitutionFactory, TermFactory termFactory) {
        this.projectedVariables = projectedVariables;
        this.substitution = substitution;
        this.optionalModifiers = optionalQueryModifiers;
        this.nullabilityEvaluator = nullabilityEvaluator;
<<<<<<< HEAD
        this.unificationTools = unificationTools;
        this.constructionNodeTools = constructionNodeTools;
        this.substitutionTools = substitutionTools;
        this.substitutionFactory = substitutionFactory;
        this.termFactory = termFactory;
        this.nullValue = termFactory.getNullConstant();
=======
        this.childVariables = extractChildVariables(projectedVariables, substitution);
>>>>>>> 4193f016

        validate();
    }

    private void validate() {
        ImmutableSet<Variable> substitutionDomain = substitution.getDomain();

        // The substitution domain must be a subset of the projectedVariables
        if (!projectedVariables.containsAll(substitutionDomain)) {
            throw new InvalidQueryNodeException("ConstructionNode: all the domain variables " +
                    "of the substitution must be projected.\n" + toString());
        }

        // The variables contained in the domain and in the range of the substitution must be disjoint
        if (substitutionDomain.stream()
                .anyMatch(childVariables::contains)) {
            throw new InvalidQueryNodeException("ConstructionNode: variables defined by the substitution cannot " +
                    "be used for defining other variables.\n" + toString());
        }

        // Substitution to non-projected variables is incorrect
        if (substitution.getImmutableMap().values().stream()
                .filter(v -> v instanceof Variable)
                .map(v -> (Variable) v)
                .anyMatch(v -> !projectedVariables.contains(v))) {
            throw new InvalidQueryNodeException(
                    "ConstructionNode: substituting a variable " +
                            "by a non-projected variable is incorrect.\n"
                + toString());
        }
    }

    /**
     * Without modifiers nor substitution.
     */
    @AssistedInject
    private ConstructionNodeImpl(@Assisted ImmutableSet<Variable> projectedVariables,
                                 TermNullabilityEvaluator nullabilityEvaluator,
                                 ImmutableUnificationTools unificationTools,
                                 ConstructionNodeTools constructionNodeTools,
                                 ImmutableSubstitutionTools substitutionTools, SubstitutionFactory substitutionFactory, TermFactory termFactory) {
        this.projectedVariables = projectedVariables;
        this.nullabilityEvaluator = nullabilityEvaluator;
        this.unificationTools = unificationTools;
        this.substitutionTools = substitutionTools;
        this.substitution = substitutionFactory.getSubstitution();
        this.termFactory = termFactory;
        this.optionalModifiers = Optional.empty();
<<<<<<< HEAD
        this.constructionNodeTools = constructionNodeTools;
        this.substitutionFactory = substitutionFactory;
        this.nullValue = termFactory.getNullConstant();
=======
        this.childVariables = extractChildVariables(projectedVariables, substitution);
>>>>>>> 4193f016

        validate();
    }

    @AssistedInject
    private ConstructionNodeImpl(@Assisted ImmutableSet<Variable> projectedVariables,
                                 @Assisted ImmutableSubstitution<ImmutableTerm> substitution,
                                 TermNullabilityEvaluator nullabilityEvaluator,
                                 ImmutableUnificationTools unificationTools, ConstructionNodeTools constructionNodeTools,
                                 ImmutableSubstitutionTools substitutionTools, SubstitutionFactory substitutionFactory, TermFactory termFactory) {
        this.projectedVariables = projectedVariables;
        this.substitution = substitution;
        this.nullabilityEvaluator = nullabilityEvaluator;
        this.unificationTools = unificationTools;
        this.constructionNodeTools = constructionNodeTools;
        this.substitutionTools = substitutionTools;
        this.substitutionFactory = substitutionFactory;
        this.termFactory = termFactory;
        this.optionalModifiers = Optional.empty();
<<<<<<< HEAD
        this.nullValue = termFactory.getNullConstant();
=======
        this.childVariables = extractChildVariables(projectedVariables, substitution);
>>>>>>> 4193f016

        validate();
    }

    private static ImmutableSet<Variable> extractChildVariables(ImmutableSet<Variable> projectedVariables,
                                                          ImmutableSubstitution<ImmutableTerm> substitution) {
        ImmutableSet<Variable> variableDefinedByBindings = substitution.getDomain();

        Stream<Variable> variablesRequiredByBindings = substitution.getImmutableMap().values().stream()
                .flatMap(ImmutableTerm::getVariableStream);

        //return only the variables that are also used in the bindings for the child of the construction node
        return Stream.concat(projectedVariables.stream(), variablesRequiredByBindings)
                .filter(v -> !variableDefinedByBindings.contains(v))
                .collect(ImmutableCollectors.toSet());
    }

    @Override
    public ImmutableSet<Variable> getVariables() {
        return projectedVariables;
    }

    @Override
    public ImmutableSubstitution<ImmutableTerm> getSubstitution() {
        return substitution;
    }

    @Override
    public Optional<ImmutableQueryModifiers> getOptionalModifiers() {
        return optionalModifiers;
    }

    /**
     * Immutable fields, can be shared.
     */
    @Override
    public ConstructionNode clone() {
        return new ConstructionNodeImpl(projectedVariables, substitution, optionalModifiers, nullabilityEvaluator,
                unificationTools, constructionNodeTools, substitutionTools, substitutionFactory, termFactory);
    }

    @Override
    public ConstructionNode acceptNodeTransformer(HomogeneousQueryNodeTransformer transformer)
            throws QueryNodeTransformationException {
        return transformer.transform(this);
    }

    @Override
    public ImmutableSet<Variable> getChildVariables() {
        return childVariables;
    }

    @Override
    public NodeTransformationProposal acceptNodeTransformer(HeterogeneousQueryNodeTransformer transformer) {
        return transformer.transform(this);
    }

    @Override
    public ImmutableSet<Variable> getLocalVariables() {
        ImmutableSet.Builder<Variable> collectedVariableBuilder = ImmutableSet.builder();

        collectedVariableBuilder.addAll(projectedVariables);

        ImmutableMap<Variable, ImmutableTerm> substitutionMap = substitution.getImmutableMap();

        collectedVariableBuilder.addAll(substitutionMap.keySet());
        for (ImmutableTerm term : substitutionMap.values()) {
            if (term instanceof Variable) {
                collectedVariableBuilder.add((Variable)term);
            }
            else if (term instanceof ImmutableFunctionalTerm) {
                collectedVariableBuilder.addAll(((ImmutableFunctionalTerm)term).getVariables());
            }
        }

        return collectedVariableBuilder.build();
    }

    /**
     * Creates a new ConstructionNode with a new substitution.
     * This substitution is obtained by composition and then cleaned (only defines the projected variables)
     *
     * Stops the propagation.
     *
     * Note that expects that the substitution does not rename a projected variable
     * into a non-projected one (this would produce an invalid construction node).
     * That is the responsibility of the SubstitutionPropagationExecutor
     * to prevent such bindings from appearing.
     */
    @Override
    public SubstitutionResults<ConstructionNode> applyAscendingSubstitution(
            ImmutableSubstitution<? extends ImmutableTerm> substitutionToApply,
            QueryNode childNode, IntermediateQuery query) {

        ImmutableSubstitution<ImmutableTerm> localSubstitution = getSubstitution();
        ImmutableSet<Variable> boundVariables = localSubstitution.getImmutableMap().keySet();

        if (substitutionToApply.getImmutableMap().keySet().stream().anyMatch(boundVariables::contains)) {
            throw new IllegalArgumentException("An ascending substitution MUST NOT include variables bound by " +
                    "the substitution of the current construction node");
        }

        ImmutableSubstitution<ImmutableTerm> compositeSubstitution = substitutionToApply.composeWith(localSubstitution);

        /*
         * Cleans the composite substitution by removing non-projected variables
         */

        ImmutableMap.Builder<Variable, ImmutableTerm> newSubstitutionMapBuilder = ImmutableMap.builder();
        compositeSubstitution.getImmutableMap().entrySet().stream()
                .map(this::applyNullNormalization)
                .filter(e -> projectedVariables.contains(e.getKey()))
                .forEach(newSubstitutionMapBuilder::put);

        ImmutableSubstitution<ImmutableTerm> newSubstitution = substitutionFactory.getSubstitution(
                newSubstitutionMapBuilder.build());

        ConstructionNode newConstructionNode = new ConstructionNodeImpl(projectedVariables,
                newSubstitution, getOptionalModifiers(), nullabilityEvaluator, unificationTools, constructionNodeTools, substitutionTools, substitutionFactory, termFactory);

        /*
         * Stops to propagate the substitution
         */
        return DefaultSubstitutionResults.newNode(newConstructionNode);
    }

    /**
     * Most functional terms do not accept NULL as arguments. If this happens, they become NULL.
     */
    private Map.Entry<Variable, ImmutableTerm> applyNullNormalization(
            Map.Entry<Variable, ImmutableTerm> substitutionEntry) {
        ImmutableTerm value = substitutionEntry.getValue();
        if (value instanceof ImmutableFunctionalTerm) {
            ImmutableTerm newValue = normalizeFunctionalTerm((ImmutableFunctionalTerm) value);
            return newValue.equals(value)
                    ? substitutionEntry
                    : new AbstractMap.SimpleEntry<>(substitutionEntry.getKey(), newValue);
        }
        return substitutionEntry;
    }

    private ImmutableTerm normalizeFunctionalTerm(ImmutableFunctionalTerm functionalTerm) {
        if (isSupportingNullArguments(functionalTerm)) {
            return functionalTerm;
        }

        ImmutableList<ImmutableTerm> newArguments = functionalTerm.getArguments().stream()
                .map(arg -> (arg instanceof ImmutableFunctionalTerm)
                        ? normalizeFunctionalTerm((ImmutableFunctionalTerm) arg)
                        : arg)
                .collect(ImmutableCollectors.toList());
        if (newArguments.stream()
                .anyMatch(arg -> arg.equals(nullValue))) {
            return nullValue;
        }

        return termFactory.getImmutableFunctionalTerm(functionalTerm.getFunctionSymbol(), newArguments);
    }

    /**
     * TODO: move it elsewhere
     */
    private static boolean isSupportingNullArguments(ImmutableFunctionalTerm functionalTerm) {
        Predicate functionSymbol = functionalTerm.getFunctionSymbol();
        if (functionSymbol instanceof ExpressionOperation) {
            switch((ExpressionOperation)functionSymbol) {
                case IS_NOT_NULL:
                case IS_NULL:
                    // TODO: add COALESCE, EXISTS, NOT EXISTS
                    return true;
                default:
                    return false;
            }
        }
        else if ((functionSymbol instanceof URITemplatePredicate)
                || (functionSymbol instanceof BNodePredicate)) {
            return false;
        }
        return true;
    }


    /**
     * TODO: explain
     */
    @Override
    public SubstitutionResults<ConstructionNode> applyDescendingSubstitution(
            ImmutableSubstitution<? extends ImmutableTerm> descendingSubstitution, IntermediateQuery query) {

        ImmutableSubstitution<ImmutableTerm> relevantSubstitution = constructionNodeTools.extractRelevantDescendingSubstitution(
                descendingSubstitution, projectedVariables);

        ImmutableSet<Variable> newProjectedVariables = constructionNodeTools.computeNewProjectedVariables(relevantSubstitution,
                getVariables());

        /**
         * TODO: avoid using an exception
         */
        NewSubstitutionPair newSubstitutions;
        try {
            newSubstitutions = traverseConstructionNode(relevantSubstitution, substitution, projectedVariables,
                    newProjectedVariables);
        } catch (QueryNodeSubstitutionException e) {
            return DefaultSubstitutionResults.declareAsEmpty();
        }

        ImmutableSubstitution<? extends ImmutableTerm> substitutionToPropagate = newSubstitutions.propagatedSubstitution;

        Optional<ImmutableQueryModifiers> newOptionalModifiers = updateOptionalModifiers(optionalModifiers,
                descendingSubstitution, substitutionToPropagate);

        /**
         * The construction node is not needed anymore
         *
         * Currently, the root construction node is still required.
         */
        if (newSubstitutions.bindings.isEmpty() && !newOptionalModifiers.isPresent()) {
            if(query.getChildren(this).isEmpty()){
                return DefaultSubstitutionResults.declareAsTrue();
            }
            return DefaultSubstitutionResults.replaceByUniqueChild(substitutionToPropagate);
        }

        /**
         * New construction node
         */
        else {
            ConstructionNode newConstructionNode = new ConstructionNodeImpl(newProjectedVariables,
                    newSubstitutions.bindings, newOptionalModifiers, nullabilityEvaluator, unificationTools, constructionNodeTools,
                    substitutionTools, substitutionFactory, termFactory);

            return DefaultSubstitutionResults.newNode(newConstructionNode, substitutionToPropagate);
        }
    }

    @Override
    public boolean isVariableNullable(IntermediateQuery query, Variable variable) {
        if (getChildVariables().contains(variable))
            return isChildVariableNullable(query, variable);

        return Optional.ofNullable(substitution.get(variable))
                .map(t -> isTermNullable(query, t))
                .orElseThrow(() -> new IllegalArgumentException("The variable " + variable + " is not projected by " + this));
    }

    private boolean isChildVariableNullable(IntermediateQuery query, Variable variable) {
        return query.getFirstChild(this)
                .map(c -> c.isVariableNullable(query, variable))
                .orElseThrow(() -> new InvalidIntermediateQueryException(
                        "A construction node with child variables must have a child"));
    }

    private boolean isTermNullable(IntermediateQuery query, ImmutableTerm substitutionValue) {
        if (substitutionValue instanceof ImmutableFunctionalTerm) {
            ImmutableSet<Variable> nullableVariables = substitutionValue.getVariableStream()
                    .filter(v -> isChildVariableNullable(query, v))
                    .collect(ImmutableCollectors.toSet());
            return nullabilityEvaluator.isNullable(substitutionValue, nullableVariables);

        }
        else if (substitutionValue instanceof Constant) {
            return substitutionValue.equals(nullValue);
        }
        else if (substitutionValue instanceof Variable) {
            return isChildVariableNullable(query, (Variable)substitutionValue);
        }
        else {
            throw new IllegalStateException("Unexpected immutable term");
        }
    }

    @Override
    public boolean isSyntacticallyEquivalentTo(QueryNode node) {
        return Optional.of(node)
                .filter(n -> n instanceof ConstructionNode)
                .map(n -> (ConstructionNode) n)
                .filter(n -> n.getVariables().equals(projectedVariables))
                .filter(n -> n.getSubstitution().equals(substitution))
                .filter(n -> n.getOptionalModifiers().equals(optionalModifiers))
                .isPresent();
    }

    @Override
    public NodeTransformationProposal reactToEmptyChild(IntermediateQuery query, EmptyNode emptyChild) {
        /**
         * A construction node has only one child
         */
        return new NodeTransformationProposalImpl(NodeTransformationProposedState.DECLARE_AS_EMPTY, projectedVariables);
    }

    @Override
    public NodeTransformationProposal reactToTrueChildRemovalProposal(IntermediateQuery query, TrueNode trueNode) {
        if (this.getVariables().isEmpty() && !this.equals(query.getRootNode())){
           return new NodeTransformationProposalImpl(NodeTransformationProposedState.DECLARE_AS_TRUE, ImmutableSet.of());
        }
       return new NodeTransformationProposalImpl(NodeTransformationProposedState.NO_LOCAL_CHANGE, ImmutableSet.of());
    }

    @Override
    public ImmutableSet<Variable> getLocallyRequiredVariables() {
        return getChildVariables();
    }

    @Override
    public ImmutableSet<Variable> getRequiredVariables(IntermediateQuery query) {
        return getLocallyRequiredVariables();
    }

    @Override
    public ImmutableSet<Variable> getLocallyDefinedVariables() {
        return substitution.getDomain();
    }

    @Override
    public void acceptVisitor(QueryNodeVisitor visitor) {
        visitor.visit(this);
    }

    @Override
    public String toString() {
        // TODO: display the query modifiers
        return CONSTRUCTION_NODE_STR + " " + projectedVariables + " " + "[" + substitution + "]" ;
    }

    /**
     *
     * TODO: explain
     *
     */
    private NewSubstitutionPair traverseConstructionNode(
            ImmutableSubstitution<? extends ImmutableTerm> tau,
            ImmutableSubstitution<? extends ImmutableTerm> formerTheta,
            ImmutableSet<Variable> formerV, ImmutableSet<Variable> newV) throws QueryNodeSubstitutionException {

        ImmutableSubstitution<ImmutableTerm> eta = unificationTools.computeMGUS(formerTheta, tau)
                .orElseThrow(() -> new QueryNodeSubstitutionException("The descending substitution " + tau
                        + " is incompatible with " + this));

        // Due to the current implementation of MGUS, the normalization should have no effect
        // (already in a normal form). Here for safety.
        ImmutableSubstitution<? extends ImmutableTerm> normalizedEta = normalizeEta(eta, newV);
        ImmutableSubstitution<ImmutableTerm> newTheta = extractNewTheta(normalizedEta, newV);

        ImmutableSubstitution<? extends ImmutableTerm> delta = computeDelta(formerTheta, newTheta, normalizedEta, formerV);

        return new NewSubstitutionPair(newTheta, delta);
    }

    /*
     * Normalizes eta so as to avoid projected variables to be substituted by non-projected variables.
     *
     * This normalization can be understood as a way to select a MGU (eta) among a set of equivalent MGUs.
     * Such a "selection" is done a posteriori.
     *
     */
    private ImmutableSubstitution<? extends ImmutableTerm> normalizeEta(ImmutableSubstitution<ImmutableTerm> eta,
                                                              ImmutableSet<Variable> newV) {
        return substitutionTools.prioritizeRenaming(eta, newV);
    }

    private ImmutableSubstitution<ImmutableTerm> extractNewTheta(
            ImmutableSubstitution<? extends ImmutableTerm> normalizedEta, ImmutableSet<Variable> newV) {

        ImmutableMap<Variable, ImmutableTerm> newMap = normalizedEta.getImmutableMap().entrySet().stream()
                .filter(e -> newV.contains(e.getKey()))
                .collect(ImmutableCollectors.toMap(
                        Map.Entry::getKey,
                        Map.Entry::getValue));

        return substitutionFactory.getSubstitution(newMap);
    }

    private ImmutableSubstitution<? extends ImmutableTerm> computeDelta(
            ImmutableSubstitution<? extends ImmutableTerm> formerTheta,
            ImmutableSubstitution<? extends ImmutableTerm> newTheta,
            ImmutableSubstitution<? extends ImmutableTerm> eta, ImmutableSet<Variable> formerV) {

        ImmutableMap<Variable, ImmutableTerm> newMap = eta.getImmutableMap().entrySet().stream()
                .filter(e -> !formerTheta.isDefining(e.getKey()))
                .filter(e -> (!newTheta.isDefining(e.getKey()) || formerV.contains(e.getKey())))
                .collect(ImmutableCollectors.toMap(
                        Map.Entry::getKey,
                        Map.Entry::getValue));

        return substitutionFactory.getSubstitution(newMap);
    }

    /**
     * TODO: explain
     */
    private static Optional<ImmutableQueryModifiers> updateOptionalModifiers(
            Optional<ImmutableQueryModifiers> optionalModifiers,
            ImmutableSubstitution<? extends ImmutableTerm> substitution1,
            ImmutableSubstitution<? extends ImmutableTerm> substitution2) {
        if (!optionalModifiers.isPresent()) {
            return Optional.empty();
        }
        ImmutableQueryModifiers previousModifiers = optionalModifiers.get();
        ImmutableList.Builder<OrderCondition> conditionBuilder = ImmutableList.builder();

        for (OrderCondition condition : previousModifiers.getSortConditions()) {
            ImmutableTerm newTerm = substitution2.apply(substitution1.apply(condition.getVariable()));
            /**
             * If after applying the substitution the term is still a variable,
             * "updates" the OrderCondition.
             *
             * Otherwise, forgets it.
             */
            if (newTerm instanceof Variable) {
                conditionBuilder.add(condition.newVariable((Variable) newTerm));
            }
        }
        return previousModifiers.newSortConditions(conditionBuilder.build());
    }

}<|MERGE_RESOLUTION|>--- conflicted
+++ resolved
@@ -84,16 +84,13 @@
         this.substitution = substitution;
         this.optionalModifiers = optionalQueryModifiers;
         this.nullabilityEvaluator = nullabilityEvaluator;
-<<<<<<< HEAD
         this.unificationTools = unificationTools;
         this.constructionNodeTools = constructionNodeTools;
         this.substitutionTools = substitutionTools;
         this.substitutionFactory = substitutionFactory;
         this.termFactory = termFactory;
         this.nullValue = termFactory.getNullConstant();
-=======
         this.childVariables = extractChildVariables(projectedVariables, substitution);
->>>>>>> 4193f016
 
         validate();
     }
@@ -142,13 +139,10 @@
         this.substitution = substitutionFactory.getSubstitution();
         this.termFactory = termFactory;
         this.optionalModifiers = Optional.empty();
-<<<<<<< HEAD
         this.constructionNodeTools = constructionNodeTools;
         this.substitutionFactory = substitutionFactory;
         this.nullValue = termFactory.getNullConstant();
-=======
         this.childVariables = extractChildVariables(projectedVariables, substitution);
->>>>>>> 4193f016
 
         validate();
     }
@@ -168,11 +162,8 @@
         this.substitutionFactory = substitutionFactory;
         this.termFactory = termFactory;
         this.optionalModifiers = Optional.empty();
-<<<<<<< HEAD
         this.nullValue = termFactory.getNullConstant();
-=======
         this.childVariables = extractChildVariables(projectedVariables, substitution);
->>>>>>> 4193f016
 
         validate();
     }
