--- conflicted
+++ resolved
@@ -323,16 +323,6 @@
     }
 
     @Override
-<<<<<<< HEAD
-    public IQTree removeDistincts(IQTree child, IQProperties iqProperties) {
-        IQTree newChild = child.removeDistincts();
-
-        IQProperties newProperties = newChild.equals(child)
-                ? iqProperties.declareDistinctRemovalWithoutEffect()
-                : iqProperties.declareDistinctRemovalWithEffect();
-
-        return iqFactory.createUnaryIQTree(this, newChild, newProperties);
-=======
     public ImmutableSet<ImmutableSubstitution<NonVariableTerm>> getPossibleVariableDefinitions(IQTree child) {
         ImmutableSet<ImmutableSubstitution<NonVariableTerm>> childDefs = child.getPossibleVariableDefinitions();
 
@@ -348,7 +338,17 @@
                 .map(s -> s.reduceDomainToIntersectionWith(projectedVariables))
                 .map(ImmutableSubstitution::getNonVariableTermFragment)
                 .collect(ImmutableCollectors.toSet());
->>>>>>> 0c55b9bd
+    }
+
+    @Override
+    public IQTree removeDistincts(IQTree child, IQProperties iqProperties) {
+        IQTree newChild = child.removeDistincts();
+
+        IQProperties newProperties = newChild.equals(child)
+                ? iqProperties.declareDistinctRemovalWithoutEffect()
+                : iqProperties.declareDistinctRemovalWithEffect();
+
+        return iqFactory.createUnaryIQTree(this, newChild, newProperties);
     }
 
     /**
