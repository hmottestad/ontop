package it.unibz.inf.ontop.iq.node.impl;


import com.google.common.collect.*;
import com.google.inject.assistedinject.Assisted;
import com.google.inject.assistedinject.AssistedInject;
import it.unibz.inf.ontop.evaluator.ExpressionEvaluator;
import it.unibz.inf.ontop.evaluator.TermNullabilityEvaluator;
import it.unibz.inf.ontop.exception.MinorOntopInternalBugException;
import it.unibz.inf.ontop.injection.IntermediateQueryFactory;
import it.unibz.inf.ontop.injection.OntopModelSettings;
import it.unibz.inf.ontop.iq.IQProperties;
import it.unibz.inf.ontop.iq.IQTree;
import it.unibz.inf.ontop.iq.IntermediateQuery;
import it.unibz.inf.ontop.iq.UnaryIQTree;
import it.unibz.inf.ontop.iq.exception.InvalidIntermediateQueryException;
import it.unibz.inf.ontop.iq.exception.InvalidQueryNodeException;
import it.unibz.inf.ontop.iq.exception.QueryNodeTransformationException;
import it.unibz.inf.ontop.iq.node.*;
import it.unibz.inf.ontop.iq.node.normalization.AscendingSubstitutionNormalizer;
import it.unibz.inf.ontop.iq.node.normalization.AscendingSubstitutionNormalizer.AscendingSubstitutionNormalization;
import it.unibz.inf.ontop.iq.transform.IQTransformer;
import it.unibz.inf.ontop.iq.transform.node.HeterogeneousQueryNodeTransformer;
import it.unibz.inf.ontop.iq.transform.node.HomogeneousQueryNodeTransformer;
import it.unibz.inf.ontop.model.term.functionsymbol.FunctionSymbol.FunctionalTermNullability;
import it.unibz.inf.ontop.model.term.impl.ImmutabilityTools;
import it.unibz.inf.ontop.substitution.SubstitutionFactory;
import it.unibz.inf.ontop.substitution.impl.ImmutableSubstitutionTools;
import it.unibz.inf.ontop.substitution.impl.ImmutableUnificationTools;
import it.unibz.inf.ontop.model.term.*;
import it.unibz.inf.ontop.substitution.ImmutableSubstitution;
import it.unibz.inf.ontop.utils.CoreUtilsFactory;
import it.unibz.inf.ontop.utils.ImmutableCollectors;
import it.unibz.inf.ontop.utils.VariableGenerator;
import org.slf4j.Logger;
import org.slf4j.LoggerFactory;

import java.util.Map;
import java.util.Optional;
import java.util.stream.IntStream;
import java.util.stream.Stream;

import static it.unibz.inf.ontop.model.term.functionsymbol.ExpressionOperation.EQ;

@SuppressWarnings({"OptionalUsedAsFieldOrParameterType", "BindingAnnotationWithoutInject"})
public class ConstructionNodeImpl extends CompositeQueryNodeImpl implements ConstructionNode {

    private static Logger LOGGER = LoggerFactory.getLogger(ConstructionNodeImpl.class);
    @SuppressWarnings("FieldCanBeLocal")

    private final TermNullabilityEvaluator nullabilityEvaluator;
    private final ImmutableSet<Variable> projectedVariables;
    private final ImmutableSubstitution<ImmutableTerm> substitution;
    private final ImmutableSet<Variable> childVariables;

    private final ImmutableUnificationTools unificationTools;
    private final ConstructionNodeTools constructionNodeTools;
    private final ImmutableSubstitutionTools substitutionTools;
    private final SubstitutionFactory substitutionFactory;
    private final IntermediateQueryFactory iqFactory;

    private static final String CONSTRUCTION_NODE_STR = "CONSTRUCT";
    private final TermFactory termFactory;
    private final ValueConstant nullValue;
    private final ImmutabilityTools immutabilityTools;
    private final ExpressionEvaluator expressionEvaluator;
<<<<<<< HEAD
    private final AscendingSubstitutionNormalizer substitutionNormalizer;
=======
    private final CoreUtilsFactory coreUtilsFactory;
>>>>>>> 19422156

    @AssistedInject
    private ConstructionNodeImpl(@Assisted ImmutableSet<Variable> projectedVariables,
                                 @Assisted ImmutableSubstitution<ImmutableTerm> substitution,
                                 TermNullabilityEvaluator nullabilityEvaluator,
                                 ImmutableUnificationTools unificationTools, ConstructionNodeTools constructionNodeTools,
                                 ImmutableSubstitutionTools substitutionTools, SubstitutionFactory substitutionFactory,
                                 TermFactory termFactory, IntermediateQueryFactory iqFactory, ImmutabilityTools immutabilityTools,
<<<<<<< HEAD
                                 ExpressionEvaluator expressionEvaluator, OntopModelSettings settings,
                                 AscendingSubstitutionNormalizer substitutionNormalizer) {
=======
                                 ExpressionEvaluator expressionEvaluator, CoreUtilsFactory coreUtilsFactory, OntopModelSettings settings) {
>>>>>>> 19422156
        super(substitutionFactory, iqFactory);
        this.projectedVariables = projectedVariables;
        this.substitution = substitution;
        this.nullabilityEvaluator = nullabilityEvaluator;
        this.unificationTools = unificationTools;
        this.constructionNodeTools = constructionNodeTools;
        this.substitutionTools = substitutionTools;
        this.substitutionFactory = substitutionFactory;
        this.termFactory = termFactory;
        this.nullValue = termFactory.getNullConstant();
        this.iqFactory = iqFactory;
        this.immutabilityTools = immutabilityTools;
        this.expressionEvaluator = expressionEvaluator;
<<<<<<< HEAD
        this.substitutionNormalizer = substitutionNormalizer;
=======
        this.coreUtilsFactory = coreUtilsFactory;
>>>>>>> 19422156
        this.childVariables = extractChildVariables(projectedVariables, substitution);

        if (settings.isTestModeEnabled())
            validateNode();
    }

    /**
     * Validates the node independently of its child
     */
    private void validateNode() throws InvalidQueryNodeException {
        ImmutableSet<Variable> substitutionDomain = substitution.getDomain();

        // The substitution domain must be a subset of the projectedVariables
        if (!projectedVariables.containsAll(substitutionDomain)) {
            throw new InvalidQueryNodeException("ConstructionNode: all the domain variables " +
                    "of the substitution must be projected.\n" + toString());
        }

        // The variables contained in the domain and in the range of the substitution must be disjoint
        if (substitutionDomain.stream()
                .anyMatch(childVariables::contains)) {
            throw new InvalidQueryNodeException("ConstructionNode: variables defined by the substitution cannot " +
                    "be used for defining other variables.\n" + toString());
        }

        // Substitution to non-projected variables is incorrect
        if (substitution.getImmutableMap().values().stream()
                .filter(v -> v instanceof Variable)
                .map(v -> (Variable) v)
                .anyMatch(v -> !projectedVariables.contains(v))) {
            throw new InvalidQueryNodeException(
                    "ConstructionNode: substituting a variable " +
                            "by a non-projected variable is incorrect.\n"
                + toString());
        }
    }

    /**
     * Without modifiers nor substitution.
     */
    @AssistedInject
    private ConstructionNodeImpl(@Assisted ImmutableSet<Variable> projectedVariables,
                                 TermNullabilityEvaluator nullabilityEvaluator,
                                 ImmutableUnificationTools unificationTools,
                                 ConstructionNodeTools constructionNodeTools,
                                 ImmutableSubstitutionTools substitutionTools, SubstitutionFactory substitutionFactory,
                                 TermFactory termFactory, IntermediateQueryFactory iqFactory,
                                 ImmutabilityTools immutabilityTools, ExpressionEvaluator expressionEvaluator,
<<<<<<< HEAD
                                 AscendingSubstitutionNormalizer substitutionNormalizer) {
=======
                                 CoreUtilsFactory coreUtilsFactory) {
>>>>>>> 19422156
        super(substitutionFactory, iqFactory);
        this.projectedVariables = projectedVariables;
        this.nullabilityEvaluator = nullabilityEvaluator;
        this.unificationTools = unificationTools;
        this.substitutionTools = substitutionTools;
        this.substitution = substitutionFactory.getSubstitution();
        this.termFactory = termFactory;
        this.iqFactory = iqFactory;
        this.immutabilityTools = immutabilityTools;
        this.expressionEvaluator = expressionEvaluator;
        this.constructionNodeTools = constructionNodeTools;
        this.substitutionFactory = substitutionFactory;
        this.nullValue = termFactory.getNullConstant();
        this.childVariables = extractChildVariables(projectedVariables, substitution);
<<<<<<< HEAD
        this.substitutionNormalizer = substitutionNormalizer;
=======
        this.coreUtilsFactory = coreUtilsFactory;
>>>>>>> 19422156

        validateNode();
    }

    private static ImmutableSet<Variable> extractChildVariables(ImmutableSet<Variable> projectedVariables,
                                                          ImmutableSubstitution<ImmutableTerm> substitution) {
        ImmutableSet<Variable> variableDefinedByBindings = substitution.getDomain();

        Stream<Variable> variablesRequiredByBindings = substitution.getImmutableMap().values().stream()
                .flatMap(ImmutableTerm::getVariableStream);

        //return only the variables that are also used in the bindings for the child of the construction node
        return Stream.concat(projectedVariables.stream(), variablesRequiredByBindings)
                .filter(v -> !variableDefinedByBindings.contains(v))
                .collect(ImmutableCollectors.toSet());
    }

    @Override
    public ImmutableSet<Variable> getVariables() {
        return projectedVariables;
    }

    @Override
    public ImmutableSubstitution<ImmutableTerm> getSubstitution() {
        return substitution;
    }

    /**
     * Immutable fields, can be shared.
     */
    @Override
    public ConstructionNode clone() {
        return iqFactory.createConstructionNode(projectedVariables, substitution);
    }

    @Override
    public ConstructionNode acceptNodeTransformer(HomogeneousQueryNodeTransformer transformer)
            throws QueryNodeTransformationException {
        return transformer.transform(this);
    }

    @Override
    public ImmutableSet<Variable> getChildVariables() {
        return childVariables;
    }

    @Override
    public NodeTransformationProposal acceptNodeTransformer(HeterogeneousQueryNodeTransformer transformer) {
        return transformer.transform(this);
    }

    @Override
    public ImmutableSet<Variable> getLocalVariables() {
        ImmutableSet.Builder<Variable> collectedVariableBuilder = ImmutableSet.builder();

        collectedVariableBuilder.addAll(projectedVariables);

        ImmutableMap<Variable, ImmutableTerm> substitutionMap = substitution.getImmutableMap();

        collectedVariableBuilder.addAll(substitutionMap.keySet());
        for (ImmutableTerm term : substitutionMap.values()) {
            if (term instanceof Variable) {
                collectedVariableBuilder.add((Variable)term);
            }
            else if (term instanceof ImmutableFunctionalTerm) {
                collectedVariableBuilder.addAll(((ImmutableFunctionalTerm)term).getVariables());
            }
        }

        return collectedVariableBuilder.build();
    }

    @Override
    public boolean isVariableNullable(IntermediateQuery query, Variable variable) {
        if (getChildVariables().contains(variable))
            return isChildVariableNullable(query, variable);

        return Optional.ofNullable(substitution.get(variable))
                .map(t -> isTermNullable(query, t))
                .orElseThrow(() -> new IllegalArgumentException("The variable " + variable + " is not projected by " + this));
    }

    @Override
    public VariableNullability getVariableNullability(IQTree child) {
        VariableNullability childNullability = child.getVariableNullability();

        VariableGenerator variableGenerator = coreUtilsFactory.createVariableGenerator(
                Sets.union(projectedVariables, child.getVariables()).immutableCopy());

        /*
         * The substitutions are split by nesting level
         */
        VariableNullability nullabilityBeforeProjectingOut = splitSubstitution(substitution, variableGenerator)
                .reduce(childNullability,
                        (n, s) -> updateVariableNullability(s, n),
                        (n1, n2) -> {
                            throw new MinorOntopInternalBugException("vns are not expected to be combined");
                        });

        /*
         * Projects away irrelevant variables
         */
        ImmutableSet<ImmutableSet<Variable>> nullableGroups = nullabilityBeforeProjectingOut.getNullableGroups().stream()
                .map(g -> g.stream()
                        .filter(projectedVariables::contains)
                        .collect(ImmutableCollectors.toSet()))
                .filter(g -> !g.isEmpty())
                .collect(ImmutableCollectors.toSet());

        return new VariableNullabilityImpl(nullableGroups);
    }

    /*
     * TODO: explain
     */
    private Stream<ImmutableSubstitution<ImmutableTerm>> splitSubstitution(
            ImmutableSubstitution<ImmutableTerm> substitution, VariableGenerator variableGenerator) {

        ImmutableMultimap<Variable, Integer> functionSubTermMultimap = substitution.getImmutableMap().entrySet().stream()
                .filter(e -> e.getValue() instanceof ImmutableFunctionalTerm)
                .flatMap(e -> {
                    ImmutableList<? extends ImmutableTerm> subTerms = ((ImmutableFunctionalTerm) e.getValue()).getTerms();
                    return IntStream.range(0, subTerms.size())
                            .filter(i -> subTerms.get(i) instanceof ImmutableFunctionalTerm)
                            .boxed()
                            .map(i -> Maps.immutableEntry(e.getKey(), i));
                })
                .collect(ImmutableCollectors.toMultimap());

        if (functionSubTermMultimap.isEmpty())
            return Stream.of(substitution);

        ImmutableTable<Variable, Integer, Variable> subTermNames = functionSubTermMultimap.entries().stream()
                .map(e -> Tables.immutableCell(e.getKey(), e.getValue(), variableGenerator.generateNewVariable()))
                .collect(ImmutableCollectors.toTable());

        ImmutableMap<Variable, ImmutableTerm> parentSubstitutionMap = substitution.getImmutableMap().entrySet().stream()
                .map(e ->
                        Optional.ofNullable(functionSubTermMultimap.get(e.getKey()))
                                .map(indexes -> {
                                    Variable v = e.getKey();
                                    ImmutableFunctionalTerm def = (ImmutableFunctionalTerm) substitution.get(v);
                                    ImmutableList<ImmutableTerm> newArgs = IntStream.range(0, def.getArity())
                                            .boxed()
                                            .map(i -> Optional.ofNullable((ImmutableTerm) subTermNames.get(v, i))
                                                    .orElseGet(() -> def.getTerm(i)))
                                            .collect(ImmutableCollectors.toList());

                                    ImmutableTerm newDef = termFactory.getImmutableFunctionalTerm(
                                            def.getFunctionSymbol(), newArgs);
                                    return Maps.immutableEntry(v, newDef);
                                })
                                .orElse(e))
                .collect(ImmutableCollectors.toMap());

        ImmutableSubstitution<ImmutableTerm> parentSubstitution = substitutionFactory.getSubstitution(parentSubstitutionMap);


        ImmutableSubstitution<ImmutableTerm> childSubstitution = substitutionFactory.getSubstitution(
                subTermNames.cellSet().stream()
                    .collect(ImmutableCollectors.toMap(
                        Table.Cell::getValue,
                        c -> ((ImmutableFunctionalTerm) substitution.get(c.getRowKey())).getTerm(c.getColumnKey()))));

        return Stream.concat(
                // Recursive
                splitSubstitution(childSubstitution, variableGenerator),
                Stream.of(parentSubstitution));
    }


    private VariableNullability updateVariableNullability(
            ImmutableSubstitution<ImmutableTerm> nonNestedSubstitution, VariableNullability childNullability) {

        // TODO: find a better name
        ImmutableMap<Variable, Variable> nullabilityBindings = nonNestedSubstitution.getImmutableMap().entrySet().stream()
                .flatMap(e -> evaluateTermNullability(e.getValue(), childNullability, e.getKey())
                        .map(Stream::of)
                        .orElseGet(Stream::empty))
                .collect(ImmutableCollectors.toMap());

        return childNullability.appendNewVariables(nullabilityBindings);
    }

    private Optional<Map.Entry<Variable, Variable>> evaluateTermNullability(
            ImmutableTerm term, VariableNullability childNullability, Variable key) {
        if (term instanceof Constant) {
            return term.equals(nullValue)
                    ? Optional.of(Maps.immutableEntry(key, key))
                    : Optional.empty();
        }
        else if (term instanceof Variable)
            return Optional.of((Variable) term)
                    .filter(childNullability::isPossiblyNullable)
                    .map(v -> Maps.immutableEntry(key, v));
        else {
            ImmutableFunctionalTerm functionalTerm = (ImmutableFunctionalTerm) term;
            FunctionalTermNullability results = functionalTerm.getFunctionSymbol().evaluateNullability(
                    (ImmutableList<NonFunctionalTerm>) functionalTerm.getTerms(),
                    childNullability);

            return results.isNullable()
                    ? Optional.of(results.getBoundVariable()
                        .map(v -> Maps.immutableEntry(key, v))
                        .orElseGet(() -> Maps.immutableEntry(key, key)))
                    : Optional.empty();
        }
    }

    @Override
    public boolean isConstructed(Variable variable, IQTree child) {
        return substitution.isDefining(variable)
                || (getChildVariables().contains(variable) && child.isConstructed(variable));
    }

    /**
     * TODO: implement it seriously!
     */
    @Override
    public boolean isDistinct(IQTree child) {
        return false;
    }

    @Override
    public IQTree liftIncompatibleDefinitions(Variable variable, IQTree child) {
        if (!childVariables.contains(variable)) {
            return iqFactory.createUnaryIQTree(this, child);
        }

        IQTree newChild = child.liftIncompatibleDefinitions(variable);
        QueryNode newChildRoot = newChild.getRootNode();

        /*
         * Lift the union above the construction node
         */
        if ((newChildRoot instanceof UnionNode)
                && ((UnionNode) newChildRoot).hasAChildWithLiftableDefinition(variable, newChild.getChildren())) {
            UnionNode unionNode = (UnionNode) newChildRoot;
            ImmutableList<IQTree> grandChildren = newChild.getChildren();

            ImmutableList<IQTree> newChildren = grandChildren.stream()
                    .map(c -> (IQTree) iqFactory.createUnaryIQTree(this, c))
                    .collect(ImmutableCollectors.toList());

            return iqFactory.createNaryIQTree(unionNode, newChildren);
        }
        return iqFactory.createUnaryIQTree(this, newChild);
    }

    @Override
    public IQTree propagateDownConstraint(ImmutableExpression constraint, IQTree child) {
        try {
            Optional<ImmutableExpression> childConstraint = computeChildConstraint(substitution, Optional.of(constraint));
            IQTree newChild = childConstraint
                    .map(child::propagateDownConstraint)
                    .orElse(child);
            return iqFactory.createUnaryIQTree(this, newChild);

        } catch (EmptyTreeException e) {
            return iqFactory.createEmptyNode(projectedVariables);
        }
    }

    @Override
    public IQTree acceptTransformer(IQTree tree, IQTransformer transformer, IQTree child) {
        return transformer.transformConstruction(tree,this, child);
    }

    @Override
    public void validateNode(IQTree child) throws InvalidQueryNodeException, InvalidIntermediateQueryException {
        validateNode();

        ImmutableSet<Variable> requiredChildVariables = getChildVariables();

        ImmutableSet<Variable> childVariables = child.getVariables();

        if (!childVariables.containsAll(requiredChildVariables)) {
            throw new InvalidIntermediateQueryException("This child " + child
                    + " does not project all the variables " +
                    "required by the CONSTRUCTION node (" + requiredChildVariables + ")\n" + this);
        }
    }

    @Override
    public ImmutableSet<ImmutableSubstitution<NonVariableTerm>> getPossibleVariableDefinitions(IQTree child) {
        ImmutableSet<ImmutableSubstitution<NonVariableTerm>> childDefs = child.getPossibleVariableDefinitions();

        if (childDefs.isEmpty()) {
            ImmutableSubstitution<NonVariableTerm> def = substitution.getNonVariableTermFragment();
            return def.isEmpty()
                    ? ImmutableSet.of()
                    : ImmutableSet.of(def);
        }

        return childDefs.stream()
                .map(childDef -> childDef.composeWith(substitution))
                .map(s -> s.reduceDomainToIntersectionWith(projectedVariables))
                .map(ImmutableSubstitution::getNonVariableTermFragment)
                .collect(ImmutableCollectors.toSet());
    }

    @Override
    public IQTree removeDistincts(IQTree child, IQProperties iqProperties) {
        IQTree newChild = child.removeDistincts();

        IQProperties newProperties = newChild.equals(child)
                ? iqProperties.declareDistinctRemovalWithoutEffect()
                : iqProperties.declareDistinctRemovalWithEffect();

        return iqFactory.createUnaryIQTree(this, newChild, newProperties);
    }

    /**
     * TODO: involve the function to reduce the number of false positive
     */
    private boolean isNullable(ImmutableTerm term, ImmutableSet<Variable> nullableChildVariables) {
        if (term instanceof Constant)
            return term.equals(termFactory.getNullConstant());
        // TODO: improve this
        else if (term.isGround())
            return false;
        // TODO: improve this
        return term.getVariableStream()
                .anyMatch(nullableChildVariables::contains);
    }

    private boolean isChildVariableNullable(IntermediateQuery query, Variable variable) {
        return query.getFirstChild(this)
                .map(c -> c.isVariableNullable(query, variable))
                .orElseThrow(() -> new InvalidIntermediateQueryException(
                        "A construction node with child variables must have a child"));
    }

    private boolean isTermNullable(IntermediateQuery query, ImmutableTerm substitutionValue) {
        if (substitutionValue instanceof ImmutableFunctionalTerm) {
            ImmutableSet<Variable> nullableVariables = substitutionValue.getVariableStream()
                    .filter(v -> isChildVariableNullable(query, v))
                    .collect(ImmutableCollectors.toSet());
            return nullabilityEvaluator.isNullable(substitutionValue, nullableVariables);

        }
        else if (substitutionValue instanceof Constant) {
            return substitutionValue.equals(nullValue);
        }
        else if (substitutionValue instanceof Variable) {
            return isChildVariableNullable(query, (Variable)substitutionValue);
        }
        else {
            throw new IllegalStateException("Unexpected immutable term");
        }
    }

    @Override
    public boolean isSyntacticallyEquivalentTo(QueryNode node) {
        return Optional.of(node)
                .filter(n -> n instanceof ConstructionNode)
                .map(n -> (ConstructionNode) n)
                .filter(n -> n.getVariables().equals(projectedVariables))
                .filter(n -> n.getSubstitution().equals(substitution))
                .isPresent();
    }

    @Override
    public ImmutableSet<Variable> getLocallyRequiredVariables() {
        return getChildVariables();
    }

    @Override
    public ImmutableSet<Variable> getRequiredVariables(IntermediateQuery query) {
        return getLocallyRequiredVariables();
    }

    @Override
    public ImmutableSet<Variable> getLocallyDefinedVariables() {
        return substitution.getDomain();
    }

    @Override
    public boolean isEquivalentTo(QueryNode queryNode) {
        if (!(queryNode instanceof ConstructionNode))
            return false;
        ConstructionNode node = (ConstructionNode) queryNode;

        return projectedVariables.equals(node.getVariables())
                && substitution.equals(node.getSubstitution());
    }

    @Override
    public void acceptVisitor(QueryNodeVisitor visitor) {
        visitor.visit(this);
    }

    @Override
    public String toString() {
        // TODO: display the query modifiers
        return CONSTRUCTION_NODE_STR + " " + projectedVariables + " " + "[" + substitution + "]" ;
    }

    /**
     *  - Merges with a child construction
     *  - Removes itself if useless
     */
    @Override
    public IQTree normalizeForOptimization(IQTree child, VariableGenerator variableGenerator, IQProperties currentIQProperties) {

        IQTree liftedChild = child.normalizeForOptimization(variableGenerator);
        QueryNode liftedChildRoot = liftedChild.getRootNode();
        if (liftedChildRoot instanceof ConstructionNode)
            return mergeWithChild((ConstructionNode) liftedChildRoot, (UnaryIQTree) liftedChild, currentIQProperties);
        else if (liftedChild.isDeclaredAsEmpty()) {
            return iqFactory.createEmptyNode(projectedVariables);
        }
        /*
         * If useless, returns the child
         */
        else if (liftedChild.getVariables().equals(projectedVariables))
            return liftedChild;
        else
            return iqFactory.createUnaryIQTree(this, liftedChild, currentIQProperties.declareNormalizedForOptimization());
    }


    @Override
    public IQTree applyDescendingSubstitution(
            ImmutableSubstitution<? extends VariableOrGroundTerm> descendingSubstitution,
            Optional<ImmutableExpression> constraint, IQTree child) {

        return applyDescendingSubstitution(descendingSubstitution, child,
                (c, r) -> propagateDescendingSubstitutionToChild(c, r, constraint));
    }

    /**
     *
     * TODO: better handle the constraint
     *
     * Returns the new child
     */
    private IQTree propagateDescendingSubstitutionToChild(IQTree child,
                                                          PropagationResults<VariableOrGroundTerm> tauFPropagationResults,
                                                          Optional<ImmutableExpression> constraint) throws EmptyTreeException {
        Optional<ImmutableExpression> descendingConstraint = computeChildConstraint(tauFPropagationResults.theta,
                constraint);

        return Optional.of(tauFPropagationResults.delta)
                .filter(delta -> !delta.isEmpty())
                .map(delta -> child.applyDescendingSubstitution(delta, descendingConstraint))
                .orElse(child);
    }

    @Override
    public IQTree applyDescendingSubstitutionWithoutOptimizing(
            ImmutableSubstitution<? extends VariableOrGroundTerm> descendingSubstitution, IQTree child) {
        return applyDescendingSubstitution(descendingSubstitution, child,
                (c, r) -> Optional.of(r.delta)
                        .filter(delta -> !delta.isEmpty())
                        .map(c::applyDescendingSubstitutionWithoutOptimizing)
                        .orElse(c));
    }

    private IQTree applyDescendingSubstitution(ImmutableSubstitution<? extends VariableOrGroundTerm> tau, IQTree child,
            DescendingSubstitutionChildUpdateFunction updateChildFct) {

        ImmutableSet<Variable> newProjectedVariables = constructionNodeTools.computeNewProjectedVariables(tau, projectedVariables);

        ImmutableSubstitution<NonFunctionalTerm> tauC = tau.getNonFunctionalTermFragment();
        ImmutableSubstitution<GroundFunctionalTerm> tauF = tau.getGroundFunctionalTermFragment();

        try {
            PropagationResults<NonFunctionalTerm> tauCPropagationResults = propagateTauC(tauC, child);
            PropagationResults<VariableOrGroundTerm> tauFPropagationResults = propagateTauF(tauF, tauCPropagationResults);

            Optional<FilterNode> filterNode = tauFPropagationResults.filter
                    .map(iqFactory::createFilterNode);

            IQTree newChild = updateChildFct.apply(child, tauFPropagationResults);

            Optional<ConstructionNode> constructionNode = Optional.of(tauFPropagationResults.theta)
                    .filter(theta -> !(theta.isEmpty() && newProjectedVariables.equals(newChild.getVariables())))
                    .map(theta -> iqFactory.createConstructionNode(newProjectedVariables, theta));

            IQTree filterTree = filterNode
                    .map(n -> (IQTree) iqFactory.createUnaryIQTree(n, newChild))
                    .orElse(newChild);

            return constructionNode
                    .map(n -> (IQTree) iqFactory.createUnaryIQTree(n, filterTree))
                    .orElse(filterTree);

        } catch (EmptyTreeException e) {
            return iqFactory.createEmptyNode(newProjectedVariables);
        }
    }

    private PropagationResults<NonFunctionalTerm> propagateTauC(ImmutableSubstitution<NonFunctionalTerm> tauC, IQTree child)
            throws EmptyTreeException {

        /* ---------------
         * tauC to thetaC
         * ---------------
         */

        ImmutableSubstitution<NonFunctionalTerm> thetaC = substitution.getNonFunctionalTermFragment();

        // Projected variables after propagating tauC
        ImmutableSet<Variable> vC = constructionNodeTools.computeNewProjectedVariables(tauC, projectedVariables);

        ImmutableSubstitution<NonFunctionalTerm> newEta = unificationTools.computeMGUS2(thetaC, tauC)
                .map(eta -> substitutionTools.prioritizeRenaming(eta, vC))
                .orElseThrow(EmptyTreeException::new);

        ImmutableSubstitution<NonFunctionalTerm> thetaCBar = substitutionFactory.getSubstitution(
                newEta.getImmutableMap().entrySet().stream()
                        .filter(e -> vC.contains(e.getKey()))
                        .collect(ImmutableCollectors.toMap()));

        ImmutableSubstitution<NonFunctionalTerm> deltaC = extractDescendingSubstitution(newEta,
                v -> v, thetaC, thetaCBar, projectedVariables);

        /* ---------------
         * deltaC to thetaF
         * ---------------
         */
        ImmutableSubstitution<ImmutableFunctionalTerm> thetaF = substitution.getFunctionalTermFragment();

        ImmutableMultimap<ImmutableTerm, ImmutableFunctionalTerm> m = thetaF.getImmutableMap().entrySet().stream()
                .collect(ImmutableCollectors.toMultimap(
                        e -> deltaC.apply(e.getKey()),
                        e -> deltaC.applyToFunctionalTerm(e.getValue())));

        ImmutableSubstitution<ImmutableFunctionalTerm> thetaFBar = substitutionFactory.getSubstitution(
                m.asMap().entrySet().stream()
                .filter(e -> e.getKey() instanceof Variable)
                .filter(e -> !child.getVariables().contains(e.getKey()))
                .collect(ImmutableCollectors.toMap(
                        e -> (Variable) e.getKey(),
                        e -> e.getValue().iterator().next()
                )));


        ImmutableSubstitution<ImmutableTerm> gamma = extractDescendingSubstitution(deltaC,
                thetaFBar::apply,
                thetaF, thetaFBar,
                projectedVariables);
        ImmutableSubstitution<NonFunctionalTerm> newDeltaC = gamma.getNonFunctionalTermFragment();

        Optional<ImmutableExpression> f = computeF(m, thetaFBar, gamma, newDeltaC);

        return new PropagationResults<>(thetaCBar, thetaFBar, newDeltaC, f);

    }

    private Optional<ImmutableExpression> computeF(ImmutableMultimap<ImmutableTerm, ImmutableFunctionalTerm> m,
                                                   ImmutableSubstitution<ImmutableFunctionalTerm> thetaFBar,
                                                   ImmutableSubstitution<ImmutableTerm> gamma,
                                                   ImmutableSubstitution<NonFunctionalTerm> newDeltaC) {

        ImmutableSet<Map.Entry<Variable, ImmutableFunctionalTerm>> thetaFBarEntries = thetaFBar.getImmutableMap().entrySet();

        Stream<ImmutableExpression> thetaFRelatedExpressions = m.entries().stream()
                .filter(e -> !thetaFBarEntries.contains(e))
                .map(e -> createEquality(thetaFBar.apply(e.getKey()), e.getValue()));

        Stream<ImmutableExpression> blockedExpressions = gamma.getImmutableMap().entrySet().stream()
                .filter(e -> !newDeltaC.isDefining(e.getKey()))
                .map(e -> createEquality(e.getKey(), e.getValue()));

        return immutabilityTools.foldBooleanExpressions(Stream.concat(thetaFRelatedExpressions, blockedExpressions));
    }

    private PropagationResults<VariableOrGroundTerm> propagateTauF(ImmutableSubstitution<GroundFunctionalTerm> tauF,
                                                 PropagationResults<NonFunctionalTerm> tauCPropagationResults) {

        ImmutableSubstitution<ImmutableTerm> thetaBar = tauCPropagationResults.theta;

        ImmutableSubstitution<VariableOrGroundTerm> delta = substitutionFactory.getSubstitution(
                tauF.getImmutableMap().entrySet().stream()
                        .filter(e -> !thetaBar.isDefining(e.getKey()))
                        .filter(e -> !tauCPropagationResults.delta.isDefining(e.getKey()))
                        .collect(ImmutableCollectors.toMap(
                                Map.Entry::getKey,
                                e -> (VariableOrGroundTerm)e.getValue()
                        )))
                .composeWith2(tauCPropagationResults.delta);

        ImmutableSubstitution<ImmutableTerm> newTheta = substitutionFactory.getSubstitution(
                thetaBar.getImmutableMap().entrySet().stream()
                        .filter(e -> !tauF.isDefining(e.getKey()))
                        .collect(ImmutableCollectors.toMap()));

        Stream<ImmutableExpression> newConditionStream =
                Stream.concat(
                        // tauF vs thetaBar
                        tauF.getImmutableMap().entrySet().stream()
                            .filter(e -> thetaBar.isDefining(e.getKey()))
                            .map(e -> createEquality(thetaBar.apply(e.getKey()), tauF.apply(e.getValue()))),
                        // tauF vs newDelta
                        tauF.getImmutableMap().entrySet().stream()
                                .filter(e -> tauCPropagationResults.delta.isDefining(e.getKey()))
                                .map(e -> createEquality(tauCPropagationResults.delta.apply(e.getKey()),
                                        tauF.apply(e.getValue()))));

        Optional<ImmutableExpression> newF = immutabilityTools.foldBooleanExpressions(Stream.concat(
                tauCPropagationResults.filter
                        .map(e -> e.flattenAND().stream())
                        .orElseGet(Stream::empty),
                newConditionStream));

        return new PropagationResults<>(newTheta, delta, newF);
    }

    private Optional<ImmutableExpression> computeChildConstraint(ImmutableSubstitution<ImmutableTerm> theta,
                                                                 Optional<ImmutableExpression> initialConstraint)
            throws EmptyTreeException {

        Optional<ExpressionEvaluator.EvaluationResult> descendingConstraintResults = initialConstraint
                .map(theta::applyToBooleanExpression)
                .map(exp -> expressionEvaluator.clone().evaluateExpression(exp));

        if (descendingConstraintResults
                .filter(ExpressionEvaluator.EvaluationResult::isEffectiveFalse)
                .isPresent())
            throw new EmptyTreeException();

        return descendingConstraintResults
                .flatMap(ExpressionEvaluator.EvaluationResult::getOptionalExpression);
    }

    /**
     * TODO: find a better name
     *
     */
    private <T extends ImmutableTerm> ImmutableSubstitution<T> extractDescendingSubstitution(
            ImmutableSubstitution<? extends NonFunctionalTerm> substitution,
            java.util.function.Function<NonFunctionalTerm, T> valueTransformationFct,
            ImmutableSubstitution<? extends ImmutableTerm> partialTheta,
            ImmutableSubstitution<? extends ImmutableTerm> newPartialTheta,
            ImmutableSet<Variable> originalProjectedVariables) {

        return substitutionFactory.getSubstitution(
                substitution.getImmutableMap().entrySet().stream()
                        .filter(e -> {
                            Variable v = e.getKey();
                            return (!partialTheta.isDefining(v))
                                    && ((!newPartialTheta.isDefining(v)) || originalProjectedVariables.contains(v));
                        })
                        .collect(ImmutableCollectors.toMap(
                               e -> e.getKey(),
                               e -> valueTransformationFct.apply(e.getValue())
                        )));
    }

    private ImmutableExpression createEquality(ImmutableTerm t1, ImmutableTerm t2) {
        return termFactory.getImmutableExpression(EQ, t1, t2);
    }

    private IQTree mergeWithChild(ConstructionNode childConstructionNode, UnaryIQTree childIQ, IQProperties currentIQProperties) {

        AscendingSubstitutionNormalization ascendingNormalization = substitutionNormalizer.normalizeAscendingSubstitution(
                childConstructionNode.getSubstitution().composeWith(substitution), projectedVariables);

        ImmutableSubstitution<ImmutableTerm> newSubstitution = ascendingNormalization.getAscendingSubstitution();

        IQTree grandChild = ascendingNormalization.updateChild(childIQ.getChild());

        ConstructionNode newConstructionNode = iqFactory.createConstructionNode(projectedVariables,
                newSubstitution);

        return grandChild.getVariables().equals(newConstructionNode.getVariables())
                ? grandChild
                : iqFactory.createUnaryIQTree(newConstructionNode, grandChild, currentIQProperties.declareNormalizedForOptimization());
    }

    private class EmptyTreeException extends Exception {
    }

    public static class PropagationResults<T extends VariableOrGroundTerm> {

        public final ImmutableSubstitution<T> delta;
        public final Optional<ImmutableExpression> filter;
        public final ImmutableSubstitution<ImmutableTerm> theta;

        /**
         * After tauC propagation
         */
        PropagationResults(ImmutableSubstitution<NonFunctionalTerm> thetaCBar,
                           ImmutableSubstitution<ImmutableFunctionalTerm> thetaFBar,
                           ImmutableSubstitution<T> newDeltaC,
                           Optional<ImmutableExpression> f) {
            this.theta = thetaFBar.composeWith(thetaCBar);
            this.delta = newDeltaC;
            this.filter = f;
        }

        /**
         * After tauF propagation
         */
        PropagationResults(ImmutableSubstitution<ImmutableTerm> theta,
                           ImmutableSubstitution<T> delta,
                           Optional<ImmutableExpression> newF) {
            this.theta = theta;
            this.delta = delta;
            this.filter = newF;
        }
    }

    @FunctionalInterface
    private interface DescendingSubstitutionChildUpdateFunction {

        IQTree apply(IQTree child, PropagationResults<VariableOrGroundTerm> tauFPropagationResults)
                throws EmptyTreeException;

    }
}<|MERGE_RESOLUTION|>--- conflicted
+++ resolved
@@ -30,6 +30,7 @@
 import it.unibz.inf.ontop.model.term.*;
 import it.unibz.inf.ontop.substitution.ImmutableSubstitution;
 import it.unibz.inf.ontop.utils.CoreUtilsFactory;
+import it.unibz.inf.ontop.utils.CoreUtilsFactory;
 import it.unibz.inf.ontop.utils.ImmutableCollectors;
 import it.unibz.inf.ontop.utils.VariableGenerator;
 import org.slf4j.Logger;
@@ -64,11 +65,8 @@
     private final ValueConstant nullValue;
     private final ImmutabilityTools immutabilityTools;
     private final ExpressionEvaluator expressionEvaluator;
-<<<<<<< HEAD
     private final AscendingSubstitutionNormalizer substitutionNormalizer;
-=======
     private final CoreUtilsFactory coreUtilsFactory;
->>>>>>> 19422156
 
     @AssistedInject
     private ConstructionNodeImpl(@Assisted ImmutableSet<Variable> projectedVariables,
@@ -77,12 +75,9 @@
                                  ImmutableUnificationTools unificationTools, ConstructionNodeTools constructionNodeTools,
                                  ImmutableSubstitutionTools substitutionTools, SubstitutionFactory substitutionFactory,
                                  TermFactory termFactory, IntermediateQueryFactory iqFactory, ImmutabilityTools immutabilityTools,
-<<<<<<< HEAD
                                  ExpressionEvaluator expressionEvaluator, OntopModelSettings settings,
-                                 AscendingSubstitutionNormalizer substitutionNormalizer) {
-=======
-                                 ExpressionEvaluator expressionEvaluator, CoreUtilsFactory coreUtilsFactory, OntopModelSettings settings) {
->>>>>>> 19422156
+                                 AscendingSubstitutionNormalizer substitutionNormalizer,
+                                 CoreUtilsFactory coreUtilsFactory) {
         super(substitutionFactory, iqFactory);
         this.projectedVariables = projectedVariables;
         this.substitution = substitution;
@@ -96,11 +91,8 @@
         this.iqFactory = iqFactory;
         this.immutabilityTools = immutabilityTools;
         this.expressionEvaluator = expressionEvaluator;
-<<<<<<< HEAD
+        this.coreUtilsFactory = coreUtilsFactory;
         this.substitutionNormalizer = substitutionNormalizer;
-=======
-        this.coreUtilsFactory = coreUtilsFactory;
->>>>>>> 19422156
         this.childVariables = extractChildVariables(projectedVariables, substitution);
 
         if (settings.isTestModeEnabled())
@@ -149,11 +141,8 @@
                                  ImmutableSubstitutionTools substitutionTools, SubstitutionFactory substitutionFactory,
                                  TermFactory termFactory, IntermediateQueryFactory iqFactory,
                                  ImmutabilityTools immutabilityTools, ExpressionEvaluator expressionEvaluator,
-<<<<<<< HEAD
-                                 AscendingSubstitutionNormalizer substitutionNormalizer) {
-=======
+                                 AscendingSubstitutionNormalizer substitutionNormalizer,
                                  CoreUtilsFactory coreUtilsFactory) {
->>>>>>> 19422156
         super(substitutionFactory, iqFactory);
         this.projectedVariables = projectedVariables;
         this.nullabilityEvaluator = nullabilityEvaluator;
@@ -168,11 +157,8 @@
         this.substitutionFactory = substitutionFactory;
         this.nullValue = termFactory.getNullConstant();
         this.childVariables = extractChildVariables(projectedVariables, substitution);
-<<<<<<< HEAD
         this.substitutionNormalizer = substitutionNormalizer;
-=======
         this.coreUtilsFactory = coreUtilsFactory;
->>>>>>> 19422156
 
         validateNode();
     }
