package it.unibz.inf.ontop.iq.node.impl;


import com.google.common.collect.ImmutableList;
import com.google.common.collect.ImmutableMap;
import com.google.common.collect.ImmutableSet;
import com.google.inject.assistedinject.Assisted;
import com.google.inject.assistedinject.AssistedInject;
import it.unibz.inf.ontop.evaluator.TermNullabilityEvaluator;
import it.unibz.inf.ontop.exception.MinorOntopInternalBugException;
import it.unibz.inf.ontop.injection.IntermediateQueryFactory;
import it.unibz.inf.ontop.iq.IQTree;
import it.unibz.inf.ontop.iq.IntermediateQuery;
import it.unibz.inf.ontop.iq.UnaryIQTree;
import it.unibz.inf.ontop.iq.exception.InvalidIntermediateQueryException;
import it.unibz.inf.ontop.iq.exception.InvalidQueryNodeException;
import it.unibz.inf.ontop.iq.exception.QueryNodeSubstitutionException;
import it.unibz.inf.ontop.iq.exception.QueryNodeTransformationException;
import it.unibz.inf.ontop.iq.impl.DefaultSubstitutionResults;
import it.unibz.inf.ontop.iq.node.*;
import it.unibz.inf.ontop.iq.node.impl.ConstructionNodeTools.NewSubstitutionPair;
import it.unibz.inf.ontop.iq.transform.node.HeterogeneousQueryNodeTransformer;
import it.unibz.inf.ontop.iq.transform.node.HomogeneousQueryNodeTransformer;
import it.unibz.inf.ontop.substitution.SubstitutionFactory;
import it.unibz.inf.ontop.substitution.impl.ImmutableSubstitutionTools;
import it.unibz.inf.ontop.substitution.impl.ImmutableUnificationTools;
import it.unibz.inf.ontop.model.term.functionsymbol.BNodePredicate;
import it.unibz.inf.ontop.model.term.functionsymbol.ExpressionOperation;
import it.unibz.inf.ontop.model.term.functionsymbol.Predicate;
import it.unibz.inf.ontop.model.term.functionsymbol.URITemplatePredicate;
import it.unibz.inf.ontop.model.term.*;
import it.unibz.inf.ontop.substitution.ImmutableSubstitution;
import it.unibz.inf.ontop.utils.ImmutableCollectors;
import it.unibz.inf.ontop.utils.VariableGenerator;
import org.slf4j.Logger;
import org.slf4j.LoggerFactory;

import java.util.AbstractMap;
import java.util.Map;
import java.util.Optional;
import java.util.stream.Stream;

@SuppressWarnings({"OptionalUsedAsFieldOrParameterType", "BindingAnnotationWithoutInject"})
public class ConstructionNodeImpl extends QueryNodeImpl implements ConstructionNode {

    private static Logger LOGGER = LoggerFactory.getLogger(ConstructionNodeImpl.class);
    @SuppressWarnings("FieldCanBeLocal")
    private static int CONVERGENCE_BOUND = 5;

    private final Optional<ImmutableQueryModifiers> optionalModifiers;
    private final TermNullabilityEvaluator nullabilityEvaluator;
    private final ImmutableSet<Variable> projectedVariables;
    private final ImmutableSubstitution<ImmutableTerm> substitution;
    private final ImmutableSet<Variable> childVariables;

    private final ImmutableUnificationTools unificationTools;
    private final ConstructionNodeTools constructionNodeTools;
    private final ImmutableSubstitutionTools substitutionTools;
    private final SubstitutionFactory substitutionFactory;
    private final IntermediateQueryFactory iqFactory;

    private static final String CONSTRUCTION_NODE_STR = "CONSTRUCT";
    private final TermFactory termFactory;
    private final ValueConstant nullValue;

    @AssistedInject
    private ConstructionNodeImpl(@Assisted ImmutableSet<Variable> projectedVariables,
                                 @Assisted ImmutableSubstitution<ImmutableTerm> substitution,
                                 @Assisted Optional<ImmutableQueryModifiers> optionalQueryModifiers,
                                 TermNullabilityEvaluator nullabilityEvaluator,
                                 ImmutableUnificationTools unificationTools, ConstructionNodeTools constructionNodeTools,
                                 ImmutableSubstitutionTools substitutionTools, SubstitutionFactory substitutionFactory,
                                 TermFactory termFactory, IntermediateQueryFactory iqFactory) {
        this.projectedVariables = projectedVariables;
        this.substitution = substitution;
        this.optionalModifiers = optionalQueryModifiers;
        this.nullabilityEvaluator = nullabilityEvaluator;
        this.unificationTools = unificationTools;
        this.constructionNodeTools = constructionNodeTools;
        this.substitutionTools = substitutionTools;
        this.substitutionFactory = substitutionFactory;
        this.termFactory = termFactory;
        this.nullValue = termFactory.getNullConstant();
<<<<<<< HEAD
        this.iqFactory = iqFactory;
=======
        this.childVariables = extractChildVariables(projectedVariables, substitution);
>>>>>>> 3656e888

        validate();
    }

    private void validate() {
        ImmutableSet<Variable> substitutionDomain = substitution.getDomain();

        // The substitution domain must be a subset of the projectedVariables
        if (!projectedVariables.containsAll(substitutionDomain)) {
            throw new InvalidQueryNodeException("ConstructionNode: all the domain variables " +
                    "of the substitution must be projected.\n" + toString());
        }

        // The variables contained in the domain and in the range of the substitution must be disjoint
        if (substitutionDomain.stream()
                .anyMatch(childVariables::contains)) {
            throw new InvalidQueryNodeException("ConstructionNode: variables defined by the substitution cannot " +
                    "be used for defining other variables.\n" + toString());
        }

        // Substitution to non-projected variables is incorrect
        if (substitution.getImmutableMap().values().stream()
                .filter(v -> v instanceof Variable)
                .map(v -> (Variable) v)
                .anyMatch(v -> !projectedVariables.contains(v))) {
            throw new InvalidQueryNodeException(
                    "ConstructionNode: substituting a variable " +
                            "by a non-projected variable is incorrect.\n"
                + toString());
        }
    }

    /**
     * Without modifiers nor substitution.
     */
    @AssistedInject
    private ConstructionNodeImpl(@Assisted ImmutableSet<Variable> projectedVariables,
                                 TermNullabilityEvaluator nullabilityEvaluator,
                                 ImmutableUnificationTools unificationTools,
                                 ConstructionNodeTools constructionNodeTools,
                                 ImmutableSubstitutionTools substitutionTools, SubstitutionFactory substitutionFactory,
                                 TermFactory termFactory, IntermediateQueryFactory iqFactory) {
        this.projectedVariables = projectedVariables;
        this.nullabilityEvaluator = nullabilityEvaluator;
        this.unificationTools = unificationTools;
        this.substitutionTools = substitutionTools;
        this.substitution = substitutionFactory.getSubstitution();
        this.termFactory = termFactory;
        this.iqFactory = iqFactory;
        this.optionalModifiers = Optional.empty();
        this.constructionNodeTools = constructionNodeTools;
        this.substitutionFactory = substitutionFactory;
        this.nullValue = termFactory.getNullConstant();
        this.childVariables = extractChildVariables(projectedVariables, substitution);

        validate();
    }

    @AssistedInject
    private ConstructionNodeImpl(@Assisted ImmutableSet<Variable> projectedVariables,
                                 @Assisted ImmutableSubstitution<ImmutableTerm> substitution,
                                 TermNullabilityEvaluator nullabilityEvaluator,
                                 ImmutableUnificationTools unificationTools, ConstructionNodeTools constructionNodeTools,
                                 ImmutableSubstitutionTools substitutionTools, SubstitutionFactory substitutionFactory,
                                 TermFactory termFactory, IntermediateQueryFactory iqFactory) {
        this.projectedVariables = projectedVariables;
        this.substitution = substitution;
        this.nullabilityEvaluator = nullabilityEvaluator;
        this.unificationTools = unificationTools;
        this.constructionNodeTools = constructionNodeTools;
        this.substitutionTools = substitutionTools;
        this.substitutionFactory = substitutionFactory;
        this.termFactory = termFactory;
        this.iqFactory = iqFactory;
        this.optionalModifiers = Optional.empty();
        this.nullValue = termFactory.getNullConstant();
        this.childVariables = extractChildVariables(projectedVariables, substitution);

        validate();
    }

    private static ImmutableSet<Variable> extractChildVariables(ImmutableSet<Variable> projectedVariables,
                                                          ImmutableSubstitution<ImmutableTerm> substitution) {
        ImmutableSet<Variable> variableDefinedByBindings = substitution.getDomain();

        Stream<Variable> variablesRequiredByBindings = substitution.getImmutableMap().values().stream()
                .flatMap(ImmutableTerm::getVariableStream);

        //return only the variables that are also used in the bindings for the child of the construction node
        return Stream.concat(projectedVariables.stream(), variablesRequiredByBindings)
                .filter(v -> !variableDefinedByBindings.contains(v))
                .collect(ImmutableCollectors.toSet());
    }

    @Override
    public ImmutableSet<Variable> getVariables() {
        return projectedVariables;
    }

    @Override
    public ImmutableSubstitution<ImmutableTerm> getSubstitution() {
        return substitution;
    }

    @Override
    public Optional<ImmutableQueryModifiers> getOptionalModifiers() {
        return optionalModifiers;
    }

    /**
     * Immutable fields, can be shared.
     */
    @Override
    public ConstructionNode clone() {
        return new ConstructionNodeImpl(projectedVariables, substitution, optionalModifiers, nullabilityEvaluator,
                unificationTools, constructionNodeTools, substitutionTools, substitutionFactory, termFactory,
                iqFactory);
    }

    @Override
    public ConstructionNode acceptNodeTransformer(HomogeneousQueryNodeTransformer transformer)
            throws QueryNodeTransformationException {
        return transformer.transform(this);
    }

    @Override
    public ImmutableSet<Variable> getChildVariables() {
        return childVariables;
    }

    @Override
    public NodeTransformationProposal acceptNodeTransformer(HeterogeneousQueryNodeTransformer transformer) {
        return transformer.transform(this);
    }

    @Override
    public ImmutableSet<Variable> getLocalVariables() {
        ImmutableSet.Builder<Variable> collectedVariableBuilder = ImmutableSet.builder();

        collectedVariableBuilder.addAll(projectedVariables);

        ImmutableMap<Variable, ImmutableTerm> substitutionMap = substitution.getImmutableMap();

        collectedVariableBuilder.addAll(substitutionMap.keySet());
        for (ImmutableTerm term : substitutionMap.values()) {
            if (term instanceof Variable) {
                collectedVariableBuilder.add((Variable)term);
            }
            else if (term instanceof ImmutableFunctionalTerm) {
                collectedVariableBuilder.addAll(((ImmutableFunctionalTerm)term).getVariables());
            }
        }

        return collectedVariableBuilder.build();
    }

    /**
     * Creates a new ConstructionNode with a new substitution.
     *
     * Stops the propagation.
     *
     */
    @Override
    public SubstitutionResults<ConstructionNode> applyAscendingSubstitution(
            ImmutableSubstitution<? extends ImmutableTerm> substitutionToApply,
            QueryNode childNode, IntermediateQuery query) {

        ImmutableSubstitution<ImmutableTerm> newSubstitution = mergeWithAscendingSubstitution(substitutionToApply);

        ConstructionNode newConstructionNode = new ConstructionNodeImpl(projectedVariables,
                newSubstitution, getOptionalModifiers(), nullabilityEvaluator, unificationTools, constructionNodeTools,
                substitutionTools, substitutionFactory, termFactory, iqFactory);

        /*
         * Stops to propagate the substitution
         */
        return DefaultSubstitutionResults.newNode(newConstructionNode);
    }

    /**
     * Merges the current substitution with the ascending one
     *
     * This substitution is obtained by composition and then cleaned (only defines the projected variables)
     *
     * Note that expects that the substitution does not rename a projected variable
     * into a non-projected one (this would produce an invalid construction node).
     * That is the responsibility of the SubstitutionPropagationExecutor
     * to prevent such bindings from appearing.
     */
    private ImmutableSubstitution<ImmutableTerm> mergeWithAscendingSubstitution(
            ImmutableSubstitution<? extends ImmutableTerm> substitutionToApply) {
        ImmutableSubstitution<ImmutableTerm> localSubstitution = getSubstitution();
        ImmutableSet<Variable> boundVariables = localSubstitution.getImmutableMap().keySet();

        if (substitutionToApply.getImmutableMap().keySet().stream().anyMatch(boundVariables::contains)) {
            throw new IllegalArgumentException("An ascending substitution MUST NOT include variables bound by " +
                    "the substitution of the current construction node");
        }

        ImmutableSubstitution<ImmutableTerm> compositeSubstitution = substitutionToApply.composeWith(localSubstitution);

        /*
         * Cleans the composite substitution by removing non-projected variables
         */

        ImmutableMap.Builder<Variable, ImmutableTerm> newSubstitutionMapBuilder = ImmutableMap.builder();
        compositeSubstitution.getImmutableMap().entrySet().stream()
                .map(this::applyNullNormalization)
                .filter(e -> projectedVariables.contains(e.getKey()))
                .forEach(newSubstitutionMapBuilder::put);

         return substitutionFactory.getSubstitution(newSubstitutionMapBuilder.build());

    }

    /**
     * Most functional terms do not accept NULL as arguments. If this happens, they become NULL.
     */
    private Map.Entry<Variable, ImmutableTerm> applyNullNormalization(
            Map.Entry<Variable, ImmutableTerm> substitutionEntry) {
        ImmutableTerm value = substitutionEntry.getValue();
        if (value instanceof ImmutableFunctionalTerm) {
            ImmutableTerm newValue = normalizeFunctionalTerm((ImmutableFunctionalTerm) value);
            return newValue.equals(value)
                    ? substitutionEntry
                    : new AbstractMap.SimpleEntry<>(substitutionEntry.getKey(), newValue);
        }
        return substitutionEntry;
    }

    private ImmutableTerm normalizeFunctionalTerm(ImmutableFunctionalTerm functionalTerm) {
        if (isSupportingNullArguments(functionalTerm)) {
            return functionalTerm;
        }

        ImmutableList<ImmutableTerm> newArguments = functionalTerm.getArguments().stream()
                .map(arg -> (arg instanceof ImmutableFunctionalTerm)
                        ? normalizeFunctionalTerm((ImmutableFunctionalTerm) arg)
                        : arg)
                .collect(ImmutableCollectors.toList());
        if (newArguments.stream()
                .anyMatch(arg -> arg.equals(nullValue))) {
            return nullValue;
        }

        return termFactory.getImmutableFunctionalTerm(functionalTerm.getFunctionSymbol(), newArguments);
    }

    /**
     * TODO: move it elsewhere
     */
    private static boolean isSupportingNullArguments(ImmutableFunctionalTerm functionalTerm) {
        Predicate functionSymbol = functionalTerm.getFunctionSymbol();
        if (functionSymbol instanceof ExpressionOperation) {
            switch((ExpressionOperation)functionSymbol) {
                case IS_NOT_NULL:
                case IS_NULL:
                    // TODO: add COALESCE, EXISTS, NOT EXISTS
                    return true;
                default:
                    return false;
            }
        }
        else if ((functionSymbol instanceof URITemplatePredicate)
                || (functionSymbol instanceof BNodePredicate)) {
            return false;
        }
        return true;
    }


    /**
     * TODO: explain
     */
    @Override
    public SubstitutionResults<ConstructionNode> applyDescendingSubstitution(
            ImmutableSubstitution<? extends ImmutableTerm> descendingSubstitution, IntermediateQuery query) {
        return applyDescendingSubstitution(descendingSubstitution);
    }

    private SubstitutionResults<ConstructionNode> applyDescendingSubstitution(
            ImmutableSubstitution<? extends ImmutableTerm> descendingSubstitution) {

        ImmutableSubstitution<ImmutableTerm> relevantSubstitution = constructionNodeTools.extractRelevantDescendingSubstitution(
                descendingSubstitution, projectedVariables);

        ImmutableSet<Variable> newProjectedVariables = constructionNodeTools.computeNewProjectedVariables(relevantSubstitution,
                getVariables());

        /*
         * TODO: avoid using an exception
         */
        NewSubstitutionPair newSubstitutions;
        try {
            newSubstitutions = constructionNodeTools.traverseConstructionNode(relevantSubstitution, substitution, projectedVariables,
                    newProjectedVariables);
        } catch (QueryNodeSubstitutionException e) {
            return DefaultSubstitutionResults.declareAsEmpty();
        }

        ImmutableSubstitution<? extends ImmutableTerm> substitutionToPropagate = newSubstitutions.propagatedSubstitution;

        Optional<ImmutableQueryModifiers> newOptionalModifiers = updateOptionalModifiers(optionalModifiers,
                descendingSubstitution, substitutionToPropagate);

        /*
         * The construction node is not needed anymore
         *
         * Currently, the root construction node is still required.
         */
        if (newSubstitutions.bindings.isEmpty() && !newOptionalModifiers.isPresent()) {
            return DefaultSubstitutionResults.replaceByUniqueChild(substitutionToPropagate);
        }

        /*
         * New construction node
         */
        else {
            ConstructionNode newConstructionNode = new ConstructionNodeImpl(newProjectedVariables,
                    newSubstitutions.bindings, newOptionalModifiers, nullabilityEvaluator, unificationTools, constructionNodeTools,
                    substitutionTools, substitutionFactory, termFactory, iqFactory);

            return DefaultSubstitutionResults.newNode(newConstructionNode, substitutionToPropagate);
        }
    }

    @Override
    public boolean isVariableNullable(IntermediateQuery query, Variable variable) {
        if (getChildVariables().contains(variable))
            return isChildVariableNullable(query, variable);

        return Optional.ofNullable(substitution.get(variable))
                .map(t -> isTermNullable(query, t))
                .orElseThrow(() -> new IllegalArgumentException("The variable " + variable + " is not projected by " + this));
    }

    @Override
    public ImmutableSet<Variable> getNullableVariables(IQTree child) {
        ImmutableSet<Variable> nullableChildVariables = child.getNullableVariables();


        return Stream.concat(
                getSubstitution().getImmutableMap().entrySet().stream()
                    .filter(e -> isNullable(e.getValue(), nullableChildVariables))
                    .map(Map.Entry::getKey),
                nullableChildVariables.stream()
        ).collect(ImmutableCollectors.toSet());
    }

    /**
     * TODO: involve the function to reduce the number of false positive
     */
    private boolean isNullable(ImmutableTerm term, ImmutableSet<Variable> nullableChildVariables) {
        if (term instanceof Constant)
            return term.equals(termFactory.getNullConstant());
        // TODO: improve this
        else if (term.isGround())
            return true;
        // TODO: improve this
        return term.getVariableStream()
                .anyMatch(nullableChildVariables::contains);
    }

    private boolean isChildVariableNullable(IntermediateQuery query, Variable variable) {
        return query.getFirstChild(this)
                .map(c -> c.isVariableNullable(query, variable))
                .orElseThrow(() -> new InvalidIntermediateQueryException(
                        "A construction node with child variables must have a child"));
    }

    private boolean isTermNullable(IntermediateQuery query, ImmutableTerm substitutionValue) {
        if (substitutionValue instanceof ImmutableFunctionalTerm) {
            ImmutableSet<Variable> nullableVariables = substitutionValue.getVariableStream()
                    .filter(v -> isChildVariableNullable(query, v))
                    .collect(ImmutableCollectors.toSet());
            return nullabilityEvaluator.isNullable(substitutionValue, nullableVariables);

        }
        else if (substitutionValue instanceof Constant) {
            return substitutionValue.equals(nullValue);
        }
        else if (substitutionValue instanceof Variable) {
            return isChildVariableNullable(query, (Variable)substitutionValue);
        }
        else {
            throw new IllegalStateException("Unexpected immutable term");
        }
    }

    @Override
    public boolean isSyntacticallyEquivalentTo(QueryNode node) {
        return Optional.of(node)
                .filter(n -> n instanceof ConstructionNode)
                .map(n -> (ConstructionNode) n)
                .filter(n -> n.getVariables().equals(projectedVariables))
                .filter(n -> n.getSubstitution().equals(substitution))
                .filter(n -> n.getOptionalModifiers().equals(optionalModifiers))
                .isPresent();
    }

    @Override
    public NodeTransformationProposal reactToEmptyChild(IntermediateQuery query, EmptyNode emptyChild) {
        /*
         * A construction node has only one child
         */
        return new NodeTransformationProposalImpl(NodeTransformationProposedState.DECLARE_AS_EMPTY, projectedVariables);
    }

    @Override
    public NodeTransformationProposal reactToTrueChildRemovalProposal(IntermediateQuery query, TrueNode trueNode) {
        if (this.getVariables().isEmpty() && !this.equals(query.getRootNode())){
           return new NodeTransformationProposalImpl(NodeTransformationProposedState.DECLARE_AS_TRUE, ImmutableSet.of());
        }
       return new NodeTransformationProposalImpl(NodeTransformationProposedState.NO_LOCAL_CHANGE, ImmutableSet.of());
    }

    @Override
    public ImmutableSet<Variable> getLocallyRequiredVariables() {
        return getChildVariables();
    }

    @Override
    public ImmutableSet<Variable> getRequiredVariables(IntermediateQuery query) {
        return getLocallyRequiredVariables();
    }

    @Override
    public ImmutableSet<Variable> getLocallyDefinedVariables() {
        return substitution.getDomain();
    }

    @Override
    public boolean isEquivalentTo(QueryNode queryNode) {
        if (!(queryNode instanceof ConstructionNode))
            return false;
        ConstructionNode node = (ConstructionNode) queryNode;

        return projectedVariables.equals(node.getVariables())
                && substitution.equals(node.getSubstitution())
                && optionalModifiers.equals(node.getOptionalModifiers());
    }

    @Override
    public void acceptVisitor(QueryNodeVisitor visitor) {
        visitor.visit(this);
    }

    @Override
    public String toString() {
        // TODO: display the query modifiers
        return CONSTRUCTION_NODE_STR + " " + projectedVariables + " " + "[" + substitution + "]" ;
    }

    @Override
    public IQTree liftBinding(IQTree childIQTree, VariableGenerator variableGenerator) {
        IQTree liftedChildIQTree = childIQTree.liftBinding(variableGenerator);
        QueryNode liftedChildRoot = liftedChildIQTree.getRootNode();
        if (liftedChildRoot instanceof ConstructionNode)
            return liftBinding((ConstructionNode) liftedChildRoot, (UnaryIQTree) liftedChildIQTree);
        else if (liftedChildIQTree.isDeclaredAsEmpty()) {
            return iqFactory.createEmptyNode(projectedVariables);
        }
        else
            return iqFactory.createUnaryIQTree(this, liftedChildIQTree, true);
    }

    /**
     * TODO: refactor
     *
     * TODO: handle the constraint
     *
     */
    @Override
    public IQTree applyDescendingSubstitution(
            ImmutableSubstitution<? extends VariableOrGroundTerm> descendingSubstitution,
            Optional<ImmutableExpression> constraint, IQTree child) {
        SubstitutionResults<ConstructionNode> results = applyDescendingSubstitution(descendingSubstitution);

        IQTree updatedChild = results.getSubstitutionToPropagate()
                .map(s -> (ImmutableSubstitution<? extends VariableOrGroundTerm>) (ImmutableSubstitution<?>) s)
                .map(s -> child.applyDescendingSubstitution(s, constraint))
                .orElse(child);

        switch (results.getLocalAction()) {
            case NO_CHANGE:
                return iqFactory.createUnaryIQTree(this, updatedChild);
            case NEW_NODE:
                return iqFactory.createUnaryIQTree(results.getOptionalNewNode().get(), updatedChild);
            case REPLACE_BY_CHILD:
                return updatedChild;
            case DECLARE_AS_TRUE:
                return iqFactory.createTrueNode();
            case DECLARE_AS_EMPTY:
                return iqFactory.createEmptyNode(
                        projectedVariables.stream()
                                .flatMap(v -> descendingSubstitution.apply(v).getVariableStream())
                                .collect(ImmutableCollectors.toSet()));
            default:
                throw new MinorOntopInternalBugException("Unexpected local action: " + results.getLocalAction());
        }
    }

    private IQTree liftBinding(ConstructionNode childConstructionNode, UnaryIQTree childIQ) {
        IQTree grandChildIQTree = childIQ.getChild();

        ImmutableSubstitution<ImmutableTerm> newSubstitution = mergeWithAscendingSubstitution(
                childConstructionNode.getSubstitution());

        /*
         * TODO: what about updating the query modifiers? Clarify
         */
        Optional<ImmutableQueryModifiers> formerModifiers = getOptionalModifiers();
        if (formerModifiers.isPresent()) {
            Optional<ImmutableQueryModifiers> topModifiers = formerModifiers
                    .flatMap(m1 -> childConstructionNode.getOptionalModifiers()
                            .flatMap(m2 -> ImmutableQueryModifiersImpl.merge(m1, m2)));
            if (topModifiers.isPresent()) {
                ConstructionNode newConstructionNode = new ConstructionNodeImpl(projectedVariables,
                        newSubstitution, topModifiers, nullabilityEvaluator, unificationTools, constructionNodeTools,
                        substitutionTools, substitutionFactory, termFactory, iqFactory);

                return iqFactory.createUnaryIQTree(newConstructionNode, grandChildIQTree, true);
            }
            /*
             * Not mergeable query modifiers --> keeps two nodes
             */
            else {
                ConstructionNode newTopConstructionNode = new ConstructionNodeImpl(projectedVariables,
                        newSubstitution, formerModifiers, nullabilityEvaluator, unificationTools, constructionNodeTools,
                        substitutionTools, substitutionFactory, termFactory, iqFactory);

                ConstructionNode newChildConstructionNode = new ConstructionNodeImpl(grandChildIQTree.getVariables(),
                        substitutionFactory.getSubstitution(), childConstructionNode.getOptionalModifiers(),
                        nullabilityEvaluator, unificationTools, constructionNodeTools,
                        substitutionTools, substitutionFactory, termFactory, iqFactory);

                UnaryIQTree newChildIQ = iqFactory.createUnaryIQTree(newChildConstructionNode, grandChildIQTree, true);
                return iqFactory.createUnaryIQTree(newTopConstructionNode, newChildIQ, true);
            }
        }
        /*
         * No top query modifier
         */
        else {
            ConstructionNode newConstructionNode = new ConstructionNodeImpl(projectedVariables,
                    newSubstitution, childConstructionNode.getOptionalModifiers(), nullabilityEvaluator,
                    unificationTools, constructionNodeTools,
                    substitutionTools, substitutionFactory, termFactory, iqFactory);

            return iqFactory.createUnaryIQTree(newConstructionNode, grandChildIQTree, true);
        }
    }

    /**
     * TODO: explain
     */
    private static Optional<ImmutableQueryModifiers> updateOptionalModifiers(
            Optional<ImmutableQueryModifiers> optionalModifiers,
            ImmutableSubstitution<? extends ImmutableTerm> substitution1,
            ImmutableSubstitution<? extends ImmutableTerm> substitution2) {
        if (!optionalModifiers.isPresent()) {
            return Optional.empty();
        }
        ImmutableQueryModifiers previousModifiers = optionalModifiers.get();
        ImmutableList.Builder<OrderCondition> conditionBuilder = ImmutableList.builder();

        for (OrderCondition condition : previousModifiers.getSortConditions()) {
            ImmutableTerm newTerm = substitution2.apply(substitution1.apply(condition.getVariable()));
            /**
             * If after applying the substitution the term is still a variable,
             * "updates" the OrderCondition.
             *
             * Otherwise, forgets it.
             */
            if (newTerm instanceof Variable) {
                conditionBuilder.add(condition.newVariable((Variable) newTerm));
            }
        }
        return previousModifiers.newSortConditions(conditionBuilder.build());
    }

}<|MERGE_RESOLUTION|>--- conflicted
+++ resolved
@@ -81,11 +81,8 @@
         this.substitutionFactory = substitutionFactory;
         this.termFactory = termFactory;
         this.nullValue = termFactory.getNullConstant();
-<<<<<<< HEAD
         this.iqFactory = iqFactory;
-=======
         this.childVariables = extractChildVariables(projectedVariables, substitution);
->>>>>>> 3656e888
 
         validate();
     }
