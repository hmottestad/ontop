--- conflicted
+++ resolved
@@ -64,7 +64,6 @@
      * See {@link IntermediateQueryFactory#createExtensionalDataNode(DataAtom)}
      */
     @AssistedInject
-<<<<<<< HEAD
     private ExtensionalDataNodeImpl(@Assisted DataAtom<RelationPredicate> atom,
                                     IQTreeTools iqTreeTools, IntermediateQueryFactory iqFactory,
                                     CoreUtilsFactory coreUtilsFactory) {
@@ -78,8 +77,6 @@
      * See {@link IntermediateQueryFactory#createExtensionalDataNode(RelationDefinition, ImmutableMap)}
      */
     @AssistedInject
-=======
->>>>>>> d6576cda
     private ExtensionalDataNodeImpl(@Assisted RelationDefinition relationDefinition,
                                     @Assisted ImmutableMap<Integer, ? extends VariableOrGroundTerm> argumentMap,
                                     IQTreeTools iqTreeTools, IntermediateQueryFactory iqFactory,
