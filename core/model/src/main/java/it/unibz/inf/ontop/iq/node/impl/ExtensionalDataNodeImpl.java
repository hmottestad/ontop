--- conflicted
+++ resolved
@@ -1,13 +1,6 @@
 package it.unibz.inf.ontop.iq.node.impl;
 
-<<<<<<< HEAD
-import com.google.common.collect.ImmutableMap;
-import com.google.common.collect.ImmutableMultiset;
-import com.google.common.collect.ImmutableSet;
-import com.google.common.collect.Multiset;
-=======
 import com.google.common.collect.*;
->>>>>>> 89191d53
 import com.google.inject.assistedinject.Assisted;
 import com.google.inject.assistedinject.AssistedInject;
 import it.unibz.inf.ontop.dbschema.*;
@@ -247,7 +240,21 @@
         return uniqueConstraints;
     }
 
-<<<<<<< HEAD
+    private Optional<ImmutableSet<Variable>> convertUniqueConstraint(UniqueConstraint uniqueConstraint) {
+        ImmutableList<Optional<? extends VariableOrGroundTerm>> arguments = uniqueConstraint.getDeterminants().stream()
+                .map(a -> Optional.ofNullable(argumentMap.get(a.getIndex() - 1)))
+                .collect(ImmutableCollectors.toList());
+
+        if (!arguments.stream().allMatch(Optional::isPresent))
+            return Optional.empty();
+
+        return Optional.of(arguments.stream()
+                .map(Optional::get)
+                .filter(t -> t instanceof Variable)
+                .map(v -> (Variable)v)
+                .collect(ImmutableCollectors.toSet()));
+    }
+
     /**
      * Only co-occuring variables are required.
      */
@@ -265,21 +272,6 @@
                     .collect(ImmutableCollectors.toSet());
         }
         return notInternallyRequiredVariables;
-=======
-    private Optional<ImmutableSet<Variable>> convertUniqueConstraint(UniqueConstraint uniqueConstraint) {
-        ImmutableList<Optional<? extends VariableOrGroundTerm>> arguments = uniqueConstraint.getDeterminants().stream()
-                .map(a -> Optional.ofNullable(argumentMap.get(a.getIndex() - 1)))
-                .collect(ImmutableCollectors.toList());
-
-        if (!arguments.stream().allMatch(Optional::isPresent))
-            return Optional.empty();
-
-        return Optional.of(arguments.stream()
-                .map(Optional::get)
-                .filter(t -> t instanceof Variable)
-                .map(v -> (Variable)v)
-                .collect(ImmutableCollectors.toSet()));
->>>>>>> 89191d53
     }
 
     @Override
