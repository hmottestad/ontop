package it.unibz.inf.ontop.iq.node.impl;

import com.google.common.collect.*;
import com.google.inject.assistedinject.Assisted;
import com.google.inject.assistedinject.AssistedInject;
import it.unibz.inf.ontop.dbschema.*;
import it.unibz.inf.ontop.injection.IntermediateQueryFactory;
import it.unibz.inf.ontop.iq.exception.InvalidIntermediateQueryException;
import it.unibz.inf.ontop.iq.impl.IQTreeTools;
import it.unibz.inf.ontop.iq.node.*;
import it.unibz.inf.ontop.iq.exception.QueryNodeTransformationException;
import it.unibz.inf.ontop.iq.*;
import it.unibz.inf.ontop.iq.transform.IQTreeVisitingTransformer;
import it.unibz.inf.ontop.iq.transform.node.HomogeneousQueryNodeTransformer;
import it.unibz.inf.ontop.iq.visit.IQVisitor;
import it.unibz.inf.ontop.model.atom.DataAtom;
import it.unibz.inf.ontop.model.atom.RelationPredicate;
import it.unibz.inf.ontop.model.term.Variable;
import it.unibz.inf.ontop.model.term.VariableOrGroundTerm;
import it.unibz.inf.ontop.substitution.ImmutableSubstitution;
import it.unibz.inf.ontop.substitution.InjectiveVar2VarSubstitution;
import it.unibz.inf.ontop.utils.CoreUtilsFactory;
import it.unibz.inf.ontop.utils.ImmutableCollectors;

import javax.annotation.Nullable;
import java.util.Map;
import java.util.Optional;
import java.util.stream.Collectors;
import java.util.stream.IntStream;

/**
 * "Default" implementation for an extensional data node.
 *
 * Most likely (but not necessarily) will be overwritten by native query language specific implementations.
 */
public class ExtensionalDataNodeImpl extends LeafIQTreeImpl implements ExtensionalDataNode {

    private static final String EXTENSIONAL_NODE_STR = "EXTENSIONAL";

    private final RelationDefinition relationDefinition;
    private final ImmutableMap<Integer, ? extends VariableOrGroundTerm> argumentMap;

    // LAZY
    @Nullable
    private ImmutableSet<Variable> variables;

    // LAZY
    @Nullable
    private ImmutableSet<Variable> notInternallyRequiredVariables;

    // LAZY
    @Nullable
    private VariableNullability variableNullability;

    //LAZY
    @Nullable
    private ImmutableSet<ImmutableSet<Variable>> uniqueConstraints;

    //LAZY
    @Nullable
    private Boolean isDistinct;

    private final CoreUtilsFactory coreUtilsFactory;

    /**
     * See {@link IntermediateQueryFactory#createExtensionalDataNode(RelationDefinition, ImmutableMap)}
     */
    @AssistedInject
    private ExtensionalDataNodeImpl(@Assisted RelationDefinition relationDefinition,
                                    @Assisted ImmutableMap<Integer, ? extends VariableOrGroundTerm> argumentMap,
                                    IQTreeTools iqTreeTools, IntermediateQueryFactory iqFactory,
                                    CoreUtilsFactory coreUtilsFactory) {
        super(iqTreeTools, iqFactory);
        this.coreUtilsFactory = coreUtilsFactory;
        this.relationDefinition = relationDefinition;
        this.argumentMap = argumentMap;
    }

    /**
     * See {@link IntermediateQueryFactory#createExtensionalDataNode(RelationDefinition, ImmutableMap, VariableNullability)}
     */
    @AssistedInject
    private ExtensionalDataNodeImpl(@Assisted RelationDefinition relationDefinition,
                                    @Assisted ImmutableMap<Integer, ? extends VariableOrGroundTerm> argumentMap,
                                    @Assisted VariableNullability variableNullability,
                                    IQTreeTools iqTreeTools, IntermediateQueryFactory iqFactory,
                                    CoreUtilsFactory coreUtilsFactory) {
        super(iqTreeTools, iqFactory);
        this.coreUtilsFactory = coreUtilsFactory;
        this.relationDefinition = relationDefinition;
        this.argumentMap = argumentMap;
        this.variableNullability = variableNullability;
    }


    @Override
    public RelationDefinition getRelationDefinition() {
        return relationDefinition;
    }

    @Override
    public ImmutableMap<Integer, ? extends VariableOrGroundTerm> getArgumentMap() {
        return argumentMap;
    }


    @Override
    public void acceptVisitor(QueryNodeVisitor visitor) {
        visitor.visit(this);
    }

    @Override
    public ExtensionalDataNode clone() {
<<<<<<< HEAD
        return iqFactory.createExtensionalDataNode(getDataAtom());
=======
        return iqFactory.createExtensionalDataNode(relationDefinition, argumentMap);
>>>>>>> 939998b7
    }

    @Override
    public ExtensionalDataNode acceptNodeTransformer(HomogeneousQueryNodeTransformer transformer) throws QueryNodeTransformationException {
        return transformer.transform(this);
    }

    @Override
    public IQTree applyDescendingSubstitutionWithoutOptimizing(
            ImmutableSubstitution<? extends VariableOrGroundTerm> descendingSubstitution) {
        ImmutableMap<Integer, ? extends VariableOrGroundTerm> newArguments = descendingSubstitution.applyToArgumentMap(argumentMap);
        return iqFactory.createExtensionalDataNode(relationDefinition, newArguments);
    }

    @Override
    public boolean isVariableNullable(IntermediateQuery query, Variable variable) {
        if (!getVariables().contains(variable))
            throw new IllegalArgumentException("The variable " + variable + " is not projected by " + this);

<<<<<<< HEAD
        DataAtom<RelationPredicate> atom = getDataAtom();

        RelationDefinition relation = atom.getPredicate().getRelationDefinition();

        ImmutableList<? extends VariableOrGroundTerm> arguments = atom.getArguments();

=======
>>>>>>> 939998b7
        // NB: DB column indexes start at 1.
        return argumentMap.entrySet().stream()
                .filter(e -> e.getValue().equals(variable))
                .map(e -> e.getKey() + 1)
                .map(relationDefinition::getAttribute)
                .allMatch(Attribute::isNullable);
    }

    @Override
    public IQTree acceptTransformer(IQTreeVisitingTransformer transformer) {
        return transformer.transformExtensionalData(this);
    }

    @Override
    public synchronized boolean isDistinct() {
        if (isDistinct == null)
        isDistinct = relationDefinition.getUniqueConstraints().stream()
                .map(UniqueConstraint::getDeterminants)
                .anyMatch(this::areDeterminantsPresentAndNotNull);
        return isDistinct;
    }

    private boolean areDeterminantsPresentAndNotNull(ImmutableSet<Attribute> determinants) {
        ImmutableList<Optional<? extends VariableOrGroundTerm>> arguments = determinants.stream()
                .map(a -> Optional.ofNullable(argumentMap.get(a.getIndex() - 1)))
                .collect(ImmutableCollectors.toList());

        VariableNullability variableNullability = getVariableNullability();

        return arguments.stream().allMatch(Optional::isPresent)
                && arguments.stream()
                .map(Optional::get)
                .filter(t -> t instanceof Variable)
                .map(v -> (Variable) v)
                .noneMatch(variableNullability::isPossiblyNullable);
    }

    @Override
    public <T> T acceptVisitor(IQVisitor<T> visitor) {
        return visitor.visitExtensionalData(this);
    }

    /**
     * Optimized to re-use the variable nullability.
     * Useful the data node has a lot of columns.
     */
    @Override
    public IQTree applyFreshRenaming(InjectiveVar2VarSubstitution freshRenamingSubstitution) {
        ImmutableMap<Integer, ? extends VariableOrGroundTerm> newArgumentMap = freshRenamingSubstitution.applyToArgumentMap(argumentMap);
        return (variableNullability == null)
                ? iqFactory.createExtensionalDataNode(relationDefinition, newArgumentMap)
                : iqFactory.createExtensionalDataNode(relationDefinition, newArgumentMap,
                variableNullability.applyFreshRenaming(freshRenamingSubstitution));
    }

    @Override
    public IQTree applyFreshRenamingToAllVariables(InjectiveVar2VarSubstitution freshRenamingSubstitution) {
        return applyFreshRenaming(freshRenamingSubstitution);
    }

    @Override
    public synchronized VariableNullability getVariableNullability() {
        if (variableNullability == null) {
<<<<<<< HEAD
            DataAtom<RelationPredicate> atom = getDataAtom();
            RelationDefinition relation = atom.getPredicate().getRelationDefinition();
=======
>>>>>>> 939998b7

            ImmutableMultiset<? extends VariableOrGroundTerm> argMultiset = ImmutableMultiset.copyOf(argumentMap.values());

            // NB: DB column indexes start at 1.
            ImmutableSet<ImmutableSet<Variable>> nullableGroups = argumentMap.entrySet().stream()
                    .filter(e -> e.getValue() instanceof Variable)
                    .filter(e -> relationDefinition.getAttribute(e.getKey() + 1).isNullable())
                    .map(Map.Entry::getValue)
                    .map(a -> (Variable) a)
                    // An implicit filter condition makes them non-nullable
                    .filter(a -> argMultiset.count(a) < 2)
                    .map(ImmutableSet::of)
                    .collect(ImmutableCollectors.toSet());

            variableNullability = coreUtilsFactory.createVariableNullability(nullableGroups, getVariables());
        }

        return variableNullability;
    }

    @Override
    public void validate() throws InvalidIntermediateQueryException {
    }

    @Override
    public synchronized ImmutableSet<ImmutableSet<Variable>> inferUniqueConstraints() {
        if (uniqueConstraints == null) {

            uniqueConstraints = relationDefinition.getUniqueConstraints().stream()
                    .map(this::convertUniqueConstraint)
                    .filter(Optional::isPresent)
                    .map(Optional::get)
                    .collect(ImmutableCollectors.toSet());
        }
        return uniqueConstraints;
    }

    private Optional<ImmutableSet<Variable>> convertUniqueConstraint(UniqueConstraint uniqueConstraint) {
        ImmutableList<Optional<? extends VariableOrGroundTerm>> arguments = uniqueConstraint.getDeterminants().stream()
                .map(a -> Optional.ofNullable(argumentMap.get(a.getIndex() - 1)))
                .collect(ImmutableCollectors.toList());

        if (!arguments.stream().allMatch(Optional::isPresent))
            return Optional.empty();

        return Optional.of(arguments.stream()
                .map(Optional::get)
                .filter(t -> t instanceof Variable)
                .map(v -> (Variable)v)
                .collect(ImmutableCollectors.toSet()));
    }

    /**
     * Only co-occuring variables are required.
     */
    @Override
    public synchronized ImmutableSet<Variable> getNotInternallyRequiredVariables() {
        if (notInternallyRequiredVariables == null) {
            ImmutableMultiset<Variable> multiset = argumentMap.values().stream()
                    .filter(t -> t instanceof Variable)
                    .map(t -> (Variable)t)
                    .collect(ImmutableCollectors.toMultiset());

            notInternallyRequiredVariables = multiset.entrySet().stream()
                    .filter(e -> e.getCount() == 1)
                    .map(Multiset.Entry::getElement)
                    .collect(ImmutableCollectors.toSet());
        }
        return notInternallyRequiredVariables;
    }

    @Override
    public boolean isSyntacticallyEquivalentTo(QueryNode node) {
        return (node instanceof ExtensionalDataNode)
<<<<<<< HEAD
                && ((ExtensionalDataNode) node).getDataAtom().equals(this.getDataAtom());
=======
                && ((ExtensionalDataNode) node).getRelationDefinition().equals(relationDefinition)
                && ((ExtensionalDataNode) node).getArgumentMap().equals(argumentMap);
>>>>>>> 939998b7
    }

    @Override
    public boolean isEquivalentTo(QueryNode queryNode) {
<<<<<<< HEAD
        return (queryNode instanceof ExtensionalDataNode)
                && getDataAtom().equals(((ExtensionalDataNode) queryNode).getDataAtom());
=======
        return isSyntacticallyEquivalentTo(queryNode);
>>>>>>> 939998b7
    }

    @Override
    public String toString() {
<<<<<<< HEAD
        return EXTENSIONAL_NODE_STR + " " + getDataAtom();
=======
        return String.format("%s %s(%s)",
                EXTENSIONAL_NODE_STR,
                relationDefinition.getAtomPredicate().getName(),
                argumentMap.entrySet().stream()
                .map(e -> e.getKey() + ":" + e.getValue())
                .collect(Collectors.joining(",")));
    }

    @Override
    public ImmutableSet<Variable> getVariables() {
        return getLocalVariables();
    }

    @Override
    public synchronized ImmutableSet<Variable> getLocalVariables() {
        if (variables == null) {
            variables = argumentMap.values()
                    .stream()
                    .filter(Variable.class::isInstance)
                    .map(Variable.class::cast)
                    .collect(ImmutableCollectors.toSet());
        }
        return variables;
    }

    @Override
    public ImmutableSet<Variable> getLocallyRequiredVariables() {
        return ImmutableSet.of();
    }

    @Override
    public ImmutableSet<Variable> getLocallyDefinedVariables() {
        return getLocalVariables();
    }

    @Override
    public ImmutableSet<Variable> getRequiredVariables(IntermediateQuery query) {
        return getLocallyRequiredVariables();
    }

    @Override
    public ImmutableSet<Variable> getKnownVariables() {
        return getLocalVariables();
    }

    @Override
    public boolean isDeclaredAsEmpty() {
        return false;
>>>>>>> 939998b7
    }
}<|MERGE_RESOLUTION|>--- conflicted
+++ resolved
@@ -111,11 +111,7 @@
 
     @Override
     public ExtensionalDataNode clone() {
-<<<<<<< HEAD
-        return iqFactory.createExtensionalDataNode(getDataAtom());
-=======
         return iqFactory.createExtensionalDataNode(relationDefinition, argumentMap);
->>>>>>> 939998b7
     }
 
     @Override
@@ -135,15 +131,6 @@
         if (!getVariables().contains(variable))
             throw new IllegalArgumentException("The variable " + variable + " is not projected by " + this);
 
-<<<<<<< HEAD
-        DataAtom<RelationPredicate> atom = getDataAtom();
-
-        RelationDefinition relation = atom.getPredicate().getRelationDefinition();
-
-        ImmutableList<? extends VariableOrGroundTerm> arguments = atom.getArguments();
-
-=======
->>>>>>> 939998b7
         // NB: DB column indexes start at 1.
         return argumentMap.entrySet().stream()
                 .filter(e -> e.getValue().equals(variable))
@@ -207,11 +194,6 @@
     @Override
     public synchronized VariableNullability getVariableNullability() {
         if (variableNullability == null) {
-<<<<<<< HEAD
-            DataAtom<RelationPredicate> atom = getDataAtom();
-            RelationDefinition relation = atom.getPredicate().getRelationDefinition();
-=======
->>>>>>> 939998b7
 
             ImmutableMultiset<? extends VariableOrGroundTerm> argMultiset = ImmutableMultiset.copyOf(argumentMap.values());
 
@@ -286,29 +268,17 @@
     @Override
     public boolean isSyntacticallyEquivalentTo(QueryNode node) {
         return (node instanceof ExtensionalDataNode)
-<<<<<<< HEAD
-                && ((ExtensionalDataNode) node).getDataAtom().equals(this.getDataAtom());
-=======
                 && ((ExtensionalDataNode) node).getRelationDefinition().equals(relationDefinition)
                 && ((ExtensionalDataNode) node).getArgumentMap().equals(argumentMap);
->>>>>>> 939998b7
     }
 
     @Override
     public boolean isEquivalentTo(QueryNode queryNode) {
-<<<<<<< HEAD
-        return (queryNode instanceof ExtensionalDataNode)
-                && getDataAtom().equals(((ExtensionalDataNode) queryNode).getDataAtom());
-=======
         return isSyntacticallyEquivalentTo(queryNode);
->>>>>>> 939998b7
     }
 
     @Override
     public String toString() {
-<<<<<<< HEAD
-        return EXTENSIONAL_NODE_STR + " " + getDataAtom();
-=======
         return String.format("%s %s(%s)",
                 EXTENSIONAL_NODE_STR,
                 relationDefinition.getAtomPredicate().getName(),
@@ -357,6 +327,5 @@
     @Override
     public boolean isDeclaredAsEmpty() {
         return false;
->>>>>>> 939998b7
     }
 }