package it.unibz.inf.ontop.iq.node.impl;

import com.google.common.collect.ImmutableMap;
import com.google.common.collect.ImmutableSet;
import com.google.inject.assistedinject.Assisted;
import com.google.inject.assistedinject.AssistedInject;
import it.unibz.inf.ontop.datalog.impl.DatalogTools;
import it.unibz.inf.ontop.evaluator.TermNullabilityEvaluator;
import it.unibz.inf.ontop.injection.IntermediateQueryFactory;
import it.unibz.inf.ontop.iq.exception.QueryNodeTransformationException;
import it.unibz.inf.ontop.iq.impl.DefaultSubstitutionResults;
import it.unibz.inf.ontop.iq.node.*;
import it.unibz.inf.ontop.model.term.*;
import it.unibz.inf.ontop.evaluator.ExpressionEvaluator;
import it.unibz.inf.ontop.iq.*;
import it.unibz.inf.ontop.iq.transform.node.HeterogeneousQueryNodeTransformer;
import it.unibz.inf.ontop.iq.transform.node.HomogeneousQueryNodeTransformer;
import it.unibz.inf.ontop.iq.exception.InvalidIntermediateQueryException;
<<<<<<< HEAD
import it.unibz.inf.ontop.model.term.functionsymbol.ExpressionOperation;
import it.unibz.inf.ontop.model.term.impl.ImmutabilityTools;
import it.unibz.inf.ontop.model.type.TypeFactory;
=======
import it.unibz.inf.ontop.model.term.ImmutableExpression;
import it.unibz.inf.ontop.model.term.ImmutableTerm;
import it.unibz.inf.ontop.model.term.Variable;
>>>>>>> ea4a95f5
import it.unibz.inf.ontop.substitution.ImmutableSubstitution;
import it.unibz.inf.ontop.substitution.SubstitutionFactory;
import it.unibz.inf.ontop.utils.ImmutableCollectors;

import java.util.AbstractMap.SimpleEntry;
import java.util.Map;
import java.util.Optional;
import java.util.stream.Stream;

<<<<<<< HEAD
=======
import static it.unibz.inf.ontop.model.OntopModelSingletons.SUBSTITUTION_FACTORY;
>>>>>>> ea4a95f5
import static it.unibz.inf.ontop.iq.node.NodeTransformationProposedState.DECLARE_AS_EMPTY;
import static it.unibz.inf.ontop.iq.node.NodeTransformationProposedState.REPLACE_BY_NEW_NODE;
import static it.unibz.inf.ontop.iq.node.NodeTransformationProposedState.REPLACE_BY_UNIQUE_NON_EMPTY_CHILD;
import static it.unibz.inf.ontop.iq.node.BinaryOrderedOperatorNode.ArgumentPosition.LEFT;
import static it.unibz.inf.ontop.iq.node.BinaryOrderedOperatorNode.ArgumentPosition.RIGHT;

public class LeftJoinNodeImpl extends JoinLikeNodeImpl implements LeftJoinNode {


    private enum Provenance {
        FROM_ABOVE,
        FROM_LEFT,
        FROM_RIGHT
    }



    private static final String LEFT_JOIN_NODE_STR = "LJ";
<<<<<<< HEAD
    private final SubstitutionFactory substitutionFactory;
    private final ImmutabilityTools immutabilityTools;
    private final ValueConstant valueNull;

    @AssistedInject
    private LeftJoinNodeImpl(@Assisted Optional<ImmutableExpression> optionalJoinCondition,
                             TermNullabilityEvaluator nullabilityEvaluator, SubstitutionFactory substitutionFactory,
                             TermFactory termFactory, TypeFactory typeFactory, DatalogTools datalogTools,
                             ExpressionEvaluator defaultExpressionEvaluator, ImmutabilityTools immutabilityTools) {
        super(optionalJoinCondition, nullabilityEvaluator, termFactory, typeFactory, datalogTools, defaultExpressionEvaluator, immutabilityTools);
        this.substitutionFactory = substitutionFactory;
        this.valueNull = termFactory.getNullConstant();
        this.immutabilityTools = immutabilityTools;
=======
    private final IntermediateQueryFactory iqFactory;

    @AssistedInject
    private LeftJoinNodeImpl(@Assisted Optional<ImmutableExpression> optionalJoinCondition,
                             TermNullabilityEvaluator nullabilityEvaluator, IntermediateQueryFactory iqFactory) {
        super(optionalJoinCondition, nullabilityEvaluator);
        this.iqFactory = iqFactory;
>>>>>>> ea4a95f5
    }

    @AssistedInject
    private LeftJoinNodeImpl(@Assisted ImmutableExpression joiningCondition,
<<<<<<< HEAD
                             TermNullabilityEvaluator nullabilityEvaluator, SubstitutionFactory substitutionFactory,
                             TermFactory termFactory, TypeFactory typeFactory, DatalogTools datalogTools,
                             ExpressionEvaluator defaultExpressionEvaluator, ImmutabilityTools immutabilityTools) {
        super(Optional.of(joiningCondition), nullabilityEvaluator, termFactory, typeFactory, datalogTools,
                defaultExpressionEvaluator, immutabilityTools);
        this.substitutionFactory = substitutionFactory;
        this.valueNull = termFactory.getNullConstant();
        this.immutabilityTools = immutabilityTools;
    }

    @AssistedInject
    private LeftJoinNodeImpl(TermNullabilityEvaluator nullabilityEvaluator, SubstitutionFactory substitutionFactory,
                             TermFactory termFactory, TypeFactory typeFactory, DatalogTools datalogTools,
                             ExpressionEvaluator defaultExpressionEvaluator, ImmutabilityTools immutabilityTools) {
        super(Optional.empty(), nullabilityEvaluator, termFactory, typeFactory, datalogTools, defaultExpressionEvaluator, immutabilityTools);
        this.substitutionFactory = substitutionFactory;
        this.valueNull = termFactory.getNullConstant();
        this.immutabilityTools = immutabilityTools;
=======
                             TermNullabilityEvaluator nullabilityEvaluator, IntermediateQueryFactory iqFactory) {
        super(Optional.of(joiningCondition), nullabilityEvaluator);
        this.iqFactory = iqFactory;
    }

    @AssistedInject
    private LeftJoinNodeImpl(TermNullabilityEvaluator nullabilityEvaluator, IntermediateQueryFactory iqFactory) {
        super(Optional.empty(), nullabilityEvaluator);
        this.iqFactory = iqFactory;
>>>>>>> ea4a95f5
    }

    @Override
    public void acceptVisitor(QueryNodeVisitor visitor) {
        visitor.visit(this);
    }

    @Override
    public LeftJoinNode clone() {
<<<<<<< HEAD
        return new LeftJoinNodeImpl(getOptionalFilterCondition(), getNullabilityEvaluator(), substitutionFactory,
                termFactory, typeFactory, datalogTools, createExpressionEvaluator(), immutabilityTools);
=======
        return new LeftJoinNodeImpl(getOptionalFilterCondition(), getNullabilityEvaluator(), iqFactory);
>>>>>>> ea4a95f5
    }

    @Override
    public LeftJoinNode acceptNodeTransformer(HomogeneousQueryNodeTransformer transformer) throws QueryNodeTransformationException {
        return transformer.transform(this);
    }

    @Override
    public LeftJoinNode changeOptionalFilterCondition(Optional<ImmutableExpression> newOptionalFilterCondition) {
<<<<<<< HEAD
        return new LeftJoinNodeImpl(newOptionalFilterCondition, getNullabilityEvaluator(), substitutionFactory,
                termFactory, typeFactory, datalogTools, createExpressionEvaluator(), immutabilityTools);
=======
        return new LeftJoinNodeImpl(newOptionalFilterCondition, getNullabilityEvaluator(), iqFactory);
>>>>>>> ea4a95f5
    }

    @Override
    public SubstitutionResults<LeftJoinNode> applyAscendingSubstitution(
            ImmutableSubstitution<? extends ImmutableTerm> substitution,
            QueryNode childNode, IntermediateQuery query) {
        return  isFromRightBranch(childNode, query)
                ? applyAscendingSubstitutionFromRight(substitution, query, childNode)
                : applyAscendingSubstitutionFromLeft(substitution, query);
    }

    /**
     * Currently blocks the substitution coming from the right
     *
     * TODO: propagate NULLs
     */
    private SubstitutionResults<LeftJoinNode> applyAscendingSubstitutionFromRight(
            ImmutableSubstitution<? extends ImmutableTerm> substitution, IntermediateQuery query,
            QueryNode rightChild) {

<<<<<<< HEAD
        /**
         * New substitution: only concerns variables specific to the right
         */
        ImmutableMap<Variable, ImmutableTerm> newSubstitutionMap = substitutionEntries.stream()
                .filter(e -> !leftVariables.contains(e.getKey()))
                .map(e -> (Map.Entry<Variable, ImmutableTerm>)e)
                .collect(ImmutableCollectors.toMap());
        ImmutableSubstitution<ImmutableTerm> newSubstitution = substitutionFactory.getSubstitution(newSubstitutionMap);

        /**
         * New equalities (which could not be propagated)
         */
        Optional<ImmutableExpression> optionalNewEqualities = immutabilityTools.foldBooleanExpressions(substitutionEntries.stream()
                .filter(e -> leftVariables.contains(e.getKey()))
                .map(e -> termFactory.getImmutableExpression(
                        ExpressionOperation.EQ, e.getKey(), e.getValue())));
=======
        if (substitution.isEmpty()) {
            return DefaultSubstitutionResults.noChange();
        }
        else {
            ImmutableSet<Variable> rightProjectedVariables =
                    Stream.concat(
                            query.getVariables(rightChild).stream(),
                            substitution.getDomain().stream())
                    .collect(ImmutableCollectors.toSet());

            ConstructionNode newConstructionNode = iqFactory.createConstructionNode(rightProjectedVariables,
                    (ImmutableSubstitution<ImmutableTerm>)(ImmutableSubstitution<?>) substitution);
>>>>>>> ea4a95f5

            return DefaultSubstitutionResults.insertConstructionNode(newConstructionNode, rightChild);
        }
    }

    private SubstitutionResults<LeftJoinNode> applyAscendingSubstitutionFromLeft(
            ImmutableSubstitution<? extends ImmutableTerm> substitution, IntermediateQuery query) {
        QueryNode rightChild = query.getChild(this, RIGHT)
                .orElseThrow(() -> new IllegalStateException("No right child for the LJ"));
        ImmutableSet<Variable> rightVariables = query.getVariables(rightChild);

        /**
         * If the substitution will set some right variables to be null
         *  -> remove the right part
         */
        if (rightVariables.stream()
                .filter(substitution::isDefining)
                .anyMatch(v -> substitution.get(v).equals(valueNull))) {
            return proposeToRemoveTheRightPart(query, substitution, Optional.of(rightVariables), Provenance.FROM_LEFT);
        }

        /**
         * Updates the joining conditions (may add new equalities)
         * and propagates the same substitution if the conditions still holds.
         *
         */
        return computeAndEvaluateNewCondition(substitution, Optional.empty())
                .map(ev -> applyEvaluation(query, ev, substitution, Optional.of(rightVariables), Provenance.FROM_LEFT))
                .orElseGet(() -> DefaultSubstitutionResults.newNode(this, substitution));
    }


    @Override
    public SubstitutionResults<LeftJoinNode> applyDescendingSubstitution(
            ImmutableSubstitution<? extends ImmutableTerm> substitution, IntermediateQuery query) {

        return getOptionalFilterCondition()
                .map(cond -> transformBooleanExpression(substitution, cond))
                .map(ev -> applyEvaluation(query, ev, substitution, Optional.empty(), Provenance.FROM_ABOVE))
                .orElseGet(() -> DefaultSubstitutionResults.noChange(substitution));
    }

    @Override
    public boolean isVariableNullable(IntermediateQuery query, Variable variable) {
        QueryNode leftChild = query.getChild(this, LEFT)
                .orElseThrow(() -> new InvalidIntermediateQueryException("A left child is required"));

        if (query.getVariables(leftChild).contains(variable))
            return leftChild.isVariableNullable(query, variable);

        QueryNode rightChild = query.getChild(this, RIGHT)
                .orElseThrow(() -> new InvalidIntermediateQueryException("A right child is required"));

        if (!query.getVariables(rightChild).contains(variable))
            throw new IllegalArgumentException("The variable " + variable + " is not projected by " + this);

        return false;
    }

    private SubstitutionResults<LeftJoinNode> applyEvaluation(IntermediateQuery query, ExpressionEvaluator.EvaluationResult evaluationResult,
                                                              ImmutableSubstitution<? extends ImmutableTerm> substitution,
                                                              Optional<ImmutableSet<Variable>> optionalVariablesFromOppositeSide,
                                                              Provenance provenance) {
        /**
         * Joining condition does not hold: replace the LJ by its left child.
         */
        if (evaluationResult.isEffectiveFalse()) {
            return proposeToRemoveTheRightPart(query, substitution, optionalVariablesFromOppositeSide, provenance);
        }
        else {
            LeftJoinNode newNode = changeOptionalFilterCondition(evaluationResult.getOptionalExpression());
            return DefaultSubstitutionResults.newNode(newNode, substitution);
        }
    }

    private SubstitutionResults<LeftJoinNode> proposeToRemoveTheRightPart(
            IntermediateQuery query, ImmutableSubstitution<? extends ImmutableTerm> substitution,
            Optional<ImmutableSet<Variable>> optionalVariablesFromOppositeSide, Provenance provenance) {

        ImmutableSubstitution<? extends ImmutableTerm> newSubstitution;
        switch(provenance) {
            case FROM_LEFT:
                newSubstitution = removeRightChildSubstitutionFromLeft(query, substitution,
                        optionalVariablesFromOppositeSide);
                break;
            case FROM_RIGHT:
                newSubstitution = removeRightChildSubstitutionFromRight(query, substitution,
                        optionalVariablesFromOppositeSide);
                break;
            default:
                newSubstitution = substitution;
                break;
        }

        return DefaultSubstitutionResults.replaceByChild(newSubstitution, LEFT);
    }


    private ImmutableSubstitution<ImmutableTerm> removeRightChildSubstitutionFromLeft(
            IntermediateQuery query, ImmutableSubstitution<? extends ImmutableTerm> substitution,
            Optional<ImmutableSet<Variable>> optionalRightVariables) {

        ImmutableSet<Variable> leftVariables = query.getVariables(query.getChild(this, LEFT)
                .orElseThrow(() -> new IllegalStateException("Missing left child ")));
        ImmutableSet<Variable> rightVariables = getChildProjectedVariables(query, optionalRightVariables, RIGHT);

        ImmutableMap<Variable, ? extends ImmutableTerm> substitutionMap = substitution.getImmutableMap();

        ImmutableSet<Variable> newlyNullVariables = rightVariables.stream()
                .filter(v -> !leftVariables.contains(v))
                .filter(v -> !substitutionMap.containsKey(v))
                .collect(ImmutableCollectors.toSet());

        Stream<Map.Entry<Variable, ImmutableTerm>> nullEntries = newlyNullVariables.stream()
                .map(v -> new SimpleEntry<>(v, valueNull));

        Stream<Map.Entry<Variable, ImmutableTerm>> alreadyExistingEntries = substitution.getImmutableMap().entrySet().stream()
                .map(e -> (Map.Entry<Variable, ImmutableTerm>)e);

        return substitutionFactory.getSubstitution(
                Stream.concat(nullEntries, alreadyExistingEntries)
                        .collect(ImmutableCollectors.toMap()));


    }

    private ImmutableSubstitution<ImmutableTerm> removeRightChildSubstitutionFromRight(
            IntermediateQuery query, ImmutableSubstitution<? extends ImmutableTerm> substitution,
            Optional<ImmutableSet<Variable>> optionalLeftVariables) {

        ImmutableSet<Variable> leftVariables = getChildProjectedVariables(query, optionalLeftVariables, LEFT);
        ImmutableSet<Variable> rightVariables = query.getVariables(query.getChild(this, RIGHT)
                                .orElseThrow(() -> new IllegalStateException("Missing right child ")));

        ImmutableSet<Variable> newlyNullVariables = rightVariables.stream()
                .filter(v -> !leftVariables.contains(v))
                .collect(ImmutableCollectors.toSet());

        Stream<Map.Entry<Variable, ImmutableTerm>> nullEntries = newlyNullVariables.stream()
                .map(v -> new SimpleEntry<>(v, valueNull));

        Stream<Map.Entry<Variable, ImmutableTerm>> otherEntries = substitution.getImmutableMap().entrySet().stream()
                .filter(e -> !newlyNullVariables.contains(e.getKey()))
                .map(e -> (Map.Entry<Variable, ImmutableTerm>)e);

        return substitutionFactory.getSubstitution(
                Stream.concat(nullEntries, otherEntries)
                        .collect(ImmutableCollectors.toMap()));
    }

    private ImmutableSet<Variable> getChildProjectedVariables(IntermediateQuery query,
                                                              Optional<ImmutableSet<Variable>> optionalChildVariables,
                                                              ArgumentPosition position) {
        return optionalChildVariables
                .orElseGet(() -> query.getVariables(query.getChild(this, position)
                                .orElseThrow(() -> new IllegalStateException("Missing child "))));
    }


    @Override
    public boolean isSyntacticallyEquivalentTo(QueryNode node) {
        return (node instanceof LeftJoinNode)
                && ((LeftJoinNode) node).getOptionalFilterCondition().equals(this.getOptionalFilterCondition());
    }

    @Override
    public NodeTransformationProposal reactToEmptyChild(IntermediateQuery query, EmptyNode emptyChild) {
        ArgumentPosition emptyNodePosition = query.getOptionalPosition(this, emptyChild)
                .orElseThrow(() -> new IllegalStateException("The deleted child of a LJ must have a position"));

        QueryNode otherChild = query.getChild(this, (emptyNodePosition == LEFT) ? RIGHT : LEFT)
                .orElseThrow(() -> new IllegalStateException("The other child of a LJ is missing"));

        ImmutableSet<Variable> variablesProjectedByOtherChild = query.getVariables(otherChild);

        ImmutableSet<Variable> nullVariables;

        switch(emptyNodePosition) {
            case LEFT:
                nullVariables = union(variablesProjectedByOtherChild, emptyChild.getVariables());
                return new NodeTransformationProposalImpl(DECLARE_AS_EMPTY, nullVariables);

            case RIGHT:
                nullVariables = emptyChild.getVariables().stream()
                        .filter(v -> !(variablesProjectedByOtherChild.contains(v)))
                        .collect(ImmutableCollectors.toSet());
                return new NodeTransformationProposalImpl(REPLACE_BY_UNIQUE_NON_EMPTY_CHILD,
                        otherChild, nullVariables);
            default:
                throw new IllegalStateException("Unknown position: " + emptyNodePosition);
        }
    }

    @Override
    public NodeTransformationProposal reactToTrueChildRemovalProposal(IntermediateQuery query, TrueNode trueChild) {
        ArgumentPosition trueNodePosition = query.getOptionalPosition(this, trueChild)
                .orElseThrow(() -> new IllegalStateException("The deleted child of a LJ must have a position"));
        QueryNode otherChild = query.getChild(this, (trueNodePosition == LEFT) ? RIGHT : LEFT)
                .orElseThrow(() -> new IllegalStateException("The other child of a LJ is missing"));
        switch(trueNodePosition) {
            case LEFT:
                throw new UnsupportedOperationException("A TrueNode in the left position of a LeftJoin should not be removed");
            case RIGHT:
                Optional<ImmutableExpression> condition = getOptionalFilterCondition();
                if (condition.isPresent()) {
                    return new NodeTransformationProposalImpl(
                            REPLACE_BY_NEW_NODE,
                            query.getFactory().createFilterNode(condition.get()),
                            ImmutableSet.of()
                    );
                }
                return new NodeTransformationProposalImpl(REPLACE_BY_UNIQUE_NON_EMPTY_CHILD,
                        otherChild, ImmutableSet.of());
            default:
                throw new IllegalStateException("Unknown position: " + trueNodePosition);
        }
    }

    @Override
    public NodeTransformationProposal acceptNodeTransformer(HeterogeneousQueryNodeTransformer transformer) {
        return transformer.transform(this);
    }

    @Override
    public String toString() {
        return LEFT_JOIN_NODE_STR + getOptionalFilterString();
    }

    /**
     * TODO: explain
     *
     * TODO: move it to the NonCommutativeOperatorNodeImpl when the latter will be created.
     */
    protected boolean isFromRightBranch(QueryNode childNode, IntermediateQuery query) {
        Optional<ArgumentPosition> optionalPosition = query.getOptionalPosition(this, childNode);
        if (optionalPosition.isPresent()) {
            switch(optionalPosition.get()) {
                case LEFT:
                    return false;
                case RIGHT:
                    return true;
                default:
                    throw new RuntimeException("Unexpected position: " + optionalPosition.get());
            }
        }
        else {
            throw new RuntimeException("Inconsistent tree: no argument position after " + this);
        }
    }
}<|MERGE_RESOLUTION|>--- conflicted
+++ resolved
@@ -16,15 +16,8 @@
 import it.unibz.inf.ontop.iq.transform.node.HeterogeneousQueryNodeTransformer;
 import it.unibz.inf.ontop.iq.transform.node.HomogeneousQueryNodeTransformer;
 import it.unibz.inf.ontop.iq.exception.InvalidIntermediateQueryException;
-<<<<<<< HEAD
-import it.unibz.inf.ontop.model.term.functionsymbol.ExpressionOperation;
 import it.unibz.inf.ontop.model.term.impl.ImmutabilityTools;
 import it.unibz.inf.ontop.model.type.TypeFactory;
-=======
-import it.unibz.inf.ontop.model.term.ImmutableExpression;
-import it.unibz.inf.ontop.model.term.ImmutableTerm;
-import it.unibz.inf.ontop.model.term.Variable;
->>>>>>> ea4a95f5
 import it.unibz.inf.ontop.substitution.ImmutableSubstitution;
 import it.unibz.inf.ontop.substitution.SubstitutionFactory;
 import it.unibz.inf.ontop.utils.ImmutableCollectors;
@@ -34,10 +27,6 @@
 import java.util.Optional;
 import java.util.stream.Stream;
 
-<<<<<<< HEAD
-=======
-import static it.unibz.inf.ontop.model.OntopModelSingletons.SUBSTITUTION_FACTORY;
->>>>>>> ea4a95f5
 import static it.unibz.inf.ontop.iq.node.NodeTransformationProposedState.DECLARE_AS_EMPTY;
 import static it.unibz.inf.ontop.iq.node.NodeTransformationProposedState.REPLACE_BY_NEW_NODE;
 import static it.unibz.inf.ontop.iq.node.NodeTransformationProposedState.REPLACE_BY_UNIQUE_NON_EMPTY_CHILD;
@@ -56,7 +45,7 @@
 
 
     private static final String LEFT_JOIN_NODE_STR = "LJ";
-<<<<<<< HEAD
+    private final IntermediateQueryFactory iqFactory;
     private final SubstitutionFactory substitutionFactory;
     private final ImmutabilityTools immutabilityTools;
     private final ValueConstant valueNull;
@@ -65,54 +54,41 @@
     private LeftJoinNodeImpl(@Assisted Optional<ImmutableExpression> optionalJoinCondition,
                              TermNullabilityEvaluator nullabilityEvaluator, SubstitutionFactory substitutionFactory,
                              TermFactory termFactory, TypeFactory typeFactory, DatalogTools datalogTools,
-                             ExpressionEvaluator defaultExpressionEvaluator, ImmutabilityTools immutabilityTools) {
-        super(optionalJoinCondition, nullabilityEvaluator, termFactory, typeFactory, datalogTools, defaultExpressionEvaluator, immutabilityTools);
+                             ExpressionEvaluator defaultExpressionEvaluator, IntermediateQueryFactory iqFactory,
+                             ImmutabilityTools immutabilityTools) {
+        super(optionalJoinCondition, nullabilityEvaluator, termFactory, typeFactory, datalogTools,
+                defaultExpressionEvaluator, immutabilityTools);
         this.substitutionFactory = substitutionFactory;
         this.valueNull = termFactory.getNullConstant();
+        this.iqFactory = iqFactory;
         this.immutabilityTools = immutabilityTools;
-=======
-    private final IntermediateQueryFactory iqFactory;
-
-    @AssistedInject
-    private LeftJoinNodeImpl(@Assisted Optional<ImmutableExpression> optionalJoinCondition,
-                             TermNullabilityEvaluator nullabilityEvaluator, IntermediateQueryFactory iqFactory) {
-        super(optionalJoinCondition, nullabilityEvaluator);
-        this.iqFactory = iqFactory;
->>>>>>> ea4a95f5
     }
 
     @AssistedInject
     private LeftJoinNodeImpl(@Assisted ImmutableExpression joiningCondition,
-<<<<<<< HEAD
                              TermNullabilityEvaluator nullabilityEvaluator, SubstitutionFactory substitutionFactory,
                              TermFactory termFactory, TypeFactory typeFactory, DatalogTools datalogTools,
-                             ExpressionEvaluator defaultExpressionEvaluator, ImmutabilityTools immutabilityTools) {
+                             ExpressionEvaluator defaultExpressionEvaluator, IntermediateQueryFactory iqFactory,
+                             ImmutabilityTools immutabilityTools) {
         super(Optional.of(joiningCondition), nullabilityEvaluator, termFactory, typeFactory, datalogTools,
                 defaultExpressionEvaluator, immutabilityTools);
         this.substitutionFactory = substitutionFactory;
         this.valueNull = termFactory.getNullConstant();
+        this.iqFactory = iqFactory;
         this.immutabilityTools = immutabilityTools;
     }
 
     @AssistedInject
     private LeftJoinNodeImpl(TermNullabilityEvaluator nullabilityEvaluator, SubstitutionFactory substitutionFactory,
                              TermFactory termFactory, TypeFactory typeFactory, DatalogTools datalogTools,
-                             ExpressionEvaluator defaultExpressionEvaluator, ImmutabilityTools immutabilityTools) {
-        super(Optional.empty(), nullabilityEvaluator, termFactory, typeFactory, datalogTools, defaultExpressionEvaluator, immutabilityTools);
+                             ExpressionEvaluator defaultExpressionEvaluator, IntermediateQueryFactory iqFactory,
+                             ImmutabilityTools immutabilityTools) {
+        super(Optional.empty(), nullabilityEvaluator, termFactory, typeFactory, datalogTools, defaultExpressionEvaluator,
+                immutabilityTools);
         this.substitutionFactory = substitutionFactory;
         this.valueNull = termFactory.getNullConstant();
+        this.iqFactory = iqFactory;
         this.immutabilityTools = immutabilityTools;
-=======
-                             TermNullabilityEvaluator nullabilityEvaluator, IntermediateQueryFactory iqFactory) {
-        super(Optional.of(joiningCondition), nullabilityEvaluator);
-        this.iqFactory = iqFactory;
-    }
-
-    @AssistedInject
-    private LeftJoinNodeImpl(TermNullabilityEvaluator nullabilityEvaluator, IntermediateQueryFactory iqFactory) {
-        super(Optional.empty(), nullabilityEvaluator);
-        this.iqFactory = iqFactory;
->>>>>>> ea4a95f5
     }
 
     @Override
@@ -122,12 +98,8 @@
 
     @Override
     public LeftJoinNode clone() {
-<<<<<<< HEAD
         return new LeftJoinNodeImpl(getOptionalFilterCondition(), getNullabilityEvaluator(), substitutionFactory,
-                termFactory, typeFactory, datalogTools, createExpressionEvaluator(), immutabilityTools);
-=======
-        return new LeftJoinNodeImpl(getOptionalFilterCondition(), getNullabilityEvaluator(), iqFactory);
->>>>>>> ea4a95f5
+                termFactory, typeFactory, datalogTools, createExpressionEvaluator(), iqFactory, immutabilityTools);
     }
 
     @Override
@@ -137,12 +109,8 @@
 
     @Override
     public LeftJoinNode changeOptionalFilterCondition(Optional<ImmutableExpression> newOptionalFilterCondition) {
-<<<<<<< HEAD
         return new LeftJoinNodeImpl(newOptionalFilterCondition, getNullabilityEvaluator(), substitutionFactory,
-                termFactory, typeFactory, datalogTools, createExpressionEvaluator(), immutabilityTools);
-=======
-        return new LeftJoinNodeImpl(newOptionalFilterCondition, getNullabilityEvaluator(), iqFactory);
->>>>>>> ea4a95f5
+                termFactory, typeFactory, datalogTools, createExpressionEvaluator(), iqFactory, immutabilityTools);
     }
 
     @Override
@@ -163,24 +131,6 @@
             ImmutableSubstitution<? extends ImmutableTerm> substitution, IntermediateQuery query,
             QueryNode rightChild) {
 
-<<<<<<< HEAD
-        /**
-         * New substitution: only concerns variables specific to the right
-         */
-        ImmutableMap<Variable, ImmutableTerm> newSubstitutionMap = substitutionEntries.stream()
-                .filter(e -> !leftVariables.contains(e.getKey()))
-                .map(e -> (Map.Entry<Variable, ImmutableTerm>)e)
-                .collect(ImmutableCollectors.toMap());
-        ImmutableSubstitution<ImmutableTerm> newSubstitution = substitutionFactory.getSubstitution(newSubstitutionMap);
-
-        /**
-         * New equalities (which could not be propagated)
-         */
-        Optional<ImmutableExpression> optionalNewEqualities = immutabilityTools.foldBooleanExpressions(substitutionEntries.stream()
-                .filter(e -> leftVariables.contains(e.getKey()))
-                .map(e -> termFactory.getImmutableExpression(
-                        ExpressionOperation.EQ, e.getKey(), e.getValue())));
-=======
         if (substitution.isEmpty()) {
             return DefaultSubstitutionResults.noChange();
         }
@@ -193,7 +143,6 @@
 
             ConstructionNode newConstructionNode = iqFactory.createConstructionNode(rightProjectedVariables,
                     (ImmutableSubstitution<ImmutableTerm>)(ImmutableSubstitution<?>) substitution);
->>>>>>> ea4a95f5
 
             return DefaultSubstitutionResults.insertConstructionNode(newConstructionNode, rightChild);
         }
