package it.unibz.inf.ontop.iq.node.impl;

import com.google.common.collect.ImmutableList;
import com.google.common.collect.ImmutableMap;
import com.google.common.collect.ImmutableSet;
import com.google.inject.assistedinject.Assisted;
import com.google.inject.assistedinject.AssistedInject;
import it.unibz.inf.ontop.datalog.impl.DatalogTools;
import it.unibz.inf.ontop.evaluator.TermNullabilityEvaluator;
<<<<<<< HEAD
import it.unibz.inf.ontop.exception.MinorOntopInternalBugException;
=======
>>>>>>> e5e11a8e
import it.unibz.inf.ontop.injection.IntermediateQueryFactory;
import it.unibz.inf.ontop.iq.exception.QueryNodeTransformationException;
import it.unibz.inf.ontop.iq.impl.DefaultSubstitutionResults;
import it.unibz.inf.ontop.iq.node.*;
import it.unibz.inf.ontop.model.term.*;
import it.unibz.inf.ontop.evaluator.ExpressionEvaluator;
import it.unibz.inf.ontop.iq.*;
import it.unibz.inf.ontop.iq.transform.node.HeterogeneousQueryNodeTransformer;
import it.unibz.inf.ontop.iq.transform.node.HomogeneousQueryNodeTransformer;
import it.unibz.inf.ontop.iq.exception.InvalidIntermediateQueryException;
import it.unibz.inf.ontop.model.term.impl.ImmutabilityTools;
import it.unibz.inf.ontop.model.type.TypeFactory;
import it.unibz.inf.ontop.substitution.ImmutableSubstitution;
import it.unibz.inf.ontop.substitution.SubstitutionFactory;
import it.unibz.inf.ontop.utils.ImmutableCollectors;
import it.unibz.inf.ontop.utils.VariableGenerator;

import java.util.AbstractMap.SimpleEntry;
import java.util.Map;
import java.util.Optional;
import java.util.stream.Stream;

import static it.unibz.inf.ontop.iq.node.NodeTransformationProposedState.DECLARE_AS_EMPTY;
import static it.unibz.inf.ontop.iq.node.NodeTransformationProposedState.REPLACE_BY_NEW_NODE;
import static it.unibz.inf.ontop.iq.node.NodeTransformationProposedState.REPLACE_BY_UNIQUE_NON_EMPTY_CHILD;
import static it.unibz.inf.ontop.iq.node.BinaryOrderedOperatorNode.ArgumentPosition.LEFT;
import static it.unibz.inf.ontop.iq.node.BinaryOrderedOperatorNode.ArgumentPosition.RIGHT;
import static it.unibz.inf.ontop.model.term.functionsymbol.ExpressionOperation.EQ;

public class LeftJoinNodeImpl extends JoinLikeNodeImpl implements LeftJoinNode {


    private enum Provenance {
        FROM_ABOVE,
        FROM_LEFT,
        FROM_RIGHT
    }



    private static final String LEFT_JOIN_NODE_STR = "LJ";
    private final IntermediateQueryFactory iqFactory;
    private final SubstitutionFactory substitutionFactory;
    private final ImmutabilityTools immutabilityTools;
    private final IntermediateQueryFactory iqFactory;
    private final ValueConstant valueNull;

    @AssistedInject
    private LeftJoinNodeImpl(@Assisted Optional<ImmutableExpression> optionalJoinCondition,
                             TermNullabilityEvaluator nullabilityEvaluator, SubstitutionFactory substitutionFactory,
                             TermFactory termFactory, TypeFactory typeFactory, DatalogTools datalogTools,
<<<<<<< HEAD
                             ExpressionEvaluator defaultExpressionEvaluator, ImmutabilityTools immutabilityTools,
                             IntermediateQueryFactory iqFactory) {
        super(optionalJoinCondition, nullabilityEvaluator, termFactory, typeFactory, datalogTools, defaultExpressionEvaluator,
                immutabilityTools, substitutionFactory);
=======
                             ExpressionEvaluator defaultExpressionEvaluator, IntermediateQueryFactory iqFactory,
                             ImmutabilityTools immutabilityTools) {
        super(optionalJoinCondition, nullabilityEvaluator, termFactory, typeFactory, datalogTools,
                defaultExpressionEvaluator, immutabilityTools);
>>>>>>> e5e11a8e
        this.substitutionFactory = substitutionFactory;
        this.valueNull = termFactory.getNullConstant();
        this.iqFactory = iqFactory;
        this.immutabilityTools = immutabilityTools;
        this.iqFactory = iqFactory;
    }

    @AssistedInject
    private LeftJoinNodeImpl(@Assisted ImmutableExpression joiningCondition,
                             TermNullabilityEvaluator nullabilityEvaluator, SubstitutionFactory substitutionFactory,
                             TermFactory termFactory, TypeFactory typeFactory, DatalogTools datalogTools,
<<<<<<< HEAD
                             ExpressionEvaluator defaultExpressionEvaluator, ImmutabilityTools immutabilityTools,
                             IntermediateQueryFactory iqFactory) {
=======
                             ExpressionEvaluator defaultExpressionEvaluator, IntermediateQueryFactory iqFactory,
                             ImmutabilityTools immutabilityTools) {
>>>>>>> e5e11a8e
        super(Optional.of(joiningCondition), nullabilityEvaluator, termFactory, typeFactory, datalogTools,
                defaultExpressionEvaluator, immutabilityTools, substitutionFactory);
        this.substitutionFactory = substitutionFactory;
        this.valueNull = termFactory.getNullConstant();
        this.iqFactory = iqFactory;
        this.immutabilityTools = immutabilityTools;
        this.iqFactory = iqFactory;
    }

    @AssistedInject
    private LeftJoinNodeImpl(TermNullabilityEvaluator nullabilityEvaluator, SubstitutionFactory substitutionFactory,
                             TermFactory termFactory, TypeFactory typeFactory, DatalogTools datalogTools,
<<<<<<< HEAD
                             ExpressionEvaluator defaultExpressionEvaluator, ImmutabilityTools immutabilityTools,
                             IntermediateQueryFactory iqFactory) {
        super(Optional.empty(), nullabilityEvaluator, termFactory, typeFactory, datalogTools, defaultExpressionEvaluator,
                immutabilityTools, substitutionFactory);
=======
                             ExpressionEvaluator defaultExpressionEvaluator, IntermediateQueryFactory iqFactory,
                             ImmutabilityTools immutabilityTools) {
        super(Optional.empty(), nullabilityEvaluator, termFactory, typeFactory, datalogTools, defaultExpressionEvaluator,
                immutabilityTools);
>>>>>>> e5e11a8e
        this.substitutionFactory = substitutionFactory;
        this.valueNull = termFactory.getNullConstant();
        this.iqFactory = iqFactory;
        this.immutabilityTools = immutabilityTools;
        this.iqFactory = iqFactory;
    }

    @Override
    public void acceptVisitor(QueryNodeVisitor visitor) {
        visitor.visit(this);
    }

    @Override
    public LeftJoinNode clone() {
        return new LeftJoinNodeImpl(getOptionalFilterCondition(), getNullabilityEvaluator(), substitutionFactory,
<<<<<<< HEAD
                termFactory, typeFactory, datalogTools, createExpressionEvaluator(), immutabilityTools, iqFactory);
=======
                termFactory, typeFactory, datalogTools, createExpressionEvaluator(), iqFactory, immutabilityTools);
>>>>>>> e5e11a8e
    }

    @Override
    public LeftJoinNode acceptNodeTransformer(HomogeneousQueryNodeTransformer transformer) throws QueryNodeTransformationException {
        return transformer.transform(this);
    }

    @Override
    public LeftJoinNode changeOptionalFilterCondition(Optional<ImmutableExpression> newOptionalFilterCondition) {
        return new LeftJoinNodeImpl(newOptionalFilterCondition, getNullabilityEvaluator(), substitutionFactory,
<<<<<<< HEAD
                termFactory, typeFactory, datalogTools, createExpressionEvaluator(), immutabilityTools, iqFactory);
=======
                termFactory, typeFactory, datalogTools, createExpressionEvaluator(), iqFactory, immutabilityTools);
>>>>>>> e5e11a8e
    }

    @Override
    public SubstitutionResults<LeftJoinNode> applyAscendingSubstitution(
            ImmutableSubstitution<? extends ImmutableTerm> substitution,
            QueryNode childNode, IntermediateQuery query) {
        return  isFromRightBranch(childNode, query)
                ? applyAscendingSubstitutionFromRight(substitution, query, childNode)
                : applyAscendingSubstitutionFromLeft(substitution, query);
    }

    /**
     * Currently blocks the substitution coming from the right
     *
     * TODO: propagate NULLs
     */
    private SubstitutionResults<LeftJoinNode> applyAscendingSubstitutionFromRight(
            ImmutableSubstitution<? extends ImmutableTerm> substitution, IntermediateQuery query,
            QueryNode rightChild) {

        if (substitution.isEmpty()) {
            return DefaultSubstitutionResults.noChange();
        }
        else {
            ImmutableSet<Variable> rightProjectedVariables =
                    Stream.concat(
                            query.getVariables(rightChild).stream(),
                            substitution.getDomain().stream())
                    .collect(ImmutableCollectors.toSet());

            ConstructionNode newConstructionNode = iqFactory.createConstructionNode(rightProjectedVariables,
                    (ImmutableSubstitution<ImmutableTerm>)(ImmutableSubstitution<?>) substitution);

            return DefaultSubstitutionResults.insertConstructionNode(newConstructionNode, rightChild);
        }
    }

    private SubstitutionResults<LeftJoinNode> applyAscendingSubstitutionFromLeft(
            ImmutableSubstitution<? extends ImmutableTerm> substitution, IntermediateQuery query) {
        QueryNode rightChild = query.getChild(this, RIGHT)
                .orElseThrow(() -> new IllegalStateException("No right child for the LJ"));
        ImmutableSet<Variable> rightVariables = query.getVariables(rightChild);

        /**
         * If the substitution will set some right variables to be null
         *  -> remove the right part
         */
        if (rightVariables.stream()
                .filter(substitution::isDefining)
                .anyMatch(v -> substitution.get(v).equals(valueNull))) {
            return proposeToRemoveTheRightPart(query, substitution, Optional.of(rightVariables), Provenance.FROM_LEFT);
        }

        /**
         * Updates the joining conditions (may add new equalities)
         * and propagates the same substitution if the conditions still holds.
         *
         */
        return computeAndEvaluateNewCondition(substitution, Optional.empty())
                .map(ev -> applyEvaluation(query, ev, substitution, Optional.of(rightVariables), Provenance.FROM_LEFT))
                .orElseGet(() -> DefaultSubstitutionResults.newNode(this, substitution));
    }


    @Override
    public SubstitutionResults<LeftJoinNode> applyDescendingSubstitution(
            ImmutableSubstitution<? extends ImmutableTerm> substitution, IntermediateQuery query) {

        return getOptionalFilterCondition()
                .map(cond -> transformBooleanExpression(substitution, cond))
                .map(ev -> applyEvaluation(query, ev, substitution, Optional.empty(), Provenance.FROM_ABOVE))
                .orElseGet(() -> DefaultSubstitutionResults.noChange(substitution));
    }

    @Override
    public boolean isVariableNullable(IntermediateQuery query, Variable variable) {
        QueryNode leftChild = query.getChild(this, LEFT)
                .orElseThrow(() -> new InvalidIntermediateQueryException("A left child is required"));

        if (query.getVariables(leftChild).contains(variable))
            return leftChild.isVariableNullable(query, variable);

        QueryNode rightChild = query.getChild(this, RIGHT)
                .orElseThrow(() -> new InvalidIntermediateQueryException("A right child is required"));

        if (!query.getVariables(rightChild).contains(variable))
            throw new IllegalArgumentException("The variable " + variable + " is not projected by " + this);

        return false;
    }

    private SubstitutionResults<LeftJoinNode> applyEvaluation(IntermediateQuery query, ExpressionEvaluator.EvaluationResult evaluationResult,
                                                              ImmutableSubstitution<? extends ImmutableTerm> substitution,
                                                              Optional<ImmutableSet<Variable>> optionalVariablesFromOppositeSide,
                                                              Provenance provenance) {
        /**
         * Joining condition does not hold: replace the LJ by its left child.
         */
        if (evaluationResult.isEffectiveFalse()) {
            return proposeToRemoveTheRightPart(query, substitution, optionalVariablesFromOppositeSide, provenance);
        }
        else {
            LeftJoinNode newNode = changeOptionalFilterCondition(evaluationResult.getOptionalExpression());
            return DefaultSubstitutionResults.newNode(newNode, substitution);
        }
    }

    private SubstitutionResults<LeftJoinNode> proposeToRemoveTheRightPart(
            IntermediateQuery query, ImmutableSubstitution<? extends ImmutableTerm> substitution,
            Optional<ImmutableSet<Variable>> optionalVariablesFromOppositeSide, Provenance provenance) {

        ImmutableSubstitution<? extends ImmutableTerm> newSubstitution;
        switch(provenance) {
            case FROM_LEFT:
                newSubstitution = removeRightChildSubstitutionFromLeft(query, substitution,
                        optionalVariablesFromOppositeSide);
                break;
            case FROM_RIGHT:
                newSubstitution = removeRightChildSubstitutionFromRight(query, substitution,
                        optionalVariablesFromOppositeSide);
                break;
            default:
                newSubstitution = substitution;
                break;
        }

        return DefaultSubstitutionResults.replaceByChild(newSubstitution, LEFT);
    }


    private ImmutableSubstitution<ImmutableTerm> removeRightChildSubstitutionFromLeft(
            IntermediateQuery query, ImmutableSubstitution<? extends ImmutableTerm> substitution,
            Optional<ImmutableSet<Variable>> optionalRightVariables) {

        ImmutableSet<Variable> leftVariables = query.getVariables(query.getChild(this, LEFT)
                .orElseThrow(() -> new IllegalStateException("Missing left child ")));
        ImmutableSet<Variable> rightVariables = getChildProjectedVariables(query, optionalRightVariables, RIGHT);

        ImmutableMap<Variable, ? extends ImmutableTerm> substitutionMap = substitution.getImmutableMap();

        ImmutableSet<Variable> newlyNullVariables = rightVariables.stream()
                .filter(v -> !leftVariables.contains(v))
                .filter(v -> !substitutionMap.containsKey(v))
                .collect(ImmutableCollectors.toSet());

        Stream<Map.Entry<Variable, ImmutableTerm>> nullEntries = newlyNullVariables.stream()
                .map(v -> new SimpleEntry<>(v, valueNull));

        Stream<Map.Entry<Variable, ImmutableTerm>> alreadyExistingEntries = substitution.getImmutableMap().entrySet().stream()
                .map(e -> (Map.Entry<Variable, ImmutableTerm>)e);

        return substitutionFactory.getSubstitution(
                Stream.concat(nullEntries, alreadyExistingEntries)
                        .collect(ImmutableCollectors.toMap()));


    }

    private ImmutableSubstitution<ImmutableTerm> removeRightChildSubstitutionFromRight(
            IntermediateQuery query, ImmutableSubstitution<? extends ImmutableTerm> substitution,
            Optional<ImmutableSet<Variable>> optionalLeftVariables) {

        ImmutableSet<Variable> leftVariables = getChildProjectedVariables(query, optionalLeftVariables, LEFT);
        ImmutableSet<Variable> rightVariables = query.getVariables(query.getChild(this, RIGHT)
                                .orElseThrow(() -> new IllegalStateException("Missing right child ")));

        ImmutableSet<Variable> newlyNullVariables = rightVariables.stream()
                .filter(v -> !leftVariables.contains(v))
                .collect(ImmutableCollectors.toSet());

        Stream<Map.Entry<Variable, ImmutableTerm>> nullEntries = newlyNullVariables.stream()
                .map(v -> new SimpleEntry<>(v, valueNull));

        Stream<Map.Entry<Variable, ImmutableTerm>> otherEntries = substitution.getImmutableMap().entrySet().stream()
                .filter(e -> !newlyNullVariables.contains(e.getKey()))
                .map(e -> (Map.Entry<Variable, ImmutableTerm>)e);

        return substitutionFactory.getSubstitution(
                Stream.concat(nullEntries, otherEntries)
                        .collect(ImmutableCollectors.toMap()));
    }

    private ImmutableSet<Variable> getChildProjectedVariables(IntermediateQuery query,
                                                              Optional<ImmutableSet<Variable>> optionalChildVariables,
                                                              ArgumentPosition position) {
        return optionalChildVariables
                .orElseGet(() -> query.getVariables(query.getChild(this, position)
                                .orElseThrow(() -> new IllegalStateException("Missing child "))));
    }


    @Override
    public boolean isSyntacticallyEquivalentTo(QueryNode node) {
        return (node instanceof LeftJoinNode)
                && ((LeftJoinNode) node).getOptionalFilterCondition().equals(this.getOptionalFilterCondition());
    }

    @Override
    public NodeTransformationProposal reactToEmptyChild(IntermediateQuery query, EmptyNode emptyChild) {
        ArgumentPosition emptyNodePosition = query.getOptionalPosition(this, emptyChild)
                .orElseThrow(() -> new IllegalStateException("The deleted child of a LJ must have a position"));

        QueryNode otherChild = query.getChild(this, (emptyNodePosition == LEFT) ? RIGHT : LEFT)
                .orElseThrow(() -> new IllegalStateException("The other child of a LJ is missing"));

        ImmutableSet<Variable> variablesProjectedByOtherChild = query.getVariables(otherChild);

        ImmutableSet<Variable> nullVariables;

        switch(emptyNodePosition) {
            case LEFT:
                nullVariables = union(variablesProjectedByOtherChild, emptyChild.getVariables());
                return new NodeTransformationProposalImpl(DECLARE_AS_EMPTY, nullVariables);

            case RIGHT:
                nullVariables = emptyChild.getVariables().stream()
                        .filter(v -> !(variablesProjectedByOtherChild.contains(v)))
                        .collect(ImmutableCollectors.toSet());
                return new NodeTransformationProposalImpl(REPLACE_BY_UNIQUE_NON_EMPTY_CHILD,
                        otherChild, nullVariables);
            default:
                throw new IllegalStateException("Unknown position: " + emptyNodePosition);
        }
    }

    @Override
    public NodeTransformationProposal reactToTrueChildRemovalProposal(IntermediateQuery query, TrueNode trueChild) {
        ArgumentPosition trueNodePosition = query.getOptionalPosition(this, trueChild)
                .orElseThrow(() -> new IllegalStateException("The deleted child of a LJ must have a position"));
        QueryNode otherChild = query.getChild(this, (trueNodePosition == LEFT) ? RIGHT : LEFT)
                .orElseThrow(() -> new IllegalStateException("The other child of a LJ is missing"));
        switch(trueNodePosition) {
            case LEFT:
                throw new UnsupportedOperationException("A TrueNode in the left position of a LeftJoin should not be removed");
            case RIGHT:
                Optional<ImmutableExpression> condition = getOptionalFilterCondition();
                if (condition.isPresent()) {
                    return new NodeTransformationProposalImpl(
                            REPLACE_BY_NEW_NODE,
                            query.getFactory().createFilterNode(condition.get()),
                            ImmutableSet.of()
                    );
                }
                return new NodeTransformationProposalImpl(REPLACE_BY_UNIQUE_NON_EMPTY_CHILD,
                        otherChild, ImmutableSet.of());
            default:
                throw new IllegalStateException("Unknown position: " + trueNodePosition);
        }
    }

    @Override
    public NodeTransformationProposal acceptNodeTransformer(HeterogeneousQueryNodeTransformer transformer) {
        return transformer.transform(this);
    }

    @Override
    public String toString() {
        return LEFT_JOIN_NODE_STR + getOptionalFilterString();
    }

    /**
     * TODO: explain
     *
     * TODO: move it to the NonCommutativeOperatorNodeImpl when the latter will be created.
     */
    protected boolean isFromRightBranch(QueryNode childNode, IntermediateQuery query) {
        Optional<ArgumentPosition> optionalPosition = query.getOptionalPosition(this, childNode);
        if (optionalPosition.isPresent()) {
            switch(optionalPosition.get()) {
                case LEFT:
                    return false;
                case RIGHT:
                    return true;
                default:
                    throw new RuntimeException("Unexpected position: " + optionalPosition.get());
            }
        }
        else {
            throw new RuntimeException("Inconsistent tree: no argument position after " + this);
        }
    }


    /**
     * Only the substitution of the left child is lifted.
     *
     * Lifting the right one is considered as way too tricky to be implemented.
     * Basically these bindings should provide a non-null value only if a right-specific variable is not null.
     * However, if is generally not guaranteed that a variable that is right-specific at some point in time
     * will remain as such after structural/semantic optimization.
     *
     */
    @Override
    public IQTree liftBinding(IQTree initialLeftChild, IQTree initialRightChild, VariableGenerator variableGenerator) {

        ImmutableSet<Variable> projectedVariables = Stream.of(initialLeftChild, initialRightChild)
                .flatMap(c -> c.getVariables().stream())
                .collect(ImmutableCollectors.toSet());

        IQTree liftedLeftChild = initialLeftChild.liftBinding(variableGenerator);
        if (liftedLeftChild.isDeclaredAsEmpty())
            return iqFactory.createEmptyNode(projectedVariables);

        IQTree liftedRightChild = initialRightChild.liftBinding(variableGenerator);
        if (liftedRightChild.isDeclaredAsEmpty())
            return liftedLeftChild;

        ChildLiftingResults results = liftLeftChild(liftedLeftChild, liftedRightChild, variableGenerator);

        Optional<ConstructionNode> topConstructionNode = Optional.of(results.ascendingSubstitution)
                .filter(s -> !s.isEmpty())
                .map(s -> iqFactory.createConstructionNode(projectedVariables, s));

        IQTree subTree = Optional.of(results.rightChild)
                .filter(rightChild -> !rightChild.isDeclaredAsEmpty())
                // LJ
                .map(rightChild -> (IQTree) iqFactory.createBinaryNonCommutativeIQTree(
                        iqFactory.createLeftJoinNode(results.ljCondition),
                        results.leftChild, results.rightChild, true))
                // Left child
                .orElse(results.leftChild);

        return topConstructionNode
                .map(n -> (IQTree) iqFactory.createUnaryIQTree(n, subTree, true))
                .orElse(subTree);
    }

    @Override
    public IQTree applyDescendingSubstitution(ImmutableSubstitution<? extends VariableOrGroundTerm> descendingSubstitution,
                                              Optional<ImmutableExpression> constraint, IQTree leftChild,
                                              IQTree rightChild) {
        IQTree updatedLeftChild = leftChild.applyDescendingSubstitution(descendingSubstitution, constraint);

        Optional<ImmutableExpression> initialExpression = getOptionalFilterCondition();
        if (initialExpression.isPresent()) {
            try {
                ExpressionAndSubstitution expressionAndCondition = applyDescendingSubstitutionToExpression(
                        initialExpression.get(), descendingSubstitution, leftChild.getVariables(), rightChild.getVariables());

                Optional<ImmutableExpression> newConstraint = constraint
                        .map(c1 -> expressionAndCondition.optionalExpression
                                .flatMap(immutabilityTools::foldBooleanExpressions)
                                .orElse(c1));

                ImmutableSubstitution<? extends VariableOrGroundTerm> rightDescendingSubstitution =
                        (ImmutableSubstitution<? extends VariableOrGroundTerm>)(ImmutableSubstitution<?>)
                                expressionAndCondition.substitution.composeWith(descendingSubstitution);

                IQTree updatedRightChild = rightChild.applyDescendingSubstitution(rightDescendingSubstitution, newConstraint);

                return updatedRightChild.isDeclaredAsEmpty()
                        ? updatedLeftChild
                        : iqFactory.createBinaryNonCommutativeIQTree(
                                iqFactory.createLeftJoinNode(expressionAndCondition.optionalExpression),
                                updatedLeftChild, updatedRightChild);
            } catch (UnsatisfiableJoiningConditionException e) {
                return updatedLeftChild;
            }
        }
        else {
            IQTree updatedRightChild = rightChild.applyDescendingSubstitution(descendingSubstitution, constraint);
            if (updatedRightChild.isDeclaredAsEmpty())
                return updatedLeftChild;
            // TODO: lift it again!
            return iqFactory.createBinaryNonCommutativeIQTree(this, leftChild, rightChild);
        }
    }

    private ExpressionAndSubstitution applyDescendingSubstitutionToExpression(
            ImmutableExpression initialExpression,
            ImmutableSubstitution<? extends VariableOrGroundTerm> descendingSubstitution,
            ImmutableSet<Variable> leftChildVariables, ImmutableSet<Variable> rightChildVariables)
            throws UnsatisfiableJoiningConditionException {

        ExpressionEvaluator.EvaluationResult results =
                createExpressionEvaluator().evaluateExpression(
                        descendingSubstitution.applyToBooleanExpression(initialExpression));

        if (results.isEffectiveFalse())
            throw new UnsatisfiableJoiningConditionException();

        return results.getOptionalExpression()
                .map(e -> convertIntoExpressionAndSubstitution(e, leftChildVariables, rightChildVariables))
                .orElseGet(() ->
                        new ExpressionAndSubstitution(Optional.empty(), descendingSubstitution));
    }

    /**
     * TODO: explain
     *
     * TODO: refactor !!!!!!!!!!
     */
    private ExpressionAndSubstitution convertIntoExpressionAndSubstitution(ImmutableExpression expression,
                                                                           ImmutableSet<Variable> leftVariables,
                                                                           ImmutableSet<Variable> rightVariables) {

        ImmutableSet<Variable> rightSpecificVariables = rightVariables.stream()
                .filter(v -> !leftVariables.contains(v))
                .collect(ImmutableCollectors.toSet());


        ImmutableSet<ImmutableExpression> expressions = expression.flattenAND();
        ImmutableSet<ImmutableExpression> downSubstitutionExpressions = expressions.stream()
                .filter(e -> e.getFunctionSymbol().equals(EQ))
                .filter(e -> {
                    ImmutableList<? extends ImmutableTerm> arguments = e.getArguments();
                    return arguments.stream().allMatch(t -> t instanceof VariableOrGroundTerm)
                            && arguments.stream().anyMatch(t -> t instanceof Variable);
                })
                .collect(ImmutableCollectors.toSet());

        ImmutableSubstitution<VariableOrGroundTerm> downSubstitution = substitutionFactory.getSubstitution(
                downSubstitutionExpressions.stream()
                        .map(ImmutableFunctionalTerm::getArguments)
                        .map(args -> (args.get(0) instanceof Variable) ? args : args.reverse())
                        // Rename right-specific variables if possible
                        .map(args -> rightSpecificVariables.contains(args.get(1)) ? args : args.reverse())
                        .collect(ImmutableCollectors.toMap(
                                args -> (Variable) args.get(0),
                                args -> (VariableOrGroundTerm) args.get(1))));

        Optional<ImmutableExpression> newExpression = getImmutabilityTools().foldBooleanExpressions(
                expressions.stream()
                        .filter(e -> (!downSubstitutionExpressions.contains(e))
                                || e.getArguments().stream().anyMatch(rightSpecificVariables::contains)))
                // TODO: do not apply this substitution!!!
                .map(downSubstitution::applyToBooleanExpression);

        return new ExpressionAndSubstitution(newExpression, downSubstitution);
    }

    private ChildLiftingResults liftLeftChild(IQTree liftedLeftChild, IQTree liftedRightChild,
                                              VariableGenerator variableGenerator) {
        if (liftedLeftChild.getRootNode() instanceof ConstructionNode) {
            ConstructionNode leftConstructionNode = (ConstructionNode) liftedLeftChild.getRootNode();
            IQTree leftGrandChild = ((UnaryIQTree) liftedLeftChild).getChild();

            try {
                return liftSelectedChildBinding(leftConstructionNode, leftGrandChild, ImmutableList.of(liftedRightChild),
                        getOptionalFilterCondition(), variableGenerator, this::convertIntoChildLiftingResults);
            }
            /*
             * Replaces the LJ by the left child
             */
            catch (UnsatisfiableJoiningConditionException e) {
                EmptyNode newRightChild = iqFactory.createEmptyNode(liftedRightChild.getVariables());

                return new ChildLiftingResults(liftedLeftChild, newRightChild, Optional.empty(),
                        substitutionFactory.getSubstitution());
            }
        }
        else
            return new ChildLiftingResults(liftedLeftChild, liftedRightChild, getOptionalFilterCondition(),
                    substitutionFactory.getSubstitution());
    }

    private ChildLiftingResults convertIntoChildLiftingResults(ImmutableList<IQTree> otherChildren, IQTree leftGrandChild,
                                                               Optional<ImmutableExpression> ljCondition,
                                                               ImmutableSubstitution<ImmutableTerm> ascendingSubstitution,
                                                               ImmutableSubstitution<VariableOrGroundTerm> descendingSubstitution) {
        if (otherChildren.size() != 1)
            throw new MinorOntopInternalBugException("One other child was expected, not " + otherChildren);

        IQTree newRightChild = otherChildren.get(0)
                .applyDescendingSubstitution(descendingSubstitution, ljCondition);

        return new ChildLiftingResults(leftGrandChild, newRightChild, ljCondition, ascendingSubstitution);
    }


    private class ChildLiftingResults {

        private final IQTree leftChild;
        private final IQTree rightChild;
        private final Optional<ImmutableExpression> ljCondition;
        private final ImmutableSubstitution<ImmutableTerm> ascendingSubstitution;

        private ChildLiftingResults(IQTree leftChild, IQTree rightChild, Optional<ImmutableExpression> ljCondition,
                                   ImmutableSubstitution<ImmutableTerm> ascendingSubstitution) {
            this.leftChild = leftChild;
            this.rightChild = rightChild;
            this.ljCondition = ljCondition;
            this.ascendingSubstitution = ascendingSubstitution;
        }
    }
}<|MERGE_RESOLUTION|>--- conflicted
+++ resolved
@@ -7,10 +7,7 @@
 import com.google.inject.assistedinject.AssistedInject;
 import it.unibz.inf.ontop.datalog.impl.DatalogTools;
 import it.unibz.inf.ontop.evaluator.TermNullabilityEvaluator;
-<<<<<<< HEAD
 import it.unibz.inf.ontop.exception.MinorOntopInternalBugException;
-=======
->>>>>>> e5e11a8e
 import it.unibz.inf.ontop.injection.IntermediateQueryFactory;
 import it.unibz.inf.ontop.iq.exception.QueryNodeTransformationException;
 import it.unibz.inf.ontop.iq.impl.DefaultSubstitutionResults;
@@ -55,47 +52,32 @@
     private final IntermediateQueryFactory iqFactory;
     private final SubstitutionFactory substitutionFactory;
     private final ImmutabilityTools immutabilityTools;
-    private final IntermediateQueryFactory iqFactory;
     private final ValueConstant valueNull;
 
     @AssistedInject
     private LeftJoinNodeImpl(@Assisted Optional<ImmutableExpression> optionalJoinCondition,
                              TermNullabilityEvaluator nullabilityEvaluator, SubstitutionFactory substitutionFactory,
                              TermFactory termFactory, TypeFactory typeFactory, DatalogTools datalogTools,
-<<<<<<< HEAD
                              ExpressionEvaluator defaultExpressionEvaluator, ImmutabilityTools immutabilityTools,
                              IntermediateQueryFactory iqFactory) {
         super(optionalJoinCondition, nullabilityEvaluator, termFactory, typeFactory, datalogTools, defaultExpressionEvaluator,
                 immutabilityTools, substitutionFactory);
-=======
-                             ExpressionEvaluator defaultExpressionEvaluator, IntermediateQueryFactory iqFactory,
-                             ImmutabilityTools immutabilityTools) {
-        super(optionalJoinCondition, nullabilityEvaluator, termFactory, typeFactory, datalogTools,
-                defaultExpressionEvaluator, immutabilityTools);
->>>>>>> e5e11a8e
         this.substitutionFactory = substitutionFactory;
         this.valueNull = termFactory.getNullConstant();
         this.iqFactory = iqFactory;
         this.immutabilityTools = immutabilityTools;
-        this.iqFactory = iqFactory;
     }
 
     @AssistedInject
     private LeftJoinNodeImpl(@Assisted ImmutableExpression joiningCondition,
                              TermNullabilityEvaluator nullabilityEvaluator, SubstitutionFactory substitutionFactory,
                              TermFactory termFactory, TypeFactory typeFactory, DatalogTools datalogTools,
-<<<<<<< HEAD
                              ExpressionEvaluator defaultExpressionEvaluator, ImmutabilityTools immutabilityTools,
                              IntermediateQueryFactory iqFactory) {
-=======
-                             ExpressionEvaluator defaultExpressionEvaluator, IntermediateQueryFactory iqFactory,
-                             ImmutabilityTools immutabilityTools) {
->>>>>>> e5e11a8e
         super(Optional.of(joiningCondition), nullabilityEvaluator, termFactory, typeFactory, datalogTools,
                 defaultExpressionEvaluator, immutabilityTools, substitutionFactory);
         this.substitutionFactory = substitutionFactory;
         this.valueNull = termFactory.getNullConstant();
-        this.iqFactory = iqFactory;
         this.immutabilityTools = immutabilityTools;
         this.iqFactory = iqFactory;
     }
@@ -103,20 +85,12 @@
     @AssistedInject
     private LeftJoinNodeImpl(TermNullabilityEvaluator nullabilityEvaluator, SubstitutionFactory substitutionFactory,
                              TermFactory termFactory, TypeFactory typeFactory, DatalogTools datalogTools,
-<<<<<<< HEAD
                              ExpressionEvaluator defaultExpressionEvaluator, ImmutabilityTools immutabilityTools,
                              IntermediateQueryFactory iqFactory) {
         super(Optional.empty(), nullabilityEvaluator, termFactory, typeFactory, datalogTools, defaultExpressionEvaluator,
                 immutabilityTools, substitutionFactory);
-=======
-                             ExpressionEvaluator defaultExpressionEvaluator, IntermediateQueryFactory iqFactory,
-                             ImmutabilityTools immutabilityTools) {
-        super(Optional.empty(), nullabilityEvaluator, termFactory, typeFactory, datalogTools, defaultExpressionEvaluator,
-                immutabilityTools);
->>>>>>> e5e11a8e
         this.substitutionFactory = substitutionFactory;
         this.valueNull = termFactory.getNullConstant();
-        this.iqFactory = iqFactory;
         this.immutabilityTools = immutabilityTools;
         this.iqFactory = iqFactory;
     }
@@ -129,11 +103,7 @@
     @Override
     public LeftJoinNode clone() {
         return new LeftJoinNodeImpl(getOptionalFilterCondition(), getNullabilityEvaluator(), substitutionFactory,
-<<<<<<< HEAD
                 termFactory, typeFactory, datalogTools, createExpressionEvaluator(), immutabilityTools, iqFactory);
-=======
-                termFactory, typeFactory, datalogTools, createExpressionEvaluator(), iqFactory, immutabilityTools);
->>>>>>> e5e11a8e
     }
 
     @Override
@@ -144,11 +114,7 @@
     @Override
     public LeftJoinNode changeOptionalFilterCondition(Optional<ImmutableExpression> newOptionalFilterCondition) {
         return new LeftJoinNodeImpl(newOptionalFilterCondition, getNullabilityEvaluator(), substitutionFactory,
-<<<<<<< HEAD
                 termFactory, typeFactory, datalogTools, createExpressionEvaluator(), immutabilityTools, iqFactory);
-=======
-                termFactory, typeFactory, datalogTools, createExpressionEvaluator(), iqFactory, immutabilityTools);
->>>>>>> e5e11a8e
     }
 
     @Override
