--- conflicted
+++ resolved
@@ -34,27 +34,17 @@
 
 import static it.unibz.inf.ontop.iq.node.BinaryOrderedOperatorNode.ArgumentPosition.LEFT;
 import static it.unibz.inf.ontop.iq.node.BinaryOrderedOperatorNode.ArgumentPosition.RIGHT;
-<<<<<<< HEAD
+import static it.unibz.inf.ontop.iq.node.normalization.ConditionSimplifier.*;
 import static it.unibz.inf.ontop.model.term.functionsymbol.BooleanExpressionOperation.EQ;
-import static it.unibz.inf.ontop.model.term.functionsymbol.ExpressionOperation.IF_ELSE_NULL;
-import static it.unibz.inf.ontop.model.term.functionsymbol.BooleanExpressionOperation.IS_NOT_NULL;
-=======
-import static it.unibz.inf.ontop.iq.node.normalization.ConditionSimplifier.*;
-import static it.unibz.inf.ontop.model.term.functionsymbol.ExpressionOperation.EQ;
-
->>>>>>> faa896f9
+
 
 @SuppressWarnings("OptionalUsedAsFieldOrParameterType")
 public class LeftJoinNodeImpl extends JoinLikeNodeImpl implements LeftJoinNode {
 
     private static final String LEFT_JOIN_NODE_STR = "LJ";
     private final ImmutabilityTools immutabilityTools;
-<<<<<<< HEAD
-    private final Constant valueNull;
-=======
     private final ConditionSimplifier conditionSimplifier;
     private final LeftJoinNormalizer ljNormalizer;
->>>>>>> faa896f9
 
     @AssistedInject
     private LeftJoinNodeImpl(@Assisted Optional<ImmutableExpression> optionalJoinCondition,
@@ -246,16 +236,12 @@
     }
 
     @Override
-<<<<<<< HEAD
     public <T> T acceptVisitor(IQVisitor<T> visitor, IQTree leftChild, IQTree rightChild) {
         return visitor.visitLeftJoin(this, leftChild, rightChild);
     }
 
     @Override
-    public IQTree liftBinding(IQTree initialLeftChild, IQTree initialRightChild, VariableGenerator variableGenerator,
-=======
     public IQTree normalizeForOptimization(IQTree initialLeftChild, IQTree initialRightChild, VariableGenerator variableGenerator,
->>>>>>> faa896f9
                               IQProperties currentIQProperties) {
         return ljNormalizer.normalizeForOptimization(this, initialLeftChild, initialRightChild,
                 variableGenerator, currentIQProperties);
@@ -502,293 +488,7 @@
                                 || e.getTerms().stream().anyMatch(rightSpecificVariables::contains)))
                 .map(downSubstitution::applyToBooleanExpression);
 
-<<<<<<< HEAD
-        return new ExpressionAndSubstitution(newExpression, downSubstitution);
-    }
-
-    private ChildLiftingState liftLeftChild(IQTree liftedLeftChild, IQTree rightChild,
-                                            Optional<ImmutableExpression> ljCondition,
-                                            VariableGenerator variableGenerator) {
-
-        if (liftedLeftChild.getRootNode() instanceof ConstructionNode) {
-            ConstructionNode leftConstructionNode = (ConstructionNode) liftedLeftChild.getRootNode();
-            IQTree leftGrandChild = ((UnaryIQTree) liftedLeftChild).getChild();
-
-            try {
-                return liftRegularChildBinding(leftConstructionNode, 0, leftGrandChild,
-                        ImmutableList.of(liftedLeftChild,rightChild),
-                        leftGrandChild.getVariables(), ljCondition, variableGenerator, this::convertIntoChildLiftingResults);
-            }
-            /*
-             * Replaces the LJ by the left child
-             */
-            catch (UnsatisfiableConditionException e) {
-                EmptyNode newRightChild = iqFactory.createEmptyNode(rightChild.getVariables());
-
-                return new ChildLiftingState(leftGrandChild, newRightChild, Optional.empty(),
-                        leftConstructionNode.getSubstitution());
-            }
-        }
-        else if (liftedLeftChild.isDeclaredAsEmpty())
-            return new ChildLiftingState(liftedLeftChild,
-                    iqFactory.createEmptyNode(rightChild.getVariables()), Optional.empty(),
-                    substitutionFactory.getSubstitution());
-        else
-            return new ChildLiftingState(liftedLeftChild, rightChild, ljCondition,
-                    substitutionFactory.getSubstitution());
-    }
-
-    private ChildLiftingState optimizeLeftJoinCondition(ChildLiftingState state, VariableGenerator variableGenerator) {
-        if (!state.ljCondition.isPresent())
-            return state;
-
-        ImmutableSet<Variable> leftVariables = state.leftChild.getVariables();
-        IQTree rightChild = state.rightChild;
-
-        try {
-            ExpressionAndSubstitution simplificationResults = simplifyCondition(state.ljCondition, leftVariables);
-
-            ImmutableSubstitution<NonFunctionalTerm> downSubstitution = selectDownSubstitution(
-                    simplificationResults.substitution, rightChild.getVariables());
-
-            if (downSubstitution.isEmpty())
-                return new ChildLiftingState(state.leftChild, state.rightChild, simplificationResults.optionalExpression,
-                        state.ascendingSubstitution);
-
-            IQTree updatedRightChild = rightChild.applyDescendingSubstitution(downSubstitution,
-                    simplificationResults.optionalExpression);
-
-            Optional<RightProvenance> rightProvenance = createProvenanceElements(updatedRightChild, downSubstitution,
-                    leftVariables, variableGenerator);
-
-            IQTree newRightChild = rightProvenance
-                    .flatMap(p -> p.constructionNode)
-                    .map(n -> (IQTree) iqFactory.createUnaryIQTree(n, updatedRightChild))
-                    .orElse(updatedRightChild);
-
-            ImmutableSubstitution<ImmutableTerm> newAscendingSubstitution = computeLiftableSubstitution(
-                        downSubstitution, rightProvenance.map(p -> p.variable), leftVariables)
-                    .composeWith(state.ascendingSubstitution);
-
-            return new ChildLiftingState(state.leftChild, newRightChild, simplificationResults.optionalExpression,
-                    newAscendingSubstitution);
-
-        } catch (UnsatisfiableConditionException e) {
-            return new ChildLiftingState(state.leftChild,
-                    iqFactory.createEmptyNode(rightChild.getVariables()),
-                    Optional.empty(),
-                    state.ascendingSubstitution);
-        }
-    }
-
-    /**
-     * Selects the entries that can be applied to the right child.
-     *
-     * Useful when there is an equality between two variables defined on the right (otherwise would not converge)
-     */
-    private ImmutableSubstitution<NonFunctionalTerm> selectDownSubstitution(
-            ImmutableSubstitution<NonFunctionalTerm> simplificationSubstitution, ImmutableSet<Variable> rightVariables) {
-        ImmutableMap<Variable, NonFunctionalTerm> newMap = simplificationSubstitution.getImmutableMap().entrySet().stream()
-                .filter(e -> rightVariables.contains(e.getKey()))
-                .collect(ImmutableCollectors.toMap());
-        return substitutionFactory.getSubstitution(newMap);
-    }
-
-    private ChildLiftingState convertIntoChildLiftingResults(
-            ImmutableList<IQTree> children, IQTree leftGrandChild, int leftChildPosition,
-            Optional<ImmutableExpression> ljCondition, ImmutableSubstitution<ImmutableTerm> ascendingSubstitution,
-            ImmutableSubstitution<? extends VariableOrGroundTerm> descendingSubstitution) {
-
-        if (children.size() != 2)
-            throw new MinorOntopInternalBugException("Two children were expected, not " + children);
-
-        IQTree newRightChild = children.get(1)
-                .applyDescendingSubstitution(descendingSubstitution, ljCondition);
-
-        return new ChildLiftingState(leftGrandChild, newRightChild, ljCondition, ascendingSubstitution);
-    }
-
-
-    private ChildLiftingState liftRightChild(ChildLiftingState state, VariableGenerator variableGenerator) {
-
-        IQTree liftedRightChild = state.rightChild.liftBinding(variableGenerator);
-        if (!(liftedRightChild.getRootNode() instanceof ConstructionNode)) {
-            if (state.rightChild.equals(liftedRightChild))
-                return state;
-
-            return new ChildLiftingState(state.leftChild, liftedRightChild,
-                    state.ljCondition.filter(c -> !liftedRightChild.isDeclaredAsEmpty()),
-                    state.ascendingSubstitution);
-        }
-
-        ConstructionNode rightConstructionNode = (ConstructionNode) liftedRightChild.getRootNode();
-
-        IQTree rightGrandChild = ((UnaryIQTree) liftedRightChild).getChild();
-
-        ImmutableSubstitution<ImmutableTerm> rightSubstitution = rightConstructionNode.getSubstitution();
-
-        return liftRightChild(state, rightGrandChild, rightSubstitution, variableGenerator);
-    }
-
-    private ChildLiftingState liftRightChild(ChildLiftingState childLiftingState, IQTree rightGrandChild,
-                                             ImmutableSubstitution<ImmutableTerm> rightSubstitution,
-                                             VariableGenerator variableGenerator) {
-
-        // Empty substitution -> replace the construction node by its child
-        if (rightSubstitution.isEmpty())
-            return new ChildLiftingState(childLiftingState.leftChild, rightGrandChild,
-                    childLiftingState.ljCondition, childLiftingState.ascendingSubstitution);
-
-        ImmutableSet<Variable> leftVariables = childLiftingState.leftChild.getVariables();
-
-        Optional<Map.Entry<Variable, Constant>> excludedEntry = extractExcludedEntry(rightSubstitution);
-
-        ImmutableSubstitution<ImmutableTerm> selectedSubstitution = excludedEntry
-                .map(excluded -> rightSubstitution.getImmutableMap().entrySet().stream()
-                        .filter(e -> !e.equals(excluded))
-                        .collect(ImmutableCollectors.toMap()))
-                .map(substitutionFactory::getSubstitution)
-                .orElse(rightSubstitution);
-
-        // Empty selected substitution -> nothing to do
-        if (selectedSubstitution.isEmpty())
-            return childLiftingState;
-
-        Optional<ImmutableExpression> notOptimizedLJCondition = applyRightSubstitutionToLJCondition(
-                childLiftingState.ljCondition, selectedSubstitution, leftVariables);
-
-        Optional<RightProvenance> rightProvenance = excludedEntry
-                .map(e -> createProvenanceElements(e, rightGrandChild))
-                .orElseGet(() -> createProvenanceElements(rightGrandChild, selectedSubstitution,
-                        leftVariables, variableGenerator));
-
-        IQTree newRightChild = rightProvenance
-                .flatMap(p -> p.constructionNode)
-                .map(n -> (IQTree) iqFactory.createUnaryIQTree(n, rightGrandChild))
-                .orElse(rightGrandChild);
-
-        ImmutableSubstitution<ImmutableTerm> liftableSubstitution = computeLiftableSubstitution(
-                selectedSubstitution, rightProvenance.map(e -> e.variable), leftVariables);
-
-        ImmutableSubstitution<ImmutableTerm> newAscendingSubstitution = liftableSubstitution.composeWith(
-                childLiftingState.ascendingSubstitution);
-
-        return new ChildLiftingState(childLiftingState.leftChild, newRightChild, notOptimizedLJCondition,
-                newAscendingSubstitution);
-    }
-
-
-    private Optional<RightProvenance> createProvenanceElements(Map.Entry<Variable, Constant> provenanceVariableDefinition,
-                                                               IQTree rightTree) {
-        Variable rightProvenanceVariable = provenanceVariableDefinition.getKey();
-
-        ImmutableSet<Variable> newRightProjectedVariables =
-                Stream.concat(Stream.of(rightProvenanceVariable),
-                        rightTree.getVariables().stream())
-                        .collect(ImmutableCollectors.toSet());
-
-        ConstructionNode newRightConstructionNode = iqFactory.createConstructionNode(
-                newRightProjectedVariables,
-                substitutionFactory.getSubstitution(rightProvenanceVariable, provenanceVariableDefinition.getValue()));
-
-        return Optional.of(new RightProvenance(rightProvenanceVariable, newRightConstructionNode));
-    }
-
-    /**
-     * When at least one value does not depend on a right-specific variable
-     *   (i.e. is a ground term or only depends on left variables)
-     */
-    private Optional<RightProvenance> createProvenanceElements(IQTree rightTree,
-                                                               ImmutableSubstitution<? extends ImmutableTerm> selectedSubstitution,
-                                                               ImmutableSet<Variable> leftVariables,
-                                                               VariableGenerator variableGenerator) {
-        if (selectedSubstitution.getImmutableMap().entrySet().stream()
-                .filter(e -> !leftVariables.contains(e.getKey()))
-                .map(Map.Entry::getValue)
-                .anyMatch(value -> value.getVariableStream()
-                        .allMatch(leftVariables::contains)
-                        || value.isGround())) {
-
-            VariableNullability rightVariableNullability = rightTree.getVariableNullability();
-
-            Optional<Variable> nonNullableRightVariable = rightTree.getVariables().stream()
-                    .filter(v -> !leftVariables.contains(v))
-                    .filter(v -> !rightVariableNullability.isPossiblyNullable(v))
-                    .findFirst();
-
-            if (nonNullableRightVariable.isPresent()) {
-                return Optional.of(new RightProvenance(nonNullableRightVariable.get()));
-            }
-            /*
-             * Otherwise, creates a fresh variable and its construction node
-             */
-            else {
-                Variable provenanceVariable = variableGenerator.generateNewVariable();
-
-                ImmutableSet<Variable> newRightProjectedVariables =
-                        Stream.concat(
-                                    Stream.of(provenanceVariable),
-                                    rightTree.getVariables().stream())
-                                .collect(ImmutableCollectors.toSet());
-
-                ConstructionNode newRightConstructionNode = iqFactory.createConstructionNode(
-                        newRightProjectedVariables,
-                        substitutionFactory.getSubstitution(provenanceVariable,
-                                termFactory.getProvenanceSpecialConstant()));
-
-                return Optional.of(new RightProvenance(provenanceVariable, newRightConstructionNode));
-            }
-        }
-        else {
-            return Optional.empty();
-        }
-    }
-
-
-    /**
-     * TODO: explain
-     *
-     * Right provenance variable: always there if needed
-     *   (when some definitions do not depend on a right-specific variable)
-     */
-    private ImmutableSubstitution<ImmutableTerm> computeLiftableSubstitution(
-            ImmutableSubstitution<? extends ImmutableTerm> selectedSubstitution,
-            Optional<Variable> rightProvenanceVariable, ImmutableSet<Variable> leftVariables) {
-
-        ImmutableMap<Variable, ImmutableTerm> newMap;
-        if (rightProvenanceVariable.isPresent()) {
-            newMap = selectedSubstitution.getImmutableMap().entrySet().stream()
-                    .filter(e -> !leftVariables.contains(e.getKey()))
-                    .collect(ImmutableCollectors.toMap(
-                            Map.Entry::getKey,
-                            e -> transformRightSubstitutionValue(e.getValue(), leftVariables,
-                                    rightProvenanceVariable.get())));
-        }
-        else {
-            newMap = selectedSubstitution.getImmutableMap().entrySet().stream()
-                    .filter(e -> !leftVariables.contains(e.getKey()))
-                    .collect(ImmutableCollectors.toMap(
-                            Map.Entry::getKey,
-                            e -> (ImmutableTerm) e.getValue()));
-        }
-
-        return substitutionFactory.getSubstitution(newMap);
-    }
-
-    private ImmutableTerm transformRightSubstitutionValue(ImmutableTerm value,
-                                                          ImmutableSet<Variable> leftVariables,
-                                                          Variable rightProvenanceVariable) {
-        if (value.getVariableStream()
-                .anyMatch(v -> !leftVariables.contains(v)))
-            return value;
-
-        return termFactory.getImmutableFunctionalTerm(
-                IF_ELSE_NULL,
-                termFactory.getImmutableExpression(IS_NOT_NULL, rightProvenanceVariable),
-                value);
-=======
         return new ExpressionAndSubstitutionImpl(newExpression, downSubstitution);
->>>>>>> faa896f9
     }
 
 
