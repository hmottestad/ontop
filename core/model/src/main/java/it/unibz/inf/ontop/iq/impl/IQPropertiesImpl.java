package it.unibz.inf.ontop.iq.impl;

import com.google.inject.assistedinject.Assisted;
import com.google.inject.assistedinject.AssistedInject;
import it.unibz.inf.ontop.iq.IQProperties;

public class IQPropertiesImpl implements IQProperties {

    private final boolean isNormalized;

<<<<<<< HEAD
    protected IQPropertiesImpl() {
        this.isNormalized = false;
    }

    private IQPropertiesImpl(boolean isNormalized) {
        this.isNormalized = false;
=======
    @AssistedInject
    private IQPropertiesImpl() {
        this.isLifted = false;
    }

    @AssistedInject
    private IQPropertiesImpl(@Assisted boolean isLifted) {
        this.isLifted = isLifted;
>>>>>>> 8a630363
    }

    @Override
    public boolean isNormalizedForOptimization() {
        return isNormalized;
    }

    @Override
    public IQProperties declareNormalizedForOptimization() {
        return new IQPropertiesImpl(true);
    }
}<|MERGE_RESOLUTION|>--- conflicted
+++ resolved
@@ -8,23 +8,14 @@
 
     private final boolean isNormalized;
 
-<<<<<<< HEAD
-    protected IQPropertiesImpl() {
+    @AssistedInject
+    private IQPropertiesImpl() {
         this.isNormalized = false;
     }
 
-    private IQPropertiesImpl(boolean isNormalized) {
+    @AssistedInject
+    private IQPropertiesImpl(@Assisted boolean isNormalized) {
         this.isNormalized = false;
-=======
-    @AssistedInject
-    private IQPropertiesImpl() {
-        this.isLifted = false;
-    }
-
-    @AssistedInject
-    private IQPropertiesImpl(@Assisted boolean isLifted) {
-        this.isLifted = isLifted;
->>>>>>> 8a630363
     }
 
     @Override
