--- conflicted
+++ resolved
@@ -48,11 +48,6 @@
 	 * 
 	 * @param name
 	 */
-<<<<<<< HEAD
-	
-=======
-
->>>>>>> 0df8eb68
 	protected DatabaseRelationDefinition(RelationID name) {
 		super(name);
 	}
