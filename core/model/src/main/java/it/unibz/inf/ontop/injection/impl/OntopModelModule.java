--- conflicted
+++ resolved
@@ -97,12 +97,7 @@
                 SliceNode.class,
                 OrderByNode.class,
                 OrderByNode.OrderComparator.class,
-<<<<<<< HEAD
-                StrictFlattenNode.class,
-                RelaxedFlattenNode.class,
-=======
                 AggregationNode.class,
->>>>>>> 939998b7
                 UnaryIQTree.class,
                 BinaryNonCommutativeIQTree.class,
                 NaryIQTree.class,
