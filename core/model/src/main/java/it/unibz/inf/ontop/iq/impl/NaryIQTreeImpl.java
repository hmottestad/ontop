package it.unibz.inf.ontop.iq.impl;

import com.google.common.collect.ImmutableList;
import com.google.common.collect.ImmutableSet;
import com.google.inject.assistedinject.Assisted;
import com.google.inject.assistedinject.AssistedInject;
import it.unibz.inf.ontop.injection.IntermediateQueryFactory;
import it.unibz.inf.ontop.injection.OntopModelSettings;
import it.unibz.inf.ontop.iq.IQProperties;
import it.unibz.inf.ontop.iq.IQTree;
import it.unibz.inf.ontop.iq.NaryIQTree;
import it.unibz.inf.ontop.iq.exception.InvalidIntermediateQueryException;
import it.unibz.inf.ontop.iq.node.NaryOperatorNode;
import it.unibz.inf.ontop.iq.node.VariableNullability;
import it.unibz.inf.ontop.iq.transform.IQTreeVisitingTransformer;
import it.unibz.inf.ontop.iq.visit.IQVisitor;
import it.unibz.inf.ontop.model.term.*;
import it.unibz.inf.ontop.substitution.ImmutableSubstitution;
import it.unibz.inf.ontop.utils.ImmutableCollectors;
import it.unibz.inf.ontop.utils.VariableGenerator;

import javax.annotation.Nullable;
import java.util.Optional;

public class NaryIQTreeImpl extends AbstractCompositeIQTree<NaryOperatorNode> implements NaryIQTree {

    // Lazy
    @Nullable
    private VariableNullability variableNullability;
    @Nullable
    private ImmutableSet<ImmutableSubstitution<NonVariableTerm>> variableDefinition;
    @Nullable
    private Boolean isDistinct;

    @AssistedInject
    private NaryIQTreeImpl(@Assisted NaryOperatorNode rootNode, @Assisted ImmutableList<IQTree> children,
                           @Assisted IQProperties iqProperties, IQTreeTools iqTreeTools,
                           IntermediateQueryFactory iqFactory, OntopModelSettings settings) {
        super(rootNode, children, iqProperties, iqTreeTools, iqFactory);
        if (children.size() < 2)
            throw new IllegalArgumentException("At least two children are required for a n-ary node");
        variableNullability = null;
        variableDefinition = null;
        isDistinct = null;

        if (settings.isTestModeEnabled())
            validate();
    }

    @AssistedInject
    private NaryIQTreeImpl(@Assisted NaryOperatorNode rootNode, @Assisted ImmutableList<IQTree> children,
                           IQTreeTools iqTreeTools, IntermediateQueryFactory iqFactory, OntopModelSettings settings) {
        this(rootNode, children, iqFactory.createIQProperties(), iqTreeTools, iqFactory, settings);
    }

    @Override
    protected void validateNode() throws InvalidIntermediateQueryException {
        getRootNode().validateNode(getChildren());
    }

    @Override
    public IQTree acceptTransformer(IQTreeVisitingTransformer transformer) {
        return getRootNode().acceptTransformer(this, transformer, getChildren());
    }

    @Override
<<<<<<< HEAD
    public <T> T acceptVisitor(IQVisitor<T> visitor) {
        return getRootNode().acceptVisitor(visitor, getChildren());
    }

    @Override
    public IQTree liftBinding(VariableGenerator variableGenerator) {
        return getProperties().isLifted()
=======
    public IQTree normalizeForOptimization(VariableGenerator variableGenerator) {
        return getProperties().isNormalizedForOptimization()
>>>>>>> faa896f9
                ? this
                : getRootNode().normalizeForOptimization(getChildren(), variableGenerator, getProperties());
    }

    /**
     * TODO: use the properties for optimization purposes?
     */
    @Override
    public IQTree liftIncompatibleDefinitions(Variable variable) {
        return getRootNode().liftIncompatibleDefinitions(variable, getChildren());
    }

    @Override
    public IQTree applyDescendingSubstitution(
            ImmutableSubstitution<? extends VariableOrGroundTerm> descendingSubstitution,
            Optional<ImmutableExpression> constraint) {

        try {
            return normalizeDescendingSubstitution(descendingSubstitution)
                    .map(s -> getRootNode().applyDescendingSubstitution(s, constraint, getChildren()))
                    .orElseGet(() -> constraint
                            .map(this::propagateDownConstraint)
                            .orElse(this));

        } catch (IQTreeTools.UnsatisfiableDescendingSubstitutionException e) {
            return iqFactory.createEmptyNode(iqTreeTools.computeNewProjectedVariables(descendingSubstitution, getVariables()));
        }
    }

    @Override
    public IQTree applyDescendingSubstitutionWithoutOptimizing(ImmutableSubstitution<? extends VariableOrGroundTerm> descendingSubstitution) {
        try {
            return normalizeDescendingSubstitution(descendingSubstitution)
                    .map(s -> getRootNode().applyDescendingSubstitutionWithoutOptimizing(s, getChildren()))
                    .orElse(this);

        } catch (IQTreeTools.UnsatisfiableDescendingSubstitutionException e) {
            return iqFactory.createEmptyNode(iqTreeTools.computeNewProjectedVariables(descendingSubstitution, getVariables()));
        }
    }

    /**
     * TODO: should we cache the boolean?
     */
    @Override
    public boolean isConstructed(Variable variable) {
        return getVariables().contains(variable) && getRootNode().isConstructed(variable, getChildren());
    }

    @Override
    public boolean isDistinct() {
        if (isDistinct == null)
            isDistinct = getRootNode().isDistinct(getChildren());
        return isDistinct;
    }

    @Override
    public boolean isDeclaredAsEmpty() {
        return false;
    }

    @Override
    public VariableNullability getVariableNullability() {
        if (variableNullability == null)
            variableNullability = getRootNode().getVariableNullability(getChildren());
        return variableNullability;
    }

    @Override
    public IQTree propagateDownConstraint(ImmutableExpression constraint) {
        return getRootNode().propagateDownConstraint(constraint, getChildren());
    }

    @Override
    public IQTree replaceSubTree(IQTree subTreeToReplace, IQTree newSubTree) {
        if (equals(subTreeToReplace))
            return newSubTree;

        ImmutableList<IQTree> newChildren = getChildren().stream()
                .map(c -> c.replaceSubTree(subTreeToReplace, newSubTree))
                .collect(ImmutableCollectors.toList());

        return iqFactory.createNaryIQTree(getRootNode(), newChildren);
    }

    @Override
    public ImmutableSet<ImmutableSubstitution<NonVariableTerm>> getPossibleVariableDefinitions() {
        if (variableDefinition == null)
            variableDefinition = getRootNode().getPossibleVariableDefinitions(getChildren());
        return variableDefinition;
    }

    @Override
    public IQTree removeDistincts() {
        IQProperties properties = getProperties();
        return properties.areDistinctAlreadyRemoved()
                ? this
                : getRootNode().removeDistincts(getChildren(), properties);
    }
}<|MERGE_RESOLUTION|>--- conflicted
+++ resolved
@@ -64,18 +64,13 @@
     }
 
     @Override
-<<<<<<< HEAD
     public <T> T acceptVisitor(IQVisitor<T> visitor) {
         return getRootNode().acceptVisitor(visitor, getChildren());
     }
 
     @Override
-    public IQTree liftBinding(VariableGenerator variableGenerator) {
-        return getProperties().isLifted()
-=======
     public IQTree normalizeForOptimization(VariableGenerator variableGenerator) {
         return getProperties().isNormalizedForOptimization()
->>>>>>> faa896f9
                 ? this
                 : getRootNode().normalizeForOptimization(getChildren(), variableGenerator, getProperties());
     }
