--- conflicted
+++ resolved
@@ -156,7 +156,6 @@
             variableDefinition = getRootNode().getPossibleVariableDefinitions(getChildren());
         return variableDefinition;
     }
-<<<<<<< HEAD
 
     @Override
     public IQTree removeDistincts() {
@@ -165,11 +164,4 @@
                 ? this
                 : getRootNode().removeDistincts(getChildren(), properties);
     }
-
-    @Override
-    public boolean containsNullableVariable(Variable variable) {
-        return getNullableVariables().contains(variable);
-    }
-=======
->>>>>>> bc9bb58b
 }