--- conflicted
+++ resolved
@@ -26,11 +26,9 @@
     @Nullable
     private ImmutableSet<Variable> nullableVariables;
     @Nullable
-<<<<<<< HEAD
+    private ImmutableSet<ImmutableSubstitution<NonVariableTerm>> variableDefinition;
+    @Nullable
     private Boolean isDistinct;
-=======
-    private ImmutableSet<ImmutableSubstitution<NonVariableTerm>> variableDefinition;
->>>>>>> 0c55b9bd
 
     @AssistedInject
     private NaryIQTreeImpl(@Assisted NaryOperatorNode rootNode, @Assisted ImmutableList<IQTree> children,
@@ -41,20 +39,21 @@
             throw new IllegalArgumentException("At least two children are required for a n-ary node");
         nullableVariables = null;
         variableDefinition = null;
+        isDistinct = null;
 
         if (settings.isTestModeEnabled())
             validate();
-    }
-
-    @Override
-    protected void validateNode() throws InvalidIntermediateQueryException {
-        getRootNode().validateNode(getChildren());
     }
 
     @AssistedInject
     private NaryIQTreeImpl(@Assisted NaryOperatorNode rootNode, @Assisted ImmutableList<IQTree> children,
                            IQTreeTools iqTreeTools, IntermediateQueryFactory iqFactory, OntopModelSettings settings) {
         this(rootNode, children, iqFactory.createIQProperties(), iqTreeTools, iqFactory, settings);
+    }
+
+    @Override
+    protected void validateNode() throws InvalidIntermediateQueryException {
+        getRootNode().validateNode(getChildren());
     }
 
     @Override
@@ -139,13 +138,6 @@
     }
 
     @Override
-<<<<<<< HEAD
-    public IQTree removeDistincts() {
-        IQProperties properties = getProperties();
-        return properties.areDistinctAlreadyRemoved()
-                ? this
-                : getRootNode().removeDistincts(getChildren(), properties);
-=======
     public IQTree replaceSubTree(IQTree subTreeToReplace, IQTree newSubTree) {
         if (equals(subTreeToReplace))
             return newSubTree;
@@ -162,7 +154,14 @@
         if (variableDefinition == null)
             variableDefinition = getRootNode().getPossibleVariableDefinitions(getChildren());
         return variableDefinition;
->>>>>>> 0c55b9bd
+    }
+
+    @Override
+    public IQTree removeDistincts() {
+        IQProperties properties = getProperties();
+        return properties.areDistinctAlreadyRemoved()
+                ? this
+                : getRootNode().removeDistincts(getChildren(), properties);
     }
 
     @Override
