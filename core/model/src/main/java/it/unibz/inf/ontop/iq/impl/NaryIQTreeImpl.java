--- conflicted
+++ resolved
@@ -53,16 +53,12 @@
     }
 
     @Override
-<<<<<<< HEAD
     protected void validateNode() throws InvalidIntermediateQueryException {
         getRootNode().validateNode(getChildren());
     }
 
     @Override
-    public IQTree acceptTransformer(IQTransformer transformer) {
-=======
     public IQTree acceptTransformer(IQTreeVisitingTransformer transformer) {
->>>>>>> 5e169455
         return getRootNode().acceptTransformer(this, transformer, getChildren());
     }
 
