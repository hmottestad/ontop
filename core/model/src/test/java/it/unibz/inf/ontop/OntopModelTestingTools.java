package it.unibz.inf.ontop;

import com.google.inject.Injector;
import it.unibz.inf.ontop.datalog.DatalogFactory;
import it.unibz.inf.ontop.dbschema.BasicDBMetadata;
import it.unibz.inf.ontop.dbschema.DummyBasicDBMetadata;
import it.unibz.inf.ontop.injection.OntopModelConfiguration;
import it.unibz.inf.ontop.injection.IntermediateQueryFactory;
<<<<<<< HEAD
import it.unibz.inf.ontop.model.atom.AtomFactory;
=======
import it.unibz.inf.ontop.iq.transform.NoNullValueEnforcer;
>>>>>>> dfe1585a
import it.unibz.inf.ontop.model.term.TermFactory;
import it.unibz.inf.ontop.iq.tools.ExecutorRegistry;
import it.unibz.inf.ontop.model.type.TypeFactory;
import it.unibz.inf.ontop.substitution.SubstitutionFactory;
import it.unibz.inf.ontop.substitution.impl.UnifierUtilities;

/**
 *
 */
public class OntopModelTestingTools {

    public static final IntermediateQueryFactory IQ_FACTORY;
    public static final ExecutorRegistry EXECUTOR_REGISTRY;
<<<<<<< HEAD
    public static final TermFactory TERM_FACTORY;
    public static final AtomFactory ATOM_FACTORY;
    public static final SubstitutionFactory SUBSTITUTION_FACTORY;
    public static final DatalogFactory DATALOG_FACTORY;
    public static final TypeFactory TYPE_FACTORY;
    public static final UnifierUtilities UNIFIER_UTILITIES;

    private static final DummyBasicDBMetadata DEFAULT_DUMMY_DB_METADATA;
=======
    public static final NoNullValueEnforcer NO_NULL_VALUE_ENFORCER;
    public static final TermFactory DATA_FACTORY = OntopModelSingletons.TERM_FACTORY;
>>>>>>> dfe1585a

    static {
        OntopModelConfiguration defaultConfiguration = OntopModelConfiguration.defaultBuilder()
                .enableTestMode()
                .build();
        Injector injector = defaultConfiguration.getInjector();

        IQ_FACTORY = injector.getInstance(IntermediateQueryFactory.class);
        ATOM_FACTORY = injector.getInstance(AtomFactory.class);
        SUBSTITUTION_FACTORY = injector.getInstance(SubstitutionFactory.class);
        DATALOG_FACTORY = injector.getInstance(DatalogFactory.class);
        TERM_FACTORY = injector.getInstance(TermFactory.class);
        TYPE_FACTORY = injector.getInstance(TypeFactory.class);
        DEFAULT_DUMMY_DB_METADATA = injector.getInstance(DummyBasicDBMetadata.class);
        UNIFIER_UTILITIES = injector.getInstance(UnifierUtilities.class);

        EXECUTOR_REGISTRY = defaultConfiguration.getExecutorRegistry();

        NO_NULL_VALUE_ENFORCER = injector.getInstance(NoNullValueEnforcer.class);
    }

    public static BasicDBMetadata createDummyMetadata() {
        return DEFAULT_DUMMY_DB_METADATA.clone();
    }

}<|MERGE_RESOLUTION|>--- conflicted
+++ resolved
@@ -6,11 +6,8 @@
 import it.unibz.inf.ontop.dbschema.DummyBasicDBMetadata;
 import it.unibz.inf.ontop.injection.OntopModelConfiguration;
 import it.unibz.inf.ontop.injection.IntermediateQueryFactory;
-<<<<<<< HEAD
 import it.unibz.inf.ontop.model.atom.AtomFactory;
-=======
 import it.unibz.inf.ontop.iq.transform.NoNullValueEnforcer;
->>>>>>> dfe1585a
 import it.unibz.inf.ontop.model.term.TermFactory;
 import it.unibz.inf.ontop.iq.tools.ExecutorRegistry;
 import it.unibz.inf.ontop.model.type.TypeFactory;
@@ -24,19 +21,15 @@
 
     public static final IntermediateQueryFactory IQ_FACTORY;
     public static final ExecutorRegistry EXECUTOR_REGISTRY;
-<<<<<<< HEAD
     public static final TermFactory TERM_FACTORY;
     public static final AtomFactory ATOM_FACTORY;
     public static final SubstitutionFactory SUBSTITUTION_FACTORY;
     public static final DatalogFactory DATALOG_FACTORY;
     public static final TypeFactory TYPE_FACTORY;
     public static final UnifierUtilities UNIFIER_UTILITIES;
+    public static final NoNullValueEnforcer NO_NULL_VALUE_ENFORCER;
 
     private static final DummyBasicDBMetadata DEFAULT_DUMMY_DB_METADATA;
-=======
-    public static final NoNullValueEnforcer NO_NULL_VALUE_ENFORCER;
-    public static final TermFactory DATA_FACTORY = OntopModelSingletons.TERM_FACTORY;
->>>>>>> dfe1585a
 
     static {
         OntopModelConfiguration defaultConfiguration = OntopModelConfiguration.defaultBuilder()
