--- conflicted
+++ resolved
@@ -74,47 +74,15 @@
         </dependency>
 
         <dependency>
-<<<<<<< HEAD
             <groupId>org.locationtech.proj4j</groupId>
             <artifactId>proj4j</artifactId>
         </dependency>
 
-<!--        <dependency>-->
-<!--            <groupId>org.opengis</groupId>-->
-<!--            <artifactId>geoapi</artifactId>-->
-<!--            <version>3.0.1</version>-->
-<!--        </dependency>-->
-
-<!--        <dependency>-->
-<!--            <groupId>org.kortforsyningen</groupId>-->
-<!--            <artifactId>proj</artifactId>-->
-<!--            <version>1.0</version>-->
-<!--        </dependency>-->
-
-<!--        <dependency>-->
-<!--            <groupId>org.apache.sis.core</groupId>-->
-<!--            <artifactId>sis-referencing</artifactId>-->
-<!--        </dependency>-->
-<!--        <dependency>-->
-<!--            <groupId>org.apache.sis.core</groupId>-->
-<!--            <artifactId>sis-utility</artifactId>-->
-<!--        </dependency>-->
-<!--        <dependency>-->
-<!--            <groupId>org.apache.sis.core</groupId>-->
-<!--            <artifactId>sis-metadata</artifactId>-->
-<!--        </dependency>-->
-<!--        <dependency>-->
-<!--            <groupId>org.apache.sis.non-free</groupId>-->
-<!--            <artifactId>sis-embedded-data</artifactId>-->
-<!--            &lt;!&ndash;<version>1.0</version>-->
-<!--            <scope>runtime</scope>&ndash;&gt;-->
-<!--        </dependency>-->
-=======
+        <dependency>
             <groupId>commons-codec</groupId>
             <artifactId>commons-codec</artifactId>
         </dependency>
 
->>>>>>> 9149041f
     </dependencies>
 
 
