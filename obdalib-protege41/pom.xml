--- conflicted
+++ resolved
@@ -263,17 +263,10 @@
 	   		<groupId>com.github.jsqlparser</groupId>
 	   		<artifactId>jsqlparser</artifactId>
 		</dependency>
-<<<<<<< HEAD
-        <dependency>
-            <groupId>com.google.guava</groupId>
-            <artifactId>guava</artifactId>
-        </dependency>
-=======
 		<dependency>
 			<groupId>com.google.guava</groupId>
 			<artifactId>guava</artifactId>
 		</dependency>
->>>>>>> 25d03bfe
 	</dependencies>
 
 
