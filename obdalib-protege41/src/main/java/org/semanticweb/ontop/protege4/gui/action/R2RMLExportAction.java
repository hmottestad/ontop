--- conflicted
+++ resolved
@@ -66,21 +66,6 @@
 
 	@Override
 	public void actionPerformed(ActionEvent arg0) {
-<<<<<<< HEAD
-		
-		final OWLWorkspace workspace = editorKit.getWorkspace();	
-		  URI sourceID = obdaModel.getSources().get(0).getSourceID();
-		  
-		  final JFileChooser fc = new JFileChooser();
-		  fc.setSelectedFile(new File(sourceID+"-mappings.ttl"));
-          fc.showSaveDialog(workspace);
-          File file = fc.getSelectedFile();
-          
-    	  
-		R2RMLWriter writer = new R2RMLWriter(obdaModel.getCurrentImmutableOBDAModel(), sourceID,
-                modelManager.getActiveOntology());
-		writer.write(file);
-=======
 
         try {
 		final OWLWorkspace workspace = editorKit.getWorkspace();
@@ -97,14 +82,14 @@
                 File file = fc.getSelectedFile();
 
 
-                R2RMLWriter writer = new R2RMLWriter(obdaModel, sourceID, modelManager.getActiveOntology());
+				R2RMLWriter writer = new R2RMLWriter(obdaModel.getCurrentImmutableOBDAModel(), sourceID,
+						modelManager.getActiveOntology());
                 writer.write(file);
             }
         } catch (Exception ex) {
             JOptionPane.showMessageDialog(null, "An error occured. For more info, see the logs.");
             log.error("Error during r2rml export. \n"+ex.getMessage()+"\n"+ex.getLocalizedMessage());
         }
->>>>>>> e0bf67b1
 
 	}
 }