--- conflicted
+++ resolved
@@ -208,11 +208,7 @@
 					// we are going to use SESAME MATERIALIZER
 				
 					SesameMaterializer materializer = new SesameMaterializer(
-<<<<<<< HEAD
-							obdaModel.getCurrentImmutableOBDAModel(), onto);
-=======
-							obdaModel, onto, DO_STREAM_RESULTS);
->>>>>>> 6bdac6d8
+							obdaModel.getCurrentImmutableOBDAModel(), onto, DO_STREAM_RESULTS);
 					Iterator<Statement> iterator = materializer.getIterator();
 					RDFWriter writer = null;
 
@@ -240,11 +236,7 @@
 				else {
 					// owlxml, OWL materializer
 					OWLAPI3Materializer materializer = new OWLAPI3Materializer(
-<<<<<<< HEAD
-							obdaModel.getCurrentImmutableOBDAModel(), onto);
-=======
-							obdaModel, onto, DO_STREAM_RESULTS);
->>>>>>> 6bdac6d8
+							obdaModel.getCurrentImmutableOBDAModel(), onto, DO_STREAM_RESULTS);
 					Iterator<OWLIndividualAxiom> iterator = materializer.getIterator();
 					while (iterator.hasNext())
 						manager.addAxiom(ontology, iterator.next());
@@ -270,10 +262,7 @@
 			throw e;
 		}
 	}
-
-	
-
-
+	
 	private OWLOntology cloneOnto(File file)
 	{
 		//create new onto by cloning this one
@@ -298,11 +287,8 @@
 		if (response == JOptionPane.YES_OPTION) {			
 			try {
 			
-<<<<<<< HEAD
-				OWLAPI3Materializer individuals = new OWLAPI3Materializer(obdaModel.getCurrentImmutableOBDAModel());
-=======
-				OWLAPI3Materializer individuals = new OWLAPI3Materializer(obdaModel, DO_STREAM_RESULTS);
->>>>>>> 6bdac6d8
+				OWLAPI3Materializer individuals = new OWLAPI3Materializer(obdaModel.getCurrentImmutableOBDAModel(), 
+						DO_STREAM_RESULTS);
 				Container container = workspace.getRootPane().getParent();
 				final MaterializeAction action = new MaterializeAction(onto, ontoManager, individuals, container);
 				
