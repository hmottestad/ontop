--- conflicted
+++ resolved
@@ -114,15 +114,7 @@
 				try {
 					fetchRows(fetchSizeLimit);
 				} catch (Exception e){
-<<<<<<< HEAD
-					if(!stopFetching){ 
-						JOptionPane.showMessageDialog(	
-								null,			
-								"Error when fetching results. Aborting. " + e.toString());
-					} 
-=======
 					SwingUtilities.invokeLater(new RowFetcherError(e));
->>>>>>> dbe1bdce
 					e.printStackTrace();
 				} finally {
 					isFetching = false;
