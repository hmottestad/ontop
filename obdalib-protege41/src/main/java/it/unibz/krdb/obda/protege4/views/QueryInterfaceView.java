--- conflicted
+++ resolved
@@ -182,11 +182,7 @@
 		});
 
 		queryEditorPanel.setExecuteSelectAction(new OBDADataQueryAction<QuestOWLResultSet>("Executing queries...", QueryInterfaceView.this) {
-<<<<<<< HEAD
 			
-=======
-
->>>>>>> dbe1bdce
 			@Override
 			public OWLEditorKit getEditorKit(){
 				return getOWLEditorKit();
@@ -225,11 +221,7 @@
 		});
 
 		queryEditorPanel.setExecuteGraphQueryAction(new OBDADataQueryAction<List<OWLAxiom>>("Executing queries...", QueryInterfaceView.this) {
-<<<<<<< HEAD
 			
-=======
-
->>>>>>> dbe1bdce
 			@Override
 			public OWLEditorKit getEditorKit(){
 				return getOWLEditorKit();
@@ -264,11 +256,7 @@
 
 		});
 
-<<<<<<< HEAD
-		
-=======
-
->>>>>>> dbe1bdce
+		
 		queryEditorPanel.setRetrieveUCQExpansionAction(new OBDADataQueryAction<String>("Rewriting query...", QueryInterfaceView.this) {
 
 			@Override
