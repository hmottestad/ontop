--- conflicted
+++ resolved
@@ -59,12 +59,7 @@
 	private boolean isCanceled = false;
 	private boolean actionStarted = false;
 	private QuestOWL reasoner;
-<<<<<<< HEAD
-	
 	private Component rootView;  // Davide> DAG's hack protegeQueryTabFreezeBug
-=======
-	private Component rootView;
->>>>>>> dbe1bdce
 
 	private static String QUEST_START_MESSAGE = "Quest must be started before using this feature. To proceed \n * select Quest in the \"Reasoners\" menu and \n * click \"Start reasoner\" in the same menu.";
 
@@ -72,11 +67,7 @@
 	private static final Logger log = LoggerFactory.getLogger(OBDADataQueryAction.class);
 
 
-<<<<<<< HEAD
 	public OBDADataQueryAction(String msg, Component rootView){ // Davide> DAG's hack protegeQueryTabFreezeBug
-=======
-	public OBDADataQueryAction(String msg, Component rootView){
->>>>>>> dbe1bdce
 		this.msg = msg;
 		this.rootView = rootView;
 	}
@@ -165,25 +156,11 @@
 					result = executeQuery(statement, queryString);
 					latch.countDown();
 				} catch (Exception e) {
-<<<<<<< HEAD
-					if(!isCancelled()){ 
-						try {
-							Thread.sleep(150); // Davide> DAG's Hack
-						} catch (InterruptedException e1) {
-							// TODO Auto-generated catch block
-							e1.printStackTrace();
-						}
-						errorShown = true;
-						latch.countDown();
-						log.error(e.getMessage(), e);
-						DialogUtils.showQuickErrorDialog(rootView, e); // Davide > DAG's HACK
-=======
 					if(!isCancelled()){
 						queryExecError = true;
 						log.error(e.getMessage(), e);
 						DialogUtils.showQuickErrorDialog(rootView, e, "Error executing query");
 						latch.countDown();
->>>>>>> dbe1bdce
 					}
 				}	
 			}
@@ -219,11 +196,7 @@
 				this.old_latch.countDown();
 			} catch (Exception e) {
 				this.old_latch.countDown();
-<<<<<<< HEAD
-				DialogUtils.showQuickErrorDialog(rootView, e, "Error executing query.");
-=======
 				DialogUtils.showQuickErrorDialog(rootView, e, "Error cancelling query.");
->>>>>>> dbe1bdce
 			}
 		}
 	};
