#sudo: required

sudo: false

language: java

jdk:
  - oraclejdk8
<<<<<<< HEAD
=======

services:
  - docker
  
# before_install:
#   - ls -lah
#   - df -h
#   - cd ontop-docker-test-env/src/test/resources/containers/
#   - sh build-postgres.sh
#   - df -h
#   - sh run-postgres.sh
#   - sh build-oracle.sh
#   - df -h
#   - sh build-db2.sh
#   - df -h
#   - sh build-mysql.sh
#   - df -h
#   - sh run-oracle.sh
#   - sh run-db2.sh
#   - sh run-mysql.sh
#   - cd ../../../../../
  
>>>>>>> ef389f28
<|MERGE_RESOLUTION|>--- conflicted
+++ resolved
@@ -6,8 +6,6 @@
 
 jdk:
   - oraclejdk8
-<<<<<<< HEAD
-=======
 
 services:
   - docker
@@ -29,5 +27,4 @@
 #   - sh run-db2.sh
 #   - sh run-mysql.sh
 #   - cd ../../../../../
-  
->>>>>>> ef389f28
+  