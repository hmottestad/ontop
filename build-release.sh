--- conflicted
+++ resolved
@@ -1,4 +1,4 @@
-d #!/usr/bin/env bash
+#!/usr/bin/env bash
 
 ########################################################################
 #
@@ -108,11 +108,7 @@
 echo "-----------------------------------------"
 echo ""
 
-<<<<<<< HEAD
-./mvnw clean -q
-=======
 $BUILD_ROOT/mvnw clean -q
->>>>>>> 2fdaae48
 
 echo ""
 echo "========================================="
@@ -121,11 +117,7 @@
 echo ""
 
 
-<<<<<<< HEAD
-./mvnw install -DskipTests -q || exit 1
-=======
 $BUILD_ROOT/mvnw install -DskipTests || exit 1
->>>>>>> 2fdaae48
 
 echo "[INFO] Compilation completed"
 
@@ -138,12 +130,7 @@
 echo "-----------------------------------------"
 echo ""
 
-cd ${BUILD_ROOT}/client/protege/
-<<<<<<< HEAD
-../../mvnw bundle:bundle -DskipTests  || exit 1
-=======
 $BUILD_ROOT/mvnw bundle:bundle -DskipTests  || exit 1
->>>>>>> 2fdaae48
 
 rm -fr ${BUILD_ROOT}/build/distribution/${PROTEGE_DIST}
 mkdir -p ${BUILD_ROOT}/build/distribution/${PROTEGE_DIST}
@@ -237,11 +224,7 @@
 echo "-----------------------------------------"
 echo ""
 
-<<<<<<< HEAD
-../../mvnw assembly:single
-=======
 $BUILD_ROOT/mvnw assembly:single
->>>>>>> 2fdaae48
 rm -fr ${ONTOP_CLI}
 mkdir -p ${ONTOP_CLI}
 echo "[INFO] Copying files..."
