--- conflicted
+++ resolved
@@ -49,13 +49,8 @@
 export QUEST_JETTY_DIST=QuestJetty
 export OWL_API_DIST=QuestOWL
 
-<<<<<<< HEAD
 export VERSION=2.0
 export REVISION=0-SNAPSHOT
-=======
-export VERSION=1.15
-export REVISION=0
->>>>>>> f5764e85
 
 
 # Start building the packages
