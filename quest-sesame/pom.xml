--- conflicted
+++ resolved
@@ -3,11 +3,7 @@
 	<parent>
 		<artifactId>ontop</artifactId>
 		<groupId>it.unibz.inf.ontop</groupId>
-<<<<<<< HEAD
 		<version>3.0.0-SNAPSHOT</version>
-=======
-		<version>1.17.1</version>
->>>>>>> ef389f28
 	</parent>
 	<artifactId>ontop-quest-sesame</artifactId>
 	<name>ontop-quest-sesame</name>
@@ -139,30 +135,6 @@
 			<groupId>eu.optique-project</groupId>
 			<artifactId>r2rml-api-sesame-bridge</artifactId>			
 		</dependency>
-<<<<<<< HEAD
-		
-
-	</dependencies>
-	
-	
-
-	<build>
-		<plugins>
-			<plugin>
-				<artifactId>maven-compiler-plugin</artifactId>
-				<version>2.3.2</version>
-				<configuration>
-
-					<source>1.8</source>
-					<target>1.8</target>
-				</configuration>
-			</plugin>
-			<plugin>
-				<groupId>org.apache.maven.plugins</groupId>
-				<artifactId>maven-jar-plugin</artifactId>
-			</plugin>
-=======
     </dependencies>
->>>>>>> ef389f28
 
 </project>