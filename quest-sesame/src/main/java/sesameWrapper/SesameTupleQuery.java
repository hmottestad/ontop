--- conflicted
+++ resolved
@@ -65,9 +65,6 @@
 			stm = conn.createStatement();
 			if(this.queryTimeout > 0)
 				stm.setQueryTimeout(this.queryTimeout);
-<<<<<<< HEAD
-			res = (TupleResultSet) stm.execute(queryString);
-=======
 			try {
 				res = (TupleResultSet) stm.execute(queryString);
 			} catch (OBDAException e) {
@@ -78,7 +75,6 @@
 					throw e;
 			}
 			
->>>>>>> 6aeeef2b
 			List<String> signature = res.getSignature();
 			return new SesameTupleQueryResult(res, signature);
 
