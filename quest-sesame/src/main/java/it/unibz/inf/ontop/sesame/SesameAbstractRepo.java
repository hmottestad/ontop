--- conflicted
+++ resolved
@@ -25,6 +25,8 @@
 import org.openrdf.model.ValueFactory;
 import org.openrdf.model.impl.ValueFactoryImpl;
 import org.openrdf.repository.RepositoryException;
+import org.slf4j.Logger;
+import org.slf4j.LoggerFactory;
 
 import java.io.File;
 import java.util.HashMap;
@@ -34,24 +36,28 @@
 		org.openrdf.repository.Repository, AutoCloseable {
 
 	private Map<String, String> namespaces;
+	private static final Logger logger = LoggerFactory.getLogger(SesameAbstractRepo.class);
 	boolean initialized = false;
 	
 	public SesameAbstractRepo() {
 		namespaces = new HashMap<>();
 	}
 
-	@Override
-    public RepositoryConnection getConnection() throws RepositoryException {
+	/**
+	 * Returns a new RepositoryConnection.
+	 *
+	 * (No repository connection sharing for the sake
+	 *  of thread-safeness)
+	 *
+	 */
+	public RepositoryConnection getConnection() throws RepositoryException {
 		try {
-			this.repoConnection = new RepositoryConnection(this,
+			return new RepositoryConnection(this,
 					getQuestConnection());
 		} catch (OBDAException e) {
-			System.err.println("Error creating repo connection!");
-			e.printStackTrace();
-            throw new RepositoryException(e.getMessage());
+			logger.error("Error creating repo connection: " + e.getMessage());
+			throw new RepositoryException(e.getMessage());
 		}
-		return repoConnection;
-
 	}
 
 	@Override
@@ -99,15 +105,9 @@
 		// of.
 		// Once shut down, the repository can no longer be used until it is
 		// re-initialized.
-<<<<<<< HEAD
-		isinitialized=false;
+		initialized=false;
 //		if(repoConnection!=null && repoConnection.isOpen())
 //			repoConnection.close();
-=======
-		initialized =false;
-		if(repoConnection!=null && repoConnection.isOpen())
-			repoConnection.close();
->>>>>>> 201f89f4
 		
 	}
 
