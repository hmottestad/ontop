/**
 * 
 */
package it.unibz.inf.ontop.sql;

<<<<<<< HEAD
import static org.junit.Assert.assertFalse;
import static org.junit.Assert.assertTrue;

import java.io.File;
import java.sql.Connection;
import java.sql.DriverManager;
import java.sql.SQLException;
import java.util.Properties;
import java.util.Scanner;

import it.unibz.inf.ontop.owlrefplatform.owlapi3.QuestOWL;
import it.unibz.inf.ontop.owlrefplatform.owlapi3.QuestOWLConnection;
import it.unibz.inf.ontop.owlrefplatform.owlapi3.QuestOWLFactory;
import it.unibz.inf.ontop.owlrefplatform.owlapi3.QuestOWLStatement;
import org.junit.After;
import org.junit.Test;
import it.unibz.inf.ontop.owlrefplatform.core.QuestConstants;
import it.unibz.inf.ontop.owlrefplatform.core.QuestPreferences;
import it.unibz.inf.ontop.owlrefplatform.core.SQLExecutableQuery;
=======
import it.unibz.inf.ontop.io.ModelIOManager;
import it.unibz.inf.ontop.model.OBDADataFactory;
import it.unibz.inf.ontop.model.OBDAModel;
import it.unibz.inf.ontop.model.impl.OBDADataFactoryImpl;
import it.unibz.inf.ontop.owlrefplatform.core.Quest;
import it.unibz.inf.ontop.owlrefplatform.core.QuestConstants;
import it.unibz.inf.ontop.owlrefplatform.core.QuestPreferences;
import it.unibz.inf.ontop.owlrefplatform.owlapi.*;
import org.junit.After;
import org.junit.Test;
>>>>>>> 201f89f4
import org.semanticweb.owlapi.apibinding.OWLManager;
import org.semanticweb.owlapi.model.OWLOntology;
import org.semanticweb.owlapi.model.OWLOntologyManager;
import org.slf4j.Logger;
import org.slf4j.LoggerFactory;

<<<<<<< HEAD
import javax.annotation.Nullable;
=======
import java.io.File;
import java.sql.Connection;
import java.sql.DriverManager;
import java.sql.SQLException;
import java.util.Scanner;

import static org.junit.Assert.assertFalse;
import static org.junit.Assert.assertTrue;
>>>>>>> 201f89f4

/**
 * @author dagc
 *
 */
public class TestQuestImplicitDBConstraints {

	static String uc_owlfile = "src/test/resources/userconstraints/uc.owl";
	static String uc_obdafile = "src/test/resources/userconstraints/uc.obda";
	static String uc_keyfile = "src/test/resources/userconstraints/keys.lst";
	static String uc_create = "src/test/resources/userconstraints/create.sql";
	
	static String fk_owlfile = "src/test/resources/userconstraints/uc.owl";
	static String fk_obdafile = "src/test/resources/userconstraints/fk.obda";
	static String fk_keyfile = "src/test/resources/userconstraints/fk-keys.lst";
	static String fk_create = "src/test/resources/userconstraints/fk-create.sql";

	private QuestOWLConnection conn;
	private QuestOWLFactory factory;
	
	Logger log = LoggerFactory.getLogger(this.getClass());
	private OWLOntology ontology;

	private QuestOWL reasoner;
	private Connection sqlConnection;
<<<<<<< HEAD
=======
	private QuestPreferences preferences;
>>>>>>> 201f89f4

	
	public void start_reasoner(String owlfile, String obdafile, String sqlfile, @Nullable String dbContraintsFile) throws Exception {
		try {
			sqlConnection= DriverManager.getConnection("jdbc:h2:mem:countries","sa", "");
			java.sql.Statement s = sqlConnection.createStatement();

			try {
				String text = new Scanner( new File(sqlfile) ).useDelimiter("\\A").next();
				s.execute(text);
				//Server.startWebServer(sqlConnection);

			} catch(SQLException sqle) {
				System.out.println("Exception in creating db from script");
			}

			s.close();


			// Loading the OWL file
			OWLOntologyManager manager = OWLManager.createOWLOntologyManager();
			ontology = manager.loadOntologyFromOntologyDocument((new File(owlfile)));

<<<<<<< HEAD
			Properties p = new Properties();
			p.setProperty(QuestPreferences.ABOX_MODE, QuestConstants.VIRTUAL);
			p.setProperty(QuestPreferences.OBTAIN_FULL_METADATA, QuestConstants.FALSE);
			if (dbContraintsFile != null) {
				// Parsing user constraints
				ImplicitDBConstraints userConstraints = new ImplicitDBConstraints(dbContraintsFile);
				p.put(QuestPreferences.DB_CONSTRAINTS, userConstraints);
			}
			
			// Creating a new instance of the reasoner
			this.factory = new QuestOWLFactory(new File(obdafile), new QuestPreferences(p));
=======
			// Loading the OBDA data
			fac = OBDADataFactoryImpl.getInstance();
			obdaModel = fac.getOBDAModel();

			ModelIOManager ioManager = new ModelIOManager(obdaModel);
			ioManager.load(obdafile);

			QuestPreferences p = new QuestPreferences();
			p.setCurrentValueOf(QuestPreferences.ABOX_MODE, QuestConstants.VIRTUAL);
			p.setCurrentValueOf(QuestPreferences.OBTAIN_FULL_METADATA, QuestConstants.FALSE);
			this.preferences = p;
			
			// Creating a new instance of the reasoner
//			this.factory = new QuestOWLFactory();
//			factory.setOBDAController(obdaModel);
//
//			factory.setPreferenceHolder(p);
>>>>>>> 201f89f4

			
//			QuestOWLFactory factory = new QuestOWLFactory();
//	        QuestOWLConfiguration config = QuestOWLConfiguration.builder().obdaModel(obdaModel).build();
//	        reasoner = factory.createReasoner(ontology, config);
		} catch (Exception exc) {
			try {
				tearDown();
			} catch (Exception e2) {
				e2.printStackTrace();
			}
		}	

	}


	@After
	public void tearDown() throws Exception {
		conn.close();
		reasoner.dispose();
		if (!sqlConnection.isClosed()) {
			java.sql.Statement s = sqlConnection.createStatement();
			try {
				s.execute("DROP ALL OBJECTS DELETE FILES");
			} catch (SQLException sqle) {
				System.out.println("Table not found, not dropping");
			} finally {
				s.close();
				sqlConnection.close();
			}
		}
	}

	@Test
	public void testNoSelfJoinElim() throws Exception {
<<<<<<< HEAD
		this.start_reasoner(uc_owlfile, uc_obdafile, uc_create, null);
		this.reasoner = factory.createReasoner(ontology, new SimpleConfiguration());

=======
		this.start_reasoner(uc_owlfile, uc_obdafile, uc_create);
		//this.reasoner = factory.createReasoner(ontology, new SimpleConfiguration());
		QuestOWLFactory factory = new QuestOWLFactory();
        QuestOWLConfiguration config = QuestOWLConfiguration.builder().obdaModel(obdaModel).preferences(preferences).build();
        reasoner = factory.createReasoner(ontology, config);
        
>>>>>>> 201f89f4

		// Now we are ready for querying
		this.conn = reasoner.getConnection();
		String query = "PREFIX : <http://www.semanticweb.org/ontologies/2013/7/untitled-ontology-150#> SELECT * WHERE {?x :hasVal1 ?v1; :hasVal2 ?v2.}";
		QuestOWLStatement st = conn.createStatement();
		
		
		String sql = ((SQLExecutableQuery)st.getExecutableQuery(query)).getSQL();
		boolean m = sql.matches("(?ms)(.*)\"TABLE1\"(.*),(.*)\"TABLE1\"(.*)");
		assertTrue(m);
		
		
	}

	@Test
	public void testForeignKeysNoSelfJoinElim() throws Exception {
<<<<<<< HEAD
		this.start_reasoner(uc_owlfile, uc_obdafile, uc_create, null);
		this.reasoner = factory.createReasoner(ontology, new SimpleConfiguration());
=======
		this.start_reasoner(uc_owlfile, uc_obdafile, uc_create);
		
		QuestOWLFactory factory = new QuestOWLFactory();
        QuestOWLConfiguration config = QuestOWLConfiguration.builder().obdaModel(obdaModel).preferences(preferences).build();
        reasoner = factory.createReasoner(ontology, config);
        
		
		//this.reasoner = factory.createReasoner(ontology, new SimpleConfiguration());
>>>>>>> 201f89f4


		// Now we are ready for querying
		this.conn = reasoner.getConnection();
		String query = "PREFIX : <http://www.semanticweb.org/ontologies/2013/7/untitled-ontology-150#> SELECT * WHERE {?x :hasVal3 ?v1; :hasVal4 ?v4.}";
		QuestOWLStatement st = conn.createStatement();


		String sql = ((SQLExecutableQuery)st.getExecutableQuery(query)).getSQL();
		boolean m = sql.matches("(?ms)(.*)\"TABLE2\"(.*),(.*)\"TABLE2\"(.*)");
		assertTrue(m);
		
		
	}
	
	@Test
	public void testWithSelfJoinElim() throws Exception {
<<<<<<< HEAD
		this.start_reasoner(uc_owlfile, uc_obdafile, uc_create, uc_keyfile);
		this.reasoner = factory.createReasoner(ontology, new SimpleConfiguration());
=======
		this.start_reasoner(uc_owlfile, uc_obdafile, uc_create);
		
		// Parsing user constraints
		ImplicitDBConstraintsReader userConstraints = new ImplicitDBConstraintsReader(new File(uc_keyfile));
//		factory.setImplicitDBConstraints(userConstraints);
//		this.reasoner = factory.createReasoner(ontology, new SimpleConfiguration());
>>>>>>> 201f89f4

		QuestOWLFactory factory = new QuestOWLFactory();
        QuestOWLConfiguration config = QuestOWLConfiguration.builder().obdaModel(obdaModel).preferences(preferences).dbConstraintsReader(userConstraints).build();
        reasoner = factory.createReasoner(ontology, config);

		// Now we are ready for querying
		this.conn = reasoner.getConnection();
		String query = "PREFIX : <http://www.semanticweb.org/ontologies/2013/7/untitled-ontology-150#> SELECT * WHERE {?x :hasVal1 ?v1; :hasVal2 ?v2.}";
		QuestOWLStatement st = conn.createStatement();


		String sql = ((SQLExecutableQuery)st.getExecutableQuery(query)).getSQL();
		boolean m = sql.matches("(?ms)(.*)\"TABLE1\"(.*),(.*)\"TABLE1\"(.*)");
		assertFalse(m);
		
		
	}
	
	@Test
	public void testForeignKeysWithSelfJoinElim() throws Exception {
		this.start_reasoner(uc_owlfile, uc_obdafile, uc_create, uc_keyfile);
		// Parsing user constraints
<<<<<<< HEAD
		this.reasoner = factory.createReasoner(ontology, new SimpleConfiguration());


=======
		ImplicitDBConstraintsReader userConstraints = new ImplicitDBConstraintsReader(new File(uc_keyfile));
//		factory.setImplicitDBConstraints(userConstraints);
//		this.reasoner = factory.createReasoner(ontology, new SimpleConfiguration());

		QuestOWLFactory factory = new QuestOWLFactory();
        QuestOWLConfiguration config = QuestOWLConfiguration.builder().obdaModel(obdaModel).preferences(preferences).dbConstraintsReader(userConstraints).build();
        reasoner = factory.createReasoner(ontology, config);
        
>>>>>>> 201f89f4
		// Now we are ready for querying
		this.conn = reasoner.getConnection();
		String query = "PREFIX : <http://www.semanticweb.org/ontologies/2013/7/untitled-ontology-150#> SELECT * WHERE {?x :hasVal3 ?v1; :hasVal4 ?v4.}";
		QuestOWLStatement st = conn.createStatement();


		String sql = ((SQLExecutableQuery)st.getExecutableQuery(query)).getSQL();
		boolean m = sql.matches("(?ms)(.*)\"TABLE2\"(.*),(.*)\"TABLE2\"(.*)");
		assertTrue(m);
		
		
	}
	
	
	/**
	 * Testing foreign keys referring to tables not mentioned by mappings
	 * @throws Exception
	 */
	@Test
	public void testForeignKeysTablesNOUc() throws Exception {
		this.start_reasoner(fk_owlfile, fk_obdafile, fk_create, null);
		
<<<<<<< HEAD
		this.reasoner = factory.createReasoner(ontology, new SimpleConfiguration());
=======
		QuestOWLFactory factory = new QuestOWLFactory();
        QuestOWLConfiguration config = QuestOWLConfiguration.builder().obdaModel(obdaModel).preferences(preferences).build();
        reasoner = factory.createReasoner(ontology, config);
        
		//this.reasoner = factory.createReasoner(ontology, new SimpleConfiguration());
>>>>>>> 201f89f4


		// Now we are ready for querying
		this.conn = reasoner.getConnection();
		String query = "PREFIX : <http://www.semanticweb.org/ontologies/2013/7/untitled-ontology-150#> SELECT * WHERE {?x :relatedTo ?y; :hasVal1 ?v1. ?y :hasVal2 ?v2.}";
		QuestOWLStatement st = conn.createStatement();
<<<<<<< HEAD


		String sql = ((SQLExecutableQuery)st.getExecutableQuery(query)).getSQL();
		System.out.println(sql);
=======
		
		
		String sql = st.getUnfolding(query);
>>>>>>> 201f89f4
		boolean m = sql.matches("(?ms)(.*)\"TABLE2\"(.*),(.*)\"TABLE2\"(.*)");
		assertTrue(m);
		
		
	}
	

	/**
	 * Testing foreign keys referring to tables not mentioned by mappings
	 * @throws Exception
	 */
	@Test
	public void testForeignKeysTablesWithUC() throws Exception {
<<<<<<< HEAD
		this.start_reasoner(fk_owlfile, fk_obdafile, fk_create, fk_keyfile);
		this.reasoner =factory.createReasoner(ontology, new SimpleConfiguration());


=======
		this.start_reasoner(fk_owlfile, fk_obdafile, fk_create);
		// Parsing user constraints
		ImplicitDBConstraintsReader userConstraints = new ImplicitDBConstraintsReader(new File(fk_keyfile));
//		factory.setImplicitDBConstraints(userConstraints);
//		this.reasoner = factory.createReasoner(ontology, new SimpleConfiguration());

		QuestOWLFactory factory = new QuestOWLFactory();
        QuestOWLConfiguration config = QuestOWLConfiguration.builder().obdaModel(obdaModel).preferences(preferences).dbConstraintsReader(userConstraints).build();
        reasoner = factory.createReasoner(ontology, config);
        
>>>>>>> 201f89f4
		// Now we are ready for querying
		this.conn = reasoner.getConnection();
		String query = "PREFIX : <http://www.semanticweb.org/ontologies/2013/7/untitled-ontology-150#> SELECT * WHERE {?x :relatedTo ?y; :hasVal1 ?v1. ?y :hasVal2 ?v2.}";
		QuestOWLStatement st = conn.createStatement();
<<<<<<< HEAD


		String sql = ((SQLExecutableQuery)st.getExecutableQuery(query)).getSQL();
		System.out.println(sql);
=======
		
		
		String sql = st.getUnfolding(query);
>>>>>>> 201f89f4
		boolean m = sql.matches("(?ms)(.*)\"TABLE2\"(.*),(.*)\"TABLE2\"(.*)");
		assertFalse(m);
		
		
	}


}<|MERGE_RESOLUTION|>--- conflicted
+++ resolved
@@ -3,7 +3,6 @@
  */
 package it.unibz.inf.ontop.sql;
 
-<<<<<<< HEAD
 import static org.junit.Assert.assertFalse;
 import static org.junit.Assert.assertTrue;
 
@@ -11,49 +10,18 @@
 import java.sql.Connection;
 import java.sql.DriverManager;
 import java.sql.SQLException;
-import java.util.Properties;
 import java.util.Scanner;
 
-import it.unibz.inf.ontop.owlrefplatform.owlapi3.QuestOWL;
-import it.unibz.inf.ontop.owlrefplatform.owlapi3.QuestOWLConnection;
-import it.unibz.inf.ontop.owlrefplatform.owlapi3.QuestOWLFactory;
-import it.unibz.inf.ontop.owlrefplatform.owlapi3.QuestOWLStatement;
-import org.junit.After;
-import org.junit.Test;
-import it.unibz.inf.ontop.owlrefplatform.core.QuestConstants;
-import it.unibz.inf.ontop.owlrefplatform.core.QuestPreferences;
-import it.unibz.inf.ontop.owlrefplatform.core.SQLExecutableQuery;
-=======
-import it.unibz.inf.ontop.io.ModelIOManager;
-import it.unibz.inf.ontop.model.OBDADataFactory;
-import it.unibz.inf.ontop.model.OBDAModel;
-import it.unibz.inf.ontop.model.impl.OBDADataFactoryImpl;
-import it.unibz.inf.ontop.owlrefplatform.core.Quest;
-import it.unibz.inf.ontop.owlrefplatform.core.QuestConstants;
-import it.unibz.inf.ontop.owlrefplatform.core.QuestPreferences;
 import it.unibz.inf.ontop.owlrefplatform.owlapi.*;
 import org.junit.After;
 import org.junit.Test;
->>>>>>> 201f89f4
+import it.unibz.inf.ontop.owlrefplatform.core.SQLExecutableQuery;
 import org.semanticweb.owlapi.apibinding.OWLManager;
 import org.semanticweb.owlapi.model.OWLOntology;
 import org.semanticweb.owlapi.model.OWLOntologyManager;
 import org.slf4j.Logger;
 import org.slf4j.LoggerFactory;
 
-<<<<<<< HEAD
-import javax.annotation.Nullable;
-=======
-import java.io.File;
-import java.sql.Connection;
-import java.sql.DriverManager;
-import java.sql.SQLException;
-import java.util.Scanner;
-
-import static org.junit.Assert.assertFalse;
-import static org.junit.Assert.assertTrue;
->>>>>>> 201f89f4
-
 /**
  * @author dagc
  *
@@ -78,13 +46,9 @@
 
 	private QuestOWL reasoner;
 	private Connection sqlConnection;
-<<<<<<< HEAD
-=======
-	private QuestPreferences preferences;
->>>>>>> 201f89f4
-
-	
-	public void start_reasoner(String owlfile, String obdafile, String sqlfile, @Nullable String dbContraintsFile) throws Exception {
+
+	
+	public void start_reasoner(String owlfile, String sqlfile) throws Exception {
 		try {
 			sqlConnection= DriverManager.getConnection("jdbc:h2:mem:countries","sa", "");
 			java.sql.Statement s = sqlConnection.createStatement();
@@ -105,42 +69,6 @@
 			OWLOntologyManager manager = OWLManager.createOWLOntologyManager();
 			ontology = manager.loadOntologyFromOntologyDocument((new File(owlfile)));
 
-<<<<<<< HEAD
-			Properties p = new Properties();
-			p.setProperty(QuestPreferences.ABOX_MODE, QuestConstants.VIRTUAL);
-			p.setProperty(QuestPreferences.OBTAIN_FULL_METADATA, QuestConstants.FALSE);
-			if (dbContraintsFile != null) {
-				// Parsing user constraints
-				ImplicitDBConstraints userConstraints = new ImplicitDBConstraints(dbContraintsFile);
-				p.put(QuestPreferences.DB_CONSTRAINTS, userConstraints);
-			}
-			
-			// Creating a new instance of the reasoner
-			this.factory = new QuestOWLFactory(new File(obdafile), new QuestPreferences(p));
-=======
-			// Loading the OBDA data
-			fac = OBDADataFactoryImpl.getInstance();
-			obdaModel = fac.getOBDAModel();
-
-			ModelIOManager ioManager = new ModelIOManager(obdaModel);
-			ioManager.load(obdafile);
-
-			QuestPreferences p = new QuestPreferences();
-			p.setCurrentValueOf(QuestPreferences.ABOX_MODE, QuestConstants.VIRTUAL);
-			p.setCurrentValueOf(QuestPreferences.OBTAIN_FULL_METADATA, QuestConstants.FALSE);
-			this.preferences = p;
-			
-			// Creating a new instance of the reasoner
-//			this.factory = new QuestOWLFactory();
-//			factory.setOBDAController(obdaModel);
-//
-//			factory.setPreferenceHolder(p);
->>>>>>> 201f89f4
-
-			
-//			QuestOWLFactory factory = new QuestOWLFactory();
-//	        QuestOWLConfiguration config = QuestOWLConfiguration.builder().obdaModel(obdaModel).build();
-//	        reasoner = factory.createReasoner(ontology, config);
 		} catch (Exception exc) {
 			try {
 				tearDown();
@@ -171,18 +99,14 @@
 
 	@Test
 	public void testNoSelfJoinElim() throws Exception {
-<<<<<<< HEAD
-		this.start_reasoner(uc_owlfile, uc_obdafile, uc_create, null);
-		this.reasoner = factory.createReasoner(ontology, new SimpleConfiguration());
-
-=======
-		this.start_reasoner(uc_owlfile, uc_obdafile, uc_create);
+		this.start_reasoner(uc_owlfile, uc_create);
 		//this.reasoner = factory.createReasoner(ontology, new SimpleConfiguration());
 		QuestOWLFactory factory = new QuestOWLFactory();
-        QuestOWLConfiguration config = QuestOWLConfiguration.builder().obdaModel(obdaModel).preferences(preferences).build();
-        reasoner = factory.createReasoner(ontology, config);
-        
->>>>>>> 201f89f4
+        QuestOWLConfiguration config = QuestOWLConfiguration.builder()
+				.nativeOntopMappingFile(uc_obdafile)
+				.build();
+        reasoner = factory.createReasoner(ontology, config);
+        
 
 		// Now we are ready for querying
 		this.conn = reasoner.getConnection();
@@ -199,19 +123,16 @@
 
 	@Test
 	public void testForeignKeysNoSelfJoinElim() throws Exception {
-<<<<<<< HEAD
-		this.start_reasoner(uc_owlfile, uc_obdafile, uc_create, null);
-		this.reasoner = factory.createReasoner(ontology, new SimpleConfiguration());
-=======
-		this.start_reasoner(uc_owlfile, uc_obdafile, uc_create);
-		
-		QuestOWLFactory factory = new QuestOWLFactory();
-        QuestOWLConfiguration config = QuestOWLConfiguration.builder().obdaModel(obdaModel).preferences(preferences).build();
+		this.start_reasoner(uc_owlfile, uc_create);
+		
+		QuestOWLFactory factory = new QuestOWLFactory();
+        QuestOWLConfiguration config = QuestOWLConfiguration.builder()
+				.nativeOntopMappingFile(uc_obdafile)
+				.build();
         reasoner = factory.createReasoner(ontology, config);
         
 		
 		//this.reasoner = factory.createReasoner(ontology, new SimpleConfiguration());
->>>>>>> 201f89f4
 
 
 		// Now we are ready for querying
@@ -229,53 +150,41 @@
 	
 	@Test
 	public void testWithSelfJoinElim() throws Exception {
-<<<<<<< HEAD
-		this.start_reasoner(uc_owlfile, uc_obdafile, uc_create, uc_keyfile);
-		this.reasoner = factory.createReasoner(ontology, new SimpleConfiguration());
-=======
-		this.start_reasoner(uc_owlfile, uc_obdafile, uc_create);
-		
+		this.start_reasoner(uc_owlfile, uc_create);
+
+		// Parsing user constraints
+		ImplicitDBConstraintsReader userConstraints = new ImplicitDBConstraintsReader(new File(uc_keyfile));
+
+
+		QuestOWLFactory factory = new QuestOWLFactory();
+        QuestOWLConfiguration config = QuestOWLConfiguration.builder().nativeOntopMappingFile(uc_obdafile).dbConstraintsReader(userConstraints).build();
+        reasoner = factory.createReasoner(ontology, config);
+
+		// Now we are ready for querying
+		this.conn = reasoner.getConnection();
+		String query = "PREFIX : <http://www.semanticweb.org/ontologies/2013/7/untitled-ontology-150#> SELECT * WHERE {?x :hasVal1 ?v1; :hasVal2 ?v2.}";
+		QuestOWLStatement st = conn.createStatement();
+
+
+		String sql = ((SQLExecutableQuery)st.getExecutableQuery(query)).getSQL();
+		boolean m = sql.matches("(?ms)(.*)\"TABLE1\"(.*),(.*)\"TABLE1\"(.*)");
+		assertFalse(m);
+		
+		
+	}
+	
+	@Test
+	public void testForeignKeysWithSelfJoinElim() throws Exception {
+		this.start_reasoner(uc_owlfile, uc_create);
 		// Parsing user constraints
 		ImplicitDBConstraintsReader userConstraints = new ImplicitDBConstraintsReader(new File(uc_keyfile));
 //		factory.setImplicitDBConstraints(userConstraints);
 //		this.reasoner = factory.createReasoner(ontology, new SimpleConfiguration());
->>>>>>> 201f89f4
-
-		QuestOWLFactory factory = new QuestOWLFactory();
-        QuestOWLConfiguration config = QuestOWLConfiguration.builder().obdaModel(obdaModel).preferences(preferences).dbConstraintsReader(userConstraints).build();
-        reasoner = factory.createReasoner(ontology, config);
-
-		// Now we are ready for querying
-		this.conn = reasoner.getConnection();
-		String query = "PREFIX : <http://www.semanticweb.org/ontologies/2013/7/untitled-ontology-150#> SELECT * WHERE {?x :hasVal1 ?v1; :hasVal2 ?v2.}";
-		QuestOWLStatement st = conn.createStatement();
-
-
-		String sql = ((SQLExecutableQuery)st.getExecutableQuery(query)).getSQL();
-		boolean m = sql.matches("(?ms)(.*)\"TABLE1\"(.*),(.*)\"TABLE1\"(.*)");
-		assertFalse(m);
-		
-		
-	}
-	
-	@Test
-	public void testForeignKeysWithSelfJoinElim() throws Exception {
-		this.start_reasoner(uc_owlfile, uc_obdafile, uc_create, uc_keyfile);
-		// Parsing user constraints
-<<<<<<< HEAD
-		this.reasoner = factory.createReasoner(ontology, new SimpleConfiguration());
-
-
-=======
-		ImplicitDBConstraintsReader userConstraints = new ImplicitDBConstraintsReader(new File(uc_keyfile));
-//		factory.setImplicitDBConstraints(userConstraints);
-//		this.reasoner = factory.createReasoner(ontology, new SimpleConfiguration());
-
-		QuestOWLFactory factory = new QuestOWLFactory();
-        QuestOWLConfiguration config = QuestOWLConfiguration.builder().obdaModel(obdaModel).preferences(preferences).dbConstraintsReader(userConstraints).build();
-        reasoner = factory.createReasoner(ontology, config);
-        
->>>>>>> 201f89f4
+
+		QuestOWLFactory factory = new QuestOWLFactory();
+        QuestOWLConfiguration config = QuestOWLConfiguration.builder().nativeOntopMappingFile(uc_obdafile).dbConstraintsReader(userConstraints).build();
+        reasoner = factory.createReasoner(ontology, config);
+        
 		// Now we are ready for querying
 		this.conn = reasoner.getConnection();
 		String query = "PREFIX : <http://www.semanticweb.org/ontologies/2013/7/untitled-ontology-150#> SELECT * WHERE {?x :hasVal3 ?v1; :hasVal4 ?v4.}";
@@ -296,33 +205,23 @@
 	 */
 	@Test
 	public void testForeignKeysTablesNOUc() throws Exception {
-		this.start_reasoner(fk_owlfile, fk_obdafile, fk_create, null);
-		
-<<<<<<< HEAD
-		this.reasoner = factory.createReasoner(ontology, new SimpleConfiguration());
-=======
-		QuestOWLFactory factory = new QuestOWLFactory();
-        QuestOWLConfiguration config = QuestOWLConfiguration.builder().obdaModel(obdaModel).preferences(preferences).build();
+		this.start_reasoner(fk_owlfile, fk_create);
+		
+		QuestOWLFactory factory = new QuestOWLFactory();
+        QuestOWLConfiguration config = QuestOWLConfiguration.builder().nativeOntopMappingFile(fk_obdafile).build();
         reasoner = factory.createReasoner(ontology, config);
         
 		//this.reasoner = factory.createReasoner(ontology, new SimpleConfiguration());
->>>>>>> 201f89f4
 
 
 		// Now we are ready for querying
 		this.conn = reasoner.getConnection();
 		String query = "PREFIX : <http://www.semanticweb.org/ontologies/2013/7/untitled-ontology-150#> SELECT * WHERE {?x :relatedTo ?y; :hasVal1 ?v1. ?y :hasVal2 ?v2.}";
 		QuestOWLStatement st = conn.createStatement();
-<<<<<<< HEAD
 
 
 		String sql = ((SQLExecutableQuery)st.getExecutableQuery(query)).getSQL();
 		System.out.println(sql);
-=======
-		
-		
-		String sql = st.getUnfolding(query);
->>>>>>> 201f89f4
 		boolean m = sql.matches("(?ms)(.*)\"TABLE2\"(.*),(.*)\"TABLE2\"(.*)");
 		assertTrue(m);
 		
@@ -336,37 +235,24 @@
 	 */
 	@Test
 	public void testForeignKeysTablesWithUC() throws Exception {
-<<<<<<< HEAD
-		this.start_reasoner(fk_owlfile, fk_obdafile, fk_create, fk_keyfile);
-		this.reasoner =factory.createReasoner(ontology, new SimpleConfiguration());
-
-
-=======
-		this.start_reasoner(fk_owlfile, fk_obdafile, fk_create);
+		this.start_reasoner(fk_owlfile, fk_create);
 		// Parsing user constraints
 		ImplicitDBConstraintsReader userConstraints = new ImplicitDBConstraintsReader(new File(fk_keyfile));
 //		factory.setImplicitDBConstraints(userConstraints);
 //		this.reasoner = factory.createReasoner(ontology, new SimpleConfiguration());
 
 		QuestOWLFactory factory = new QuestOWLFactory();
-        QuestOWLConfiguration config = QuestOWLConfiguration.builder().obdaModel(obdaModel).preferences(preferences).dbConstraintsReader(userConstraints).build();
-        reasoner = factory.createReasoner(ontology, config);
-        
->>>>>>> 201f89f4
+        QuestOWLConfiguration config = QuestOWLConfiguration.builder().nativeOntopMappingFile(fk_obdafile).dbConstraintsReader(userConstraints).build();
+        reasoner = factory.createReasoner(ontology, config);
+        
 		// Now we are ready for querying
 		this.conn = reasoner.getConnection();
 		String query = "PREFIX : <http://www.semanticweb.org/ontologies/2013/7/untitled-ontology-150#> SELECT * WHERE {?x :relatedTo ?y; :hasVal1 ?v1. ?y :hasVal2 ?v2.}";
 		QuestOWLStatement st = conn.createStatement();
-<<<<<<< HEAD
 
 
 		String sql = ((SQLExecutableQuery)st.getExecutableQuery(query)).getSQL();
 		System.out.println(sql);
-=======
-		
-		
-		String sql = st.getUnfolding(query);
->>>>>>> 201f89f4
 		boolean m = sql.matches("(?ms)(.*)\"TABLE2\"(.*),(.*)\"TABLE2\"(.*)");
 		assertFalse(m);
 		
