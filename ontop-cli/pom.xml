--- conflicted
+++ resolved
@@ -3,11 +3,7 @@
     <parent>
         <artifactId>ontop</artifactId>
         <groupId>it.unibz.inf.ontop</groupId>
-<<<<<<< HEAD
         <version>3.0.0-SNAPSHOT</version>
-=======
-        <version>1.17.1</version>
->>>>>>> ef389f28
     </parent>
     <modelVersion>4.0.0</modelVersion>
 
