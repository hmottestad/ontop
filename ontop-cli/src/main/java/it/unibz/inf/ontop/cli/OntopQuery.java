--- conflicted
+++ resolved
@@ -20,33 +20,6 @@
  * #L%
  */
 
-<<<<<<< HEAD
-import com.github.rvesse.airline.Command;
-import com.github.rvesse.airline.Option;
-import com.github.rvesse.airline.OptionType;
-import com.google.common.base.Joiner;
-<<<<<<< HEAD:ontop-cli/src/main/java/it/unibz/inf/ontop/cli/OntopQuery.java
-=======
-import it.unibz.inf.ontop.model.OBDAModel;
-import it.unibz.inf.ontop.owlrefplatform.core.QuestConstants;
-import it.unibz.inf.ontop.owlrefplatform.core.QuestPreferences;
->>>>>>> v3/package-names-changed:ontop-cli/src/main/java/it/unibz/inf/ontop/cli/OntopQuery.java
-import it.unibz.inf.ontop.model.OBDAException;
-
-import java.io.BufferedWriter;
-import java.io.File;
-import java.io.FileOutputStream;
-import java.io.OutputStream;
-import java.io.OutputStreamWriter;
-import java.nio.charset.StandardCharsets;
-import java.nio.file.Files;
-import java.nio.file.Paths;
-
-<<<<<<< HEAD:ontop-cli/src/main/java/it/unibz/inf/ontop/cli/OntopQuery.java
-import it.unibz.inf.ontop.owlrefplatform.owlapi3.*;
-=======
->>>>>>> v3/package-names-changed:ontop-cli/src/main/java/it/unibz/inf/ontop/cli/OntopQuery.java
-=======
 
 import com.github.rvesse.airline.annotations.Command;
 import com.github.rvesse.airline.annotations.Option;
@@ -57,7 +30,6 @@
 import it.unibz.inf.ontop.exception.InvalidPredicateDeclarationException;
 import it.unibz.inf.ontop.model.OBDAModel;
 import it.unibz.inf.ontop.owlrefplatform.owlapi.*;
->>>>>>> 201f89f4
 import org.semanticweb.owlapi.apibinding.OWLManager;
 import org.semanticweb.owlapi.io.ToStringRenderer;
 import org.semanticweb.owlapi.model.OWLOntology;
@@ -110,7 +82,7 @@
 
 //        QuestOWLFactory factory = null;
 //        try {
-//            factory = createQueryOWLFactory(mappingFile);
+//            factory = createQueryOWLFactory(nativeOntopMappingFile);
 //        } catch (Exception e1) {
 //            e1.printStackTrace();
 //        }
@@ -190,19 +162,4 @@
     }
 
 
-<<<<<<< HEAD
-    public QuestOWLFactory createQueryOWLFactory(String mappingFile) throws Exception {
-
-		/*
-		 * Creating the instance of the reasoner using the factory. Remember
-		 * that the RDBMS that contains the data must be already running and
-		 * accepting connections. The HelloWorld and Books tutorials at our wiki
-		 * show you how to do this.
-		 */
-        QuestOWLFactory factory = new QuestOWLFactory(new File(mappingFile), createPreferences(mappingFile));
-
-        return factory;
-    }
-=======
->>>>>>> 201f89f4
 }