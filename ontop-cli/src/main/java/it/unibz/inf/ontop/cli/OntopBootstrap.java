--- conflicted
+++ resolved
@@ -19,11 +19,7 @@
 
     @Option(type = OptionType.COMMAND, name = {"-b", "--base-iri"}, title = "base IRI",
             description = "base uri of the generated mapping")
-<<<<<<< HEAD
-    private String baseIRI;
-=======
     protected String baseIRI = "";
->>>>>>> 52be1e03
 
     @Override
     public void run() {
