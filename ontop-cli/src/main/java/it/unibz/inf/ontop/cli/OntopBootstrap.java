--- conflicted
+++ resolved
@@ -1,10 +1,8 @@
 package it.unibz.inf.ontop.cli;
 
-<<<<<<< HEAD
 import com.github.rvesse.airline.Command;
 import com.github.rvesse.airline.Option;
 import com.github.rvesse.airline.OptionType;
-<<<<<<< HEAD:ontop-cli/src/main/java/it/unibz/inf/ontop/cli/OntopBootstrap.java
 import com.google.inject.Guice;
 import com.google.inject.Injector;
 import it.unibz.inf.ontop.injection.NativeQueryLanguageComponentFactory;
@@ -12,31 +10,13 @@
 import it.unibz.inf.ontop.injection.OBDAFactoryWithException;
 import it.unibz.inf.ontop.io.OntopNativeMappingSerializer;
 import it.unibz.inf.ontop.model.OBDAModel;
-import it.unibz.inf.ontop.owlapi3.bootstrapping.DirectMappingBootstrapper;
 import it.unibz.inf.ontop.owlrefplatform.core.QuestPreferences;
-import it.unibz.inf.ontop.owlrefplatform.questdb.R2RMLQuestPreferences;
-=======
-import it.unibz.inf.ontop.model.OBDAModel;
-import it.unibz.inf.ontop.owlapi3.bootstrapping.DirectMappingBootstrapper;
-import it.unibz.inf.ontop.io.ModelIOManager;
->>>>>>> v3/package-names-changed:ontop-cli/src/main/java/it/unibz/inf/ontop/cli/OntopBootstrap.java
-=======
-import com.github.rvesse.airline.annotations.Command;
-import com.github.rvesse.airline.annotations.Option;
-import com.github.rvesse.airline.annotations.OptionType;
-import it.unibz.inf.ontop.io.ModelIOManager;
-import it.unibz.inf.ontop.model.OBDAModel;
-import it.unibz.inf.ontop.owlapi.bootstrapping.DirectMappingBootstrapper;
->>>>>>> 201f89f4
+import it.unibz.inf.ontop.owlrefplatform.core.R2RMLQuestPreferences;
 import org.semanticweb.owlapi.io.FileDocumentTarget;
 import org.semanticweb.owlapi.model.OWLOntology;
 
 import java.io.File;
-<<<<<<< HEAD
 import java.util.Properties;
-=======
-import java.util.Objects;
->>>>>>> 201f89f4
 
 @Command(name = "bootstrap",
         description = "Bootstrap ontology and mapping from the database")
@@ -50,7 +30,6 @@
     public void run() {
 
         try {
-<<<<<<< HEAD
             if (baseUri.contains("#")) {
                 System.err.println("Base uri cannot contain the character '#'!");
             } else {
@@ -75,24 +54,7 @@
                 } else {
                     System.err.println("Output file not found!");
                 }
-=======
-            if (baseIRI.contains("#")) {
-                System.err.println("Base IRI cannot contain the character '#'!");
-                throw new IllegalArgumentException("Base IRI cannot contain the character '#'!");
->>>>>>> 201f89f4
             }
-
-            Objects.requireNonNull(owlFile, "ontology file must not be null");
-            File ontologyFile = new File(owlFile);
-            File obdaFile = new File(mappingFile);
-            DirectMappingBootstrapper dm = new DirectMappingBootstrapper(
-                    baseIRI, jdbcURL, jdbcUserName, jdbcPassword, jdbcDriverClass);
-            OBDAModel model = dm.getModel();
-            OWLOntology onto = dm.getOntology();
-            ModelIOManager mng = new ModelIOManager(model);
-            mng.save(obdaFile);
-            onto.getOWLOntologyManager().saveOntology(onto, new FileDocumentTarget(ontologyFile));
-
         } catch (Exception e) {
             System.err.println("Error occurred during bootstrapping: "
                     + e.getMessage());
