<?xml version="1.0"?>


<!DOCTYPE rdf:RDF [
    <!ENTITY quest "http://obda.org/quest#" >
    <!ENTITY owl "http://www.w3.org/2002/07/owl#" >
    <!ENTITY xsd "http://www.w3.org/2001/XMLSchema#" >
    <!ENTITY rdfs "http://www.w3.org/2000/01/rdf-schema#" >
    <!ENTITY rdf "http://www.w3.org/1999/02/22-rdf-syntax-ns#" >
]>


<rdf:RDF xmlns="http://it.unibz.inf/obda/test/simple#"
     xml:base="http://it.unibz.inf/obda/test/simple"
     xmlns:rdfs="http://www.w3.org/2000/01/rdf-schema#"
     xmlns:owl="http://www.w3.org/2002/07/owl#"
     xmlns:xsd="http://www.w3.org/2001/XMLSchema#"
     xmlns:rdf="http://www.w3.org/1999/02/22-rdf-syntax-ns#"
     xmlns:quest="http://obda.org/quest#">
    <owl:Ontology rdf:about="http://it.unibz.inf/obda/test/simple"/>
    
 <!--
    ///////////////////////////////////////////////////////////////////////////////////////
    //
    // Annotation Properties
    //
    ///////////////////////////////////////////////////////////////////////////////////////
     -->

    <owl:AnnotationProperty rdf:about="http://it.unibz.krdb/obda/test/simple#S"/>


    <!-- 
    ///////////////////////////////////////////////////////////////////////////////////////
    //
    // Object Properties
    //
    ///////////////////////////////////////////////////////////////////////////////////////
     -->

    


    <!-- http://it.unibz.inf/obda/test/simple#P -->

<<<<<<< HEAD
    <owl:ObjectProperty rdf:about="http://it.unibz.inf/obda/test/simple#P"/>
=======
    <owl:ObjectProperty rdf:about="http://it.unibz.krdb/obda/test/simple#P">
    <rdfs:label rdf:datatype="&xsd;string">object property</rdfs:label>
    <rdfs:comment rdf:datatype="&xsd;string">example of object property</rdfs:comment>
    </owl:ObjectProperty>
>>>>>>> 39b85c22
    


    <!-- 
    ///////////////////////////////////////////////////////////////////////////////////////
    //
    // Data properties
    //
    ///////////////////////////////////////////////////////////////////////////////////////
     -->

    


    <!-- http://it.unibz.inf/obda/test/simple#U -->

    <owl:DatatypeProperty rdf:about="http://it.unibz.inf/obda/test/simple#U"/>
    


    <!-- 
    ///////////////////////////////////////////////////////////////////////////////////////
    //
    // Classes
    //
    ///////////////////////////////////////////////////////////////////////////////////////
     -->

    


    <!-- http://it.unibz.inf/obda/test/simple#A -->

    <owl:Class rdf:about="http://it.unibz.inf/obda/test/simple#A">
        <rdfs:subClassOf rdf:resource="http://it.unibz.inf/obda/test/simple#B"/>
    </owl:Class>
    


    <!-- http://it.unibz.inf/obda/test/simple#B -->

    <owl:Class rdf:about="http://it.unibz.inf/obda/test/simple#B"/>
</rdf:RDF>



<!-- Generated by the OWL API (version 3.5.1) http://owlapi.sourceforge.net -->
<|MERGE_RESOLUTION|>--- conflicted
+++ resolved
@@ -27,7 +27,7 @@
     ///////////////////////////////////////////////////////////////////////////////////////
      -->
 
-    <owl:AnnotationProperty rdf:about="http://it.unibz.krdb/obda/test/simple#S"/>
+    <owl:AnnotationProperty rdf:about="http://it.unibz.inf/obda/test/simple#S"/>
 
 
     <!-- 
@@ -43,14 +43,10 @@
 
     <!-- http://it.unibz.inf/obda/test/simple#P -->
 
-<<<<<<< HEAD
-    <owl:ObjectProperty rdf:about="http://it.unibz.inf/obda/test/simple#P"/>
-=======
-    <owl:ObjectProperty rdf:about="http://it.unibz.krdb/obda/test/simple#P">
+    <owl:ObjectProperty rdf:about="http://it.unibz.inf/obda/test/simple#P">
     <rdfs:label rdf:datatype="&xsd;string">object property</rdfs:label>
     <rdfs:comment rdf:datatype="&xsd;string">example of object property</rdfs:comment>
     </owl:ObjectProperty>
->>>>>>> 39b85c22
     
 
 
