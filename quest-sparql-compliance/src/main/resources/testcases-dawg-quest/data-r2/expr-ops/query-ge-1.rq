--- conflicted
+++ resolved
@@ -1,13 +1,5 @@
-<<<<<<< HEAD
 PREFIX : <http://example.org/>
 SELECT ?s ?o WHERE {
     ?s :p ?o .
     FILTER(?o >= 3) .
-}
-=======
-PREFIX : <http://example.org/>
-SELECT ?s WHERE {
-    ?s :p ?o .
-    FILTER(?o >= 3) .
-}
->>>>>>> 06a0bbef
+}