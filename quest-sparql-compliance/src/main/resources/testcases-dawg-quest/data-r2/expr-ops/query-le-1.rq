<<<<<<< HEAD
PREFIX : <http://example.org/>
SELECT ?s ?o WHERE {
    ?s :p ?o .
    FILTER(?o <= 2) .
}
=======
PREFIX : <http://example.org/>
SELECT ?s WHERE {
    ?s :p ?o .
    FILTER(?o <= 2) .
}
>>>>>>> 06a0bbef
<|MERGE_RESOLUTION|>--- conflicted
+++ resolved
@@ -1,13 +1,5 @@
-<<<<<<< HEAD
 PREFIX : <http://example.org/>
 SELECT ?s ?o WHERE {
     ?s :p ?o .
     FILTER(?o <= 2) .
-}
-=======
-PREFIX : <http://example.org/>
-SELECT ?s WHERE {
-    ?s :p ?o .
-    FILTER(?o <= 2) .
-}
->>>>>>> 06a0bbef
+}