@prefix rdf:    <http://www.w3.org/1999/02/22-rdf-syntax-ns#> .
@prefix rdfs:	<http://www.w3.org/2000/01/rdf-schema#> .
@prefix mf:     <http://www.w3.org/2001/sw/DataAccess/tests/test-manifest#> .
@prefix qt:     <http://www.w3.org/2001/sw/DataAccess/tests/test-query#> .

<> a mf:Manifest ;
	rdfs:label "SPARQL 1.1 tests" ;
	mf:include (
<<<<<<< HEAD
		#<add/manifest.ttl>
		<aggregates/manifest.ttl>
		#<basic-update/manifest.ttl>
		#<bind/manifest.ttl>
		#<bindings/manifest.ttl>
		#<clear/manifest.ttl>
		#<construct/manifest.ttl>
		#<copy/manifest.ttl>
		#<csv-tsv-res/manifest.ttl>
		#<delete-data/manifest.ttl>
		#<delete-insert/manifest.ttl>
		#<delete-where/manifest.ttl>
		#<delete/manifest.ttl>
		#<drop/manifest.ttl>
		#<entailment/manifest.ttl>
		#<exists/manifest.ttl>
		#<functions/manifest.ttl>
		#<grouping/manifest.ttl>
		#<json-res/manifest.ttl>
		#<move/manifest.ttl>
		#<negation/manifest.ttl>
		#<project-expression/manifest.ttl>
		#<property-path/manifest.ttl>
		#<service/manifest.ttl>
		#<subquery/manifest.ttl>
		#<syntax-query/manifest.ttl>
		#<syntax-update-1/manifest.ttl>
		#<syntax-update-2/manifest.ttl>
		#<update-silent/manifest.ttl>
		#<syntax-fed/manifest.ttl>
=======
	#	<add/manifest.ttl>
	#	<aggregates/manifest.ttl>
	#	<basic-update/manifest.ttl>
	#	<bind/manifest.ttl>
	#	<bindings/manifest.ttl>
	#	<clear/manifest.ttl>
	#	<construct/manifest.ttl>
	#	<copy/manifest.ttl>
	#	<csv-tsv-res/manifest.ttl>
	#	<delete-data/manifest.ttl>
	#	<delete-insert/manifest.ttl>
	#	<delete-where/manifest.ttl>
	#	<delete/manifest.ttl>
	#	<drop/manifest.ttl>
	#	<entailment/manifest.ttl>
	#	<exists/manifest.ttl>
		<functions/manifest.ttl>
	#	<grouping/manifest.ttl>
	#	<json-res/manifest.ttl>
	#	<move/manifest.ttl>
	#	<negation/manifest.ttl>
	#	<project-expression/manifest.ttl>
	#	<property-path/manifest.ttl>
	#	<service/manifest.ttl>
	#	<subquery/manifest.ttl>
	#	<syntax-query/manifest.ttl>
	#	<syntax-update-1/manifest.ttl>
	#	<syntax-update-2/manifest.ttl>
	#	<update-silent/manifest.ttl>
	#	<syntax-fed/manifest.ttl>
>>>>>>> f5764e85
	).


<http://www.w3.org/TR/sparql11-query/> rdfs:label "SPARQL 1.1 Query Language" ;
	mf:conformanceRequirement (
<<<<<<< HEAD
		#<aggregates/manifest.ttl>
		#<bind/manifest.ttl>
		#<bindings/manifest.ttl>
		#<construct/manifest.ttl>
		#<exists/manifest.ttl>
		#<functions/manifest.ttl>
		#<grouping/manifest.ttl>
		#<negation/manifest.ttl>
		#<project-expression/manifest.ttl>
		#<property-path/manifest.ttl>
		#<subquery/manifest.ttl>
		#<syntax-query/manifest.ttl>
=======
	#	<aggregates/manifest.ttl>
	#	<bind/manifest.ttl>
	#	<bindings/manifest.ttl>
	#	<construct/manifest.ttl>
	#	<exists/manifest.ttl>
	#	<functions/manifest.ttl>
	#	<grouping/manifest.ttl>
	#	<negation/manifest.ttl>
	#	<project-expression/manifest.ttl>
	#	<property-path/manifest.ttl>
	#	<subquery/manifest.ttl>
	#	<syntax-query/manifest.ttl>
>>>>>>> f5764e85
	).

<http://www.w3.org/TR/sparql11-update/> rdfs:label "SPARQL 1.1 Update" ;
	mf:conformanceRequirement (
<<<<<<< HEAD
		#<add/manifest.ttl>
		#<basic-update/manifest.ttl>
		#<clear/manifest.ttl>
		#<copy/manifest.ttl>
		#<delete-data/manifest.ttl>
		#<delete-insert/manifest.ttl>
		#<delete-where/manifest.ttl>
		#<delete/manifest.ttl>
		#<drop/manifest.ttl>
		#<move/manifest.ttl>
		#<syntax-update-1/manifest.ttl>
		#<syntax-update-2/manifest.ttl>
		#<update-silent/manifest.ttl>
=======
	#	<add/manifest.ttl>
	#	<basic-update/manifest.ttl>
	#	<clear/manifest.ttl>
	#	<copy/manifest.ttl>
	#	<delete-data/manifest.ttl>
	#	<delete-insert/manifest.ttl>
	#	<delete-where/manifest.ttl>
	#	<delete/manifest.ttl>
	#	<drop/manifest.ttl>
	#	<move/manifest.ttl>
	#	<syntax-update-1/manifest.ttl>
	#	<syntax-update-2/manifest.ttl>
	#	<update-silent/manifest.ttl>
>>>>>>> f5764e85
	).

<http://www.w3.org/TR/sparql11-results-csv-tsv/> rdfs:label "SPARQL 1.1 Query Results CSV and TSV Formats" ;
	mf:conformanceRequirement (
<<<<<<< HEAD
		#<csv-tsv-res/manifest.ttl>
=======
	#	<csv-tsv-res/manifest.ttl>
>>>>>>> f5764e85
	).

<http://www.w3.org/TR/sparql11-results-json/> rdfs:label "SPARQL 1.1 Query Results JSON Format" ;
	mf:conformanceRequirement (
<<<<<<< HEAD
		#<json-res/manifest.ttl>
=======
	#	<json-res/manifest.ttl>
>>>>>>> f5764e85
	).

<http://www.w3.org/TR/sparql11-federated-query/> rdfs:label "SPARQL 1.1 Federation Extensions" ;
	mf:conformanceRequirement (
<<<<<<< HEAD
		#<syntax-fed/manifest.ttl>
		#<service/manifest.ttl>
=======
	#	<syntax-fed/manifest.ttl>
	#	<service/manifest.ttl>
>>>>>>> f5764e85
	).

<http://www.w3.org/TR/sparql11-entailment/> rdfs:label "SPARQL 1.1 Entailment Regimes" ;
	mf:conformanceRequirement (
<<<<<<< HEAD
		#<entailment/manifest.ttl>
=======
	#	<entailment/manifest.ttl>
>>>>>>> f5764e85
	).
<|MERGE_RESOLUTION|>--- conflicted
+++ resolved
@@ -6,38 +6,6 @@
 <> a mf:Manifest ;
 	rdfs:label "SPARQL 1.1 tests" ;
 	mf:include (
-<<<<<<< HEAD
-		#<add/manifest.ttl>
-		<aggregates/manifest.ttl>
-		#<basic-update/manifest.ttl>
-		#<bind/manifest.ttl>
-		#<bindings/manifest.ttl>
-		#<clear/manifest.ttl>
-		#<construct/manifest.ttl>
-		#<copy/manifest.ttl>
-		#<csv-tsv-res/manifest.ttl>
-		#<delete-data/manifest.ttl>
-		#<delete-insert/manifest.ttl>
-		#<delete-where/manifest.ttl>
-		#<delete/manifest.ttl>
-		#<drop/manifest.ttl>
-		#<entailment/manifest.ttl>
-		#<exists/manifest.ttl>
-		#<functions/manifest.ttl>
-		#<grouping/manifest.ttl>
-		#<json-res/manifest.ttl>
-		#<move/manifest.ttl>
-		#<negation/manifest.ttl>
-		#<project-expression/manifest.ttl>
-		#<property-path/manifest.ttl>
-		#<service/manifest.ttl>
-		#<subquery/manifest.ttl>
-		#<syntax-query/manifest.ttl>
-		#<syntax-update-1/manifest.ttl>
-		#<syntax-update-2/manifest.ttl>
-		#<update-silent/manifest.ttl>
-		#<syntax-fed/manifest.ttl>
-=======
 	#	<add/manifest.ttl>
 	#	<aggregates/manifest.ttl>
 	#	<basic-update/manifest.ttl>
@@ -68,26 +36,11 @@
 	#	<syntax-update-2/manifest.ttl>
 	#	<update-silent/manifest.ttl>
 	#	<syntax-fed/manifest.ttl>
->>>>>>> f5764e85
 	).
 
 
 <http://www.w3.org/TR/sparql11-query/> rdfs:label "SPARQL 1.1 Query Language" ;
 	mf:conformanceRequirement (
-<<<<<<< HEAD
-		#<aggregates/manifest.ttl>
-		#<bind/manifest.ttl>
-		#<bindings/manifest.ttl>
-		#<construct/manifest.ttl>
-		#<exists/manifest.ttl>
-		#<functions/manifest.ttl>
-		#<grouping/manifest.ttl>
-		#<negation/manifest.ttl>
-		#<project-expression/manifest.ttl>
-		#<property-path/manifest.ttl>
-		#<subquery/manifest.ttl>
-		#<syntax-query/manifest.ttl>
-=======
 	#	<aggregates/manifest.ttl>
 	#	<bind/manifest.ttl>
 	#	<bindings/manifest.ttl>
@@ -100,26 +53,10 @@
 	#	<property-path/manifest.ttl>
 	#	<subquery/manifest.ttl>
 	#	<syntax-query/manifest.ttl>
->>>>>>> f5764e85
 	).
 
 <http://www.w3.org/TR/sparql11-update/> rdfs:label "SPARQL 1.1 Update" ;
 	mf:conformanceRequirement (
-<<<<<<< HEAD
-		#<add/manifest.ttl>
-		#<basic-update/manifest.ttl>
-		#<clear/manifest.ttl>
-		#<copy/manifest.ttl>
-		#<delete-data/manifest.ttl>
-		#<delete-insert/manifest.ttl>
-		#<delete-where/manifest.ttl>
-		#<delete/manifest.ttl>
-		#<drop/manifest.ttl>
-		#<move/manifest.ttl>
-		#<syntax-update-1/manifest.ttl>
-		#<syntax-update-2/manifest.ttl>
-		#<update-silent/manifest.ttl>
-=======
 	#	<add/manifest.ttl>
 	#	<basic-update/manifest.ttl>
 	#	<clear/manifest.ttl>
@@ -133,43 +70,25 @@
 	#	<syntax-update-1/manifest.ttl>
 	#	<syntax-update-2/manifest.ttl>
 	#	<update-silent/manifest.ttl>
->>>>>>> f5764e85
 	).
 
 <http://www.w3.org/TR/sparql11-results-csv-tsv/> rdfs:label "SPARQL 1.1 Query Results CSV and TSV Formats" ;
 	mf:conformanceRequirement (
-<<<<<<< HEAD
-		#<csv-tsv-res/manifest.ttl>
-=======
 	#	<csv-tsv-res/manifest.ttl>
->>>>>>> f5764e85
 	).
 
 <http://www.w3.org/TR/sparql11-results-json/> rdfs:label "SPARQL 1.1 Query Results JSON Format" ;
 	mf:conformanceRequirement (
-<<<<<<< HEAD
-		#<json-res/manifest.ttl>
-=======
 	#	<json-res/manifest.ttl>
->>>>>>> f5764e85
 	).
 
 <http://www.w3.org/TR/sparql11-federated-query/> rdfs:label "SPARQL 1.1 Federation Extensions" ;
 	mf:conformanceRequirement (
-<<<<<<< HEAD
-		#<syntax-fed/manifest.ttl>
-		#<service/manifest.ttl>
-=======
 	#	<syntax-fed/manifest.ttl>
 	#	<service/manifest.ttl>
->>>>>>> f5764e85
 	).
 
 <http://www.w3.org/TR/sparql11-entailment/> rdfs:label "SPARQL 1.1 Entailment Regimes" ;
 	mf:conformanceRequirement (
-<<<<<<< HEAD
-		#<entailment/manifest.ttl>
-=======
 	#	<entailment/manifest.ttl>
->>>>>>> f5764e85
 	).
