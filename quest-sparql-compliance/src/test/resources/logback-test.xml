--- conflicted
+++ resolved
@@ -8,12 +8,8 @@
     </encoder>
   </appender>
 
-<<<<<<< HEAD
-  <root level="error">
-=======
 
   <root level="ERROR">
->>>>>>> bac8d370
     <appender-ref ref="STDOUT" />
   </root>
 </configuration>