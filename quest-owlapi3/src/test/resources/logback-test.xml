--- conflicted
+++ resolved
@@ -8,11 +8,7 @@
     </encoder>
   </appender>
 
-<<<<<<< HEAD
-<root level="error">
-=======
   <root level="error">
->>>>>>> ef389f28
     <appender-ref ref="STDOUT" />
   </root>
 </configuration>