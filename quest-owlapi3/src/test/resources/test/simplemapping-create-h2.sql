
<<<<<<< HEAD
CREATE TABLE table1 (
    uri character varying(100) NOT NULL,
    value character varying(100),
=======
CREATE TABLE "table1" (
    "uri" character varying(100) NOT NULL,
    "val" character varying(100),
>>>>>>> ee107ed5
);


INSERT INTO table1 VALUES ('uri1', 'value1');

ALTER TABLE table1
    ADD CONSTRAINT table1_pkey PRIMARY KEY (uri);


<|MERGE_RESOLUTION|>--- conflicted
+++ resolved
@@ -1,19 +1,13 @@
-
-<<<<<<< HEAD
-CREATE TABLE table1 (
-    uri character varying(100) NOT NULL,
-    value character varying(100),
-=======
-CREATE TABLE "table1" (
-    "uri" character varying(100) NOT NULL,
-    "val" character varying(100),
->>>>>>> ee107ed5
-);
-
-
-INSERT INTO table1 VALUES ('uri1', 'value1');
-
-ALTER TABLE table1
-    ADD CONSTRAINT table1_pkey PRIMARY KEY (uri);
-
-
+
+CREATE TABLE table1 (
+    uri character varying(100) NOT NULL,
+    val character varying(100),
+);
+
+
+INSERT INTO table1 VALUES ('uri1', 'value1');
+
+ALTER TABLE table1
+    ADD CONSTRAINT table1_pkey PRIMARY KEY (uri);
+
+