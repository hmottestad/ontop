--- conflicted
+++ resolved
@@ -20,30 +20,8 @@
  * #L%
  */
 
-<<<<<<< HEAD
-import java.io.File;
-import java.util.List;
-import java.util.Properties;
-
-import it.unibz.inf.ontop.owlrefplatform.owlapi3.QuestOWL;
-import it.unibz.inf.ontop.owlrefplatform.owlapi3.QuestOWLConnection;
-import it.unibz.inf.ontop.owlrefplatform.owlapi3.QuestOWLFactory;
-import it.unibz.inf.ontop.owlrefplatform.owlapi3.QuestOWLStatement;
-import junit.framework.TestCase;
-
-import org.junit.Assert;
-import org.junit.Test;
-import it.unibz.inf.ontop.owlrefplatform.core.QuestConstants;
-import it.unibz.inf.ontop.owlrefplatform.core.QuestPreferences;
-=======
-import it.unibz.inf.ontop.model.OBDADataFactory;
-import it.unibz.inf.ontop.model.OBDAModel;
-import it.unibz.inf.ontop.model.impl.OBDADataFactoryImpl;
-import it.unibz.inf.ontop.owlrefplatform.core.QuestConstants;
-import it.unibz.inf.ontop.owlrefplatform.core.QuestPreferences;
 import it.unibz.inf.ontop.owlrefplatform.owlapi.*;
 import org.junit.*;
->>>>>>> 201f89f4
 import org.semanticweb.owlapi.apibinding.OWLManager;
 import org.semanticweb.owlapi.model.OWLAxiom;
 import org.semanticweb.owlapi.model.OWLOntology;
@@ -60,17 +38,10 @@
  * both constant and uri objects. It must be clear if it's a data property or
  * object property.
  */
-<<<<<<< HEAD
-public class OWLConstructDescribeTest extends TestCase{
-    
-	OWLOntology ontology = null;
-=======
 @Ignore // GUOHUI: 2016-01-16 SI+Mapping mode is disabled
 public class OWLConstructDescribeTest{
 
     OWLOntology ontology = null;
-	OBDAModel obdaModel = null;
->>>>>>> 201f89f4
 	QuestOWL reasoner = null;
 	QuestOWLConnection conn = null;
 	QuestOWLStatement st = null;
@@ -98,42 +69,10 @@
 //
 //			obdaModel = fac.getOBDAModel();
 //			obdaModel.addSource(source);
-<<<<<<< HEAD
 
-		    Properties p = new Properties();
-			p.setProperty(QuestPreferences.ABOX_MODE, QuestConstants.CLASSIC);
-			p.setProperty(QuestPreferences.OPTIMIZE_EQUIVALENCES, "true");
-			p.setProperty(QuestPreferences.OPTIMIZE_TBOX_SIGMA, "true");
-			p.setProperty(QuestPreferences.OBTAIN_FROM_MAPPINGS, "false");
-			p.setProperty(QuestPreferences.OBTAIN_FROM_ONTOLOGY, "true");
-			p.setProperty(QuestPreferences.DBTYPE, QuestConstants.SEMANTIC_INDEX);
-			p.setProperty(QuestPreferences.STORAGE_LOCATION, QuestConstants.INMEMORY);
-		    p.setProperty(QuestPreferences.REWRITE, "false");
-		    p.setProperty(QuestPreferences.REFORMULATION_TECHNIQUE, QuestConstants.TW);
-		QuestPreferences preferences = new QuestPreferences(p);
-			QuestOWLFactory factory = new QuestOWLFactory(preferences);
-			reasoner = (QuestOWL) factory.createReasoner(ontology, new SimpleConfiguration());
-=======
-			
-			QuestPreferences p = new QuestPreferences();
-			p.setCurrentValueOf(QuestPreferences.ABOX_MODE, QuestConstants.CLASSIC);
-			p.setCurrentValueOf(QuestPreferences.OPTIMIZE_EQUIVALENCES, "true");
-			p.setCurrentValueOf(QuestPreferences.OBTAIN_FROM_MAPPINGS, "false");
-			p.setCurrentValueOf(QuestPreferences.OBTAIN_FROM_ONTOLOGY, "true");
-			p.setCurrentValueOf(QuestPreferences.DBTYPE, QuestConstants.SEMANTIC_INDEX); 
-			p.setCurrentValueOf(QuestPreferences.STORAGE_LOCATION, QuestConstants.INMEMORY);
-			p.setCurrentValueOf(QuestPreferences.REWRITE, "false");
-			p.setCurrentValueOf(QuestPreferences.REFORMULATION_TECHNIQUE, QuestConstants.TW);
-			QuestOWLFactory factory = new QuestOWLFactory();
-//			factory.setOBDAController(obdaModel);
-			//factory.setPreferenceHolder(p);
-			//reasoner.setPreferences(preferences);
-			//reasoner = factory.createReasoner(ontology, new SimpleConfiguration());
-			
-	        QuestOWLConfiguration config = QuestOWLConfiguration.builder().obdaModel(obdaModel).build();
-	        reasoner = factory.createReasoner(ontology, config);
-
->>>>>>> 201f89f4
+		    QuestOWLFactory factory = new QuestOWLFactory();
+		    QuestOWLConfiguration config = QuestOWLConfiguration.builder().build();
+		    reasoner = factory.createReasoner(ontology, config);
 			conn = reasoner.getConnection();
 			st = conn.createStatement();
 		
