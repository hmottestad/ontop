--- conflicted
+++ resolved
@@ -20,22 +20,10 @@
  * #L%
  */
 
-<<<<<<< HEAD
-import java.io.File;
-import java.util.Properties;
-
-import it.unibz.inf.ontop.owlrefplatform.owlapi3.*;
-import junit.framework.TestCase;
-
-import it.unibz.inf.ontop.io.QueryIOManager;
-import it.unibz.inf.ontop.owlrefplatform.core.QuestConstants;
-import it.unibz.inf.ontop.owlrefplatform.core.QuestPreferences;
-=======
 import it.unibz.inf.ontop.io.QueryIOManager;
 import it.unibz.inf.ontop.owlrefplatform.core.QuestConstants;
 import it.unibz.inf.ontop.owlrefplatform.core.QuestPreferences;
 import it.unibz.inf.ontop.owlrefplatform.owlapi.*;
->>>>>>> 201f89f4
 import it.unibz.inf.ontop.querymanager.QueryController;
 import it.unibz.inf.ontop.querymanager.QueryControllerEntity;
 import it.unibz.inf.ontop.querymanager.QueryControllerQuery;
@@ -47,6 +35,7 @@
 import org.slf4j.LoggerFactory;
 
 import java.io.File;
+import java.util.Properties;
 
 /**
  * Tests if QuestOWL can be initialized on top of an existing semantic index
@@ -68,36 +57,21 @@
 
 	public void test3InitializingQuest() throws Exception {
 		long start = System.nanoTime();
-<<<<<<< HEAD
 
         Properties p = new Properties();
         p.setProperty(QuestPreferences.DBTYPE, QuestConstants.SEMANTIC_INDEX);
         p.setProperty(QuestPreferences.ABOX_MODE, QuestConstants.CLASSIC);
-	
-		QuestOWLFactory fac = new QuestOWLFactory(new QuestPreferences(p));
-
-		QuestOWL quest = fac.createReasoner(ontology);
-		QuestOWLConnection qconn = quest.getConnection();
+
+		QuestOWLFactory fac = new QuestOWLFactory();
+
+		QuestOWLFactory factory = new QuestOWLFactory();
+        QuestOWLConfiguration config = QuestOWLConfiguration.builder()
+				.properties(p).build();
+        QuestOWL quest = factory.createReasoner(ontology, config);
+
+		QuestOWLConnection qconn =  quest.getConnection();
 
 		SIQuestOWLStatement st = qconn.createSIStatement();
-=======
-	
-		QuestPreferences pref = new QuestPreferences();
-		pref.setCurrentValueOf(QuestPreferences.DBTYPE, QuestConstants.SEMANTIC_INDEX);
-		pref.setCurrentValueOf(QuestPreferences.ABOX_MODE, QuestConstants.CLASSIC);
-
-//		fac.setPreferenceHolder(pref);
-//
-//		QuestOWL quest = fac.createReasoner(ontology);
-
-		QuestOWLFactory factory = new QuestOWLFactory();
-        QuestOWLConfiguration config = QuestOWLConfiguration.builder().preferences(pref).build();
-        QuestOWL quest = factory.createReasoner(ontology, config);
-		
-		QuestOWLConnection qconn =  quest.getConnection();
-
-		QuestOWLStatement st = qconn.createStatement();
->>>>>>> 201f89f4
 		long end = System.nanoTime();
 		double init_time = (end - start) / 1000000;
 		start = System.nanoTime();
