--- conflicted
+++ resolved
@@ -20,10 +20,6 @@
  * #L%
  */
 
-import it.unibz.inf.ontop.io.ModelIOManager;
-import it.unibz.inf.ontop.model.OBDADataFactory;
-import it.unibz.inf.ontop.model.OBDAModel;
-import it.unibz.inf.ontop.model.impl.OBDADataFactoryImpl;
 import it.unibz.inf.ontop.owlrefplatform.core.QuestConstants;
 import it.unibz.inf.ontop.owlrefplatform.core.QuestPreferences;
 import it.unibz.inf.ontop.owlrefplatform.owlapi.*;
@@ -46,25 +42,6 @@
 import java.sql.Statement;
 import java.util.Properties;
 
-<<<<<<< HEAD
-import it.unibz.inf.ontop.owlrefplatform.owlapi3.*;
-import junit.framework.TestCase;
-
-import it.unibz.inf.ontop.model.OBDADataFactory;
-import it.unibz.inf.ontop.model.impl.OBDADataFactoryImpl;
-import it.unibz.inf.ontop.owlrefplatform.core.QuestConstants;
-import it.unibz.inf.ontop.owlrefplatform.core.QuestPreferences;
-import org.semanticweb.owlapi.apibinding.OWLManager;
-import org.semanticweb.owlapi.model.OWLIndividual;
-import org.semanticweb.owlapi.model.OWLLiteral;
-import org.semanticweb.owlapi.model.OWLOntology;
-import org.semanticweb.owlapi.model.OWLOntologyManager;
-import org.semanticweb.owlapi.reasoner.SimpleConfiguration;
-import org.slf4j.Logger;
-import org.slf4j.LoggerFactory;
-
-=======
->>>>>>> 201f89f4
 /***
  * A simple test that check if the system is able to handle Mappings for
  * classes/roles and attributes even if there are no URI templates. i.e., the
@@ -75,7 +52,6 @@
  */
 public class SimpleMappingVirtualABoxTest extends TestCase {
 
-	private OBDADataFactory fac;
 	private Connection conn;
 
 	Logger log = LoggerFactory.getLogger(this.getClass());
@@ -96,8 +72,6 @@
 		String username = "sa";
 		String password = "";
 
-		fac = OBDADataFactoryImpl.getInstance();
-
 		conn = DriverManager.getConnection(url, username, password);
 		Statement st = conn.createStatement();
 
@@ -117,7 +91,7 @@
 		// Loading the OWL file
 		OWLOntologyManager manager = OWLManager.createOWLOntologyManager();
 		ontology = manager.loadOntologyFromOntologyDocument((new File(owlfile)));
-		
+
 	}
 
 	@Override
@@ -147,20 +121,16 @@
 		conn.commit();
 	}
 
-	private void runTests(QuestPreferences p) throws Exception {
+	private void runTests(Properties p) throws Exception {
 
 		// Creating a new instance of the reasoner
-<<<<<<< HEAD
-		QuestOWLFactory factory = new QuestOWLFactory(new File(obdafile), p);
+		QuestOWLFactory factory = new QuestOWLFactory();
+        QuestOWLConfiguration config = QuestOWLConfiguration.builder()
+				.nativeOntopMappingFile(obdafile)
+				.properties(p)
+				.build();
+        QuestOWL reasoner = factory.createReasoner(ontology, config);
 
-		QuestOWL reasoner = factory.createReasoner(ontology, new SimpleConfiguration());
-
-=======
-		QuestOWLFactory factory = new QuestOWLFactory();
-        QuestOWLConfiguration config = QuestOWLConfiguration.builder().obdaModel(obdaModel).build();
-        QuestOWL reasoner = factory.createReasoner(ontology, config);
-        
->>>>>>> 201f89f4
 		// Now we are ready for querying
 		QuestOWLConnection conn = reasoner.getConnection();
 		QuestOWLStatement st = conn.createStatement();
@@ -205,28 +175,21 @@
 
 	public void testViEqSig() throws Exception {
 
-<<<<<<< HEAD
 		Properties p = new Properties();
 		p.setProperty(QuestPreferences.ABOX_MODE, QuestConstants.VIRTUAL);
 		p.setProperty(QuestPreferences.OPTIMIZE_EQUIVALENCES, "true");
-		p.setProperty(QuestPreferences.OPTIMIZE_TBOX_SIGMA, "true");
-=======
-		QuestPreferences p = new QuestPreferences();
-		p.setCurrentValueOf(QuestPreferences.ABOX_MODE, QuestConstants.VIRTUAL);
-		p.setCurrentValueOf(QuestPreferences.OPTIMIZE_EQUIVALENCES, "true");
 
 		runTests(p);
 	}
 	
 	public void testClassicEqSig() throws Exception {
 
-		QuestPreferences p = new QuestPreferences();
-		p.setCurrentValueOf(QuestPreferences.ABOX_MODE, QuestConstants.CLASSIC);
-		p.setCurrentValueOf(QuestPreferences.OPTIMIZE_EQUIVALENCES, "true");
-		p.setCurrentValueOf(QuestPreferences.OBTAIN_FROM_MAPPINGS, "true");
->>>>>>> 201f89f4
+		Properties p = new Properties();
+		p.setProperty(QuestPreferences.ABOX_MODE, QuestConstants.CLASSIC);
+		p.setProperty(QuestPreferences.OPTIMIZE_EQUIVALENCES, "true");
+		p.setProperty(QuestPreferences.OBTAIN_FROM_MAPPINGS, "true");
 
-		runTests(new QuestPreferences(p));
+		runTests(p);
 	}
 
 
