--- conflicted
+++ resolved
@@ -20,196 +20,194 @@
  * #L%
  */
 
+
 
-<<<<<<< HEAD
 import it.unibz.krdb.obda.ontology.BasicClassDescription;
-=======
->>>>>>> 719d0367
-import it.unibz.krdb.obda.ontology.Description;
-import it.unibz.krdb.obda.ontology.Property;
-import it.unibz.krdb.obda.owlrefplatform.core.dagjgrapht.Equivalences;
-import it.unibz.krdb.obda.owlrefplatform.core.dagjgrapht.TBoxReasonerImpl;
-import it.unibz.krdb.obda.owlrefplatform.core.dagjgrapht.Test_TBoxReasonerImplOnGraph;
-
-import java.util.ArrayList;
-import java.util.Iterator;
-import java.util.Set;
-
-import junit.framework.TestCase;
-
-import org.jgrapht.graph.DefaultDirectedGraph;
-import org.jgrapht.graph.DefaultEdge;
-import org.slf4j.Logger;
-import org.slf4j.LoggerFactory;
-
-public class S_TestTransitiveReduction extends TestCase {
-
-	ArrayList<String> input= new ArrayList<String>();
-	ArrayList<String> output= new ArrayList<String>();
-
-	Logger log = LoggerFactory.getLogger(S_HierarchyTestNewDAG.class);
-
-	public S_TestTransitiveReduction (String name){
-		super(name);
-	}
-
-	public void setUp(){
-		
-		input.add("src/test/resources/test/dag/test-equivalence-roles-inverse.owl");
-		input.add("src/test/resources/test/dag/test-role-hierarchy.owl");
-		input.add("src/test/resources/test/stockexchange-unittest.owl");
-		input.add("src/test/resources/test/dag/role-equivalence.owl");
-		
-		/** C -> B  -> A  C->A*/
-		input.add("src/test/resources/test/newDag/transitive.owl");
-		/** C -> B  -> A  C->D ->A C->A */
-		input.add("src/test/resources/test/newDag/transitive2.owl");
-
-		/** C = B -> ER -> A*/
-		input.add("src/test/resources/test/newDag/equivalents1.owl");
-		/** B -> A -> ER=C */
-		input.add("src/test/resources/test/newDag/equivalents2.owl");
-		/** C->B = ER -> A*/
-		input.add("src/test/resources/test/newDag/equivalents3.owl");
-		/** ER-> A=B=C */
-		input.add("src/test/resources/test/newDag/equivalents4.owl");
-		/** C=ER=A->B */
-		input.add("src/test/resources/test/newDag/equivalents5.owl");
-		/** D-> ER=C=B -> A*/
-		input.add("src/test/resources/test/newDag/equivalents6.owl");
-		/** P-> ER=B -> A  C=L ->ES-> ER */
-		input.add("src/test/resources/test/newDag/equivalents7.owl");
-		/** B->A=ET->ER C->ES=D->A*/
-		input.add("src/test/resources/test/newDag/equivalents8.owl");
-
-		/** C = B -> ER- -> A*/
-		input.add("src/test/resources/test/newDag/inverseEquivalents1.owl");
-		/** B -> A -> ER- = C */
-		input.add("src/test/resources/test/newDag/inverseEquivalents2.owl");
-		/** C->B = ER- -> A*/
-		input.add("src/test/resources/test/newDag/inverseEquivalents3.owl");
-		/** ER- -> A=B=C */
-		input.add("src/test/resources/test/newDag/inverseEquivalents4.owl");
-		/** C=ER- =A->B */
-		input.add("src/test/resources/test/newDag/inverseEquivalents5.owl");
-		/** D-> ER- =C=B -> A*/
-		input.add("src/test/resources/test/newDag/inverseEquivalents6.owl");
-		/** P-> ER- =B -> A  C=L ->ES- -> ER- */
-		input.add("src/test/resources/test/newDag/inverseEquivalents7.owl");
-		/** B->A=ET- ->ER- C->ES- = D->A*/
-		input.add("src/test/resources/test/newDag/inverseEquivalents8.owl");
-
-
-
-	}
-
-	public void testSimplification() throws Exception{
-		//for each file in the input
-		for (int i=0; i<input.size(); i++){
-			String fileInput=input.get(i);
-
-			TBoxReasonerImpl dag2 = new TBoxReasonerImpl(S_InputOWL.createOWL(fileInput));
-			Test_TBoxReasonerImplOnGraph reasonerd1 = new Test_TBoxReasonerImplOnGraph(dag2);
-
-			log.debug("Input number {}", i+1 );
-			log.info("First graph {}", dag2.getPropertyGraph());
-			log.info("First graph {}", dag2.getClassGraph());
-			log.info("Second dag {}", dag2);
-						
-			assertTrue(testRedundantEdges(reasonerd1,dag2));
-
-
-		}
-	}
-
-
-	private boolean testRedundantEdges(Test_TBoxReasonerImplOnGraph reasonerd1, TBoxReasonerImpl d2){
-		//number of edges in the graph
-		int  numberEdgesD1= reasonerd1.edgeSetSize();
-		//number of edges in the dag
-		int numberEdgesD2 = d2.edgeSetSize();
-
-		//number of edges between the equivalent nodes
-		int numberEquivalents=0;
-
-		//number of redundant edges 
-		int numberRedundants=0;
-
-		for(Equivalences<Property> equivalents: d2.getProperties()) 
-			if(equivalents.size()>=2)
-				numberEquivalents += equivalents.size();
-			
-		for(Equivalences<BasicClassDescription> equivalents: d2.getClasses()) 
-			if(equivalents.size()>=2)
-				numberEquivalents += equivalents.size();
-
-
-		{
-			DefaultDirectedGraph<Property,DefaultEdge> g1 = 	reasonerd1.getPropertyGraph();	
-			for (Equivalences<Property> equivalents: reasonerd1.getProperties()) {
-				
-				log.info("equivalents {} ", equivalents);
-				
-				//check if there are redundant edges
-				for (Property vertex: equivalents) {
-					if(g1.incomingEdgesOf(vertex).size()!= g1.inDegreeOf(vertex)) //check that there anren't two edges pointing twice to the same nodes
-						numberRedundants +=g1.inDegreeOf(vertex)- g1.incomingEdgesOf(vertex).size();
-				
-					
-					//descendants of the vertex
-					Set<Equivalences<Property>> descendants = d2.getProperties().getSub(equivalents);
-					Set<Equivalences<Property>> children = d2.getProperties().getDirectSub(equivalents);
-
-					log.info("descendants{} ", descendants);
-					log.info("children {} ", children);
-
-					for(DefaultEdge edge: g1.incomingEdgesOf(vertex)) {
-						Property source=g1.getEdgeSource(edge);
-						for(Equivalences<Property> descendant:descendants) {
-							if (!children.contains(descendant) & ! equivalents.contains(descendant.iterator().next()) &descendant.contains(source))
-								numberRedundants +=1;	
-						}
-					}
-				}
-			}
-		}
-		{
-			DefaultDirectedGraph<BasicClassDescription,DefaultEdge> g1 = 	reasonerd1.getClassGraph();	
-
-			for (Equivalences<BasicClassDescription> equivalents : reasonerd1.getClasses()) {
-				
-				log.info("equivalents {} ", equivalents);
-				
-				//check if there are redundant edges
-				for (BasicClassDescription vertex: equivalents) {
-					if(g1.incomingEdgesOf(vertex).size()!= g1.inDegreeOf(vertex)) //check that there anren't two edges pointing twice to the same nodes
-						numberRedundants +=g1.inDegreeOf(vertex)- g1.incomingEdgesOf(vertex).size();
-				
-					
-					//descendants of the vertex
-					Set<Equivalences<BasicClassDescription>> descendants = d2.getClasses().getSub(equivalents);
-					Set<Equivalences<BasicClassDescription>> children = d2.getClasses().getDirectSub(equivalents);
-
-					log.info("descendants{} ", descendants);
-					log.info("children {} ", children);
-
-					for(DefaultEdge edge: g1.incomingEdgesOf(vertex)) {
-						BasicClassDescription source=g1.getEdgeSource(edge);
-						for(Equivalences<BasicClassDescription> descendant:descendants) {
-							if (!children.contains(descendant) & ! equivalents.contains(descendant.iterator().next()) &descendant.contains(source))
-								numberRedundants +=1;	
-						}
-					}
-				}
-			}
-		}
-		log.info("edges graph {}", numberEdgesD1);
-		log.info("edges dag {}", numberEdgesD2);
-		log.info("equivalents {} ", numberEquivalents);
-		log.info("redundants {} ", numberRedundants);
-
-		return numberEdgesD1>= (numberRedundants+ numberEquivalents+ numberEdgesD2);
-
-	}
-}
-
+import it.unibz.krdb.obda.ontology.Description;
+import it.unibz.krdb.obda.ontology.Property;
+import it.unibz.krdb.obda.owlrefplatform.core.dagjgrapht.Equivalences;
+import it.unibz.krdb.obda.owlrefplatform.core.dagjgrapht.TBoxReasonerImpl;
+import it.unibz.krdb.obda.owlrefplatform.core.dagjgrapht.Test_TBoxReasonerImplOnGraph;
+
+import java.util.ArrayList;
+import java.util.Iterator;
+import java.util.Set;
+
+import junit.framework.TestCase;
+
+import org.jgrapht.graph.DefaultDirectedGraph;
+import org.jgrapht.graph.DefaultEdge;
+import org.slf4j.Logger;
+import org.slf4j.LoggerFactory;
+
+public class S_TestTransitiveReduction extends TestCase {
+
+	ArrayList<String> input= new ArrayList<String>();
+	ArrayList<String> output= new ArrayList<String>();
+
+	Logger log = LoggerFactory.getLogger(S_HierarchyTestNewDAG.class);
+
+	public S_TestTransitiveReduction (String name){
+		super(name);
+	}
+
+	public void setUp(){
+		
+		input.add("src/test/resources/test/dag/test-equivalence-roles-inverse.owl");
+		input.add("src/test/resources/test/dag/test-role-hierarchy.owl");
+		input.add("src/test/resources/test/stockexchange-unittest.owl");
+		input.add("src/test/resources/test/dag/role-equivalence.owl");
+		
+		/** C -> B  -> A  C->A*/
+		input.add("src/test/resources/test/newDag/transitive.owl");
+		/** C -> B  -> A  C->D ->A C->A */
+		input.add("src/test/resources/test/newDag/transitive2.owl");
+
+		/** C = B -> ER -> A*/
+		input.add("src/test/resources/test/newDag/equivalents1.owl");
+		/** B -> A -> ER=C */
+		input.add("src/test/resources/test/newDag/equivalents2.owl");
+		/** C->B = ER -> A*/
+		input.add("src/test/resources/test/newDag/equivalents3.owl");
+		/** ER-> A=B=C */
+		input.add("src/test/resources/test/newDag/equivalents4.owl");
+		/** C=ER=A->B */
+		input.add("src/test/resources/test/newDag/equivalents5.owl");
+		/** D-> ER=C=B -> A*/
+		input.add("src/test/resources/test/newDag/equivalents6.owl");
+		/** P-> ER=B -> A  C=L ->ES-> ER */
+		input.add("src/test/resources/test/newDag/equivalents7.owl");
+		/** B->A=ET->ER C->ES=D->A*/
+		input.add("src/test/resources/test/newDag/equivalents8.owl");
+
+		/** C = B -> ER- -> A*/
+		input.add("src/test/resources/test/newDag/inverseEquivalents1.owl");
+		/** B -> A -> ER- = C */
+		input.add("src/test/resources/test/newDag/inverseEquivalents2.owl");
+		/** C->B = ER- -> A*/
+		input.add("src/test/resources/test/newDag/inverseEquivalents3.owl");
+		/** ER- -> A=B=C */
+		input.add("src/test/resources/test/newDag/inverseEquivalents4.owl");
+		/** C=ER- =A->B */
+		input.add("src/test/resources/test/newDag/inverseEquivalents5.owl");
+		/** D-> ER- =C=B -> A*/
+		input.add("src/test/resources/test/newDag/inverseEquivalents6.owl");
+		/** P-> ER- =B -> A  C=L ->ES- -> ER- */
+		input.add("src/test/resources/test/newDag/inverseEquivalents7.owl");
+		/** B->A=ET- ->ER- C->ES- = D->A*/
+		input.add("src/test/resources/test/newDag/inverseEquivalents8.owl");
+
+
+
+	}
+
+	public void testSimplification() throws Exception{
+		//for each file in the input
+		for (int i=0; i<input.size(); i++){
+			String fileInput=input.get(i);
+
+			TBoxReasonerImpl dag2 = new TBoxReasonerImpl(S_InputOWL.createOWL(fileInput));
+			Test_TBoxReasonerImplOnGraph reasonerd1 = new Test_TBoxReasonerImplOnGraph(dag2);
+
+			log.debug("Input number {}", i+1 );
+			log.info("First graph {}", dag2.getPropertyGraph());
+			log.info("First graph {}", dag2.getClassGraph());
+			log.info("Second dag {}", dag2);
+						
+			assertTrue(testRedundantEdges(reasonerd1,dag2));
+
+
+		}
+	}
+
+
+	private boolean testRedundantEdges(Test_TBoxReasonerImplOnGraph reasonerd1, TBoxReasonerImpl d2){
+		//number of edges in the graph
+		int  numberEdgesD1= reasonerd1.edgeSetSize();
+		//number of edges in the dag
+		int numberEdgesD2 = d2.edgeSetSize();
+
+		//number of edges between the equivalent nodes
+		int numberEquivalents=0;
+
+		//number of redundant edges 
+		int numberRedundants=0;
+
+		for(Equivalences<Property> equivalents: d2.getProperties()) 
+			if(equivalents.size()>=2)
+				numberEquivalents += equivalents.size();
+			
+		for(Equivalences<BasicClassDescription> equivalents: d2.getClasses()) 
+			if(equivalents.size()>=2)
+				numberEquivalents += equivalents.size();
+
+
+		{
+			DefaultDirectedGraph<Property,DefaultEdge> g1 = 	reasonerd1.getPropertyGraph();	
+			for (Equivalences<Property> equivalents: reasonerd1.getProperties()) {
+				
+				log.info("equivalents {} ", equivalents);
+				
+				//check if there are redundant edges
+				for (Property vertex: equivalents) {
+					if(g1.incomingEdgesOf(vertex).size()!= g1.inDegreeOf(vertex)) //check that there anren't two edges pointing twice to the same nodes
+						numberRedundants +=g1.inDegreeOf(vertex)- g1.incomingEdgesOf(vertex).size();
+				
+					
+					//descendants of the vertex
+					Set<Equivalences<Property>> descendants = d2.getProperties().getSub(equivalents);
+					Set<Equivalences<Property>> children = d2.getProperties().getDirectSub(equivalents);
+
+					log.info("descendants{} ", descendants);
+					log.info("children {} ", children);
+
+					for(DefaultEdge edge: g1.incomingEdgesOf(vertex)) {
+						Property source=g1.getEdgeSource(edge);
+						for(Equivalences<Property> descendant:descendants) {
+							if (!children.contains(descendant) & ! equivalents.contains(descendant.iterator().next()) &descendant.contains(source))
+								numberRedundants +=1;	
+						}
+					}
+				}
+			}
+		}
+		{
+			DefaultDirectedGraph<BasicClassDescription,DefaultEdge> g1 = 	reasonerd1.getClassGraph();	
+
+			for (Equivalences<BasicClassDescription> equivalents : reasonerd1.getClasses()) {
+				
+				log.info("equivalents {} ", equivalents);
+				
+				//check if there are redundant edges
+				for (BasicClassDescription vertex: equivalents) {
+					if(g1.incomingEdgesOf(vertex).size()!= g1.inDegreeOf(vertex)) //check that there anren't two edges pointing twice to the same nodes
+						numberRedundants +=g1.inDegreeOf(vertex)- g1.incomingEdgesOf(vertex).size();
+				
+					
+					//descendants of the vertex
+					Set<Equivalences<BasicClassDescription>> descendants = d2.getClasses().getSub(equivalents);
+					Set<Equivalences<BasicClassDescription>> children = d2.getClasses().getDirectSub(equivalents);
+
+					log.info("descendants{} ", descendants);
+					log.info("children {} ", children);
+
+					for(DefaultEdge edge: g1.incomingEdgesOf(vertex)) {
+						BasicClassDescription source=g1.getEdgeSource(edge);
+						for(Equivalences<BasicClassDescription> descendant:descendants) {
+							if (!children.contains(descendant) & ! equivalents.contains(descendant.iterator().next()) &descendant.contains(source))
+								numberRedundants +=1;	
+						}
+					}
+				}
+			}
+		}
+		log.info("edges graph {}", numberEdgesD1);
+		log.info("edges dag {}", numberEdgesD2);
+		log.info("equivalents {} ", numberEquivalents);
+		log.info("redundants {} ", numberRedundants);
+
+		return numberEdgesD1>= (numberRedundants+ numberEquivalents+ numberEdgesD2);
+
+	}
+}
+