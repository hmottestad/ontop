--- conflicted
+++ resolved
@@ -1,11 +1,11 @@
-/*
- * Copyright (C) 2009-2013, Free University of Bozen Bolzano
- * This source code is available under the terms of the Affero General Public
- * License v3.
- * 
- * Please see LICENSE.txt for full license terms, including the availability of
- * proprietary exceptions.
- */
+/*
+ * Copyright (C) 2009-2013, Free University of Bozen Bolzano
+ * This source code is available under the terms of the Affero General Public
+ * License v3.
+ * 
+ * Please see LICENSE.txt for full license terms, including the availability of
+ * proprietary exceptions.
+ */
 package it.unibz.krdb.obda.reformulation.semindex.tests;
 
 /*
@@ -29,89 +29,86 @@
  */
 
 
-<<<<<<< HEAD
 import it.unibz.krdb.obda.ontology.BasicClassDescription;
-=======
->>>>>>> 719d0367
-import it.unibz.krdb.obda.ontology.ClassDescription;
-import it.unibz.krdb.obda.ontology.Description;
-import it.unibz.krdb.obda.ontology.Property;
-import it.unibz.krdb.obda.owlrefplatform.core.dagjgrapht.Equivalences;
-import it.unibz.krdb.obda.owlrefplatform.core.dagjgrapht.TBoxReasonerImpl;
-
-import java.util.HashSet;
-import java.util.List;
-import java.util.Set;
-
-import junit.framework.TestCase;
-
-public class DAGTest extends TestCase {
-
-	SemanticIndexHelper	helper	= new SemanticIndexHelper();
-
-	private void test_dag_index_nodes(String testname) throws Exception {
-		TBoxReasonerImpl reasoner = helper.load_dag(testname);
-		List<List<Description>> exp_idx = helper.get_results(testname);
-
-		Set<BasicClassDescription> classes= new HashSet<BasicClassDescription>();
-		for(Equivalences<BasicClassDescription> node : reasoner.getClasses()) {
-			for(BasicClassDescription c: node)
-				classes.add(c);
-		}
-		
-		Set<Property> roles= new HashSet<Property>();
-		for(Equivalences<Property> node : reasoner.getProperties()) {
-			for(Property r: node)
-				roles.add(r);
-		}
-		
-		System.out.println(roles);
-		assertEquals(exp_idx.get(0).size(), classes.size());
-		assertEquals(exp_idx.get(1).size(), roles.size());
-
-		for (Description node : exp_idx.get(0)) {
-			classes.contains(node);
-		}
-		for (Description node : exp_idx.get(1)) {
-			roles.contains(node);
-		}
-		
-		
-	}
-
-	public void test_1_0_0() throws Exception {
-		String testname = "test_1_0_0";
-		test_dag_index_nodes(testname);
-
-	}
-
-	public void test_1_0_1() throws Exception {
-		String testname = "test_1_0_1";
-		test_dag_index_nodes(testname);
-	}
-
-	public void test_1_1_0() throws Exception {
-		String testname = "test_1_1_0";
-		test_dag_index_nodes(testname);
-	}
-
-	public void test_1_2_0() throws Exception {
-		String testname = "test_1_2_0";
-		test_dag_index_nodes(testname);
-	}
-
-	public void test_1_3_0() throws Exception {
-		String testname = "test_1_3_0";
-		test_dag_index_nodes(testname);
-	}
-
-	// public void test_1_4_0() throws Exception {
-	// String testname = "test_1_4_0";
-	// test_dag_index_nodes(testname);
-	// }
-
-	public void test_1_5_0() throws Exception {
-		String testname = "test_1_5_0";
-		test_dag_index_nodes(testname);
-	}
-}
+import it.unibz.krdb.obda.ontology.ClassDescription;
+import it.unibz.krdb.obda.ontology.Description;
+import it.unibz.krdb.obda.ontology.Property;
+import it.unibz.krdb.obda.owlrefplatform.core.dagjgrapht.Equivalences;
+import it.unibz.krdb.obda.owlrefplatform.core.dagjgrapht.TBoxReasonerImpl;
+
+import java.util.HashSet;
+import java.util.List;
+import java.util.Set;
+
+import junit.framework.TestCase;
+
+public class DAGTest extends TestCase {
+
+	SemanticIndexHelper	helper	= new SemanticIndexHelper();
+
+	private void test_dag_index_nodes(String testname) throws Exception {
+		TBoxReasonerImpl reasoner = helper.load_dag(testname);
+		List<List<Description>> exp_idx = helper.get_results(testname);
+
+		Set<BasicClassDescription> classes= new HashSet<BasicClassDescription>();
+		for(Equivalences<BasicClassDescription> node : reasoner.getClasses()) {
+			for(BasicClassDescription c: node)
+				classes.add(c);
+		}
+		
+		Set<Property> roles= new HashSet<Property>();
+		for(Equivalences<Property> node : reasoner.getProperties()) {
+			for(Property r: node)
+				roles.add(r);
+		}
+		
+		System.out.println(roles);
+		assertEquals(exp_idx.get(0).size(), classes.size());
+		assertEquals(exp_idx.get(1).size(), roles.size());
+
+		for (Description node : exp_idx.get(0)) {
+			classes.contains(node);
+		}
+		for (Description node : exp_idx.get(1)) {
+			roles.contains(node);
+		}
+		
+		
+	}
+
+	public void test_1_0_0() throws Exception {
+		String testname = "test_1_0_0";
+		test_dag_index_nodes(testname);
+
+	}
+
+	public void test_1_0_1() throws Exception {
+		String testname = "test_1_0_1";
+		test_dag_index_nodes(testname);
+	}
+
+	public void test_1_1_0() throws Exception {
+		String testname = "test_1_1_0";
+		test_dag_index_nodes(testname);
+	}
+
+	public void test_1_2_0() throws Exception {
+		String testname = "test_1_2_0";
+		test_dag_index_nodes(testname);
+	}
+
+	public void test_1_3_0() throws Exception {
+		String testname = "test_1_3_0";
+		test_dag_index_nodes(testname);
+	}
+
+	// public void test_1_4_0() throws Exception {
+	// String testname = "test_1_4_0";
+	// test_dag_index_nodes(testname);
+	// }
+
+	public void test_1_5_0() throws Exception {
+		String testname = "test_1_5_0";
+		test_dag_index_nodes(testname);
+	}
+}