package it.unibz.krdb.obda.reformulation.tests;

/*
 * #%L
 * ontop-quest-owlapi3
 * %%
 * Copyright (C) 2009 - 2014 Free University of Bozen-Bolzano
 * %%
 * Licensed under the Apache License, Version 2.0 (the "License");
 * you may not use this file except in compliance with the License.
 * You may obtain a copy of the License at
 * 
 *      http://www.apache.org/licenses/LICENSE-2.0
 * 
 * Unless required by applicable law or agreed to in writing, software
 * distributed under the License is distributed on an "AS IS" BASIS,
 * WITHOUT WARRANTIES OR CONDITIONS OF ANY KIND, either express or implied.
 * See the License for the specific language governing permissions and
 * limitations under the License.
 * #L%
 */

import it.unibz.krdb.obda.io.ModelIOManager;
import it.unibz.krdb.obda.model.OBDADataFactory;
import it.unibz.krdb.obda.model.OBDAModel;
import it.unibz.krdb.obda.model.Predicate;
import it.unibz.krdb.obda.model.impl.OBDADataFactoryImpl;
import it.unibz.krdb.obda.owlrefplatform.core.QuestConstants;
import it.unibz.krdb.obda.owlrefplatform.core.QuestPreferences;
import it.unibz.krdb.obda.owlrefplatform.owlapi3.*;
import org.junit.After;
import org.junit.Before;
import org.junit.Test;
import org.semanticweb.owlapi.apibinding.OWLManager;
import org.semanticweb.owlapi.model.OWLObject;
import org.semanticweb.owlapi.model.OWLOntology;
import org.semanticweb.owlapi.model.OWLOntologyManager;

import java.io.BufferedReader;
import java.io.File;
import java.io.FileReader;
import java.io.IOException;
import java.security.MessageDigest;
import java.sql.*;
import java.text.DateFormat;
import java.text.ParseException;
import java.text.SimpleDateFormat;
import java.util.ArrayList;
import java.util.List;
<<<<<<< HEAD
import java.util.Locale;
import java.util.Properties;
=======
>>>>>>> 50505e6f

import static org.junit.Assert.assertTrue;

/**
 * Class to test if functions on Strings and Numerics in SPARQL are working properly.
 * Refer in particular to the class {@link it.unibz.krdb.obda.owlrefplatform.core.translator.SparqlAlgebraToDatalogTranslator}
 *
 * It expands the tests from {@link BindTest}.
 */

public class BindTestWithFunctions {
	
	private OBDADataFactory fac;
	private Connection conn;

	private OBDAModel obdaModel;
	private OWLOntology ontology;

	final String owlfile = "src/test/resources/test/bind/sparqlBind.owl";
	final String obdafile = "src/test/resources/test/bind/sparqlBindWithFunctions.obda";

    @Before
	public void setUp() throws Exception {
	
    	String url = "jdbc:h2:mem:questjunitdb";
		String username = "sa";
		String password = "";

		fac = OBDADataFactoryImpl.getInstance();

		conn = DriverManager.getConnection(url, username, password);
		

		Statement st = conn.createStatement();

		FileReader reader = new FileReader("src/test/resources/test/bind/sparqlBindWithFns-create-h2.sql");
		BufferedReader in = new BufferedReader(reader);
		StringBuilder bf = new StringBuilder();
		String line = in.readLine();
		while (line != null) {
			bf.append(line);
			line = in.readLine();
		}
		in.close();
		
		st.executeUpdate(bf.toString()); 
		conn.commit();

		// Loading the OWL file
		OWLOntologyManager manager = OWLManager.createOWLOntologyManager();
		ontology = manager.loadOntologyFromOntologyDocument((new File(owlfile)));

		// Loading the OBDA data
		obdaModel = fac.getOBDAModel();
		ModelIOManager ioManager = new ModelIOManager(obdaModel);
		ioManager.load(obdafile);
	}

	@After
	public void tearDown() throws Exception {

		  dropTables();
			conn.close();
		
	}

	private void dropTables() throws SQLException, IOException {

		Statement st = conn.createStatement();

		FileReader reader = new FileReader("src/test/resources/test/bind/sparqlBindWithFns-drop-h2.sql");
		BufferedReader in = new BufferedReader(reader);
		StringBuilder bf = new StringBuilder();
		String line = in.readLine();
		while (line != null) {
			bf.append(line);
			line = in.readLine();
		}
		in.close();
		
		st.executeUpdate(bf.toString());
		st.close();
		conn.commit();
	}

	

	private void runTests(QuestPreferences p, String query) throws Exception {

        // Creating a new instance of the reasoner

        QuestOWLFactory factory = new QuestOWLFactory();
        QuestOWLConfiguration config = QuestOWLConfiguration.builder().obdaModel(obdaModel).preferences(p).build();
        QuestOWL reasoner = factory.createReasoner(ontology, config);
        
        // Now we are ready for querying
        QuestOWLConnection conn = reasoner.getConnection();
        QuestOWLStatement st = conn.createStatement();


        int i = 0;

        try {
            QuestOWLResultSet rs = st.executeTuple(query);
            while (rs.nextRow()) {
                OWLObject ind1 = rs.getOWLObject("w");


               System.out.println(ind1);
                i++;
            }
            assertTrue(i > 0);

        } catch (Exception e) {
            throw e;
        } finally {
            conn.close();
            reasoner.dispose();
        }
    }

	
	/*
	 * Tests for numeric functions
	 */
	
	
	@Test
    public void testCeil() throws Exception {

        QuestPreferences p = new QuestPreferences();
        p.setCurrentValueOf(QuestPreferences.ABOX_MODE, QuestConstants.VIRTUAL);
        p.setCurrentValueOf(QuestPreferences.OPTIMIZE_EQUIVALENCES, "true");


        String queryBind = "PREFIX  dc:  <http://purl.org/dc/elements/1.1/>\n"
                + "PREFIX  ns:  <http://example.org/ns#>\n"
                + "SELECT  ?title ?w WHERE \n"
                + "{  ?x ns:price ?p .\n"
                + "   ?x ns:discount ?discount .\n"
                + "   ?x dc:title ?title .\n"
                + "   BIND (CEIL(?discount) AS ?w)\n"
                + "}";


        List<String> expectedValues = new ArrayList<>();
        expectedValues.add("\"1.0\"^^xsd:decimal");
        expectedValues.add("\"1.0\"^^xsd:decimal");
        expectedValues.add("\"1.0\"^^xsd:decimal");
        expectedValues.add("\"1.0\"^^xsd:decimal");
        checkReturnedValues(p, queryBind, expectedValues);
    }
	
	
	@Test
    public void testFloor() throws Exception {

        QuestPreferences p = new QuestPreferences();
        p.setCurrentValueOf(QuestPreferences.ABOX_MODE, QuestConstants.VIRTUAL);
        p.setCurrentValueOf(QuestPreferences.OPTIMIZE_EQUIVALENCES, "true");

        String queryBind = "PREFIX  dc:  <http://purl.org/dc/elements/1.1/>\n"
                + "PREFIX  ns:  <http://example.org/ns#>\n"
                + "SELECT  ?title ?w WHERE \n"
                + "{  ?x ns:price ?p .\n"
                + "   ?x ns:discount ?discount .\n"
                + "   ?x dc:title ?title .\n"
                + "   BIND (FLOOR(?discount) AS ?w)\n"
                + "}";

        List<String> expectedValues = new ArrayList<>();
        expectedValues.add("\"0.0\"^^xsd:decimal");
        expectedValues.add("\"0.0\"^^xsd:decimal");
        expectedValues.add("\"0.0\"^^xsd:decimal");
        expectedValues.add("\"0.0\"^^xsd:decimal");
        checkReturnedValues(p, queryBind, expectedValues);
    }
	
	
	@Test
    public void testRound() throws Exception {

        QuestPreferences p = new QuestPreferences();
        p.setCurrentValueOf(QuestPreferences.ABOX_MODE, QuestConstants.VIRTUAL);
        p.setCurrentValueOf(QuestPreferences.OPTIMIZE_EQUIVALENCES, "true");

        String queryBind = "PREFIX  dc:  <http://purl.org/dc/elements/1.1/>\n"
                + "PREFIX  ns:  <http://example.org/ns#>\n"
                + "SELECT  ?title ?w WHERE \n"
                + "{  ?x ns:price ?p .\n"
                + "   ?x ns:discount ?discount .\n"
                + "   ?x dc:title ?title .\n"
                + "   BIND (CONCAT(ROUND(?discount),', ',ROUND(?p)) AS ?w)\n"
                + "}";

        List<String> expectedValues = new ArrayList<>();
        expectedValues.add("\"0.0, 43.0\"");
        expectedValues.add("\"0.0, 23.0\"");
        expectedValues.add("\"0.0, 34.0\"");
        expectedValues.add("\"0.0, 10.0\"");
        checkReturnedValues(p, queryBind, expectedValues);
    }
	
	@Test
    public void testAbs() throws Exception {

        QuestPreferences p = new QuestPreferences();
        p.setCurrentValueOf(QuestPreferences.ABOX_MODE, QuestConstants.VIRTUAL);
        p.setCurrentValueOf(QuestPreferences.OPTIMIZE_EQUIVALENCES, "true");

        String queryBind = "PREFIX  dc:  <http://purl.org/dc/elements/1.1/>\n"
                + "PREFIX  ns:  <http://example.org/ns#>\n"
                + "SELECT  ?title ?w WHERE \n"
                + "{  ?x ns:price ?p .\n"
                + "   ?x ns:discount ?discount .\n"
                + "   ?x dc:title ?title .\n"
                + "   BIND (ABS((?p - ?discount*?p) - ?p)  AS ?w)\n"
                + "}";

        List<String> expectedValues = new ArrayList<>();
        expectedValues.add("\"8.6\"");
        expectedValues.add("\"5.75\"");
        expectedValues.add("\"6.8\"");
        expectedValues.add("\"1.50\"");
        checkReturnedValues(p, queryBind, expectedValues);
	}	
	
	/*
	 * Tests for hash functions. H2 supports only SHA256 algorithm.
	 */
	
	@Test
    public void testHash() throws Exception {

        QuestPreferences p = new QuestPreferences();
        p.setCurrentValueOf(QuestPreferences.ABOX_MODE, QuestConstants.VIRTUAL);
        p.setCurrentValueOf(QuestPreferences.OPTIMIZE_EQUIVALENCES, "true");

        String queryBind = "PREFIX  dc:  <http://purl.org/dc/elements/1.1/>\n"
                + "PREFIX  ns:  <http://example.org/ns#>\n"
                + "SELECT  ?title ?w WHERE \n"
                + "{  ?x ns:price ?p .\n"
                + "   ?x ns:discount ?discount.\n"
                + "   ?x dc:title ?title .\n"
                + "   FILTER (STRSTARTS(?title, \"The S\"))\n"
                + "   BIND (SHA256(?title) AS ?w)\n"
                + "}";

        List<String> expectedValues = new ArrayList<>(); 
        try{
	          MessageDigest digest = MessageDigest.getInstance("SHA-256");
	          byte[] hash = digest.digest("The Semantic Web".getBytes("UTF-8"));
	          StringBuffer hexString = new StringBuffer();

	          for (int i = 0; i < hash.length; i++) {
	              String hex = Integer.toHexString(0xff & hash[i]);
	              if(hex.length() == 1) hexString.append('0');
	              hexString.append(hex);
	          }

	          expectedValues.add(String.format("\"%s\"",hexString.toString()));
	  } catch(Exception ex){
	     throw new RuntimeException(ex);
	  }
        checkReturnedValues(p, queryBind, expectedValues);

    }

	
	/*
	 * Tests for functions on strings.
	 */

    @Test
    public void testStrLen() throws Exception {

        QuestPreferences p = new QuestPreferences();
        p.setCurrentValueOf(QuestPreferences.ABOX_MODE, QuestConstants.VIRTUAL);
        p.setCurrentValueOf(QuestPreferences.OPTIMIZE_EQUIVALENCES, "true");

        String queryBind = "PREFIX  dc:  <http://purl.org/dc/elements/1.1/>\n"
                + "PREFIX  ns:  <http://example.org/ns#>\n"
                + "SELECT  ?title ?w WHERE \n"
                + "{  ?x ns:price ?p .\n"
                + "   ?x ns:discount ?discount .\n"
                + "   ?x dc:title ?title .\n"
                + "   BIND (STRLEN(?title) AS ?w)\n"
                + "}";


        List<String> expectedValues = new ArrayList<>();
        expectedValues.add("\"15\"^^xsd:integer");
        expectedValues.add("\"16\"^^xsd:integer");
        expectedValues.add("\"20\"^^xsd:integer");
        expectedValues.add("\"44\"^^xsd:integer");
        checkReturnedValues(p, queryBind, expectedValues);
    }

    //test substring with 2 parameters
    @Test
    public void testSubstr2() throws Exception {

        QuestPreferences p = new QuestPreferences();
        p.setCurrentValueOf(QuestPreferences.ABOX_MODE, QuestConstants.VIRTUAL);
        p.setCurrentValueOf(QuestPreferences.OPTIMIZE_EQUIVALENCES, "true");

        String queryBind = "PREFIX  dc:  <http://purl.org/dc/elements/1.1/>\n"
                + "PREFIX  ns:  <http://example.org/ns#>\n"
                + "SELECT  ?title ?w WHERE \n"
                + "{  ?x ns:price ?p .\n"
                + "   ?x ns:discount ?discount .\n"
                + "   ?x dc:title ?title .\n"
                + "   BIND (SUBSTR(?title, 3) AS ?w)\n"
                + "}";


        List<String> expectedValues = new ArrayList<>();
        expectedValues.add("\"ARQL Tutorial\"@en");  // ROMAN (23 Dec 2015): now the language tag is handled correctly
        expectedValues.add("\"e Semantic Web\"@en");
        expectedValues.add("\"ime and Punishment\"@en");
        expectedValues.add("\"e Logic Book: Introduction, Second Edition\"@en");
        checkReturnedValues(p, queryBind, expectedValues);
    }

    //test substring with 3 parameters
    @Test
    public void testSubstr3() throws Exception {

        QuestPreferences p = new QuestPreferences();
        p.setCurrentValueOf(QuestPreferences.ABOX_MODE, QuestConstants.VIRTUAL);
        p.setCurrentValueOf(QuestPreferences.OPTIMIZE_EQUIVALENCES, "true");

        String queryBind = "PREFIX  dc:  <http://purl.org/dc/elements/1.1/>\n"
                + "PREFIX  ns:  <http://example.org/ns#>\n"
                + "SELECT  ?title ?w WHERE \n"
                + "{  ?x ns:price ?p .\n"
                + "   ?x ns:discount ?discount .\n"
                + "   ?x dc:title ?title .\n"
                + "   BIND (SUBSTR(?title, 3, 6) AS ?w)\n"
                + "}";


        List<String> expectedValues = new ArrayList<>();
        expectedValues.add("\"ARQL T\"@en");   // ROMAN (23 Dec 2015): now the language tag is handled correctly
        expectedValues.add("\"e Sema\"@en");
        expectedValues.add("\"ime an\"@en");
        expectedValues.add("\"e Logi\"@en");
        checkReturnedValues(p, queryBind, expectedValues);
    }
    @Test
    public void testURIEncoding() throws Exception {

        QuestPreferences p = new QuestPreferences();
        p.setCurrentValueOf(QuestPreferences.ABOX_MODE, QuestConstants.VIRTUAL);
        p.setCurrentValueOf(QuestPreferences.OPTIMIZE_EQUIVALENCES, "true");


        String queryBind = "PREFIX  dc:  <http://purl.org/dc/elements/1.1/>\n"
                + "PREFIX  ns:  <http://example.org/ns#>\n"
                + "SELECT  ?title ?w WHERE \n"
                + "{  ?x ns:price ?p .\n"
                + "   ?x ns:discount ?discount .\n"
                + "   ?x dc:title ?title .\n"
                + "   ?x ns:pubYear ?year .\n"
                + "   FILTER (STRSTARTS(?title,\"The\"))\n"
                + "   BIND (ENCODE_FOR_URI(?title) AS ?w)\n"
             + "}";


        List<String> expectedValues = new ArrayList<>();
        expectedValues.add("\"The%20Semantic%20Web\"");
        expectedValues.add("\"The%20Logic%20Book%3A%20Introduction%2C%20Second%20Edition\"");
        checkReturnedValues(p, queryBind, expectedValues);
    } 
	

    
    @Test
    public void testStrEnds() throws Exception {

        QuestPreferences p = new QuestPreferences();
        p.setCurrentValueOf(QuestPreferences.ABOX_MODE, QuestConstants.VIRTUAL);
        p.setCurrentValueOf(QuestPreferences.OPTIMIZE_EQUIVALENCES, "true");

        String queryBind = "PREFIX  dc:  <http://purl.org/dc/elements/1.1/>\n"
                + "PREFIX  ns:  <http://example.org/ns#>\n"
                + "SELECT  ?title ?w WHERE \n"
                + "{  ?x ns:price ?p .\n"
                + "   ?x ns:discount ?discount .\n"
                + "   ?x dc:title ?title .\n"
                + "   BIND(?title AS ?w)\n"
                + "   FILTER(STRENDS(?title,\"b\"))\n"
             + "}";

        List<String> expectedValues = new ArrayList<>();
        expectedValues.add("\"The Semantic Web\"@en");        
        checkReturnedValues(p, queryBind, expectedValues);
    } 
    
    @Test
    public void testStrStarts() throws Exception {

        QuestPreferences p = new QuestPreferences();
        p.setCurrentValueOf(QuestPreferences.ABOX_MODE, QuestConstants.VIRTUAL);
        p.setCurrentValueOf(QuestPreferences.OPTIMIZE_EQUIVALENCES, "true");


        String queryBind = "PREFIX  dc:  <http://purl.org/dc/elements/1.1/>\n"
                + "PREFIX  ns:  <http://example.org/ns#>\n"
                + "SELECT  ?title ?w WHERE \n"
                + "{  ?x ns:price ?p .\n"
                + "   ?x ns:discount ?discount .\n"
                + "   ?x dc:title ?title .\n"
                + "   BIND(?title AS ?w)\n"
                + "   FILTER(STRSTARTS(?title,\"The\"))\n"
             + "}";

        List<String> expectedValues = new ArrayList<>();
        expectedValues.add("\"The Semantic Web\"@en"); 
        expectedValues.add("\"The Logic Book: Introduction, Second Edition\"@en");        

        checkReturnedValues(p, queryBind, expectedValues);
    }

    @Test
    public void testStrSubstring() throws Exception {

        QuestPreferences p = new QuestPreferences();
        p.setCurrentValueOf(QuestPreferences.ABOX_MODE, QuestConstants.VIRTUAL);
        p.setCurrentValueOf(QuestPreferences.OPTIMIZE_EQUIVALENCES, "true");


        String queryBind = "PREFIX  dc:  <http://purl.org/dc/elements/1.1/>\n"
                + "PREFIX  ns:  <http://example.org/ns#>\n"
                + "SELECT  ?title ?w WHERE \n"
                + "{  ?x ns:price ?p .\n"
                + "   ?x ns:discount ?discount .\n"
                + "   ?x dc:title ?title .\n"
                + "   BIND(SUBSTR(?title,1,STRLEN(?title)) AS ?w)\n"
                + "   FILTER(STRSTARTS(?title,\"The\"))\n"
                + "}";

        List<String> expectedValues = new ArrayList<>();
        expectedValues.add("\"The Semantic Web\"@en"); // ROMAN (23 Dec 2015): now the language tag is handled correctly
        expectedValues.add("\"The Logic Book: Introduction, Second Edition\"@en");  // ROMAN (23 Dec 2015): now the language tag is handled correctly

        checkReturnedValues(p, queryBind, expectedValues);
    }
    @Test
    public void testContains() throws Exception {

        QuestPreferences p = new QuestPreferences();
        p.setCurrentValueOf(QuestPreferences.ABOX_MODE, QuestConstants.VIRTUAL);
        p.setCurrentValueOf(QuestPreferences.OPTIMIZE_EQUIVALENCES, "true");

        String queryBind = "PREFIX  dc:  <http://purl.org/dc/elements/1.1/>\n"
                + "PREFIX  ns:  <http://example.org/ns#>\n"
                + "SELECT  ?title ?w WHERE \n"
                + "{  ?x ns:price ?p .\n"
                + "   ?x ns:discount ?discount .\n"
                + "   ?x dc:title ?title .\n"
                + "   BIND(?title AS ?w)\n"
                + "   FILTER(CONTAINS(?title,\"Semantic\"))\n"
             + "}";

        List<String> expectedValues = new ArrayList<>();
        expectedValues.add("\"The Semantic Web\"@en");
        checkReturnedValues(p, queryBind, expectedValues);

    }    
    
  
    @Test
    public void testBindWithUcase() throws Exception {

        QuestPreferences p = new QuestPreferences();
        p.setCurrentValueOf(QuestPreferences.ABOX_MODE, QuestConstants.VIRTUAL);
        p.setCurrentValueOf(QuestPreferences.OPTIMIZE_EQUIVALENCES, "true");


        String queryBind = "PREFIX  dc:  <http://purl.org/dc/elements/1.1/>\n"
                + "PREFIX  ns:  <http://example.org/ns#>\n"
                + "SELECT  ?title ?w WHERE \n"
                + "{  ?x ns:price ?p .\n"
                + "   ?x ns:discount ?discount .\n"
                + "   ?x dc:title ?title .\n"
                + "   BIND (UCASE(?title) AS ?v)\n"
                + "   BIND (CONCAT(?title, \" \", ?v) AS ?w)\n"
             + "}";


        List<String> expectedValues = new ArrayList<>();
        expectedValues.add("\"SPARQL Tutorial SPARQL TUTORIAL\"");
        expectedValues.add("\"The Semantic Web THE SEMANTIC WEB\"");
        expectedValues.add("\"Crime and Punishment CRIME AND PUNISHMENT\"");
        expectedValues.add("\"The Logic Book: Introduction, Second Edition " + 
        "The Logic Book: Introduction, Second Edition\"".toUpperCase());
        checkReturnedValues(p, queryBind, expectedValues);

    }
    
    @Test
    public void testBindWithLcase() throws Exception {

        QuestPreferences p = new QuestPreferences();
        p.setCurrentValueOf(QuestPreferences.ABOX_MODE, QuestConstants.VIRTUAL);
        p.setCurrentValueOf(QuestPreferences.OPTIMIZE_EQUIVALENCES, "true");


        String queryBind = "PREFIX  dc:  <http://purl.org/dc/elements/1.1/>\n"
                + "PREFIX  ns:  <http://example.org/ns#>\n"
                + "SELECT  ?title ?w WHERE \n"
                + "{  ?x ns:price ?p .\n"
                + "   ?x ns:discount ?discount .\n"
                + "   ?x dc:title ?title .\n"
                + "   BIND (LCASE(?title) AS ?v)\n"
                + "   BIND (CONCAT(?title, \" \", ?v) AS ?w)\n"
             + "}";


        List<String> expectedValues = new ArrayList<>();
        expectedValues.add("\"SPARQL Tutorial sparql tutorial\"");
        expectedValues.add("\"The Semantic Web the semantic web\"");
        expectedValues.add("\"Crime and Punishment crime and punishment\"");
        expectedValues.add("\"The Logic Book: Introduction, Second Edition " + 
        "The Logic Book: Introduction, Second Edition\"".toLowerCase());
        checkReturnedValues(p, queryBind, expectedValues);

    }
    
    
    @Test
    public void testBindWithBefore() throws Exception {

        QuestPreferences p = new QuestPreferences();
        p.setCurrentValueOf(QuestPreferences.ABOX_MODE, QuestConstants.VIRTUAL);
        p.setCurrentValueOf(QuestPreferences.OPTIMIZE_EQUIVALENCES, "true");


        String queryBind = "PREFIX  dc:  <http://purl.org/dc/elements/1.1/>\n"
                + "PREFIX  ns:  <http://example.org/ns#>\n"
                + "SELECT  ?title ?w WHERE \n"
                + "{  ?x ns:price ?p .\n"
                + "   ?x ns:discount ?discount .\n"
                + "   ?x dc:title ?title .\n"
                + "   BIND (STRBEFORE(?title,\"ti\") AS ?w)\n"
             + "}";


        List<String> expectedValues = new ArrayList<>();
        expectedValues.add("\"\"@en");  // ROMAN (23 Dec 2015): now the language tag is handled correctly
        expectedValues.add("\"The Seman\"@en");
        expectedValues.add("\"\"@en");
        expectedValues.add("\"The Logic Book: Introduc\"@en");
        checkReturnedValues(p, queryBind, expectedValues);

    }
    
    
    @Test
    public void testBindWithAfter() throws Exception {

        QuestPreferences p = new QuestPreferences();
        p.setCurrentValueOf(QuestPreferences.ABOX_MODE, QuestConstants.VIRTUAL);
        p.setCurrentValueOf(QuestPreferences.OPTIMIZE_EQUIVALENCES, "true");


        String queryBind = "PREFIX  dc:  <http://purl.org/dc/elements/1.1/>\n"
                + "PREFIX  ns:  <http://example.org/ns#>\n"
                + "SELECT  ?title ?w WHERE \n"
                + "{  ?x ns:price ?p .\n"
                + "   ?x ns:discount ?discount .\n"
                + "   ?x dc:title ?title .\n"
                + "   BIND (STRAFTER(?title,\"The\") AS ?w)\n"
             + "}";


        List<String> expectedValues = new ArrayList<>();
        expectedValues.add("\"\"@en");  // ROMAN (23 Dec 2015): now the language tag is handled correctly
        expectedValues.add("\" Semantic Web\"@en");
        expectedValues.add("\"\"@en");
        expectedValues.add("\" Logic Book: Introduction, Second Edition\"@en");
        checkReturnedValues(p, queryBind, expectedValues);

    }
    
    
	/*
	 * Tests for functions on date and time
	 */
    
    
    @Test
    public void testMonth() throws Exception {

        QuestPreferences p = new QuestPreferences();
        p.setCurrentValueOf(QuestPreferences.ABOX_MODE, QuestConstants.VIRTUAL);
        p.setCurrentValueOf(QuestPreferences.OPTIMIZE_EQUIVALENCES, "true");


        String queryBind = "PREFIX  dc:  <http://purl.org/dc/elements/1.1/>\n"
                + "PREFIX  ns:  <http://example.org/ns#>\n"
                + "SELECT  ?title ?w WHERE \n"
                + "{  ?x ns:price ?p .\n"
                + "   ?x ns:discount ?discount .\n"
                + "   ?x dc:title ?title .\n"
                + "   ?x ns:pubYear ?year .\n"
                + "   BIND (MONTH(?year) AS ?w)\n"
             + "}";


        List<String> expectedValues = new ArrayList<>();
        expectedValues.add("\"6\"^^xsd:integer");
        expectedValues.add("\"12\"^^xsd:integer");
        expectedValues.add("\"7\"^^xsd:integer");
        expectedValues.add("\"11\"^^xsd:integer");
        checkReturnedValues(p, queryBind, expectedValues);
    } 
    
    @Test
    public void testYear() throws Exception {

        QuestPreferences p = new QuestPreferences();
        p.setCurrentValueOf(QuestPreferences.ABOX_MODE, QuestConstants.VIRTUAL);
        p.setCurrentValueOf(QuestPreferences.OPTIMIZE_EQUIVALENCES, "true");


        String queryBind = "PREFIX  dc:  <http://purl.org/dc/elements/1.1/>\n"
                + "PREFIX  ns:  <http://example.org/ns#>\n"
                + "SELECT  ?title ?w WHERE \n"
                + "{  ?x ns:price ?p .\n"
                + "   ?x ns:discount ?discount .\n"
                + "   ?x dc:title ?title .\n"
                + "   ?x ns:pubYear ?year .\n"
                + "   BIND (YEAR(?year) AS ?w)\n"
             + "}";


        List<String> expectedValues = new ArrayList<>();
        expectedValues.add("\"2014\"^^xsd:integer");
        expectedValues.add("\"2011\"^^xsd:integer");
        expectedValues.add("\"1866\"^^xsd:integer");
        expectedValues.add("\"1967\"^^xsd:integer");
        checkReturnedValues(p, queryBind, expectedValues);
    }

    @Test
    public void testDay() throws Exception {

        QuestPreferences p = new QuestPreferences();
        p.setCurrentValueOf(QuestPreferences.ABOX_MODE, QuestConstants.VIRTUAL);
        p.setCurrentValueOf(QuestPreferences.OPTIMIZE_EQUIVALENCES, "true");


        String queryBind = "PREFIX  dc:  <http://purl.org/dc/elements/1.1/>\n"
                + "PREFIX  ns:  <http://example.org/ns#>\n"
                + "SELECT  ?title ?w WHERE \n"
                + "{  ?x ns:price ?p .\n"
                + "   ?x ns:discount ?discount .\n"
                + "   ?x dc:title ?title .\n"
                + "   ?x ns:pubYear ?year .\n"
                + "   BIND (DAY(?year) AS ?w)\n"
                + "}";


        List<String> expectedValues = new ArrayList<>();
        expectedValues.add("\"5\"^^xsd:integer");
        expectedValues.add("\"8\"^^xsd:integer");
        expectedValues.add("\"1\"^^xsd:integer");
        expectedValues.add("\"5\"^^xsd:integer");
        checkReturnedValues(p, queryBind, expectedValues);
    }

    @Test
    public void testMinutes() throws Exception {

        QuestPreferences p = new QuestPreferences();
        p.setCurrentValueOf(QuestPreferences.ABOX_MODE, QuestConstants.VIRTUAL);
        p.setCurrentValueOf(QuestPreferences.OPTIMIZE_EQUIVALENCES, "true");


        String queryBind = "PREFIX  dc:  <http://purl.org/dc/elements/1.1/>\n"
                + "PREFIX  ns:  <http://example.org/ns#>\n"
                + "SELECT  ?title ?w WHERE \n"
                + "{  ?x ns:price ?p .\n"
                + "   ?x ns:discount ?discount .\n"
                + "   ?x dc:title ?title .\n"
                + "   ?x ns:pubYear ?year .\n"
                + "   BIND (MINUTES(?year) AS ?w)\n"
                + "}";


        List<String> expectedValues = new ArrayList<>();
        expectedValues.add("\"47\"^^xsd:integer");
        expectedValues.add("\"0\"^^xsd:integer");
        expectedValues.add("\"0\"^^xsd:integer");
        expectedValues.add("\"0\"^^xsd:integer");
        checkReturnedValues(p, queryBind, expectedValues);
    }

    @Test
    public void testHours() throws Exception {

        QuestPreferences p = new QuestPreferences();
        p.setCurrentValueOf(QuestPreferences.ABOX_MODE, QuestConstants.VIRTUAL);
        p.setCurrentValueOf(QuestPreferences.OPTIMIZE_EQUIVALENCES, "true");


        String queryBind = "PREFIX  dc:  <http://purl.org/dc/elements/1.1/>\n"
                + "PREFIX  ns:  <http://example.org/ns#>\n"
                + "SELECT  ?title ?w WHERE \n"
                + "{  ?x ns:price ?p .\n"
                + "   ?x ns:discount ?discount .\n"
                + "   ?x dc:title ?title .\n"
                + "   ?x ns:pubYear ?year .\n"
                + "   BIND (HOURS(?year) AS ?w)\n"
                + "}";


        List<String> expectedValues = new ArrayList<>();
        expectedValues.add("\"18\"^^xsd:integer");
        expectedValues.add("\"0\"^^xsd:integer");
        expectedValues.add("\"0\"^^xsd:integer");
        expectedValues.add("\"0\"^^xsd:integer");
        checkReturnedValues(p, queryBind, expectedValues);
    }

    @Test
    public void testSeconds() throws Exception {

        QuestPreferences p = new QuestPreferences();
        p.setCurrentValueOf(QuestPreferences.ABOX_MODE, QuestConstants.VIRTUAL);
        p.setCurrentValueOf(QuestPreferences.OPTIMIZE_EQUIVALENCES, "true");


        String queryBind = "PREFIX  dc:  <http://purl.org/dc/elements/1.1/>\n"
                + "PREFIX  ns:  <http://example.org/ns#>\n"
                + "SELECT  ?title ?w WHERE \n"
                + "{  ?x ns:price ?p .\n"
                + "   ?x ns:discount ?discount .\n"
                + "   ?x dc:title ?title .\n"
                + "   ?x ns:pubYear ?year .\n"
                + "   BIND (SECONDS(?year) AS ?w)\n"
                + "}";


        List<String> expectedValues = new ArrayList<>();
        expectedValues.add("\"52\"^^xsd:decimal");
        expectedValues.add("\"0\"^^xsd:decimal");
        expectedValues.add("\"0\"^^xsd:decimal");
        expectedValues.add("\"0\"^^xsd:decimal");
        checkReturnedValues(p, queryBind, expectedValues);
    }

    @Test
    public void testNow() throws Exception {

        QuestPreferences p = new QuestPreferences();
        p.setCurrentValueOf(QuestPreferences.ABOX_MODE, QuestConstants.VIRTUAL);
        p.setCurrentValueOf(QuestPreferences.OPTIMIZE_EQUIVALENCES, "true");


        String queryBind = "PREFIX  dc:  <http://purl.org/dc/elements/1.1/>\n"
                + "PREFIX  ns:  <http://example.org/ns#>\n"
                + "SELECT  ?title ?w WHERE \n"
                + "{  ?x ns:price ?p .\n"
                + "   ?x ns:discount ?discount .\n"
                + "   ?x dc:title ?title .\n"
                + "   ?x ns:pubYear ?year .\n"
                + "   BIND (NOW() AS ?w)\n"
                + "}";

        runTests(p, queryBind);
    }

    @Test
    public void testUuid() throws Exception {

        QuestPreferences p = new QuestPreferences();
        p.setCurrentValueOf(QuestPreferences.ABOX_MODE, QuestConstants.VIRTUAL);
        p.setCurrentValueOf(QuestPreferences.OPTIMIZE_EQUIVALENCES, "true");


        String queryBind = "PREFIX  dc:  <http://purl.org/dc/elements/1.1/>\n"
                + "PREFIX  ns:  <http://example.org/ns#>\n"
                + "SELECT  ?title (UUID() AS ?w) WHERE \n"
                + "{  ?x ns:price ?p .\n"
                + "   ?x ns:discount ?discount .\n"
                + "   ?x dc:title ?title .\n"
                + "}";


        runTests(p, queryBind);
    }

    @Test
    public void testStrUuid() throws Exception {

        QuestPreferences p = new QuestPreferences();
        p.setCurrentValueOf(QuestPreferences.ABOX_MODE, QuestConstants.VIRTUAL);
        p.setCurrentValueOf(QuestPreferences.OPTIMIZE_EQUIVALENCES, "true");


        String queryBind = "PREFIX  dc:  <http://purl.org/dc/elements/1.1/>\n"
                + "PREFIX  ns:  <http://example.org/ns#>\n"
                + "SELECT  ?title (STRUUID() AS ?w) WHERE \n"
                + "{  ?x ns:price ?p .\n"
                + "   ?x ns:discount ?discount .\n"
                + "   ?x dc:title ?title .\n"
                + "}";


        runTests(p, queryBind);
    }

    @Test
    public void testRand() throws Exception {

        QuestPreferences p = new QuestPreferences();
        p.setCurrentValueOf(QuestPreferences.ABOX_MODE, QuestConstants.VIRTUAL);
        p.setCurrentValueOf(QuestPreferences.OPTIMIZE_EQUIVALENCES, "true");


        String queryBind = "PREFIX  dc:  <http://purl.org/dc/elements/1.1/>\n"
                + "PREFIX  ns:  <http://example.org/ns#>\n"
                + "SELECT  ?title (RAND() AS ?w) WHERE \n"
                + "{  ?x ns:price ?p .\n"
                + "   ?x ns:discount ?discount .\n"
                + "   ?x dc:title ?title .\n"
                + "}";


        runTests(p, queryBind);
    }

//    @Test timezone is not supported in h2
    public void testTZ() throws Exception {

        QuestPreferences p = new QuestPreferences();
        p.setCurrentValueOf(QuestPreferences.ABOX_MODE, QuestConstants.VIRTUAL);
        p.setCurrentValueOf(QuestPreferences.OPTIMIZE_EQUIVALENCES, "true");

        String queryBind = "PREFIX  dc:  <http://purl.org/dc/elements/1.1/>\n"
                + "PREFIX  ns:  <http://example.org/ns#>\n"
                + "SELECT  ?title (TZ(?year) AS ?w) WHERE \n"
                + "{  ?x ns:price ?p .\n"
                + "   ?x ns:discount ?discount .\n"
                + "   ?x dc:title ?title .\n"
                + "   ?x ns:pubYear ?year .\n"
                + "}";

        List<String> expectedValues = new ArrayList<>();
        expectedValues.add("\"0.0\"");
        expectedValues.add("\"0.0\"");
        expectedValues.add("\"0.0\"");
        expectedValues.add("\"0.0\"");
        checkReturnedValues(p, queryBind, expectedValues);
    }

    private void checkReturnedValues(QuestPreferences p, String query, List<String> expectedValues) throws Exception {

        QuestOWLFactory factory = new QuestOWLFactory();
        QuestOWLConfiguration config = QuestOWLConfiguration.builder().obdaModel(obdaModel).preferences(p).build();
        QuestOWL reasoner = factory.createReasoner(ontology, config);


        // Now we are ready for querying
        QuestOWLConnection conn = reasoner.getConnection();
        QuestOWLStatement st = conn.createStatement();

            String value = "Jan 31 2013 9:32AM";

            DateFormat df = new SimpleDateFormat("MMM dd yyyy hh:mmaa", Locale.CHINA);
            java.util.Date date;
            try {
                date = df.parse(value);
                Timestamp ts = new Timestamp(date.getTime());
                System.out.println(fac.getConstantLiteral(ts.toString().replace(' ', 'T'), Predicate.COL_TYPE.DATETIME));

            } catch (ParseException pe) {

                throw new RuntimeException(pe);
            }

            int i = 0;
            List<String> returnedValues = new ArrayList<>();
            try {
                QuestOWLResultSet rs = st.executeTuple(query);
                while (rs.nextRow()) {
                    OWLObject ind1 = rs.getOWLObject("w");
                    // log.debug(ind1.toString());
                    returnedValues.add(ind1.toString());
                    java.lang.System.out.println(ind1);
                    i++;
                }
            } catch (Exception e) {
                throw e;
            } finally {
                conn.close();
                reasoner.dispose();
            }
            assertTrue(String.format("%s instead of \n %s", returnedValues.toString(), expectedValues.toString()),
                    returnedValues.equals(expectedValues));
            assertTrue(String.format("Wrong size: %d (expected %d)", i, expectedValues.size()), expectedValues.size() == i);

    }


}<|MERGE_RESOLUTION|>--- conflicted
+++ resolved
@@ -47,11 +47,7 @@
 import java.text.SimpleDateFormat;
 import java.util.ArrayList;
 import java.util.List;
-<<<<<<< HEAD
 import java.util.Locale;
-import java.util.Properties;
-=======
->>>>>>> 50505e6f
 
 import static org.junit.Assert.assertTrue;
 
@@ -137,7 +133,7 @@
 		conn.commit();
 	}
 
-	
+
 
 	private void runTests(QuestPreferences p, String query) throws Exception {
 
@@ -146,7 +142,7 @@
         QuestOWLFactory factory = new QuestOWLFactory();
         QuestOWLConfiguration config = QuestOWLConfiguration.builder().obdaModel(obdaModel).preferences(p).build();
         QuestOWL reasoner = factory.createReasoner(ontology, config);
-        
+
         // Now we are ready for querying
         QuestOWLConnection conn = reasoner.getConnection();
         QuestOWLStatement st = conn.createStatement();
@@ -911,6 +907,25 @@
         checkReturnedValues(p, queryBind, expectedValues);
     }
 
+    //    @Test see results of datetime with locale
+    public void testDatetime() throws Exception {
+
+        String value = "Jan 31 2013 9:32AM";
+
+        DateFormat df = new SimpleDateFormat("MMM dd yyyy hh:mmaa", Locale.CHINA);
+
+        java.util.Date date;
+        try {
+            date = df.parse(value);
+            Timestamp ts = new Timestamp(date.getTime());
+            System.out.println(fac.getConstantLiteral(ts.toString().replace(' ', 'T'), Predicate.COL_TYPE.DATETIME));
+
+        } catch (ParseException pe) {
+
+            throw new RuntimeException(pe);
+        }
+    }
+
     private void checkReturnedValues(QuestPreferences p, String query, List<String> expectedValues) throws Exception {
 
         QuestOWLFactory factory = new QuestOWLFactory();
@@ -922,19 +937,7 @@
         QuestOWLConnection conn = reasoner.getConnection();
         QuestOWLStatement st = conn.createStatement();
 
-            String value = "Jan 31 2013 9:32AM";
-
-            DateFormat df = new SimpleDateFormat("MMM dd yyyy hh:mmaa", Locale.CHINA);
-            java.util.Date date;
-            try {
-                date = df.parse(value);
-                Timestamp ts = new Timestamp(date.getTime());
-                System.out.println(fac.getConstantLiteral(ts.toString().replace(' ', 'T'), Predicate.COL_TYPE.DATETIME));
-
-            } catch (ParseException pe) {
-
-                throw new RuntimeException(pe);
-            }
+
 
             int i = 0;
             List<String> returnedValues = new ArrayList<>();
