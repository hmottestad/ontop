--- conflicted
+++ resolved
@@ -20,11 +20,7 @@
  * #L%
  */
 
-<<<<<<< HEAD
 import it.unibz.krdb.obda.owlrefplatform.core.mappingprocessing.TMappingExclusionConfig;
-=======
-import com.google.common.collect.Lists;
->>>>>>> 25d03bfe
 import it.unibz.krdb.obda.model.OBDAModel;
 import it.unibz.krdb.obda.owlrefplatform.core.QuestConstants;
 import it.unibz.krdb.obda.owlrefplatform.core.QuestPreferences;
@@ -152,6 +148,7 @@
 				return new QuestOWL(ontology, mappingManager, new SimpleConfiguration(), BufferingMode.NON_BUFFERING, preferences, excludeFromTMappings);
 		}
 		
+		
 	}
 
 	@Override
@@ -207,6 +204,7 @@
 			//else
 			//	return new QuestOWL(ontology, mappingManager, new SimpleConfiguration(), BufferingMode.BUFFERING, preferences);
 		}
+		
 	}
 
 	@Override
