--- conflicted
+++ resolved
@@ -21,6 +21,7 @@
  */
 
 import com.google.common.collect.Lists;
+import it.unibz.krdb.config.tmappings.types.SimplePredicate;
 import it.unibz.krdb.obda.model.OBDAModel;
 import it.unibz.krdb.obda.owlrefplatform.core.QuestConstants;
 import it.unibz.krdb.obda.owlrefplatform.core.QuestPreferences;
@@ -63,7 +64,6 @@
 	private ImplicitDBConstraints userConstraints = null;
 	private boolean applyUserConstraints = false;
 	
-<<<<<<< HEAD
 	/**
 	 * @author Davide>
 	 * 
@@ -77,8 +77,6 @@
 	private List<SimplePredicate> excludeFromTMappings = Lists.newArrayList();
 	//private boolean applyExcludeFromTMappings = false;
 	
-=======
->>>>>>> cb03e4a1
 	private String name = "Quest";
 
 	private final Logger log = LoggerFactory.getLogger(QuestOWLFactory.class);
@@ -111,7 +109,6 @@
 	public void setPreferenceHolder(Properties preference) {
 		this.preferences = preference;
 	}
-<<<<<<< HEAD
 
 	/**
 	 * @author Davide>
@@ -130,8 +127,6 @@
 		this.excludeFromTMappings = excludeFromTMappings;
 		//this.applyExcludeFromTMappings = true;
 	}
-=======
->>>>>>> cb03e4a1
 	
 	@Override
 	public String getReasonerName() {
@@ -152,7 +147,6 @@
 			log.warn("To avoid this warning, set the value of '" + QuestPreferences.ABOX_MODE + "' to '" + QuestConstants.VIRTUAL + "'");
 		}
 		if(this.applyUserConstraints){
-<<<<<<< HEAD
 			//if( this.applyExcludeFromTMappings )
 				return new QuestOWL(ontology, mappingManager, new SimpleConfiguration(), BufferingMode.NON_BUFFERING, preferences, userConstraints, excludeFromTMappings);
 			//else
@@ -163,12 +157,6 @@
 				return new QuestOWL(ontology, mappingManager, new SimpleConfiguration(), BufferingMode.NON_BUFFERING, preferences, excludeFromTMappings);
 			//else
 			//	return new QuestOWL(ontology, mappingManager, new SimpleConfiguration(), BufferingMode.NON_BUFFERING, preferences);
-=======
-			return new QuestOWL(ontology, mappingManager, new SimpleConfiguration(), BufferingMode.NON_BUFFERING, preferences, userConstraints);
-		}
-		else{
-			return new QuestOWL(ontology, mappingManager, new SimpleConfiguration(), BufferingMode.NON_BUFFERING, preferences);
->>>>>>> cb03e4a1
 		}
 		
 	}
@@ -188,7 +176,6 @@
 			log.warn("To avoid this warning, set the value of '" + QuestPreferences.ABOX_MODE + "' to '" + QuestConstants.VIRTUAL + "'");
 		}
 		if(this.applyUserConstraints){
-<<<<<<< HEAD
 			//if( this.applyExcludeFromTMappings )
 				return new QuestOWL(ontology, mappingManager, config, BufferingMode.NON_BUFFERING, preferences, userConstraints, excludeFromTMappings);
 			//else
@@ -199,12 +186,6 @@
 				return new QuestOWL(ontology, mappingManager, config, BufferingMode.NON_BUFFERING, preferences, excludeFromTMappings);
 			//else
 			//	return new QuestOWL(ontology, mappingManager, config, BufferingMode.NON_BUFFERING, preferences);
-=======
-			return new QuestOWL(ontology, mappingManager, config, BufferingMode.NON_BUFFERING, preferences, userConstraints);
-		}
-		else{
-			return new QuestOWL(ontology, mappingManager, config, BufferingMode.NON_BUFFERING, preferences);
->>>>>>> cb03e4a1
 		}
 	}
 	
@@ -222,7 +203,6 @@
 			log.warn("To avoid this warning, set the value of '" + QuestPreferences.ABOX_MODE + "' to '" + QuestConstants.VIRTUAL + "'");
 		}
 		if(this.applyUserConstraints){
-<<<<<<< HEAD
 			//if( this.applyExcludeFromTMappings )
 				return new QuestOWL(ontology, mappingManager, new SimpleConfiguration(), BufferingMode.BUFFERING, preferences, userConstraints, excludeFromTMappings);
 			//else
@@ -233,12 +213,6 @@
 				return new QuestOWL(ontology, mappingManager, new SimpleConfiguration(), BufferingMode.BUFFERING, preferences, excludeFromTMappings);
 			//else
 			//	return new QuestOWL(ontology, mappingManager, new SimpleConfiguration(), BufferingMode.BUFFERING, preferences);
-=======
-			return new QuestOWL(ontology, mappingManager, new SimpleConfiguration(), BufferingMode.BUFFERING, preferences, userConstraints);
-		}
-		else{
-			return new QuestOWL(ontology, mappingManager, new SimpleConfiguration(), BufferingMode.BUFFERING, preferences);
->>>>>>> cb03e4a1
 		}
 	}
 
@@ -256,7 +230,6 @@
 			log.warn("To avoid this warning, set the value of '" + QuestPreferences.ABOX_MODE + "' to '" + QuestConstants.VIRTUAL + "'");
 		}
 		if(this.applyUserConstraints){
-<<<<<<< HEAD
 			//if( this.applyExcludeFromTMappings )
 				return  new QuestOWL(ontology, mappingManager, config, BufferingMode.BUFFERING, preferences, userConstraints, excludeFromTMappings);
 			//else
@@ -267,12 +240,6 @@
 				return new QuestOWL(ontology, mappingManager, config, BufferingMode.BUFFERING, preferences, excludeFromTMappings);
 			//else
 			//	return new QuestOWL(ontology, mappingManager, config, BufferingMode.BUFFERING, preferences);
-=======
-			return  new QuestOWL(ontology, mappingManager, config, BufferingMode.BUFFERING, preferences, userConstraints);
-		}
-		else{
-			return new QuestOWL(ontology, mappingManager, config, BufferingMode.BUFFERING, preferences);
->>>>>>> cb03e4a1
 		}
 	}
 
