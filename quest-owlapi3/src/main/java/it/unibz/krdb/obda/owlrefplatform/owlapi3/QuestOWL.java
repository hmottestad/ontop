--- conflicted
+++ resolved
@@ -20,11 +20,6 @@
  * #L%
  */
 
-<<<<<<< HEAD
-import com.google.common.collect.Lists;
-import it.unibz.krdb.config.tmappings.types.SimplePredicate;
-=======
->>>>>>> cb03e4a1
 import it.unibz.krdb.obda.model.OBDAException;
 import it.unibz.krdb.obda.model.OBDAModel;
 import it.unibz.krdb.obda.model.Predicate;
@@ -200,21 +195,6 @@
 	/* Used to signal whether to apply the user constraints above */
 	private boolean applyUserConstraints = false;
 	
-<<<<<<< HEAD
-	// //////////////////////////////////////////////////////////////////////////////////////
-	//  Davide>
-	//  T-Mappings Configuration
-	//  
-	//
-	// //////////////////////////////////////////////////////////////////////////////////////
-
-	private List<SimplePredicate> excludeFromTMappings = Lists.newArrayList();
-	
-	/* Used to signal whether to apply the user constraints above */
-	//private boolean applyExcludeFromTMappings = false;
-	
-=======
->>>>>>> cb03e4a1
 	/**
 	 * Initialization code which is called from both of the two constructors. 
 	 * @param obdaModel 
@@ -264,53 +244,8 @@
 		this.init(rootOntology, obdaModel, configuration, preferences);
 	}
 	
-<<<<<<< HEAD
-	/**
-	 * This constructor is the same as the default constructor, 
-	 * plus the list of predicates for which TMappings reasoning 
-	 * should be disallowed is supplied 
-	 * @param excludeFromTMappings User-supplied predicates for which TMappings should be forbidden
-	 */
-	public QuestOWL(OWLOntology rootOntology, OBDAModel obdaModel, OWLReasonerConfiguration configuration, BufferingMode bufferingMode,
-			Properties preferences, List<SimplePredicate> excludeFromTMappings) {
-		super(rootOntology, configuration, bufferingMode);
-		
-		// Davide> T-Mappings handling
-		this.excludeFromTMappings = excludeFromTMappings;
-		assert(excludeFromTMappings != null);
-		//this.applyExcludeFromTMappings = true;
-		
-		this.init(rootOntology, obdaModel, configuration, preferences);
-
-	}
 	
 	/**
-	 * This constructor is the same as the default constructor plus the extra constraints, 
-	 * but the list of predicates for which TMappings reasoning should be disallowed is 
-	 * supplied 
-	 * @param excludeFromTMappings User-supplied predicates for which TMappings should be forbidden
-	 */
-	public QuestOWL(OWLOntology rootOntology, OBDAModel obdaModel, OWLReasonerConfiguration configuration, BufferingMode bufferingMode,
-			Properties preferences, ImplicitDBConstraints userConstraints, 
-			List<SimplePredicate> excludeFromTMappings) {
-		super(rootOntology, configuration, bufferingMode);
-		
-		this.userConstraints = userConstraints;
-		assert(userConstraints != null);
-		this.applyUserConstraints = true;
-		
-		// Davide> T-Mappings handling
-		this.excludeFromTMappings = excludeFromTMappings;
-		assert(excludeFromTMappings != null);
-		//this.applyExcludeFromTMappings = true;
-		
-		this.init(rootOntology, obdaModel, configuration, preferences);
-	}
-	/**
-=======
-	
-	/**
->>>>>>> cb03e4a1
 	 * extract version from {@link it.unibz.krdb.obda.utils.VersionInfo}, which is from the file {@code version.properties}
 	 */
 	private void extractVersion() {
@@ -377,14 +312,7 @@
 
 		if(this.applyUserConstraints)
 			questInstance.setImplicitDBConstraints(userConstraints);
-<<<<<<< HEAD
-		
-		//if( this.applyExcludeFromTMappings )
-			questInstance.setExcludeFromTMappings(this.excludeFromTMappings);
-		
-=======
 				
->>>>>>> cb03e4a1
 		Set<OWLOntology> importsClosure = man.getImportsClosure(getRootOntology());
 		
 
