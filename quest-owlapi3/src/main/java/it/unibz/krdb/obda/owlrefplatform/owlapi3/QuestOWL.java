package it.unibz.krdb.obda.owlrefplatform.owlapi3;

/*
 * #%L
 * ontop-quest-owlapi3
 * %%
 * Copyright (C) 2009 - 2013 Free University of Bozen-Bolzano
 * %%
 * Licensed under the Apache License, Version 2.0 (the "License");
 * you may not use this file except in compliance with the License.
 * You may obtain a copy of the License at
 * 
 *      http://www.apache.org/licenses/LICENSE-2.0
 * 
 * Unless required by applicable law or agreed to in writing, software
 * distributed under the License is distributed on an "AS IS" BASIS,
 * WITHOUT WARRANTIES OR CONDITIONS OF ANY KIND, either express or implied.
 * See the License for the specific language governing permissions and
 * limitations under the License.
 * #L%
 */

import it.unibz.krdb.obda.model.OBDAException;
import it.unibz.krdb.obda.model.OBDAModel;
import it.unibz.krdb.obda.model.Predicate;
import it.unibz.krdb.obda.model.ResultSet;
import it.unibz.krdb.obda.model.TupleResultSet;
import it.unibz.krdb.obda.ontology.Assertion;
import it.unibz.krdb.obda.ontology.Axiom;
import it.unibz.krdb.obda.ontology.DisjointClassAxiom;
import it.unibz.krdb.obda.ontology.DisjointDescriptionAxiom;
import it.unibz.krdb.obda.ontology.DisjointPropertyAxiom;
import it.unibz.krdb.obda.ontology.Ontology;
import it.unibz.krdb.obda.ontology.PropertyFunctionalAxiom;
import it.unibz.krdb.obda.ontology.impl.DisjointClassAxiomImpl;
import it.unibz.krdb.obda.owlapi3.OWLAPI3ABoxIterator;
import it.unibz.krdb.obda.owlapi3.OWLAPI3Translator;
import it.unibz.krdb.obda.owlrefplatform.core.Quest;
import it.unibz.krdb.obda.owlrefplatform.core.QuestConnection;
import it.unibz.krdb.obda.owlrefplatform.core.QuestConstants;
import it.unibz.krdb.obda.owlrefplatform.core.QuestPreferences;
import it.unibz.krdb.obda.owlrefplatform.core.QuestStatement;
import it.unibz.krdb.obda.owlrefplatform.core.abox.QuestMaterializer;
import it.unibz.krdb.obda.utils.VersionInfo;

import java.util.ArrayList;
import java.util.Collection;
import java.util.Collections;
import java.util.HashMap;
import java.util.HashSet;
import java.util.Iterator;
import java.util.List;
import java.util.Map;
import java.util.Properties;
import java.util.Set;
import java.util.Stack;

import org.semanticweb.owlapi.model.AxiomType;
import org.semanticweb.owlapi.model.OWLAxiom;
import org.semanticweb.owlapi.model.OWLClass;
import org.semanticweb.owlapi.model.OWLClassAssertionAxiom;
import org.semanticweb.owlapi.model.OWLClassExpression;
import org.semanticweb.owlapi.model.OWLDataFactory;
import org.semanticweb.owlapi.model.OWLDataProperty;
import org.semanticweb.owlapi.model.OWLDataPropertyAssertionAxiom;
import org.semanticweb.owlapi.model.OWLDataPropertyDomainAxiom;
import org.semanticweb.owlapi.model.OWLDataPropertyExpression;
import org.semanticweb.owlapi.model.OWLDisjointClassesAxiom;
import org.semanticweb.owlapi.model.OWLDisjointDataPropertiesAxiom;
import org.semanticweb.owlapi.model.OWLEquivalentClassesAxiom;
import org.semanticweb.owlapi.model.OWLException;
import org.semanticweb.owlapi.model.OWLIndividual;
import org.semanticweb.owlapi.model.OWLLiteral;
import org.semanticweb.owlapi.model.OWLNamedIndividual;
import org.semanticweb.owlapi.model.OWLObject;
import org.semanticweb.owlapi.model.OWLObjectIntersectionOf;
import org.semanticweb.owlapi.model.OWLObjectProperty;
import org.semanticweb.owlapi.model.OWLObjectPropertyAssertionAxiom;
import org.semanticweb.owlapi.model.OWLObjectPropertyAxiom;
import org.semanticweb.owlapi.model.OWLObjectPropertyDomainAxiom;
import org.semanticweb.owlapi.model.OWLObjectPropertyExpression;
import org.semanticweb.owlapi.model.OWLObjectPropertyRangeAxiom;
import org.semanticweb.owlapi.model.OWLOntology;
import org.semanticweb.owlapi.model.OWLOntologyManager;
import org.semanticweb.owlapi.model.OWLSameIndividualAxiom;
import org.semanticweb.owlapi.model.OWLSubClassOfAxiom;
import org.semanticweb.owlapi.reasoner.AxiomNotInProfileException;
import org.semanticweb.owlapi.reasoner.BufferingMode;
import org.semanticweb.owlapi.reasoner.ClassExpressionNotInProfileException;
import org.semanticweb.owlapi.reasoner.FreshEntitiesException;
import org.semanticweb.owlapi.reasoner.FreshEntityPolicy;
import org.semanticweb.owlapi.reasoner.InconsistentOntologyException;
import org.semanticweb.owlapi.reasoner.IndividualNodeSetPolicy;
import org.semanticweb.owlapi.reasoner.InferenceType;
import org.semanticweb.owlapi.reasoner.Node;
import org.semanticweb.owlapi.reasoner.NodeSet;
import org.semanticweb.owlapi.reasoner.NullReasonerProgressMonitor;
import org.semanticweb.owlapi.reasoner.OWLReasonerConfiguration;
import org.semanticweb.owlapi.reasoner.OWLReasonerRuntimeException;
import org.semanticweb.owlapi.reasoner.ReasonerInternalException;
import org.semanticweb.owlapi.reasoner.ReasonerInterruptedException;
import org.semanticweb.owlapi.reasoner.ReasonerProgressMonitor;
import org.semanticweb.owlapi.reasoner.TimeOutException;
import org.semanticweb.owlapi.reasoner.UnsupportedEntailmentTypeException;
import org.semanticweb.owlapi.reasoner.impl.DefaultNode;
import org.semanticweb.owlapi.reasoner.impl.DefaultNodeSet;
import org.semanticweb.owlapi.reasoner.impl.OWLClassNode;
import org.semanticweb.owlapi.reasoner.impl.OWLClassNodeSet;
import org.semanticweb.owlapi.reasoner.impl.OWLDataPropertyNode;
import org.semanticweb.owlapi.reasoner.impl.OWLDataPropertyNodeSet;
import org.semanticweb.owlapi.reasoner.impl.OWLNamedIndividualNode;
import org.semanticweb.owlapi.reasoner.impl.OWLNamedIndividualNodeSet;
import org.semanticweb.owlapi.reasoner.impl.OWLObjectPropertyNode;
import org.semanticweb.owlapi.reasoner.impl.OWLObjectPropertyNodeSet;
import org.semanticweb.owlapi.reasoner.impl.OWLReasonerBase;
import org.semanticweb.owlapi.util.CollectionFactory;
import org.semanticweb.owlapi.util.OWLObjectPropertyManager;
import org.semanticweb.owlapi.util.Version;
import org.slf4j.Logger;
import org.slf4j.LoggerFactory;

/**
 * The OBDAOWLReformulationPlatform implements the OWL reasoner interface and is
 * the implementation of the reasoning method in the reformulation project.
 */
public class QuestOWL extends OWLReasonerBase {

	// //////////////////////////////////////////////////////////////////////////////////////
	//
	// From Structural Reasoner (to be removed later)
	//
	// //////////////////////////////////////////////////////////////////////////////////////

	private ClassHierarchyInfo classHierarchyInfo = new ClassHierarchyInfo();

	private ObjectPropertyHierarchyInfo objectPropertyHierarchyInfo = new ObjectPropertyHierarchyInfo();

	private DataPropertyHierarchyInfo dataPropertyHierarchyInfo = new DataPropertyHierarchyInfo();

	private Version version;

	private boolean interrupted = false;

	private ReasonerProgressMonitor pm;

	private boolean prepared = false;

	private boolean questready = false;
	
	private Axiom inconsistent = null;

	// / holds the error that quest had when initializing
	private String errorMessage = "";

	private Exception questException = null;

	// //////////////////////////////////////////////////////////////////////////////////////
	//
	// From Quest
	//
	// //////////////////////////////////////////////////////////////////////////////////////

	/* The merge and tranlsation of all loaded ontologies */
	private Ontology translatedOntologyMerge;

	private OBDAModel obdaModel = null;

	private QuestPreferences preferences = new QuestPreferences();

	private Quest questInstance = null;

	private static Logger log = LoggerFactory.getLogger(QuestOWL.class);

	private QuestConnection conn = null;

	private QuestOWLConnection owlconn = null;

	private OWLOntologyManager man;

	/***
	 * Default constructor.
	 */
	public QuestOWL(OWLOntology rootOntology, OBDAModel obdaModel, OWLReasonerConfiguration configuration, BufferingMode bufferingMode,
			Properties preferences) {

		super(rootOntology, configuration, bufferingMode);

		pm = configuration.getProgressMonitor();
		if (pm == null) {
			pm = new NullReasonerProgressMonitor();
		}

		man = rootOntology.getOWLOntologyManager();

		if (obdaModel != null)
			this.obdaModel = (OBDAModel)obdaModel.clone();
		
		this.preferences.putAll(preferences);

		extractVersion();
		
		prepareReasoner();

	}

	/**
	 * extract version from {@link it.unibz.krdb.obda.utils.VersionInfo}, which is from the file {@code version.properties}
	 */
	private void extractVersion() {
		VersionInfo versonInfo = VersionInfo.getVersionInfo();
		String versionString = versonInfo.getVersion();
		String[] splits = versionString.split("\\.");
		int major = 0;
		int minor = 0;
		int patch = 0;
		int build = 0;
		try {
			major = Integer.parseInt(splits[0]);
			minor = Integer.parseInt(splits[1]);
			patch = Integer.parseInt(splits[2]);
			build = Integer.parseInt(splits[3]);
		} catch (Exception ex) {

		}
		version = new Version(major, minor, patch, build);
	}

	public void flush() {
		prepared = false;
		
		super.flush();
		
		prepareReasoner();
		
	}

	public void setPreferences(QuestPreferences preferences) {
		this.preferences = preferences;
	}

	public QuestOWLStatement getStatement() throws OWLException {
		if (!questready) {
			OWLReasonerRuntimeException owlReasonerRuntimeException = new ReasonerInternalException(
					"Quest was not initialized properly. This is generally indicates, connection problems or error during ontology or mapping pre-processing. \n\nOriginal error message:\n" + questException.getMessage()) ;
				owlReasonerRuntimeException.setStackTrace(questException.getStackTrace());
			throw owlReasonerRuntimeException;
		}
		return owlconn.createStatement();
	}

	private void prepareQuestInstance() throws Exception {

		try {
			if (questInstance != null)
				questInstance.dispose();
		} catch (Exception e) {
			log.debug(e.getMessage());
		}

		log.debug("Initializing a new Quest instance...");

		final boolean bObtainFromOntology = preferences.getCurrentBooleanValueFor(QuestPreferences.OBTAIN_FROM_ONTOLOGY);
		final boolean bObtainFromMappings = preferences.getCurrentBooleanValueFor(QuestPreferences.OBTAIN_FROM_MAPPINGS);
		final String unfoldingMode = (String) preferences.getCurrentValue(QuestPreferences.ABOX_MODE);

		// pm.reasonerTaskStarted("Classifying...");
		// pm.reasonerTaskBusy();

		questInstance = new Quest(translatedOntologyMerge, obdaModel, preferences);

		
		Set<OWLOntology> importsClosure = man.getImportsClosure(getRootOntology());
		

		try {
			// pm.reasonerTaskProgressChanged(1, 4);

			// Setup repository
			questInstance.setupRepository();
			// pm.reasonerTaskProgressChanged(2, 4);

			// Retrives the connection from Quest
			//conn = questInstance.getConnection();
			conn = questInstance.getNonPoolConnection();
			owlconn = new QuestOWLConnection(conn);
			// pm.reasonerTaskProgressChanged(3, 4);

			// Preparing the data source
			if (unfoldingMode.equals(QuestConstants.CLASSIC)) {
				QuestStatement st = conn.createStatement();
				if (bObtainFromOntology) {
					// Retrieves the ABox from the ontology file.
					log.debug("Loading data from Ontology into the database");
					OWLAPI3ABoxIterator aBoxIter = new OWLAPI3ABoxIterator(importsClosure,
							questInstance.getEquivalenceMap());
					int count = st.insertData(aBoxIter, 5000, 500);
					log.debug("Inserted {} triples from the ontology.", count);
				}
				if (bObtainFromMappings) {
					// Retrieves the ABox from the target database via mapping.
					log.debug("Loading data from Mappings into the database");

					OBDAModel obdaModelForMaterialization = questInstance.getOBDAModel();
					for (Predicate p: translatedOntologyMerge.getVocabulary()) {
						obdaModelForMaterialization.declarePredicate(p);
					}
					QuestMaterializer materializer = new QuestMaterializer(obdaModelForMaterialization);
					Iterator<Assertion> assertionIter = materializer.getAssertionIterator();
					int count = st.insertData(assertionIter, 5000, 500);
					materializer.disconnect();
					log.debug("Inserted {} triples from the mappings.", count);
				}
//				st.createIndexes();
				st.close();
				if (!conn.getAutoCommit())
				conn.commit();
				
				questInstance.updateSemanticIndexMappings();
			} else {
				// VIRTUAL MODE - NO-OP
			}
			questready = true;
			log.debug("Quest has completed the setup and it is ready for query answering!");
		} catch (Exception e) {
			throw e;
		} finally {
			// pm.reasonerTaskProgressChanged(4, 4);
			// pm.reasonerTaskStopped();
		}
	}

	@Override
	public void dispose() {
		super.dispose();
		try {
			conn.close();
		} catch (Exception e) {
			log.debug(e.getMessage());
		}
		
		try {
			questInstance.dispose();
		} catch (Exception e) {
			log.debug(e.getMessage());
		}
	}

	/***
	 * This method loads the given ontologies in the system. This will merge
	 * these new ontologies with the existing ones in a set. Then it will
	 * translate the assertions in all the ontologies into a single one, in our
	 * internal representation.
	 * 
	 * The translation is done using our OWLAPITranslator that gets the TBox
	 * part of the ontologies and filters all the DL-Lite axioms (RDFS/OWL2QL
	 * and DL-Lite).
	 * 
	 * The original ontologies and the merged/translated ontology are kept and
	 * are used later when classify() is called.
	 * 
	 */
	public static Ontology loadOntologies(OWLOntology ontology) throws Exception {
		/*
		 * We will keep track of the loaded ontologies and translate the TBox
		 * part of them into our internal representation.
		 */
		log.debug("Load ontologies called. Translating ontologies.");

		OWLAPI3Translator translator = new OWLAPI3Translator();

		try {

			OWLOntologyManager man = ontology.getOWLOntologyManager();
			Set<OWLOntology> clousure = man.getImportsClosure(ontology);
			Ontology mergeOntology = translator.mergeTranslateOntologies(clousure);
			return mergeOntology;
		} catch (Exception e) {
			throw e;
		}
//		log.debug("Ontology loaded: {}", mergeOntology);
	}



	public QuestOWLConnection getConnection() throws OBDAException {
		return owlconn;
	}

	@Override
	public String getReasonerName() {
		return "Quest";
	}

	@Override
	public FreshEntityPolicy getFreshEntityPolicy() {
		return FreshEntityPolicy.ALLOW;
	}

	/**
	 * Gets the IndividualNodeSetPolicy in use by this reasoner. The policy is
	 * set at reasoner creation time.
	 * 
	 * @return The policy.
	 */
	@Override
	public IndividualNodeSetPolicy getIndividualNodeSetPolicy() {
		return IndividualNodeSetPolicy.BY_NAME;
	}

	/**
	 * Gets the version of this reasoner.
	 * 
	 * @return The version of this reasoner. Not <code>null</code>.
	 */
	public Version getReasonerVersion() {
		return version;
	}

	@Override
	protected void handleChanges(Set<OWLAxiom> addAxioms, Set<OWLAxiom> removeAxioms) {
		prepared = false;
		prepareReasoner();
	}

	public void interrupt() {
		interrupted = true;
	}

	private void ensurePrepared() {
		if (!prepared) {
			prepareReasoner();
		}
	}

	public void prepareReasoner() throws ReasonerInterruptedException, TimeOutException {

		pm.reasonerTaskStarted("Classifying...");
		pm.reasonerTaskBusy();
		try {
			/*
			 * Compute the an ontology with the merge of all the vocabulary and
			 * axioms of the closure of the root ontology
			 */

			this.translatedOntologyMerge = loadOntologies(getRootOntology());

			classHierarchyInfo.computeHierarchy();
			objectPropertyHierarchyInfo.computeHierarchy();
			dataPropertyHierarchyInfo.computeHierarchy();

			questready = false;
			questException = null;
			errorMessage = "";
			try {
				prepareQuestInstance();
				questready = true;
				questException = null;
				errorMessage = "";
			} catch (Exception e) {
				questready = false;
				questException = e;
				errorMessage = e.getMessage();
				log.error("Could not initialize the Quest query answering engine. Answering queries will not be available.");
				log.error(e.getMessage(), e);
			}

		} catch (Exception e) {
			throw new ReasonerInternalException(e);
		} finally {
			prepared = true;
			pm.reasonerTaskStopped();
		}

	}

	public void precomputeInferences(InferenceType... inferenceTypes) throws ReasonerInterruptedException, TimeOutException,
			InconsistentOntologyException {
		// System.out.println("precomputeInferences");
		ensurePrepared();
		// prepareReasoner();
	}

	public boolean isPrecomputed(InferenceType inferenceType) {
		// return true;
		return prepared;
	}

	public Set<InferenceType> getPrecomputableInferenceTypes() {
		return CollectionFactory.createSet(InferenceType.CLASS_HIERARCHY, InferenceType.OBJECT_PROPERTY_HIERARCHY,
				InferenceType.DATA_PROPERTY_HIERARCHY);
	}

	private void throwExceptionIfInterrupted() {
		if (interrupted) {
			interrupted = false;
			throw new ReasonerInterruptedException();
		}
	}

	// ////////////////////////////////////////////////////////////////////////////////////////////////////

<<<<<<< HEAD
	public boolean isConsistent() throws ReasonerInterruptedException, TimeOutException {
		// Inconsistency checking creates a nullpointer exception in protege, so disable for the moment
		return true;
		//return isDisjointAxiomsConsistent() && isFunctionalPropertyAxiomsConsistent();
=======
	public boolean isConsistent(){
		return true;
	}
	
	//info to return which axiom was inconsistent during the check
	public Axiom getInconsistentAxiom() {
		return inconsistent;
	}
	
	public boolean isQuestConsistent() throws ReasonerInterruptedException, TimeOutException {
		return isDisjointAxiomsConsistent() && isFunctionalPropertyAxiomsConsistent();
>>>>>>> d871254d
	}
	
	private boolean isDisjointAxiomsConsistent() throws ReasonerInterruptedException, TimeOutException {
		boolean isConsistent = true;
		
		//deal with disjoint classes
		Set<DisjointDescriptionAxiom> disjointAxioms = translatedOntologyMerge.getDisjointDescriptionAxioms();
		Iterator<DisjointDescriptionAxiom> it = disjointAxioms.iterator();
		
		//create ask query
		String strQueryClass = "ASK {?x a <%s>; a <%s> }";
		String strQueryProp = "ASK {?x <%s> ?y; <%s> ?y }";
		String strQuery = "";
		
		while (isConsistent && it.hasNext()) {		
			
			DisjointDescriptionAxiom dda = it.next();
			if (dda instanceof DisjointClassAxiom) {
				DisjointClassAxiom dc = (DisjointClassAxiom)dda;
				strQuery = String.format(strQueryClass, dc.getFirst(), dc.getSecond());
			} else if (dda instanceof DisjointPropertyAxiom) {
				DisjointPropertyAxiom dp = (DisjointPropertyAxiom) dda;
				strQuery = String.format(strQueryProp, dp.getFirst(), dp.getSecond());
			}
			
			QuestStatement query;
			try {
				query = conn.createStatement();
				ResultSet rs = query.execute(strQuery);
				TupleResultSet trs = ((TupleResultSet)rs);
				if (trs!= null && trs.nextRow()){
					String value = trs.getConstant(0).getValue();
					boolean b = Boolean.parseBoolean(value);
					isConsistent = !b;
					if (!isConsistent) {
						inconsistent = dda;
					}
					trs.close();
				}
				
			} catch (OBDAException e) {
				e.printStackTrace();
			}
		}
		
		return isConsistent;
	}
	
	private boolean isFunctionalPropertyAxiomsConsistent() throws ReasonerInterruptedException, TimeOutException {
		boolean isConsistent = true;
		
		//deal with functional properties
		Set<PropertyFunctionalAxiom> funcPropAxioms = translatedOntologyMerge.getFunctionalPropertyAxioms();
		Iterator<PropertyFunctionalAxiom> itf = funcPropAxioms.iterator();
		
		String strQueryFunc = "ASK { ?x <%s> ?y; <%s> ?z. FILTER (?z != ?y) }";
		String strQuery = "";
		
		while (isConsistent && itf.hasNext()) {
			
			PropertyFunctionalAxiom pfa = itf.next();
			String propFunc = pfa.getReferencedEntities().iterator().next().getName();
			strQuery = String.format(strQueryFunc, propFunc, propFunc);
			
			QuestStatement query;
			try {
				query = conn.createStatement();
				ResultSet rs = query.execute(strQuery);
				TupleResultSet trs = ((TupleResultSet)rs);
				if (trs!= null && trs.nextRow()){
					String value = trs.getConstant(0).getValue();
					boolean b = Boolean.parseBoolean(value);
					isConsistent = !b;
					if (!isConsistent) {
						inconsistent = pfa;
					}
					trs.close();
				}
			} catch (OBDAException e) {
				e.printStackTrace();
			}
		}
		
		return isConsistent;
	}
	

	public boolean isSatisfiable(OWLClassExpression classExpression) throws ReasonerInterruptedException, TimeOutException,
			ClassExpressionNotInProfileException, FreshEntitiesException, InconsistentOntologyException {
		return !classExpression.isAnonymous()
				&& !getEquivalentClasses(classExpression.asOWLClass()).contains(getDataFactory().getOWLNothing());
	}

	public Node<OWLClass> getUnsatisfiableClasses() throws ReasonerInterruptedException, TimeOutException {
		return OWLClassNode.getBottomNode();
	}

	public boolean isEntailed(OWLAxiom axiom) throws ReasonerInterruptedException, UnsupportedEntailmentTypeException, TimeOutException,
			AxiomNotInProfileException, FreshEntitiesException, InconsistentOntologyException {
		return getRootOntology().containsAxiomIgnoreAnnotations(axiom, true);
	}

	public boolean isEntailed(Set<? extends OWLAxiom> axioms) throws ReasonerInterruptedException, UnsupportedEntailmentTypeException,
			TimeOutException, AxiomNotInProfileException, FreshEntitiesException, InconsistentOntologyException {
		for (OWLAxiom ax : axioms) {
			if (!getRootOntology().containsAxiomIgnoreAnnotations(ax, true)) {
				return false;
			}
		}
		return true;
	}

	public boolean isEntailmentCheckingSupported(AxiomType<?> axiomType) {
		return false;
	}

	public Node<OWLClass> getTopClassNode() {
		ensurePrepared();
		return classHierarchyInfo.getEquivalents(getDataFactory().getOWLThing());
	}

	public Node<OWLClass> getBottomClassNode() {
		ensurePrepared();
		return classHierarchyInfo.getEquivalents(getDataFactory().getOWLNothing());
	}

	public NodeSet<OWLClass> getSubClasses(OWLClassExpression ce, boolean direct) throws InconsistentOntologyException,
			ClassExpressionNotInProfileException, FreshEntitiesException, ReasonerInterruptedException, TimeOutException {
		OWLClassNodeSet ns = new OWLClassNodeSet();
		if (!ce.isAnonymous()) {
			ensurePrepared();
			return classHierarchyInfo.getNodeHierarchyChildren(ce.asOWLClass(), direct, ns);
		}
		return ns;
	}

	public NodeSet<OWLClass> getSuperClasses(OWLClassExpression ce, boolean direct) throws InconsistentOntologyException,
			ClassExpressionNotInProfileException, FreshEntitiesException, ReasonerInterruptedException, TimeOutException {
		OWLClassNodeSet ns = new OWLClassNodeSet();
		if (!ce.isAnonymous()) {
			ensurePrepared();
			return classHierarchyInfo.getNodeHierarchyParents(ce.asOWLClass(), direct, ns);
		}
		return ns;
	}

	public Node<OWLClass> getEquivalentClasses(OWLClassExpression ce) throws InconsistentOntologyException,
			ClassExpressionNotInProfileException, FreshEntitiesException, ReasonerInterruptedException, TimeOutException {
		ensurePrepared();
		if (!ce.isAnonymous()) {
			return classHierarchyInfo.getEquivalents(ce.asOWLClass());
		} else {
			return new OWLClassNode();
		}
	}

	public NodeSet<OWLClass> getDisjointClasses(OWLClassExpression ce) {
		ensurePrepared();
		OWLClassNodeSet nodeSet = new OWLClassNodeSet();
		if (!ce.isAnonymous()) {
			for (OWLOntology ontology : getRootOntology().getImportsClosure()) {
				for (OWLDisjointClassesAxiom ax : ontology.getDisjointClassesAxioms(ce.asOWLClass())) {
					for (OWLClassExpression op : ax.getClassExpressions()) {
						if (!op.isAnonymous()) {
							nodeSet.addNode(getEquivalentClasses(op));
						}
					}
				}
			}
		}
		return nodeSet;
	}

	public Node<OWLObjectPropertyExpression> getTopObjectPropertyNode() {
		ensurePrepared();
		return objectPropertyHierarchyInfo.getEquivalents(getDataFactory().getOWLTopObjectProperty());
	}

	public Node<OWLObjectPropertyExpression> getBottomObjectPropertyNode() {
		ensurePrepared();
		return objectPropertyHierarchyInfo.getEquivalents(getDataFactory().getOWLBottomObjectProperty());
	}

	public NodeSet<OWLObjectPropertyExpression> getSubObjectProperties(OWLObjectPropertyExpression pe, boolean direct)
			throws InconsistentOntologyException, FreshEntitiesException, ReasonerInterruptedException, TimeOutException {
		OWLObjectPropertyNodeSet ns = new OWLObjectPropertyNodeSet();
		ensurePrepared();
		return objectPropertyHierarchyInfo.getNodeHierarchyChildren(pe, direct, ns);
	}

	public NodeSet<OWLObjectPropertyExpression> getSuperObjectProperties(OWLObjectPropertyExpression pe, boolean direct)
			throws InconsistentOntologyException, FreshEntitiesException, ReasonerInterruptedException, TimeOutException {
		OWLObjectPropertyNodeSet ns = new OWLObjectPropertyNodeSet();
		ensurePrepared();
		return objectPropertyHierarchyInfo.getNodeHierarchyParents(pe, direct, ns);
	}

	public Node<OWLObjectPropertyExpression> getEquivalentObjectProperties(OWLObjectPropertyExpression pe)
			throws InconsistentOntologyException, FreshEntitiesException, ReasonerInterruptedException, TimeOutException {
		OWLObjectPropertyNode nd = new OWLObjectPropertyNode();
		ensurePrepared();
		return objectPropertyHierarchyInfo.getEquivalents(pe);
	}

	public NodeSet<OWLObjectPropertyExpression> getDisjointObjectProperties(OWLObjectPropertyExpression pe)
			throws InconsistentOntologyException, FreshEntitiesException, ReasonerInterruptedException, TimeOutException {
		return new OWLObjectPropertyNodeSet();
	}

	public Node<OWLObjectPropertyExpression> getInverseObjectProperties(OWLObjectPropertyExpression pe)
			throws InconsistentOntologyException, FreshEntitiesException, ReasonerInterruptedException, TimeOutException {
		ensurePrepared();
		OWLObjectPropertyExpression inv = pe.getInverseProperty().getSimplified();
		return getEquivalentObjectProperties(inv);
	}

	public NodeSet<OWLClass> getObjectPropertyDomains(OWLObjectPropertyExpression pe, boolean direct) throws InconsistentOntologyException,
			FreshEntitiesException, ReasonerInterruptedException, TimeOutException {

		ensurePrepared();
		DefaultNodeSet<OWLClass> result = new OWLClassNodeSet();
		for (OWLOntology ontology : getRootOntology().getImportsClosure()) {
			for (OWLObjectPropertyDomainAxiom axiom : ontology.getObjectPropertyDomainAxioms(pe)) {
				result.addNode(getEquivalentClasses(axiom.getDomain()));
				if (!direct) {
					result.addAllNodes(getSuperClasses(axiom.getDomain(), false).getNodes());
				}
			}

			for (OWLObjectPropertyExpression invPe : getInverseObjectProperties(pe).getEntities()) {
				for (OWLObjectPropertyRangeAxiom axiom : ontology.getObjectPropertyRangeAxioms(invPe)) {
					result.addNode(getEquivalentClasses(axiom.getRange()));
					if (!direct) {
						result.addAllNodes(getSuperClasses(axiom.getRange(), false).getNodes());
					}
				}
			}
		}
		return result;
	}

	public NodeSet<OWLClass> getObjectPropertyRanges(OWLObjectPropertyExpression pe, boolean direct) throws InconsistentOntologyException,
			FreshEntitiesException, ReasonerInterruptedException, TimeOutException {
		ensurePrepared();
		DefaultNodeSet<OWLClass> result = new OWLClassNodeSet();
		for (OWLOntology ontology : getRootOntology().getImportsClosure()) {
			for (OWLObjectPropertyRangeAxiom axiom : ontology.getObjectPropertyRangeAxioms(pe)) {
				result.addNode(getEquivalentClasses(axiom.getRange()));
				if (!direct) {
					result.addAllNodes(getSuperClasses(axiom.getRange(), false).getNodes());
				}
			}
			for (OWLObjectPropertyExpression invPe : getInverseObjectProperties(pe).getEntities()) {
				for (OWLObjectPropertyDomainAxiom axiom : ontology.getObjectPropertyDomainAxioms(invPe)) {
					result.addNode(getEquivalentClasses(axiom.getDomain()));
					if (!direct) {
						result.addAllNodes(getSuperClasses(axiom.getDomain(), false).getNodes());
					}
				}
			}
		}
		return result;
	}

	public Node<OWLDataProperty> getTopDataPropertyNode() {
		ensurePrepared();
		return dataPropertyHierarchyInfo.getEquivalents(getDataFactory().getOWLTopDataProperty());
	}

	public Node<OWLDataProperty> getBottomDataPropertyNode() {
		ensurePrepared();
		return dataPropertyHierarchyInfo.getEquivalents(getDataFactory().getOWLBottomDataProperty());
	}

	public NodeSet<OWLDataProperty> getSubDataProperties(OWLDataProperty pe, boolean direct) throws InconsistentOntologyException,
			FreshEntitiesException, ReasonerInterruptedException, TimeOutException {
		ensurePrepared();
		OWLDataPropertyNodeSet ns = new OWLDataPropertyNodeSet();
		return dataPropertyHierarchyInfo.getNodeHierarchyChildren(pe, direct, ns);
	}

	public NodeSet<OWLDataProperty> getSuperDataProperties(OWLDataProperty pe, boolean direct) throws InconsistentOntologyException,
			FreshEntitiesException, ReasonerInterruptedException, TimeOutException {
		ensurePrepared();
		OWLDataPropertyNodeSet ns = new OWLDataPropertyNodeSet();
		return dataPropertyHierarchyInfo.getNodeHierarchyParents(pe, direct, ns);
	}

	public Node<OWLDataProperty> getEquivalentDataProperties(OWLDataProperty pe) throws InconsistentOntologyException,
			FreshEntitiesException, ReasonerInterruptedException, TimeOutException {
		ensurePrepared();
		return dataPropertyHierarchyInfo.getEquivalents(pe);
	}

	public NodeSet<OWLDataProperty> getDisjointDataProperties(OWLDataPropertyExpression pe) throws InconsistentOntologyException,
			FreshEntitiesException, ReasonerInterruptedException, TimeOutException {
		ensurePrepared();
		DefaultNodeSet<OWLDataProperty> result = new OWLDataPropertyNodeSet();
		for (OWLOntology ontology : getRootOntology().getImportsClosure()) {
			for (OWLDisjointDataPropertiesAxiom axiom : ontology.getDisjointDataPropertiesAxioms(pe.asOWLDataProperty())) {
				for (OWLDataPropertyExpression dpe : axiom.getPropertiesMinus(pe)) {
					if (!dpe.isAnonymous()) {
						result.addNode(dataPropertyHierarchyInfo.getEquivalents(dpe.asOWLDataProperty()));
						result.addAllNodes(getSubDataProperties(dpe.asOWLDataProperty(), false).getNodes());
					}
				}
			}
		}
		return result;
	}

	public NodeSet<OWLClass> getDataPropertyDomains(OWLDataProperty pe, boolean direct) throws InconsistentOntologyException,
			FreshEntitiesException, ReasonerInterruptedException, TimeOutException {
		ensurePrepared();
		DefaultNodeSet<OWLClass> result = new OWLClassNodeSet();
		for (OWLOntology ontology : getRootOntology().getImportsClosure()) {
			for (OWLDataPropertyDomainAxiom axiom : ontology.getDataPropertyDomainAxioms(pe)) {
				result.addNode(getEquivalentClasses(axiom.getDomain()));
				if (!direct) {
					result.addAllNodes(getSuperClasses(axiom.getDomain(), false).getNodes());
				}
			}
		}
		return result;
	}

	public NodeSet<OWLClass> getTypes(OWLNamedIndividual ind, boolean direct) throws InconsistentOntologyException, FreshEntitiesException,
			ReasonerInterruptedException, TimeOutException {
		ensurePrepared();
		DefaultNodeSet<OWLClass> result = new OWLClassNodeSet();
		for (OWLOntology ontology : getRootOntology().getImportsClosure()) {
			for (OWLClassAssertionAxiom axiom : ontology.getClassAssertionAxioms(ind)) {
				OWLClassExpression ce = axiom.getClassExpression();
				if (!ce.isAnonymous()) {
					result.addNode(classHierarchyInfo.getEquivalents(ce.asOWLClass()));
					if (!direct) {
						result.addAllNodes(getSuperClasses(ce, false).getNodes());
					}
				}
			}
		}
		return result;
	}

	public NodeSet<OWLNamedIndividual> getInstances(OWLClassExpression ce, boolean direct) throws InconsistentOntologyException,
			ClassExpressionNotInProfileException, FreshEntitiesException, ReasonerInterruptedException, TimeOutException {
		ensurePrepared();
		DefaultNodeSet<OWLNamedIndividual> result = new OWLNamedIndividualNodeSet();
		if (!ce.isAnonymous()) {
			OWLClass cls = ce.asOWLClass();
			Set<OWLClass> clses = new HashSet<OWLClass>();
			clses.add(cls);
			if (!direct) {
				clses.addAll(getSubClasses(cls, false).getFlattened());
			}
			for (OWLOntology ontology : getRootOntology().getImportsClosure()) {
				for (OWLClass curCls : clses) {
					for (OWLClassAssertionAxiom axiom : ontology.getClassAssertionAxioms(curCls)) {
						OWLIndividual individual = axiom.getIndividual();
						if (!individual.isAnonymous()) {
							if (getIndividualNodeSetPolicy().equals(IndividualNodeSetPolicy.BY_SAME_AS)) {
								result.addNode(getSameIndividuals(individual.asOWLNamedIndividual()));
							} else {
								result.addNode(new OWLNamedIndividualNode(individual.asOWLNamedIndividual()));
							}
						}
					}
				}
			}
		}
		return result;
	}

	public NodeSet<OWLNamedIndividual> getObjectPropertyValues(OWLNamedIndividual ind, OWLObjectPropertyExpression pe)
			throws InconsistentOntologyException, FreshEntitiesException, ReasonerInterruptedException, TimeOutException {
		ensurePrepared();
		OWLNamedIndividualNodeSet result = new OWLNamedIndividualNodeSet();
		Node<OWLObjectPropertyExpression> inverses = getInverseObjectProperties(pe);
		for (OWLOntology ontology : getRootOntology().getImportsClosure()) {
			for (OWLObjectPropertyAssertionAxiom axiom : ontology.getObjectPropertyAssertionAxioms(ind)) {
				if (!axiom.getObject().isAnonymous()) {
					if (axiom.getProperty().getSimplified().equals(pe.getSimplified())) {
						if (getIndividualNodeSetPolicy().equals(IndividualNodeSetPolicy.BY_SAME_AS)) {
							result.addNode(getSameIndividuals(axiom.getObject().asOWLNamedIndividual()));
						} else {
							result.addNode(new OWLNamedIndividualNode(axiom.getObject().asOWLNamedIndividual()));
						}
					}
				}
				// Inverse of pe
				if (axiom.getObject().equals(ind) && !axiom.getSubject().isAnonymous()) {
					OWLObjectPropertyExpression invPe = axiom.getProperty().getInverseProperty().getSimplified();
					if (!invPe.isAnonymous() && inverses.contains(invPe.asOWLObjectProperty())) {
						if (getIndividualNodeSetPolicy().equals(IndividualNodeSetPolicy.BY_SAME_AS)) {
							result.addNode(getSameIndividuals(axiom.getObject().asOWLNamedIndividual()));
						} else {
							result.addNode(new OWLNamedIndividualNode(axiom.getObject().asOWLNamedIndividual()));
						}
					}
				}

			}
		}
		// Could do other stuff like inspecting owl:hasValue restrictions
		return result;
	}

	/**
	 * Gets the data property values for the specified individual and data
	 * property.
	 * 
	 * @param ind
	 *            The individual that is the subject of the data property values
	 * @param pe
	 *            The data property whose values are to be retrieved for the
	 *            specified individual
	 * @return A set of <code>OWLLiteral</code>s containing literals such that
	 *         for each literal <code>l</code> in the set, either there is an
	 *         explicit data property assertion in the set of reasoner axioms
	 *         <code>DataPropertyAssertion(pe, ind, l)</code>, or, there is an
	 *         explicit data property assertion in the set of reasoner axioms
	 *         <code>DataPropertyAssertion(S, ind, l)</code> and the set of
	 *         reasoner axioms entails <code>SubDataPropertyOf(S, pe)</code>.
	 * @throws InconsistentOntologyException
	 *             if the imports closure of the root ontology is inconsistent
	 * @throws org.semanticweb.owlapi.reasoner.FreshEntitiesException
	 *             if the signature of the individual and property is not
	 *             contained within the signature of the imports closure of the
	 *             root ontology and the undeclared entity policy of this
	 *             reasoner is set to
	 *             {@link org.semanticweb.owlapi.reasoner.FreshEntityPolicy#DISALLOW}
	 *             .
	 * @throws ReasonerInterruptedException
	 *             if the reasoning process was interrupted for any particular
	 *             reason (for example if reasoning was cancelled by a client
	 *             process)
	 * @throws TimeOutException
	 *             if the reasoner timed out during a basic reasoning operation.
	 *             See {@link #getTimeOut()}.
	 */
	public Set<OWLLiteral> getDataPropertyValues(OWLNamedIndividual ind, OWLDataProperty pe) throws InconsistentOntologyException,
			FreshEntitiesException, ReasonerInterruptedException, TimeOutException {
		ensurePrepared();
		Set<OWLLiteral> literals = new HashSet<OWLLiteral>();
		Set<OWLDataProperty> superProperties = getSuperDataProperties(pe, false).getFlattened();
		superProperties.addAll(getEquivalentDataProperties(pe).getEntities());
		for (OWLOntology ontology : getRootOntology().getImportsClosure()) {
			for (OWLDataPropertyAssertionAxiom axiom : ontology.getDataPropertyAssertionAxioms(ind)) {
				if (superProperties.contains(axiom.getProperty().asOWLDataProperty())) {
					literals.add(axiom.getObject());
				}
			}
		}
		return literals;
	}

	public Node<OWLNamedIndividual> getSameIndividuals(OWLNamedIndividual ind) throws InconsistentOntologyException,
			FreshEntitiesException, ReasonerInterruptedException, TimeOutException {
		ensurePrepared();
		Set<OWLNamedIndividual> inds = new HashSet<OWLNamedIndividual>();
		Set<OWLSameIndividualAxiom> processed = new HashSet<OWLSameIndividualAxiom>();
		List<OWLNamedIndividual> stack = new ArrayList<OWLNamedIndividual>();
		stack.add(ind);
		while (!stack.isEmpty()) {
			OWLNamedIndividual currentInd = stack.remove(0);
			for (OWLOntology ontology : getRootOntology().getImportsClosure()) {
				for (OWLSameIndividualAxiom axiom : ontology.getSameIndividualAxioms(currentInd)) {
					if (!processed.contains(axiom)) {
						processed.add(axiom);
						for (OWLIndividual i : axiom.getIndividuals()) {
							if (!i.isAnonymous()) {
								OWLNamedIndividual namedInd = i.asOWLNamedIndividual();
								if (!inds.contains(namedInd)) {
									inds.add(namedInd);
									stack.add(namedInd);
								}
							}
						}
					}
				}
			}
		}

		return new OWLNamedIndividualNode(inds);
	}

	public NodeSet<OWLNamedIndividual> getDifferentIndividuals(OWLNamedIndividual ind) throws InconsistentOntologyException,
			FreshEntitiesException, ReasonerInterruptedException, TimeOutException {
		return new OWLNamedIndividualNodeSet();
	}

	protected OWLDataFactory getDataFactory() {
		return getRootOntology().getOWLOntologyManager().getOWLDataFactory();
	}

	public void dumpClassHierarchy(boolean showBottomNode) {
		dumpClassHierarchy(OWLClassNode.getTopNode(), 0, showBottomNode);
	}

	private void dumpClassHierarchy(Node<OWLClass> cls, int level, boolean showBottomNode) {
		if (!showBottomNode && cls.isBottomNode()) {
			return;
		}
		printIndent(level);
		OWLClass representative = cls.getRepresentativeElement();
//		System.out.println(getEquivalentClasses(representative));
		for (Node<OWLClass> subCls : getSubClasses(representative, true)) {
			dumpClassHierarchy(subCls, level + 1, showBottomNode);
		}
	}

	public void dumpObjectPropertyHierarchy(boolean showBottomNode) {
		dumpObjectPropertyHierarchy(OWLObjectPropertyNode.getTopNode(), 0, showBottomNode);
	}

	private void dumpObjectPropertyHierarchy(Node<OWLObjectPropertyExpression> cls, int level, boolean showBottomNode) {
		if (!showBottomNode && cls.isBottomNode()) {
			return;
		}
		printIndent(level);
		OWLObjectPropertyExpression representative = cls.getRepresentativeElement();
//		System.out.println(getEquivalentObjectProperties(representative));
		for (Node<OWLObjectPropertyExpression> subProp : getSubObjectProperties(representative, true)) {
			dumpObjectPropertyHierarchy(subProp, level + 1, showBottomNode);
		}
	}

	public void dumpDataPropertyHierarchy(boolean showBottomNode) {
		dumpDataPropertyHierarchy(OWLDataPropertyNode.getTopNode(), 0, showBottomNode);
	}

	private void dumpDataPropertyHierarchy(Node<OWLDataProperty> cls, int level, boolean showBottomNode) {
		if (!showBottomNode && cls.isBottomNode()) {
			return;
		}
		printIndent(level);
		OWLDataProperty representative = cls.getRepresentativeElement();
//		System.out.println(getEquivalentDataProperties(representative));
		for (Node<OWLDataProperty> subProp : getSubDataProperties(representative, true)) {
			dumpDataPropertyHierarchy(subProp, level + 1, showBottomNode);
		}
	}

	private void printIndent(int level) {
		for (int i = 0; i < level; i++) {
			System.out.print("    ");
		}
	}

	// //////////////////////////////////////////////////////////////////////////////////////////////////////////////////
	// //////////////////////////////////////////////////////////////////////////////////////////////////////////////////
	// //////////////////////////////////////////////////////////////////////////////////////////////////////////////////
	// ////
	// //// HierarchyInfo
	// ////
	// //////////////////////////////////////////////////////////////////////////////////////////////////////////////////
	// //////////////////////////////////////////////////////////////////////////////////////////////////////////////////
	// //////////////////////////////////////////////////////////////////////////////////////////////////////////////////

	private abstract class HierarchyInfo<T extends OWLObject> {

		private RawHierarchyProvider<T> rawParentChildProvider;

		/**
		 * The entity that always appears in the top node in the hierarchy
		 */
		private T topEntity;

		/**
		 * The entity that always appears as the bottom node in the hierarchy
		 */
		private T bottomEntity;

		private Set<T> directChildrenOfTopNode = new HashSet<T>();

		private Set<T> directParentsOfBottomNode = new HashSet<T>();

		private NodeCache<T> nodeCache;

		private String name;

		private int classificationSize;

		public HierarchyInfo(String name, T topEntity, T bottomEntity, RawHierarchyProvider<T> rawParentChildProvider) {
			this.topEntity = topEntity;
			this.bottomEntity = bottomEntity;
			this.nodeCache = new NodeCache<T>(this);
			this.rawParentChildProvider = rawParentChildProvider;
			this.name = name;
		}

		public RawHierarchyProvider<T> getRawParentChildProvider() {
			return rawParentChildProvider;
		}

		/**
		 * Gets the set of relevant entities from the specified ontology
		 * 
		 * @param ont
		 *            The ontology
		 * @return A set of entities to be "classified"
		 */
		protected abstract Set<T> getEntities(OWLOntology ont);

		/**
		 * Creates a node for a given set of entities
		 * 
		 * @param cycle
		 *            The set of entities
		 * @return A node
		 */
		protected abstract DefaultNode<T> createNode(Set<T> cycle);

		protected abstract DefaultNode<T> createNode();

		/**
		 * Gets the set of relevant entities in a particular axiom
		 * 
		 * @param ax
		 *            The axiom
		 * @return The set of relevant entities in the signature of the
		 *         specified axiom
		 */
		protected abstract Set<? extends T> getEntitiesInSignature(OWLAxiom ax);

		private Set<T> getEntitiesInSignature(Set<OWLAxiom> axioms) {
			Set<T> result = new HashSet<T>();
			for (OWLAxiom ax : axioms) {
				result.addAll(getEntitiesInSignature(ax));
			}
			return result;
		}

		public void computeHierarchy() {
			// pm.reasonerTaskStarted("Computing " + name + " hierarchy");
			// pm.reasonerTaskBusy();
			nodeCache.clear();
			Map<T, Collection<T>> cache = new HashMap<T, Collection<T>>();
			Set<T> entities = new HashSet<T>();
			for (OWLOntology ont : getRootOntology().getImportsClosure()) {
				entities.addAll(getEntities(ont));
			}
			classificationSize = entities.size();
			// pm.reasonerTaskProgressChanged(0, classificationSize);
			updateForSignature(entities, cache);
			// pm.reasonerTaskStopped();
		}

		private void updateForSignature(Set<T> signature, Map<T, Collection<T>> cache) {
			HashSet<Set<T>> cyclesResult = new HashSet<Set<T>>();
			Set<T> processed = new HashSet<T>();
			nodeCache.clearTopNode();
			nodeCache.clearBottomNode();
			nodeCache.clearNodes(signature);

			directChildrenOfTopNode.removeAll(signature);

			Set<T> equivTopOrChildrenOfTop = new HashSet<T>();
			Set<T> equivBottomOrParentsOfBottom = new HashSet<T>();
			for (T entity : signature) {
				if (!processed.contains(entity)) {
					// pm.reasonerTaskProgressChanged(processed.size(),
					// signature.size());
					tarjan(entity, 0, new Stack<T>(), new HashMap<T, Integer>(), new HashMap<T, Integer>(), cyclesResult, processed,
							new HashSet<T>(), cache, equivTopOrChildrenOfTop, equivBottomOrParentsOfBottom);
					throwExceptionIfInterrupted();
				}
			}
			// Store new cycles
			for (Set<T> cycle : cyclesResult) {
				nodeCache.addNode(cycle);
			}

			directChildrenOfTopNode.addAll(equivTopOrChildrenOfTop);
			directChildrenOfTopNode.removeAll(nodeCache.getTopNode().getEntities());

			directParentsOfBottomNode.addAll(equivBottomOrParentsOfBottom);
			directParentsOfBottomNode.removeAll(nodeCache.getBottomNode().getEntities());

			// Now check that each found cycle has a proper parent an child
			for (Set<T> node : cyclesResult) {
				if (!node.contains(topEntity) && !node.contains(bottomEntity)) {
					boolean childOfTop = true;
					for (T element : node) {
						Collection<T> parents = rawParentChildProvider.getParents(element);
						parents.removeAll(node);
						parents.removeAll(nodeCache.getTopNode().getEntities());
						if (!parents.isEmpty()) {
							childOfTop = false;
							break;
						}
					}
					if (childOfTop) {
						directChildrenOfTopNode.addAll(node);
					}

					boolean parentOfBottom = true;
					for (T element : node) {
						Collection<T> children = rawParentChildProvider.getChildren(element);
						children.removeAll(node);
						children.removeAll(nodeCache.getBottomNode().getEntities());
						if (!children.isEmpty()) {
							parentOfBottom = false;
							break;
						}
					}
					if (parentOfBottom) {
						directParentsOfBottomNode.addAll(node);
					}
				}

			}

		}

		/**
		 * Processes the specified signature that represents the signature of
		 * potential changes
		 * 
		 * @param signature
		 *            The signature
		 */
		public void processChanges(Set<T> signature, Set<OWLAxiom> added, Set<OWLAxiom> removed) {
			updateForSignature(signature, null);
		}

		// ////////////////////////////////////////////////////////////////////////////////////////////////////////
		// ////////////////////////////////////////////////////////////////////////////////////////////////////////

		/**
		 * Applies the tarjan algorithm for a given entity. This computes the
		 * cycle that the entity is involved in (if any).
		 * 
		 * @param entity
		 *            The entity
		 * @param cache
		 *            A cache of children to parents - may be <code>null</code>
		 *            if no caching is to take place.
		 * @param childrenOfTop
		 *            A set of entities that have a raw parent that is the top
		 *            entity
		 * @param parentsOfBottom
		 *            A set of entities that have a raw parent that is the
		 *            bottom entity
		 */
		public void tarjan(T entity, int index, Stack<T> stack, Map<T, Integer> indexMap, Map<T, Integer> lowlinkMap, Set<Set<T>> result,
				Set<T> processed, Set<T> stackEntities, Map<T, Collection<T>> cache, Set<T> childrenOfTop, Set<T> parentsOfBottom) {
			throwExceptionIfInterrupted();
			if (processed.add(entity)) {
				Collection<T> rawChildren = rawParentChildProvider.getChildren(entity);
				if (rawChildren.isEmpty() || rawChildren.contains(bottomEntity)) {
					parentsOfBottom.add(entity);
				}
			}
			// pm.reasonerTaskProgressChanged(processed.size(),
			// classificationSize);
			indexMap.put(entity, index);
			lowlinkMap.put(entity, index);
			index = index + 1;
			stack.push(entity);
			stackEntities.add(entity);

			// Get the raw parents - cache if necessary
			Collection<T> rawParents = null;
			if (cache != null) {
				// We are therefore caching raw parents of children.
				rawParents = cache.get(entity);
				if (rawParents == null) {
					// Not in cache!
					rawParents = rawParentChildProvider.getParents(entity);
					// Note down if our entity is a
					if (rawParents.isEmpty() || rawParents.contains(topEntity)) {
						childrenOfTop.add(entity);
					}
					cache.put(entity, rawParents);

				}
			} else {
				rawParents = rawParentChildProvider.getParents(entity);
				// Note down if our entity is a
				if (rawParents.isEmpty() || rawParents.contains(topEntity)) {
					childrenOfTop.add(entity);
				}
			}

			for (T superEntity : rawParents) {
				if (!indexMap.containsKey(superEntity)) {
					tarjan(superEntity, index, stack, indexMap, lowlinkMap, result, processed, stackEntities, cache, childrenOfTop,
							parentsOfBottom);
					lowlinkMap.put(entity, Math.min(lowlinkMap.get(entity), lowlinkMap.get(superEntity)));
				} else if (stackEntities.contains(superEntity)) {
					lowlinkMap.put(entity, Math.min(lowlinkMap.get(entity), indexMap.get(superEntity)));
				}
			}
			if (lowlinkMap.get(entity).equals(indexMap.get(entity))) {
				Set<T> scc = new HashSet<T>();
				while (true) {
					T clsPrime = stack.pop();
					stackEntities.remove(clsPrime);
					scc.add(clsPrime);
					if (clsPrime.equals(entity)) {
						break;
					}
				}
				if (scc.size() > 1) {
					// We ADD a cycle
					result.add(scc);
				}
			}
		}

		// ////////////////////////////////////////////////////////////////////////////////////////////////////////
		// ////////////////////////////////////////////////////////////////////////////////////////////////////////

		public NodeSet<T> getNodeHierarchyChildren(T parent, boolean direct, DefaultNodeSet<T> ns) {
			Node<T> node = nodeCache.getNode(parent);

			if (node.isBottomNode()) {
				return ns;
			}

			Set<T> directChildren = new HashSet<T>();
			for (T equiv : node) {
				directChildren.addAll(rawParentChildProvider.getChildren(equiv));
				if (directParentsOfBottomNode.contains(equiv)) {
					ns.addNode(nodeCache.getBottomNode());
				}
			}
			directChildren.removeAll(node.getEntities());

			if (node.isTopNode()) {
				// Special treatment
				directChildren.addAll(directChildrenOfTopNode);
			}

			for (Node<T> childNode : nodeCache.getNodes(directChildren)) {
				ns.addNode(childNode);
			}

			if (!direct) {
				for (T child : directChildren) {
					getNodeHierarchyChildren(child, direct, ns);
				}
			}
			return ns;
		}

		public NodeSet<T> getNodeHierarchyParents(T child, boolean direct, DefaultNodeSet<T> ns) {
			Node<T> node = nodeCache.getNode(child);

			if (node.isTopNode()) {
				return ns;
			}

			Set<T> directParents = new HashSet<T>();
			for (T equiv : node) {
				directParents.addAll(rawParentChildProvider.getParents(equiv));
				if (directChildrenOfTopNode.contains(equiv)) {
					ns.addNode(nodeCache.getTopNode());
				}
			}
			directParents.removeAll(node.getEntities());

			if (node.isBottomNode()) {
				// Special treatment
				directParents.addAll(directParentsOfBottomNode);
			}

			for (Node<T> parentNode : nodeCache.getNodes(directParents)) {
				ns.addNode(parentNode);
			}

			if (!direct) {
				for (T parent : directParents) {
					getNodeHierarchyParents(parent, direct, ns);
				}
			}
			return ns;
		}

		public Node<T> getEquivalents(T element) {
			return nodeCache.getNode(element);
		}
	}

	private static class NodeCache<T extends OWLObject> {

		private HierarchyInfo<T> hierarchyInfo;

		private Node<T> topNode;

		private Node<T> bottomNode;

		private Map<T, Node<T>> map = new HashMap<T, Node<T>>();

		protected NodeCache(HierarchyInfo<T> hierarchyInfo) {
			this.hierarchyInfo = hierarchyInfo;
			clearTopNode();
			clearBottomNode();
		}

		public void addNode(Node<T> node) {
			for (T element : node.getEntities()) {
				map.put(element, node);
				if (element.isTopEntity()) {
					topNode = node;
				} else if (element.isBottomEntity()) {
					bottomNode = node;
				}
			}
		}

		public Set<Node<T>> getNodes(Set<T> elements) {
			Set<Node<T>> result = new HashSet<Node<T>>();
			for (T element : elements) {
				result.add(getNode(element));
			}
			return result;
		}

		public Set<T> getTopEntities() {
			return topNode.getEntities();
		}

		public Set<T> getBottomEntities() {
			return bottomNode.getEntities();
		}

		public Node<T> getNode(T containing) {
			Node<T> parentNode = map.get(containing);
			if (parentNode != null) {
				return parentNode;
			} else {
				return hierarchyInfo.createNode(Collections.singleton(containing));
			}
		}

		public void addNode(Set<T> elements) {
			addNode(hierarchyInfo.createNode(elements));
		}

		public Node<T> getTopNode() {
			return topNode;
		}

		public Node<T> getBottomNode() {
			return bottomNode;
		}

		public void setTopNode(Node<T> topNode) {
			this.topNode = topNode;
		}

		public void setBottomNode(Node<T> bottomNode) {
			this.bottomNode = bottomNode;
		}

		public void clearTopNode() {
			removeNode(hierarchyInfo.topEntity);
			topNode = hierarchyInfo.createNode(Collections.singleton(hierarchyInfo.topEntity));
			addNode(topNode);
		}

		public void clearBottomNode() {
			removeNode(hierarchyInfo.bottomEntity);
			bottomNode = hierarchyInfo.createNode(Collections.singleton(hierarchyInfo.bottomEntity));
			addNode(bottomNode);
		}

		public void clearNodes(Set<T> containing) {
			for (T entity : containing) {
				removeNode(entity);
			}
		}

		public void clear() {
			map.clear();
			clearTopNode();
			clearBottomNode();
		}

		public void removeNode(T containing) {
			Node<T> node = map.remove(containing);
			if (node != null) {
				for (T object : node.getEntities()) {
					map.remove(object);
				}
			}
		}
	}

	private class ClassHierarchyInfo extends HierarchyInfo<OWLClass> {

		private ClassHierarchyInfo() {
			super("class", getDataFactory().getOWLThing(), getDataFactory().getOWLNothing(), new RawClassHierarchyProvider());
		}

		@Override
		protected Set<OWLClass> getEntitiesInSignature(OWLAxiom ax) {
			return ax.getClassesInSignature();
		}

		@Override
		protected DefaultNode<OWLClass> createNode(Set<OWLClass> cycle) {
			return new OWLClassNode(cycle);
		}

		@Override
		protected Set<OWLClass> getEntities(OWLOntology ont) {
			return ont.getClassesInSignature();
		}

		@Override
		protected DefaultNode<OWLClass> createNode() {
			return new OWLClassNode();
		}
	}

	private class ObjectPropertyHierarchyInfo extends HierarchyInfo<OWLObjectPropertyExpression> {

		private ObjectPropertyHierarchyInfo() {
			super("object property", getDataFactory().getOWLTopObjectProperty(), getDataFactory().getOWLBottomObjectProperty(),
					new RawObjectPropertyHierarchyProvider());
		}

		@Override
		protected Set<OWLObjectPropertyExpression> getEntitiesInSignature(OWLAxiom ax) {
			Set<OWLObjectPropertyExpression> result = new HashSet<OWLObjectPropertyExpression>();
			for (OWLObjectProperty property : ax.getObjectPropertiesInSignature()) {
				result.add(property);
				result.add(property.getInverseProperty());
			}
			return result;
		}

		@Override
		protected Set<OWLObjectPropertyExpression> getEntities(OWLOntology ont) {
			Set<OWLObjectPropertyExpression> result = new HashSet<OWLObjectPropertyExpression>();
			for (OWLObjectPropertyExpression property : ont.getObjectPropertiesInSignature()) {
				result.add(property);
				result.add(property.getInverseProperty());
			}
			return result;
		}

		@Override
		protected DefaultNode<OWLObjectPropertyExpression> createNode(Set<OWLObjectPropertyExpression> cycle) {
			return new OWLObjectPropertyNode(cycle);
		}

		@Override
		protected DefaultNode<OWLObjectPropertyExpression> createNode() {
			return new OWLObjectPropertyNode();
		}

		/**
		 * Processes the specified signature that represents the signature of
		 * potential changes
		 * 
		 * @param signature
		 *            The signature
		 */
		@Override
		public void processChanges(Set<OWLObjectPropertyExpression> signature, Set<OWLAxiom> added, Set<OWLAxiom> removed) {
			boolean rebuild = false;
			for (OWLAxiom ax : added) {
				if (ax instanceof OWLObjectPropertyAxiom) {
					rebuild = true;
					break;
				}
			}
			if (!rebuild) {
				for (OWLAxiom ax : removed) {
					if (ax instanceof OWLObjectPropertyAxiom) {
						rebuild = true;
						break;
					}
				}
			}
			if (rebuild) {
				((RawObjectPropertyHierarchyProvider) getRawParentChildProvider()).rebuild();
			}
			super.processChanges(signature, added, removed);
		}
	}

	private class DataPropertyHierarchyInfo extends HierarchyInfo<OWLDataProperty> {

		private DataPropertyHierarchyInfo() {
			super("data property", getDataFactory().getOWLTopDataProperty(), getDataFactory().getOWLBottomDataProperty(),
					new RawDataPropertyHierarchyProvider());
		}

		@Override
		protected Set<OWLDataProperty> getEntitiesInSignature(OWLAxiom ax) {
			return ax.getDataPropertiesInSignature();
		}

		@Override
		protected Set<OWLDataProperty> getEntities(OWLOntology ont) {
			return ont.getDataPropertiesInSignature();
		}

		@Override
		protected DefaultNode<OWLDataProperty> createNode(Set<OWLDataProperty> cycle) {
			return new OWLDataPropertyNode(cycle);
		}

		@Override
		protected DefaultNode<OWLDataProperty> createNode() {
			return new OWLDataPropertyNode();
		}
	}

	// ///////////////////////////////////////////////////////////////////////////////////////////////////////////
	// ///////////////////////////////////////////////////////////////////////////////////////////////////////////
	// ///////////////////////////////////////////////////////////////////////////////////////////////////////////

	/**
	 * An interface for objects who can provide the parents and children of some
	 * object.
	 * 
	 * @param <T>
	 */
	private interface RawHierarchyProvider<T> {

		/**
		 * Gets the parents as asserted. These parents may also be children
		 * (resulting in equivalences).
		 * 
		 * @param child
		 *            The child whose parents are to be retrieved
		 * @return The raw asserted parents of the specified child. If the child
		 *         does not have any parents then the empty set can be returned.
		 */
		Collection<T> getParents(T child);

		/**
		 * Gets the children as asserted
		 * 
		 * @param parent
		 *            The parent whose children are to be retrieved
		 * @return The raw asserted children of the speicified parent
		 */
		Collection<T> getChildren(T parent);

	}

	private class RawClassHierarchyProvider implements RawHierarchyProvider<OWLClass> {

		public Collection<OWLClass> getParents(OWLClass child) {
			Collection<OWLClass> result = new HashSet<OWLClass>();
			for (OWLOntology ont : getRootOntology().getImportsClosure()) {
				for (OWLSubClassOfAxiom ax : ont.getSubClassAxiomsForSubClass(child)) {
					OWLClassExpression superCls = ax.getSuperClass();
					if (!superCls.isAnonymous()) {
						result.add(superCls.asOWLClass());
					} else if (superCls instanceof OWLObjectIntersectionOf) {
						OWLObjectIntersectionOf intersectionOf = (OWLObjectIntersectionOf) superCls;
						for (OWLClassExpression conjunct : intersectionOf.asConjunctSet()) {
							if (!conjunct.isAnonymous()) {
								result.add(conjunct.asOWLClass());
							}
						}
					}
				}
				for (OWLEquivalentClassesAxiom ax : ont.getEquivalentClassesAxioms(child)) {
					for (OWLClassExpression ce : ax.getClassExpressionsMinus(child)) {
						if (!ce.isAnonymous()) {
							result.add(ce.asOWLClass());
						} else if (ce instanceof OWLObjectIntersectionOf) {
							OWLObjectIntersectionOf intersectionOf = (OWLObjectIntersectionOf) ce;
							for (OWLClassExpression conjunct : intersectionOf.asConjunctSet()) {
								if (!conjunct.isAnonymous()) {
									result.add(conjunct.asOWLClass());
								}
							}
						}
					}
				}
			}
			return result;
		}

		public Collection<OWLClass> getChildren(OWLClass parent) {
			Collection<OWLClass> result = new HashSet<OWLClass>();
			for (OWLOntology ont : getRootOntology().getImportsClosure()) {
				for (OWLAxiom ax : ont.getReferencingAxioms(parent)) {
					if (ax instanceof OWLSubClassOfAxiom) {
						OWLSubClassOfAxiom sca = (OWLSubClassOfAxiom) ax;
						if (!sca.getSubClass().isAnonymous()) {
							Set<OWLClassExpression> conjuncts = sca.getSuperClass().asConjunctSet();
							if (conjuncts.contains(parent)) {
								result.add(sca.getSubClass().asOWLClass());
							}
						}
					} else if (ax instanceof OWLEquivalentClassesAxiom) {
						OWLEquivalentClassesAxiom eca = (OWLEquivalentClassesAxiom) ax;
						for (OWLClassExpression ce : eca.getClassExpressions()) {
							if (ce.containsConjunct(parent)) {
								for (OWLClassExpression sub : eca.getClassExpressions()) {
									if (!sub.isAnonymous() && !sub.equals(ce)) {
										result.add(sub.asOWLClass());
									}
								}
							}
						}
					}
				}
			}
			return result;
		}
	}

	private class RawObjectPropertyHierarchyProvider implements RawHierarchyProvider<OWLObjectPropertyExpression> {

		private OWLObjectPropertyManager propertyManager;

		private Map<OWLObjectPropertyExpression, Set<OWLObjectPropertyExpression>> sub2Super;

		private Map<OWLObjectPropertyExpression, Set<OWLObjectPropertyExpression>> super2Sub;

		private RawObjectPropertyHierarchyProvider() {
			rebuild();
		}

		public void rebuild() {
			propertyManager = new OWLObjectPropertyManager(getRootOntology().getOWLOntologyManager(), getRootOntology());
			sub2Super = propertyManager.getPropertyHierarchy();
			super2Sub = new HashMap<OWLObjectPropertyExpression, Set<OWLObjectPropertyExpression>>();
			for (OWLObjectPropertyExpression sub : sub2Super.keySet()) {
				for (OWLObjectPropertyExpression superProp : sub2Super.get(sub)) {
					Set<OWLObjectPropertyExpression> subs = super2Sub.get(superProp);
					if (subs == null) {
						subs = new HashSet<OWLObjectPropertyExpression>();
						super2Sub.put(superProp, subs);
					}
					subs.add(sub);
				}
			}
		}

		public Collection<OWLObjectPropertyExpression> getParents(OWLObjectPropertyExpression child) {
			if (child.isBottomEntity()) {
				return Collections.emptySet();
			}
			Set<OWLObjectPropertyExpression> propertyExpressions = sub2Super.get(child);
			if (propertyExpressions == null) {
				return Collections.emptySet();
			} else {
				return new HashSet<OWLObjectPropertyExpression>(propertyExpressions);
			}

		}

		public Collection<OWLObjectPropertyExpression> getChildren(OWLObjectPropertyExpression parent) {
			if (parent.isTopEntity()) {
				return Collections.emptySet();
			}
			Set<OWLObjectPropertyExpression> propertyExpressions = super2Sub.get(parent);
			if (propertyExpressions == null) {
				return Collections.emptySet();
			} else {
				return new HashSet<OWLObjectPropertyExpression>(propertyExpressions);
			}

		}
	}

	private class RawDataPropertyHierarchyProvider implements RawHierarchyProvider<OWLDataProperty> {

		public Collection<OWLDataProperty> getParents(OWLDataProperty child) {
			Set<OWLDataProperty> properties = new HashSet<OWLDataProperty>();
			for (OWLDataPropertyExpression prop : child.getSuperProperties(getRootOntology().getImportsClosure())) {
				properties.add(prop.asOWLDataProperty());
			}
			return properties;
		}

		public Collection<OWLDataProperty> getChildren(OWLDataProperty parent) {
			Set<OWLDataProperty> properties = new HashSet<OWLDataProperty>();
			for (OWLDataPropertyExpression prop : parent.getSubProperties(getRootOntology().getImportsClosure())) {
				properties.add(prop.asOWLDataProperty());
			}
			return properties;
		}
	}

}<|MERGE_RESOLUTION|>--- conflicted
+++ resolved
@@ -499,12 +499,6 @@
 
 	// ////////////////////////////////////////////////////////////////////////////////////////////////////
 
-<<<<<<< HEAD
-	public boolean isConsistent() throws ReasonerInterruptedException, TimeOutException {
-		// Inconsistency checking creates a nullpointer exception in protege, so disable for the moment
-		return true;
-		//return isDisjointAxiomsConsistent() && isFunctionalPropertyAxiomsConsistent();
-=======
 	public boolean isConsistent(){
 		return true;
 	}
@@ -516,7 +510,6 @@
 	
 	public boolean isQuestConsistent() throws ReasonerInterruptedException, TimeOutException {
 		return isDisjointAxiomsConsistent() && isFunctionalPropertyAxiomsConsistent();
->>>>>>> d871254d
 	}
 	
 	private boolean isDisjointAxiomsConsistent() throws ReasonerInterruptedException, TimeOutException {
