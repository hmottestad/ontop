--- conflicted
+++ resolved
@@ -63,15 +63,8 @@
 		/*
 		 * Create the instance of Quest OWL reasoner.
 		 */
-<<<<<<< HEAD
 		QuestOWLFactory questOWLFactory = new QuestOWLFactory(new File(obdafile), preference);
 		QuestOWL reasoner = questOWLFactory.createReasoner(ontology, new SimpleConfiguration());
-=======
-		QuestOWLFactory factory = new QuestOWLFactory();
-		factory.setOBDAController(obdaModel);
-		factory.setPreferenceHolder(preference);
-		QuestOWL reasoner = factory.createReasoner(ontology, new SimpleConfiguration());
->>>>>>> 6bdac6d8
 
 
 		/*
@@ -107,12 +100,7 @@
 			/*
 			 * Print the query summary
 			 */
-<<<<<<< HEAD
 			String sqlQuery = st.getUnfolding(sparqlQuery);
-=======
-			QuestOWLStatement qst = st;
-			String sqlQuery = qst.getUnfolding(sparqlQuery);
->>>>>>> 6bdac6d8
 
 			System.out.println();
 			System.out.println("The input SPARQL query:");
