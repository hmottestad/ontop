--- conflicted
+++ resolved
@@ -36,20 +36,14 @@
 import org.semanticweb.ontop.sql.ImplicitDBConstraints;
 
 
-<<<<<<< HEAD
 import java.io.File;
 import java.io.IOException;
 import java.io.Reader;
-=======
-
-import java.util.List;
->>>>>>> e0bf67b1
 import java.util.Properties;
 
 import org.semanticweb.owlapi.model.OWLOntology;
 import org.semanticweb.owlapi.reasoner.BufferingMode;
 import org.semanticweb.owlapi.reasoner.IllegalConfigurationException;
-import org.semanticweb.owlapi.reasoner.OWLReasoner;
 import org.semanticweb.owlapi.reasoner.OWLReasonerConfiguration;
 import org.semanticweb.owlapi.reasoner.OWLReasonerFactory;
 import org.semanticweb.owlapi.reasoner.SimpleConfiguration;
@@ -195,7 +189,6 @@
 		this.userConstraints = userConstraints;
 		this.applyUserConstraints = true;
 	}
-<<<<<<< HEAD
 
 //    @Deprecated
 //	public void setPreferenceHolder(Properties preference) {
@@ -228,26 +221,14 @@
 
 
 
-=======
-	
-	public void setPreferenceHolder(Properties preference) {
-		this.preferences = preference;
-	}
-	
->>>>>>> e0bf67b1
 	@Override
 	public String getReasonerName() {
 		return name;
 	}
 
 	@Override
-<<<<<<< HEAD
-	public OWLReasoner createNonBufferingReasoner(OWLOntology ontology)  {
+	public QuestOWL createNonBufferingReasoner(OWLOntology ontology) {
 		if (obdaModel == null && !preferences.get(QuestPreferences.ABOX_MODE).equals(QuestConstants.CLASSIC)) {
-=======
-	public QuestOWL createNonBufferingReasoner(OWLOntology ontology) {
-		if (mappingManager == null && !preferences.get(QuestPreferences.ABOX_MODE).equals(QuestConstants.CLASSIC)) {
->>>>>>> e0bf67b1
 			preferences.put(QuestPreferences.ABOX_MODE, QuestConstants.CLASSIC);
 			log.warn("You didn't specified mappings, Quest will assume you want to work in 'classic ABox' mode' even though you set the ABox mode to: '"
 					+ preferences.get(QuestPreferences.ABOX_MODE) + "'");
@@ -258,7 +239,6 @@
 					+ preferences.get(QuestPreferences.ABOX_MODE) + "'");
 			log.warn("To avoid this warning, set the value of '" + QuestPreferences.ABOX_MODE + "' to '" + QuestConstants.VIRTUAL + "'");
 		}
-<<<<<<< HEAD
         try {
             if (this.applyUserConstraints)
                 return new QuestOWL(ontology, obdaModel, new SimpleConfiguration(), BufferingMode.NON_BUFFERING, preferences, userConstraints,
@@ -272,15 +252,6 @@
              */
             throw new RuntimeException(e.getMessage());
         }
-=======
-		if(this.applyUserConstraints){
-			return new QuestOWL(ontology, mappingManager, new SimpleConfiguration(), BufferingMode.NON_BUFFERING, preferences, userConstraints);
-		}
-		else{
-			return new QuestOWL(ontology, mappingManager, new SimpleConfiguration(), BufferingMode.NON_BUFFERING, preferences);
-		}
-		
->>>>>>> e0bf67b1
 	}
 
 	@Override
@@ -297,7 +268,6 @@
 					+ preferences.get(QuestPreferences.ABOX_MODE) + "'");
 			log.warn("To avoid this warning, set the value of '" + QuestPreferences.ABOX_MODE + "' to '" + QuestConstants.VIRTUAL + "'");
 		}
-<<<<<<< HEAD
         try {
             if (this.applyUserConstraints)
                 return new QuestOWL(ontology, obdaModel, config, BufferingMode.NON_BUFFERING, preferences, userConstraints,
@@ -310,24 +280,11 @@
              */
             throw new RuntimeException(e.getMessage());
         }
-=======
-		if(this.applyUserConstraints){
-			return new QuestOWL(ontology, mappingManager, config, BufferingMode.NON_BUFFERING, preferences, userConstraints);
-		}
-		else{
-			return new QuestOWL(ontology, mappingManager, config, BufferingMode.NON_BUFFERING, preferences);
-		}
->>>>>>> e0bf67b1
 	}
 	
 	@Override
-<<<<<<< HEAD
-	public OWLReasoner createReasoner(OWLOntology ontology) {
+	public QuestOWL createReasoner(OWLOntology ontology) {
 		if (obdaModel == null && !preferences.get(QuestPreferences.ABOX_MODE).equals(QuestConstants.CLASSIC)) {
-=======
-	public QuestOWL createReasoner(OWLOntology ontology) {
-		if (mappingManager == null && !preferences.get(QuestPreferences.ABOX_MODE).equals(QuestConstants.CLASSIC)) {
->>>>>>> e0bf67b1
 			preferences.put(QuestPreferences.ABOX_MODE, QuestConstants.CLASSIC);
 			log.warn("You didn't specified mappings, Quest will assume you want to work in 'classic ABox' mode' even though you set the ABox mode to: '"
 					+ preferences.get(QuestPreferences.ABOX_MODE) + "'");
@@ -338,7 +295,6 @@
 					+ preferences.get(QuestPreferences.ABOX_MODE) + "'");
 			log.warn("To avoid this warning, set the value of '" + QuestPreferences.ABOX_MODE + "' to '" + QuestConstants.VIRTUAL + "'");
 		}
-<<<<<<< HEAD
 		if(this.applyUserConstraints)
 			return new QuestOWL(ontology, obdaModel, new SimpleConfiguration(), BufferingMode.BUFFERING, preferences, userConstraints,
                     componentFactory);
@@ -348,21 +304,8 @@
 	}
 
 	@Override
-	public OWLReasoner createReasoner(OWLOntology ontology, OWLReasonerConfiguration config) throws IllegalConfigurationException {
+	public QuestOWL createReasoner(OWLOntology ontology, OWLReasonerConfiguration config) throws IllegalConfigurationException {
 		if (obdaModel == null && !preferences.get(QuestPreferences.ABOX_MODE).equals(QuestConstants.CLASSIC)) {
-=======
-		if(this.applyUserConstraints){
-			return new QuestOWL(ontology, mappingManager, new SimpleConfiguration(), BufferingMode.BUFFERING, preferences, userConstraints);
-		}
-		else{
-			return new QuestOWL(ontology, mappingManager, new SimpleConfiguration(), BufferingMode.BUFFERING, preferences);
-		}
-	}
-
-	@Override
-	public QuestOWL createReasoner(OWLOntology ontology, OWLReasonerConfiguration config) throws IllegalConfigurationException {
-		if (mappingManager == null && !preferences.get(QuestPreferences.ABOX_MODE).equals(QuestConstants.CLASSIC)) {
->>>>>>> e0bf67b1
 			preferences.put(QuestPreferences.ABOX_MODE, QuestConstants.CLASSIC);
 			log.warn("You didn't specified mappings, Quest will assume you want to work in 'classic ABox' mode' even though you set the ABox mode to: '"
 					+ preferences.get(QuestPreferences.ABOX_MODE) + "'");
@@ -373,19 +316,10 @@
 					+ preferences.get(QuestPreferences.ABOX_MODE) + "'");
 			log.warn("To avoid this warning, set the value of '" + QuestPreferences.ABOX_MODE + "' to '" + QuestConstants.VIRTUAL + "'");
 		}
-<<<<<<< HEAD
 		if(this.applyUserConstraints)
 			return new QuestOWL(ontology, obdaModel, config, BufferingMode.BUFFERING, preferences, userConstraints, componentFactory);
 		else
 			return new QuestOWL(ontology, obdaModel, config, BufferingMode.BUFFERING, preferences, componentFactory);
-=======
-		if(this.applyUserConstraints){
-			return  new QuestOWL(ontology, mappingManager, config, BufferingMode.BUFFERING, preferences, userConstraints);
-		}
-		else{
-			return new QuestOWL(ontology, mappingManager, config, BufferingMode.BUFFERING, preferences);
-		}
->>>>>>> e0bf67b1
 	}
 
 }