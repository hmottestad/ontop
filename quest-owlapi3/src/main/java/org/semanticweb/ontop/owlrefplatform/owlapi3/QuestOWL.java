--- conflicted
+++ resolved
@@ -21,18 +21,13 @@
  */
 
 
-<<<<<<< HEAD
 import org.semanticweb.ontop.owlrefplatform.core.*;
 import org.semanticweb.ontop.owlrefplatform.core.execution.SIQuestStatement;
-import org.semanticweb.ontop.owlrefplatform.injection.QuestComponentFactory;
-import org.semanticweb.ontop.model.*;
-=======
 import org.semanticweb.ontop.owlrefplatform.core.mappingprocessing.TMappingExclusionConfig;
 import org.semanticweb.ontop.model.OBDAException;
 import org.semanticweb.ontop.model.OBDAModel;
 import org.semanticweb.ontop.model.ResultSet;
 import org.semanticweb.ontop.model.TupleResultSet;
->>>>>>> 6bdac6d8
 import org.semanticweb.ontop.ontology.Assertion;
 import org.semanticweb.ontop.ontology.ClassExpression;
 import org.semanticweb.ontop.ontology.DataPropertyExpression;
@@ -43,6 +38,7 @@
 import org.semanticweb.ontop.owlapi3.OWLAPI3TranslatorUtility;
 import org.semanticweb.ontop.owlrefplatform.core.abox.EquivalentTriplePredicateIterator;
 import org.semanticweb.ontop.owlrefplatform.core.abox.QuestMaterializer;
+import org.semanticweb.ontop.owlrefplatform.injection.QuestComponentFactory;
 import org.semanticweb.ontop.utils.VersionInfo;
 
 
@@ -127,7 +123,7 @@
  */
 public class QuestOWL extends OWLReasonerBase implements AutoCloseable {
 
-    // //////////////////////////////////////////////////////////////////////////////////////
+	// //////////////////////////////////////////////////////////////////////////////////////
 	//
 	// From Structural Reasoner (to be removed later)
 	//
@@ -180,19 +176,6 @@
 	private OWLOntologyManager man;
 
     private final QuestComponentFactory componentFactory;
-
-	
-	// //////////////////////////////////////////////////////////////////////////////////////
-	//  Davide>
-	//  T-Mappings Configuration
-	//  
-	//
-	// //////////////////////////////////////////////////////////////////////////////////////
-
-	private TMappingExclusionConfig excludeFromTMappings = TMappingExclusionConfig.empty();
-	
-	/* Used to signal whether to apply the user constraints above */
-	//private boolean applyExcludeFromTMappings = false;
 	
 	/**
 	 * Initialization code which is called from both of the two constructors.
@@ -228,52 +211,8 @@
 
 	}
 	
-<<<<<<< HEAD
 	 /**
 	 * extract version from {@link org.semanticweb.ontop.utils.VersionInfo}, which is from the file {@code version.properties}
-=======
-	/**
-	 * This constructor is the same as the default constructor, 
-	 * plus the list of predicates for which TMappings reasoning 
-	 * should be disallowed is supplied 
-	 * @param excludeFromTMappings from TMappings User-supplied predicates for which TMappings should be forbidden
-	 */
-	public QuestOWL(OWLOntology rootOntology, OBDAModel obdaModel, OWLReasonerConfiguration configuration, BufferingMode bufferingMode,
-			Properties preferences, TMappingExclusionConfig excludeFromTMappings) {
-		super(rootOntology, configuration, bufferingMode);
-		
-		// Davide> T-Mappings handling
-		this.excludeFromTMappings = excludeFromTMappings;
-		assert(excludeFromTMappings != null);
-		
-		this.init(rootOntology, obdaModel, configuration, preferences);
-
-	}
-	
-	/**
-	 * This constructor is the same as the default constructor plus the extra constraints, 
-	 * but the list of predicates for which TMappings reasoning should be disallowed is 
-	 * supplied 
-	 * @param excludeFromTMappings User-supplied predicates for which TMappings should be forbidden
-	 */
-	public QuestOWL(OWLOntology rootOntology, OBDAModel obdaModel, OWLReasonerConfiguration configuration, BufferingMode bufferingMode,
-			Properties preferences, ImplicitDBConstraints userConstraints, 
-			TMappingExclusionConfig excludeFromTMappings) {
-		super(rootOntology, configuration, bufferingMode);
-		
-		this.userConstraints = userConstraints;
-		assert(userConstraints != null);
-		this.applyUserConstraints = true;
-
-		this.excludeFromTMappings = excludeFromTMappings;
-		assert(excludeFromTMappings != null);
-		//this.applyExcludeFromTMappings = true;
-		
-		this.init(rootOntology, obdaModel, configuration, preferences);
-	}
-	/**
-	 * extract version from {@link it.unibz.krdb.obda.utils.VersionInfo}, which is from the file {@code version.properties}
->>>>>>> 6bdac6d8
 	 */
 	private void extractVersion() {
 		VersionInfo versionInfo = VersionInfo.getVersionInfo();
@@ -302,12 +241,12 @@
 		prepareReasoner();
 		
 	}
-	
+
 	@Deprecated // used in one test only
-	public Quest getQuestInstance() {
+	public IQuest getQuestInstance() {
 		return questInstance;
 	}
-	
+
 	public void setPreferences(QuestPreferences preferences) {
 		this.preferences = preferences;
 	}
@@ -340,19 +279,8 @@
 		// pm.reasonerTaskStarted("Classifying...");
 		// pm.reasonerTaskBusy();
 
-<<<<<<< HEAD
         questInstance = componentFactory.create(translatedOntologyMerge, obdaModel, null, preferences);
 				
-=======
-		questInstance = new Quest(translatedOntologyMerge, obdaModel, preferences);
-
-		if(this.applyUserConstraints)
-			questInstance.setImplicitDBConstraints(userConstraints);
-		
-		//if( this.applyExcludeFromTMappings )
-			questInstance.setExcludeFromTMappings(this.excludeFromTMappings);
-		
->>>>>>> 6bdac6d8
 		Set<OWLOntology> importsClosure = man.getImportsClosure(getRootOntology());
 		
 
