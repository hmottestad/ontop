<project xmlns="http://maven.apache.org/POM/4.0.0" xmlns:xsi="http://www.w3.org/2001/XMLSchema-instance" xsi:schemaLocation="http://maven.apache.org/POM/4.0.0 http://maven.apache.org/xsd/maven-4.0.0.xsd">
	<modelVersion>4.0.0</modelVersion>
	<parent>
		<artifactId>ontop</artifactId>
		<groupId>it.unibz.inf.ontop</groupId>
<<<<<<< HEAD
		<version>2.0.0-SNAPSHOT</version>
=======
		<version>1.14.1-SNAPSHOT</version>
>>>>>>> 79caeb8f
		<relativePath>..</relativePath>
	</parent>
	<artifactId>ontop-quest-owlapi3</artifactId>
	<name>ontop-quest-owlapi3</name>

	<dependencies>
		<dependency>
			<groupId>ch.qos.logback</groupId>
			<artifactId>logback-classic</artifactId>
		</dependency>
		<dependency>
			<groupId>ch.qos.logback</groupId>
			<artifactId>logback-core</artifactId>
		</dependency>
		<dependency>
				<groupId>junit</groupId>
				<artifactId>junit</artifactId>
				<scope>test</scope>
		</dependency>
		<dependency>
			<groupId>${project.groupId}</groupId>
			<artifactId>ontop-obdalib-core</artifactId>
			<version>${project.version}</version>
		</dependency>
		<dependency>
			<groupId>${project.groupId}</groupId>
			<artifactId>ontop-obdalib-owlapi3</artifactId>
			<version>${project.version}</version>
		</dependency>
		<dependency>
			<groupId>${project.groupId}</groupId>
			<artifactId>ontop-reformulation-core</artifactId>
			<version>${project.version}</version>
		</dependency>
		<dependency>
			<groupId>${project.groupId}</groupId>
			<artifactId>ontop-obdalib-sesame</artifactId>
			<version>${project.version}</version>
		</dependency>
		
		<dependency>
			<groupId>net.sourceforge.owlapi</groupId>
			<artifactId>owlapi-api</artifactId>
		</dependency>
		<dependency>
			<groupId>net.sourceforge.owlapi</groupId>
			<artifactId>owlapi-apibinding</artifactId>
		</dependency>
		
		<dependency>
			<groupId>postgresql</groupId>
			<artifactId>postgresql</artifactId>
			<scope>test</scope>
		</dependency>
		<dependency>
			<groupId>mysql</groupId>
			<artifactId>mysql-connector-java</artifactId>
			<scope>test</scope>
		</dependency>
		
		<dependency>
			<groupId>org.openrdf.sesame</groupId>
			<artifactId>sesame-queryparser-sparql</artifactId>
		</dependency>

        <dependency>
            <groupId>com.google.guava</groupId>
            <artifactId>guava</artifactId>
		</dependency>
	</dependencies>
	
	<build>
		<plugins>
			<plugin>
				<artifactId>maven-compiler-plugin</artifactId>
				<configuration>
					
					<source>1.7</source>
					<target>1.7</target>
					<testExcludes>
<<<<<<< HEAD
						<!-- <exclude>**/DAGCreationFromOntologyTest.java</exclude> --> <!-- JGraph related test, to be enabled when JGraphT is integrated -->
						<!-- <exclude>**/RDBMSDirect*.java</exclude> -->
						<!-- <exclude>**/OWLAPI2ABox*.java</exclude> -->
						<!-- <exclude>**/SemanticIndexTestSuite.java</exclude> -->
						<!-- <exclude>**/SNOMEDTest.java</exclude>  -->
=======
						<exclude>**/SNOMEDTestJGraphT.java</exclude> <!-- JGraph related test, to be enabled when JGraphT is integrated -->
						<exclude>**/DAGCreationFromOntologyTest.java</exclude> <!-- JGraph related test, to be enabled when JGraphT is integrated -->
						<exclude>**/RDBMSDirect*.java</exclude>
						<exclude>**/SemanticIndexTestSuite.java</exclude>
						<exclude>**/SNOMEDTest.java</exclude>
>>>>>>> 79caeb8f
					</testExcludes>
				</configuration>
			</plugin>
			<plugin>
        <groupId>org.apache.maven.plugins</groupId>
        <artifactId>maven-surefire-plugin</artifactId>
        <configuration>
          <excludes>
          	<!-- H2 case sensitivity is failing (sometimes) -->
			<!-- <exclude>**/MetaMappingVirtualABoxTest.java</exclude>  -->
          </excludes>
        </configuration>
      </plugin>
			
			<plugin>
				<groupId>org.apache.maven.plugins</groupId>
				<artifactId>maven-jar-plugin</artifactId>
			</plugin>
		</plugins>
	</build>
	
	<properties>
		<project.build.sourceEncoding>UTF-8</project.build.sourceEncoding>
	</properties>
</project><|MERGE_RESOLUTION|>--- conflicted
+++ resolved
@@ -3,11 +3,7 @@
 	<parent>
 		<artifactId>ontop</artifactId>
 		<groupId>it.unibz.inf.ontop</groupId>
-<<<<<<< HEAD
 		<version>2.0.0-SNAPSHOT</version>
-=======
-		<version>1.14.1-SNAPSHOT</version>
->>>>>>> 79caeb8f
 		<relativePath>..</relativePath>
 	</parent>
 	<artifactId>ontop-quest-owlapi3</artifactId>
@@ -88,19 +84,11 @@
 					<source>1.7</source>
 					<target>1.7</target>
 					<testExcludes>
-<<<<<<< HEAD
 						<!-- <exclude>**/DAGCreationFromOntologyTest.java</exclude> --> <!-- JGraph related test, to be enabled when JGraphT is integrated -->
 						<!-- <exclude>**/RDBMSDirect*.java</exclude> -->
 						<!-- <exclude>**/OWLAPI2ABox*.java</exclude> -->
 						<!-- <exclude>**/SemanticIndexTestSuite.java</exclude> -->
 						<!-- <exclude>**/SNOMEDTest.java</exclude>  -->
-=======
-						<exclude>**/SNOMEDTestJGraphT.java</exclude> <!-- JGraph related test, to be enabled when JGraphT is integrated -->
-						<exclude>**/DAGCreationFromOntologyTest.java</exclude> <!-- JGraph related test, to be enabled when JGraphT is integrated -->
-						<exclude>**/RDBMSDirect*.java</exclude>
-						<exclude>**/SemanticIndexTestSuite.java</exclude>
-						<exclude>**/SNOMEDTest.java</exclude>
->>>>>>> 79caeb8f
 					</testExcludes>
 				</configuration>
 			</plugin>
