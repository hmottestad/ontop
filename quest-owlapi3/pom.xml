--- conflicted
+++ resolved
@@ -3,11 +3,7 @@
 	<parent>
 		<artifactId>ontop</artifactId>
 		<groupId>it.unibz.inf.ontop</groupId>
-<<<<<<< HEAD
 		<version>2.0.0-SNAPSHOT</version>
-=======
-		<version>1.15.1-SNAPSHOT</version>
->>>>>>> f5764e85
 		<relativePath>..</relativePath>
 	</parent>
 	<artifactId>ontop-quest-owlapi3</artifactId>
@@ -88,6 +84,7 @@
 		<plugins>
 			<plugin>
 				<artifactId>maven-compiler-plugin</artifactId>
+				<version>2.3.2</version>
 				<configuration>
 					
 					<source>1.7</source>
@@ -104,6 +101,7 @@
 			<plugin>
         <groupId>org.apache.maven.plugins</groupId>
         <artifactId>maven-surefire-plugin</artifactId>
+        <version>2.16</version>
         <configuration>
           <excludes>
           	<!-- H2 case sensitivity is failing (sometimes) -->
