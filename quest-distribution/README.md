# Ontop  

The [-ontop-](http://ontop.inf.ubibz.it) framework is an open source project available under the terms of the 
[Apache 2.0 License](http://www.apache.org/licenses/LICENSE-2.0.txt). 
By downloading these packages you are agreeing with them.

* Current version: 1.18.0
<<<<<<< HEAD
* Release date: 23/05/2016
=======
* Release date: 26/05/2016
>>>>>>> a93b95e6
* [Changelog](https://github.com/ontop/ontop/wiki/OntopReleases)


## Main downloads
mvn versions:set -DnewVersion=
- `ontop-distribution.zip`: Libraries/scripts to use ontop with the OWLAPI or Sesame and from the command line.

- `it.unibz.inf.ontop.protege.jar`: plugin for Protege 5.x installation files (drop it in Protege’s plugins folder).

- `ontop-sesame-webapps.zip`: WAR files required to create a Quest SPARQL end-point webapp. Drop this into the webapps folder of your Servlet server (currently ONLY Jetty is supported).

## Bundles

- `ontop-protege-bundle.zip` : Protege 5.0 bundled with Ontop and JDBC plugins. This is ready to run package, use the run.sh, run.command or run.bat start scripts.

- `ontop-jetty-bundle.zip` : Jetty 8 + Sesame workbench + Ontop ready to run a SPARQL end-point.

## Samples

- [H2 + tutorial databases](http://sourceforge.net/projects/ontop4obda/files/sample-data/): H2 database server bundled with the databases used in the tutorials. Use this to avoid having to install a database to run the tutorials.

## Links


- Official Website: http://ontop.inf.unibz.it/
- Download: http://sourceforge.net/projects/ontop4obda/files/
- Document Wiki: https://github.com/ontop/ontop/wiki
- Google Group: https://groups.google.com/forum/#!forum/ontop4obda
- Source Code: https://github.com/ontop/ontop
- Facebook: https://www.facebook.com/obdaontop/
- Twitter: https://twitter.com/ontop4obda
- Issue Tracker: https://github.com/ontop/ontop/issues<|MERGE_RESOLUTION|>--- conflicted
+++ resolved
@@ -5,16 +5,12 @@
 By downloading these packages you are agreeing with them.
 
 * Current version: 1.18.0
-<<<<<<< HEAD
-* Release date: 23/05/2016
-=======
 * Release date: 26/05/2016
->>>>>>> a93b95e6
 * [Changelog](https://github.com/ontop/ontop/wiki/OntopReleases)
 
 
 ## Main downloads
-mvn versions:set -DnewVersion=
+
 - `ontop-distribution.zip`: Libraries/scripts to use ontop with the OWLAPI or Sesame and from the command line.
 
 - `it.unibz.inf.ontop.protege.jar`: plugin for Protege 5.x installation files (drop it in Protege’s plugins folder).
