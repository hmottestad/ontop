package it.unibz.inf.ontop.iq.optimizer;

import com.google.common.collect.ImmutableList;
import it.unibz.inf.ontop.constraints.ImmutableHomomorphism;
import it.unibz.inf.ontop.constraints.ImmutableHomomorphismIterator;
import it.unibz.inf.ontop.constraints.LinearInclusionDependencies;
import it.unibz.inf.ontop.constraints.impl.ImmutableCQContainmentCheckUnderLIDs;
import it.unibz.inf.ontop.dbschema.*;
import it.unibz.inf.ontop.iq.IQ;
import it.unibz.inf.ontop.iq.IQTree;
import it.unibz.inf.ontop.iq.node.ExtensionalDataNode;
import it.unibz.inf.ontop.model.atom.AtomPredicate;
import it.unibz.inf.ontop.model.atom.DataAtom;
import it.unibz.inf.ontop.model.atom.DistinctVariableOnlyDataAtom;
import it.unibz.inf.ontop.model.atom.RelationPredicate;
import it.unibz.inf.ontop.model.term.Variable;
<<<<<<< HEAD
import it.unibz.inf.ontop.model.type.DBTermType;
import org.junit.Test;

=======
import it.unibz.inf.ontop.spec.mapping.transformer.impl.IQ2CQ;
import org.junit.Test;

import java.sql.Types;
import java.util.Optional;

>>>>>>> 36cf4e1d
import static it.unibz.inf.ontop.utils.MappingTestingTools.*;
import static org.junit.Assert.assertEquals;


public class MappingCQCOptimizerTest {

    @Test
    public void test() {

        BasicDBMetadata dbMetadata = createDummyMetadata();
        QuotedIDFactory idFactory = dbMetadata.getQuotedIDFactory();

        DBTermType integerType = TYPE_FACTORY.getDBTypeFactory().getDBLargeIntegerType();

        DatabaseRelationDefinition table24Def = dbMetadata.createDatabaseRelation(idFactory.createRelationID(null, "company"));
<<<<<<< HEAD
        table24Def.addAttribute(idFactory.createAttributeID("cmpNpdidCompany"), integerType.getName(), integerType, false);
        table24Def.addAttribute(idFactory.createAttributeID("cmpShortName"), integerType.getName(), integerType, false);
        company = table24Def.getAtomPredicate();

        DatabaseRelationDefinition table3Def = dbMetadata.createDatabaseRelation(idFactory.createRelationID(null, "company_reserves"));
        table3Def.addAttribute(idFactory.createAttributeID("cmpShare"), integerType.getName(), integerType, false);
        table3Def.addAttribute(idFactory.createAttributeID("fldNpdidField"), integerType.getName(), integerType, false);
        table3Def.addAttribute(idFactory.createAttributeID("cmpNpdidCompany"), integerType.getName(), integerType, false);
        companyReserves = table3Def.getAtomPredicate();
=======
        table24Def.addAttribute(idFactory.createAttributeID("cmpNpdidCompany"), Types.INTEGER, null, false);
        table24Def.addAttribute(idFactory.createAttributeID("cmpShortName"), Types.INTEGER, null, false);
        RelationPredicate company = table24Def.getAtomPredicate();

        DatabaseRelationDefinition table3Def = dbMetadata.createDatabaseRelation(idFactory.createRelationID(null, "company_reserves"));
        table3Def.addAttribute(idFactory.createAttributeID("cmpShare"), Types.INTEGER, null, false);
        table3Def.addAttribute(idFactory.createAttributeID("fldNpdidField"), Types.INTEGER, null, false);
        table3Def.addAttribute(idFactory.createAttributeID("cmpNpdidCompany"), Types.INTEGER, null, false);
        RelationPredicate companyReserves = table3Def.getAtomPredicate();
>>>>>>> 36cf4e1d

        table3Def.addForeignKeyConstraint(
                ForeignKeyConstraint.builder(table3Def, table24Def)
                        .add(table3Def.getAttribute(3), table24Def.getAttribute(1))
                        .build("FK"));

        dbMetadata.freeze();

        final Variable cmpShare1 = TERM_FACTORY.getVariable("cmpShare1");
        final Variable fldNpdidField1 = TERM_FACTORY.getVariable("fldNpdidField1");
        final Variable cmpNpdidCompany2 = TERM_FACTORY.getVariable("cmpNpdidCompany2");
        final Variable cmpShortName2 = TERM_FACTORY.getVariable("cmpShortName2");

        ExtensionalDataNode companyReservesNode = IQ_FACTORY.createExtensionalDataNode(ATOM_FACTORY.getDataAtom(companyReserves, cmpShare1, fldNpdidField1, cmpNpdidCompany2));
        ExtensionalDataNode companyNode = IQ_FACTORY.createExtensionalDataNode(ATOM_FACTORY.getDataAtom(company, cmpShortName2, cmpNpdidCompany2));

        IQTree joinTree = IQ_FACTORY.createNaryIQTree(IQ_FACTORY.createInnerJoinNode(),
                ImmutableList.of(companyReservesNode, companyNode));

        DistinctVariableOnlyDataAtom root =
                ATOM_FACTORY.getDistinctVariableOnlyDataAtom(
                        ATOM_FACTORY.getRDFAnswerPredicate(2), ImmutableList.of(cmpNpdidCompany2, fldNpdidField1));
        IQTree rootTree = IQ_FACTORY.createUnaryIQTree(IQ_FACTORY.createConstructionNode(root.getVariables()), joinTree);

        IQ q = IQ_FACTORY.createIQ(root, rootTree);

        LinearInclusionDependencies.Builder<RelationPredicate> b = LinearInclusionDependencies.builder(CORE_UTILS_FACTORY, ATOM_FACTORY);

        final Variable cmpShare1M = TERM_FACTORY.getVariable("cmpShare1M");
        final Variable fldNpdidField1M = TERM_FACTORY.getVariable("fldNpdidField1M");
        final Variable cmpNpdidCompany2M = TERM_FACTORY.getVariable("cmpNpdidCompany2M");
        final Variable cmpShortName2M = TERM_FACTORY.getVariable("cmpShortName2M");

        b.add(ATOM_FACTORY.getDataAtom(company, cmpShortName2M, cmpNpdidCompany2M),
                ATOM_FACTORY.getDataAtom(companyReserves, cmpShare1M, fldNpdidField1M, cmpNpdidCompany2M));

        ImmutableCQContainmentCheckUnderLIDs<RelationPredicate> foreignKeyCQC = new ImmutableCQContainmentCheckUnderLIDs<>(b.build());

        IQ r = MAPPING_CQC_OPTIMIZER.optimize(foreignKeyCQC, q);

        assertEquals(1, r.getTree().getChildren().size());
        assertEquals(companyReservesNode, r.getTree().getChildren().get(0));
    }


    @Test
    public void test_optimisation_order() {
        // TODO: code a test for film_category -> film -> language
        //                       film_category -> casting
    }

    @Test
    public void test_foreign_keys() {
        // store (address_id/NN, manager_staff_id/NN) -> address (address_id/PL), staff (staff_id/PK)
        // staff (address_id/NN, store_id/NN) -> address (address_id/PK), store (store_id/PK)

        BasicDBMetadata dbMetadata = createDummyMetadata();
        QuotedIDFactory idFactory = dbMetadata.getQuotedIDFactory();

        DatabaseRelationDefinition addressTable = dbMetadata.createDatabaseRelation(idFactory.createRelationID(null, "address"));
        addressTable.addAttribute(idFactory.createAttributeID("address_id"), Types.INTEGER, null, false);
        addressTable.addAttribute(idFactory.createAttributeID("address"), Types.INTEGER, null, false);
        RelationPredicate address = addressTable.getAtomPredicate();

        DatabaseRelationDefinition storeTable = dbMetadata.createDatabaseRelation(idFactory.createRelationID(null, "store"));
        storeTable.addAttribute(idFactory.createAttributeID("store_id"), Types.INTEGER, null, false);
        storeTable.addAttribute(idFactory.createAttributeID("address_id"), Types.INTEGER, null, false);
        storeTable.addAttribute(idFactory.createAttributeID("manager_staff_id"), Types.INTEGER, null, false);
        RelationPredicate store = storeTable.getAtomPredicate();

        DatabaseRelationDefinition staffTable = dbMetadata.createDatabaseRelation(idFactory.createRelationID(null, "staff"));
        staffTable.addAttribute(idFactory.createAttributeID("staff_id"), Types.INTEGER, null, false);
        staffTable.addAttribute(idFactory.createAttributeID("address_id"), Types.INTEGER, null, false);
        staffTable.addAttribute(idFactory.createAttributeID("store_id"), Types.INTEGER, null, false);
        RelationPredicate staff = staffTable.getAtomPredicate();

        storeTable.addForeignKeyConstraint(
                ForeignKeyConstraint.builder(storeTable, addressTable)
                        .add(storeTable.getAttribute(2), addressTable.getAttribute(1))
                        .build("FK"));
        storeTable.addForeignKeyConstraint(
                ForeignKeyConstraint.builder(storeTable, staffTable)
                        .add(storeTable.getAttribute(3), staffTable.getAttribute(1))
                        .build("FK"));

        staffTable.addForeignKeyConstraint(
                ForeignKeyConstraint.builder(staffTable, addressTable)
                        .add(staffTable.getAttribute(2), addressTable.getAttribute(1))
                        .build("FK"));
        staffTable.addForeignKeyConstraint(
                ForeignKeyConstraint.builder(staffTable, storeTable)
                        .add(staffTable.getAttribute(3), storeTable.getAttribute(1))
                        .build("FK"));
        dbMetadata.freeze();

        final Variable staffId1 = TERM_FACTORY.getVariable("staff_id2");
        final Variable addressId1 = TERM_FACTORY.getVariable("address_id2");
        final Variable storeId1 = TERM_FACTORY.getVariable("store_id2");
        final Variable addressId2 = TERM_FACTORY.getVariable("address_id5");
        final Variable address2 = TERM_FACTORY.getVariable("address7");
        final Variable storeId3 = TERM_FACTORY.getVariable("store_id1");
        final Variable addressId3 = TERM_FACTORY.getVariable("address_id4");
        final Variable managerStaffId3 = TERM_FACTORY.getVariable("manager_staff_id1");

        DataAtom<RelationPredicate> staffAtom = ATOM_FACTORY.getDataAtom(staff, staffId1, addressId1, storeId1);
        DataAtom<RelationPredicate> addressAtom1 = ATOM_FACTORY.getDataAtom(address, addressId2, address2);
        ImmutableList<DataAtom<RelationPredicate>> one = ImmutableList.of(addressAtom1, staffAtom);

        DataAtom<RelationPredicate> storeAtom = ATOM_FACTORY.getDataAtom(store, storeId3, addressId3, managerStaffId3);
        DataAtom<RelationPredicate> addressAtom2 = ATOM_FACTORY.getDataAtom(address, addressId2, address2);
        ImmutableList<DataAtom<RelationPredicate>> two = ImmutableList.of(storeAtom, addressAtom2);

        System.out.println("ONE " + one + "\n" + "TWO " + two);

        LinearInclusionDependencies.Builder<RelationPredicate> b = LinearInclusionDependencies.builder(CORE_UTILS_FACTORY, ATOM_FACTORY);

        final Variable addressIdM = TERM_FACTORY.getVariable("address_id_m");
        final Variable addressIdM2 = TERM_FACTORY.getVariable("address_id_m2");
        final Variable addressM = TERM_FACTORY.getVariable("address_m");
        final Variable storeIdM = TERM_FACTORY.getVariable("store_id_m");
        final Variable storeIdM2 = TERM_FACTORY.getVariable("store_id_m2");
        final Variable staffIdM = TERM_FACTORY.getVariable("staff_id_m");
        final Variable staffIdM2 = TERM_FACTORY.getVariable("staff_id_m2");
        final Variable staffManagerIdM = TERM_FACTORY.getVariable("staff_manager_id_m");

        b.add(ATOM_FACTORY.getDataAtom(address, addressIdM, addressM),
                ATOM_FACTORY.getDataAtom(store, storeIdM, addressIdM, staffManagerIdM));
        b.add(ATOM_FACTORY.getDataAtom(staff, staffManagerIdM, addressIdM, storeIdM2),
                ATOM_FACTORY.getDataAtom(store, storeIdM, addressIdM2, staffManagerIdM));

        b.add(ATOM_FACTORY.getDataAtom(address, addressIdM, addressM),
                ATOM_FACTORY.getDataAtom(staff, staffIdM, addressIdM, storeIdM));
        b.add(ATOM_FACTORY.getDataAtom(store, storeIdM, addressIdM2, staffIdM2),
                ATOM_FACTORY.getDataAtom(staff, staffIdM, addressIdM, storeIdM));

        LinearInclusionDependencies<RelationPredicate> lids = b.build();
        System.out.println("LIDS: " + lids);

        ImmutableCQContainmentCheckUnderLIDs<RelationPredicate> foreignKeyCQC = new ImmutableCQContainmentCheckUnderLIDs<>(lids);

        Optional<ImmutableHomomorphism> to =
                Optional.of(ImmutableHomomorphism.builder().extend(address2, address2).extend(addressId2, addressId2).build())
                        .map(h -> foreignKeyCQC.homomorphismIterator(h, one, two))
                        .filter(ImmutableHomomorphismIterator::hasNext)
                        .map(ImmutableHomomorphismIterator::next);
        System.out.println(to.get());

        Optional<ImmutableHomomorphism> from =
                Optional.of(ImmutableHomomorphism.builder().extend(address2, address2).extend(addressId2, addressId2).build())
                        .map(h -> foreignKeyCQC.homomorphismIterator(h, two, one))
                        .filter(ImmutableHomomorphismIterator::hasNext)
                        .map(ImmutableHomomorphismIterator::next);
        System.out.println(from.get());

    }
}<|MERGE_RESOLUTION|>--- conflicted
+++ resolved
@@ -9,23 +9,15 @@
 import it.unibz.inf.ontop.iq.IQ;
 import it.unibz.inf.ontop.iq.IQTree;
 import it.unibz.inf.ontop.iq.node.ExtensionalDataNode;
-import it.unibz.inf.ontop.model.atom.AtomPredicate;
 import it.unibz.inf.ontop.model.atom.DataAtom;
 import it.unibz.inf.ontop.model.atom.DistinctVariableOnlyDataAtom;
 import it.unibz.inf.ontop.model.atom.RelationPredicate;
 import it.unibz.inf.ontop.model.term.Variable;
-<<<<<<< HEAD
 import it.unibz.inf.ontop.model.type.DBTermType;
 import org.junit.Test;
 
-=======
-import it.unibz.inf.ontop.spec.mapping.transformer.impl.IQ2CQ;
-import org.junit.Test;
-
-import java.sql.Types;
 import java.util.Optional;
 
->>>>>>> 36cf4e1d
 import static it.unibz.inf.ontop.utils.MappingTestingTools.*;
 import static org.junit.Assert.assertEquals;
 
@@ -41,27 +33,15 @@
         DBTermType integerType = TYPE_FACTORY.getDBTypeFactory().getDBLargeIntegerType();
 
         DatabaseRelationDefinition table24Def = dbMetadata.createDatabaseRelation(idFactory.createRelationID(null, "company"));
-<<<<<<< HEAD
         table24Def.addAttribute(idFactory.createAttributeID("cmpNpdidCompany"), integerType.getName(), integerType, false);
         table24Def.addAttribute(idFactory.createAttributeID("cmpShortName"), integerType.getName(), integerType, false);
-        company = table24Def.getAtomPredicate();
+        RelationPredicate company = table24Def.getAtomPredicate();
 
         DatabaseRelationDefinition table3Def = dbMetadata.createDatabaseRelation(idFactory.createRelationID(null, "company_reserves"));
         table3Def.addAttribute(idFactory.createAttributeID("cmpShare"), integerType.getName(), integerType, false);
         table3Def.addAttribute(idFactory.createAttributeID("fldNpdidField"), integerType.getName(), integerType, false);
         table3Def.addAttribute(idFactory.createAttributeID("cmpNpdidCompany"), integerType.getName(), integerType, false);
-        companyReserves = table3Def.getAtomPredicate();
-=======
-        table24Def.addAttribute(idFactory.createAttributeID("cmpNpdidCompany"), Types.INTEGER, null, false);
-        table24Def.addAttribute(idFactory.createAttributeID("cmpShortName"), Types.INTEGER, null, false);
-        RelationPredicate company = table24Def.getAtomPredicate();
-
-        DatabaseRelationDefinition table3Def = dbMetadata.createDatabaseRelation(idFactory.createRelationID(null, "company_reserves"));
-        table3Def.addAttribute(idFactory.createAttributeID("cmpShare"), Types.INTEGER, null, false);
-        table3Def.addAttribute(idFactory.createAttributeID("fldNpdidField"), Types.INTEGER, null, false);
-        table3Def.addAttribute(idFactory.createAttributeID("cmpNpdidCompany"), Types.INTEGER, null, false);
         RelationPredicate companyReserves = table3Def.getAtomPredicate();
->>>>>>> 36cf4e1d
 
         table3Def.addForeignKeyConstraint(
                 ForeignKeyConstraint.builder(table3Def, table24Def)
@@ -120,22 +100,24 @@
 
         BasicDBMetadata dbMetadata = createDummyMetadata();
         QuotedIDFactory idFactory = dbMetadata.getQuotedIDFactory();
+        
+        DBTermType integerType = TYPE_FACTORY.getDBTypeFactory().getDBLargeIntegerType();
 
         DatabaseRelationDefinition addressTable = dbMetadata.createDatabaseRelation(idFactory.createRelationID(null, "address"));
-        addressTable.addAttribute(idFactory.createAttributeID("address_id"), Types.INTEGER, null, false);
-        addressTable.addAttribute(idFactory.createAttributeID("address"), Types.INTEGER, null, false);
+        addressTable.addAttribute(idFactory.createAttributeID("address_id"), integerType.getName(), integerType, false);
+        addressTable.addAttribute(idFactory.createAttributeID("address"), integerType.getName(), integerType, false);
         RelationPredicate address = addressTable.getAtomPredicate();
 
         DatabaseRelationDefinition storeTable = dbMetadata.createDatabaseRelation(idFactory.createRelationID(null, "store"));
-        storeTable.addAttribute(idFactory.createAttributeID("store_id"), Types.INTEGER, null, false);
-        storeTable.addAttribute(idFactory.createAttributeID("address_id"), Types.INTEGER, null, false);
-        storeTable.addAttribute(idFactory.createAttributeID("manager_staff_id"), Types.INTEGER, null, false);
+        storeTable.addAttribute(idFactory.createAttributeID("store_id"), integerType.getName(), integerType, false);
+        storeTable.addAttribute(idFactory.createAttributeID("address_id"), integerType.getName(), integerType, false);
+        storeTable.addAttribute(idFactory.createAttributeID("manager_staff_id"), integerType.getName(), integerType, false);
         RelationPredicate store = storeTable.getAtomPredicate();
 
         DatabaseRelationDefinition staffTable = dbMetadata.createDatabaseRelation(idFactory.createRelationID(null, "staff"));
-        staffTable.addAttribute(idFactory.createAttributeID("staff_id"), Types.INTEGER, null, false);
-        staffTable.addAttribute(idFactory.createAttributeID("address_id"), Types.INTEGER, null, false);
-        staffTable.addAttribute(idFactory.createAttributeID("store_id"), Types.INTEGER, null, false);
+        staffTable.addAttribute(idFactory.createAttributeID("staff_id"), integerType.getName(), integerType, false);
+        staffTable.addAttribute(idFactory.createAttributeID("address_id"), integerType.getName(), integerType, false);
+        staffTable.addAttribute(idFactory.createAttributeID("store_id"), integerType.getName(), integerType, false);
         RelationPredicate staff = staffTable.getAtomPredicate();
 
         storeTable.addForeignKeyConstraint(
