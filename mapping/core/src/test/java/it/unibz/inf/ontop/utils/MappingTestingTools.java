package it.unibz.inf.ontop.utils;

import com.google.common.collect.ImmutableMap;
import com.google.inject.Injector;
<<<<<<< HEAD
import it.unibz.inf.ontop.datalog.DatalogFactory;
import it.unibz.inf.ontop.dbschema.*;
=======
import it.unibz.inf.ontop.datalog.Datalog2QueryMappingConverter;
import it.unibz.inf.ontop.datalog.IntermediateQuery2DatalogTranslator;
import it.unibz.inf.ontop.datalog.impl.IntermediateQuery2DatalogTranslatorImpl;
import it.unibz.inf.ontop.injection.OntopMappingSettings;
>>>>>>> 4193f016
import it.unibz.inf.ontop.injection.SpecificationFactory;
import it.unibz.inf.ontop.injection.OntopMappingConfiguration;
import it.unibz.inf.ontop.injection.IntermediateQueryFactory;
import it.unibz.inf.ontop.model.atom.AtomFactory;
import it.unibz.inf.ontop.model.term.TermFactory;
import it.unibz.inf.ontop.iq.IntermediateQueryBuilder;
import it.unibz.inf.ontop.iq.tools.ExecutorRegistry;
<<<<<<< HEAD
import it.unibz.inf.ontop.model.type.TypeFactory;
import it.unibz.inf.ontop.spec.mapping.transformer.MappingNormalizer;
import it.unibz.inf.ontop.substitution.SubstitutionFactory;
import it.unibz.inf.ontop.substitution.impl.SubstitutionUtilities;
import it.unibz.inf.ontop.substitution.impl.UnifierUtilities;
=======
import it.unibz.inf.ontop.dbschema.DBMetadataTestingTools;
import it.unibz.inf.ontop.spec.mapping.MappingMetadata;
import it.unibz.inf.ontop.spec.mapping.PrefixManager;
import it.unibz.inf.ontop.spec.mapping.transformer.*;
import it.unibz.inf.ontop.spec.mapping.transformer.impl.DefaultMappingTransformer;

import java.util.stream.Stream;
>>>>>>> 4193f016

public class MappingTestingTools {

    public static final ExecutorRegistry EXECUTOR_REGISTRY;
    public static final IntermediateQueryFactory IQ_FACTORY;
    public static final DBMetadata EMPTY_METADATA;

    public static final TermFactory TERM_FACTORY;
    public static final AtomFactory ATOM_FACTORY;
    public static final TypeFactory TYPE_FACTORY;
    public static final SubstitutionFactory SUBSTITUTION_FACTORY;
    public static final Relation2Predicate RELATION_2_PREDICATE;
    public static final SpecificationFactory MAPPING_FACTORY;
    public static final DatalogFactory DATALOG_FACTORY;
    public static final MappingNormalizer MAPPING_NORMALIZER;
<<<<<<< HEAD
    private static final BasicDBMetadata DEFAULT_DUMMY_DB_METADATA;
=======
    public static final Datalog2QueryMappingConverter DATALOG_2_QUERY_MAPPING_CONVERTER;
    public static final DefaultMappingTransformer DEFAULT_MAPPING_TRANSFORMER;
    public static final MappingCanonicalRewriter MAPPING_CANONICAL_REWRITER;
    public static final MappingSaturator MAPPING_SATURATOR;
    public static final ABoxFactIntoMappingConverter A_BOX_FACT_INTO_MAPPING_CONVERTER;
    public static final MappingMerger MAPPING_MERGER;
    public static final OntopMappingSettings ONTOP_MAPPING_SETTINGS;
    public static final MappingSameAsInverseRewriter SAME_AS_INVERSE_REWRITER;
    public static final MappingEquivalenceFreeRewriter EQUIVALENCE_FREE_REWRITER;
    public static final IntermediateQuery2DatalogTranslator INTERMEDIATE_QUERY_2_DATALOG_TRANSLATOR;

    public static final PrefixManager EMPTY_PREFIX_MANAGER;
    public static final UriTemplateMatcher EMPTY_URI_TEMPLATE_MATCHER;
    public static final MappingMetadata EMPTY_MAPPING_METADATA;
>>>>>>> 4193f016

    public static final SubstitutionUtilities SUBSTITUTION_UTILITIES;
    public static final UnifierUtilities UNIFIER_UTILITIES;

    static {
        OntopMappingConfiguration defaultConfiguration = OntopMappingConfiguration.defaultBuilder()
                .enableTestMode()
                .build();

        Injector injector = defaultConfiguration.getInjector();
        EXECUTOR_REGISTRY = defaultConfiguration.getExecutorRegistry();
        IQ_FACTORY = injector.getInstance(IntermediateQueryFactory.class);
        MAPPING_FACTORY = injector.getInstance(SpecificationFactory.class);
        MAPPING_NORMALIZER = injector.getInstance(MappingNormalizer.class);
<<<<<<< HEAD
        ATOM_FACTORY = injector.getInstance(AtomFactory.class);
        TERM_FACTORY = injector.getInstance(TermFactory.class);
        TYPE_FACTORY = injector.getInstance(TypeFactory.class);
        DATALOG_FACTORY = injector.getInstance(DatalogFactory.class);
        SUBSTITUTION_FACTORY = injector.getInstance(SubstitutionFactory.class);
        RELATION_2_PREDICATE = injector.getInstance(Relation2Predicate.class);
        DEFAULT_DUMMY_DB_METADATA = injector.getInstance(DummyBasicDBMetadata.class);

        SUBSTITUTION_UTILITIES = injector.getInstance(SubstitutionUtilities.class);
        UNIFIER_UTILITIES = injector.getInstance(UnifierUtilities.class);

        EMPTY_METADATA = DEFAULT_DUMMY_DB_METADATA.clone();
        EMPTY_METADATA.freeze();
=======
        DATALOG_2_QUERY_MAPPING_CONVERTER = injector.getInstance(Datalog2QueryMappingConverter.class);

        EMPTY_URI_TEMPLATE_MATCHER = UriTemplateMatcher.create(Stream.of());
        EMPTY_PREFIX_MANAGER = MAPPING_FACTORY.createPrefixManager(ImmutableMap.of());
        EMPTY_MAPPING_METADATA = MAPPING_FACTORY.createMetadata(EMPTY_PREFIX_MANAGER, EMPTY_URI_TEMPLATE_MATCHER);
        DEFAULT_MAPPING_TRANSFORMER = injector.getInstance(DefaultMappingTransformer.class);
        MAPPING_CANONICAL_REWRITER = injector.getInstance(MappingCanonicalRewriter.class);
        MAPPING_SATURATOR= injector.getInstance(MappingSaturator.class);
        A_BOX_FACT_INTO_MAPPING_CONVERTER = injector.getInstance(ABoxFactIntoMappingConverter.class);
        ONTOP_MAPPING_SETTINGS = injector.getInstance(OntopMappingSettings.class);
        MAPPING_MERGER = injector.getInstance(MappingMerger.class);
        SAME_AS_INVERSE_REWRITER = injector.getInstance(MappingSameAsInverseRewriter.class);
        EQUIVALENCE_FREE_REWRITER = injector.getInstance(MappingEquivalenceFreeRewriter.class);
        INTERMEDIATE_QUERY_2_DATALOG_TRANSLATOR = injector.getInstance(IntermediateQuery2DatalogTranslator.class);
>>>>>>> 4193f016
    }

    public static IntermediateQueryBuilder createQueryBuilder(DBMetadata dbMetadata) {
        return IQ_FACTORY.createIQBuilder(dbMetadata, EXECUTOR_REGISTRY);
    }

    public static BasicDBMetadata createDummyMetadata() {
        return DEFAULT_DUMMY_DB_METADATA.clone();
    }
}<|MERGE_RESOLUTION|>--- conflicted
+++ resolved
@@ -2,15 +2,11 @@
 
 import com.google.common.collect.ImmutableMap;
 import com.google.inject.Injector;
-<<<<<<< HEAD
+import it.unibz.inf.ontop.datalog.Datalog2QueryMappingConverter;
 import it.unibz.inf.ontop.datalog.DatalogFactory;
+import it.unibz.inf.ontop.datalog.IntermediateQuery2DatalogTranslator;
 import it.unibz.inf.ontop.dbschema.*;
-=======
-import it.unibz.inf.ontop.datalog.Datalog2QueryMappingConverter;
-import it.unibz.inf.ontop.datalog.IntermediateQuery2DatalogTranslator;
-import it.unibz.inf.ontop.datalog.impl.IntermediateQuery2DatalogTranslatorImpl;
 import it.unibz.inf.ontop.injection.OntopMappingSettings;
->>>>>>> 4193f016
 import it.unibz.inf.ontop.injection.SpecificationFactory;
 import it.unibz.inf.ontop.injection.OntopMappingConfiguration;
 import it.unibz.inf.ontop.injection.IntermediateQueryFactory;
@@ -18,21 +14,15 @@
 import it.unibz.inf.ontop.model.term.TermFactory;
 import it.unibz.inf.ontop.iq.IntermediateQueryBuilder;
 import it.unibz.inf.ontop.iq.tools.ExecutorRegistry;
-<<<<<<< HEAD
 import it.unibz.inf.ontop.model.type.TypeFactory;
-import it.unibz.inf.ontop.spec.mapping.transformer.MappingNormalizer;
+import it.unibz.inf.ontop.spec.mapping.MappingMetadata;
+import it.unibz.inf.ontop.spec.mapping.PrefixManager;
+import it.unibz.inf.ontop.spec.mapping.transformer.*;
 import it.unibz.inf.ontop.substitution.SubstitutionFactory;
 import it.unibz.inf.ontop.substitution.impl.SubstitutionUtilities;
 import it.unibz.inf.ontop.substitution.impl.UnifierUtilities;
-=======
-import it.unibz.inf.ontop.dbschema.DBMetadataTestingTools;
-import it.unibz.inf.ontop.spec.mapping.MappingMetadata;
-import it.unibz.inf.ontop.spec.mapping.PrefixManager;
-import it.unibz.inf.ontop.spec.mapping.transformer.*;
-import it.unibz.inf.ontop.spec.mapping.transformer.impl.DefaultMappingTransformer;
 
 import java.util.stream.Stream;
->>>>>>> 4193f016
 
 public class MappingTestingTools {
 
@@ -48,27 +38,23 @@
     public static final SpecificationFactory MAPPING_FACTORY;
     public static final DatalogFactory DATALOG_FACTORY;
     public static final MappingNormalizer MAPPING_NORMALIZER;
-<<<<<<< HEAD
     private static final BasicDBMetadata DEFAULT_DUMMY_DB_METADATA;
-=======
-    public static final Datalog2QueryMappingConverter DATALOG_2_QUERY_MAPPING_CONVERTER;
-    public static final DefaultMappingTransformer DEFAULT_MAPPING_TRANSFORMER;
-    public static final MappingCanonicalRewriter MAPPING_CANONICAL_REWRITER;
-    public static final MappingSaturator MAPPING_SATURATOR;
-    public static final ABoxFactIntoMappingConverter A_BOX_FACT_INTO_MAPPING_CONVERTER;
-    public static final MappingMerger MAPPING_MERGER;
-    public static final OntopMappingSettings ONTOP_MAPPING_SETTINGS;
-    public static final MappingSameAsInverseRewriter SAME_AS_INVERSE_REWRITER;
-    public static final MappingEquivalenceFreeRewriter EQUIVALENCE_FREE_REWRITER;
-    public static final IntermediateQuery2DatalogTranslator INTERMEDIATE_QUERY_2_DATALOG_TRANSLATOR;
-
-    public static final PrefixManager EMPTY_PREFIX_MANAGER;
-    public static final UriTemplateMatcher EMPTY_URI_TEMPLATE_MATCHER;
-    public static final MappingMetadata EMPTY_MAPPING_METADATA;
->>>>>>> 4193f016
 
     public static final SubstitutionUtilities SUBSTITUTION_UTILITIES;
     public static final UnifierUtilities UNIFIER_UTILITIES;
+
+    public static final Datalog2QueryMappingConverter DATALOG_2_QUERY_MAPPING_CONVERTER;
+    public static final ABoxFactIntoMappingConverter A_BOX_FACT_INTO_MAPPING_CONVERTER;
+    public static final OntopMappingSettings ONTOP_MAPPING_SETTINGS;
+    public static final MappingMerger MAPPING_MERGER;
+    public static final IntermediateQuery2DatalogTranslator INTERMEDIATE_QUERY_2_DATALOG_TRANSLATOR;
+    public static final MappingSameAsInverseRewriter SAME_AS_INVERSE_REWRITER;
+    public static final MappingEquivalenceFreeRewriter EQUIVALENCE_FREE_REWRITER;
+    public static final MappingSaturator MAPPING_SATURATOR;
+
+    public static final UriTemplateMatcher EMPTY_URI_TEMPLATE_MATCHER ;
+    public static final PrefixManager EMPTY_PREFIX_MANAGER;
+    public static final MappingMetadata EMPTY_MAPPING_METADATA;
 
     static {
         OntopMappingConfiguration defaultConfiguration = OntopMappingConfiguration.defaultBuilder()
@@ -80,7 +66,6 @@
         IQ_FACTORY = injector.getInstance(IntermediateQueryFactory.class);
         MAPPING_FACTORY = injector.getInstance(SpecificationFactory.class);
         MAPPING_NORMALIZER = injector.getInstance(MappingNormalizer.class);
-<<<<<<< HEAD
         ATOM_FACTORY = injector.getInstance(AtomFactory.class);
         TERM_FACTORY = injector.getInstance(TermFactory.class);
         TYPE_FACTORY = injector.getInstance(TypeFactory.class);
@@ -88,28 +73,25 @@
         SUBSTITUTION_FACTORY = injector.getInstance(SubstitutionFactory.class);
         RELATION_2_PREDICATE = injector.getInstance(Relation2Predicate.class);
         DEFAULT_DUMMY_DB_METADATA = injector.getInstance(DummyBasicDBMetadata.class);
+        DATALOG_2_QUERY_MAPPING_CONVERTER = injector.getInstance(Datalog2QueryMappingConverter.class);
+        A_BOX_FACT_INTO_MAPPING_CONVERTER = injector.getInstance(ABoxFactIntoMappingConverter.class);
+        ONTOP_MAPPING_SETTINGS = injector.getInstance(OntopMappingSettings.class);
+        MAPPING_MERGER = injector.getInstance(MappingMerger.class);
+        SAME_AS_INVERSE_REWRITER = injector.getInstance(MappingSameAsInverseRewriter.class);
+        EQUIVALENCE_FREE_REWRITER = injector.getInstance(MappingEquivalenceFreeRewriter.class);
+        INTERMEDIATE_QUERY_2_DATALOG_TRANSLATOR = injector.getInstance(IntermediateQuery2DatalogTranslator.class);
+        MAPPING_SATURATOR = injector.getInstance(MappingSaturator.class);
+
+        EMPTY_URI_TEMPLATE_MATCHER = UriTemplateMatcher.create(Stream.of(), TERM_FACTORY);
+        EMPTY_PREFIX_MANAGER = MAPPING_FACTORY.createPrefixManager(ImmutableMap.of());
+        EMPTY_MAPPING_METADATA = MAPPING_FACTORY.createMetadata(EMPTY_PREFIX_MANAGER, EMPTY_URI_TEMPLATE_MATCHER);
+
 
         SUBSTITUTION_UTILITIES = injector.getInstance(SubstitutionUtilities.class);
         UNIFIER_UTILITIES = injector.getInstance(UnifierUtilities.class);
 
         EMPTY_METADATA = DEFAULT_DUMMY_DB_METADATA.clone();
         EMPTY_METADATA.freeze();
-=======
-        DATALOG_2_QUERY_MAPPING_CONVERTER = injector.getInstance(Datalog2QueryMappingConverter.class);
-
-        EMPTY_URI_TEMPLATE_MATCHER = UriTemplateMatcher.create(Stream.of());
-        EMPTY_PREFIX_MANAGER = MAPPING_FACTORY.createPrefixManager(ImmutableMap.of());
-        EMPTY_MAPPING_METADATA = MAPPING_FACTORY.createMetadata(EMPTY_PREFIX_MANAGER, EMPTY_URI_TEMPLATE_MATCHER);
-        DEFAULT_MAPPING_TRANSFORMER = injector.getInstance(DefaultMappingTransformer.class);
-        MAPPING_CANONICAL_REWRITER = injector.getInstance(MappingCanonicalRewriter.class);
-        MAPPING_SATURATOR= injector.getInstance(MappingSaturator.class);
-        A_BOX_FACT_INTO_MAPPING_CONVERTER = injector.getInstance(ABoxFactIntoMappingConverter.class);
-        ONTOP_MAPPING_SETTINGS = injector.getInstance(OntopMappingSettings.class);
-        MAPPING_MERGER = injector.getInstance(MappingMerger.class);
-        SAME_AS_INVERSE_REWRITER = injector.getInstance(MappingSameAsInverseRewriter.class);
-        EQUIVALENCE_FREE_REWRITER = injector.getInstance(MappingEquivalenceFreeRewriter.class);
-        INTERMEDIATE_QUERY_2_DATALOG_TRANSLATOR = injector.getInstance(IntermediateQuery2DatalogTranslator.class);
->>>>>>> 4193f016
     }
 
     public static IntermediateQueryBuilder createQueryBuilder(DBMetadata dbMetadata) {
