package it.unibz.inf.ontop.utils;

import com.google.common.collect.ImmutableMap;
import com.google.inject.Injector;
import it.unibz.inf.ontop.datalog.DatalogFactory;
import it.unibz.inf.ontop.datalog.IQ2DatalogTranslator;
import it.unibz.inf.ontop.dbschema.*;
import it.unibz.inf.ontop.injection.*;
import it.unibz.inf.ontop.datalog.UnionFlattener;
import it.unibz.inf.ontop.iq.tools.IQConverter;
import it.unibz.inf.ontop.model.atom.AtomFactory;
import it.unibz.inf.ontop.model.atom.RelationPredicate;
import it.unibz.inf.ontop.model.atom.TargetAtomFactory;
import it.unibz.inf.ontop.model.term.TermFactory;
import it.unibz.inf.ontop.iq.IntermediateQueryBuilder;
import it.unibz.inf.ontop.iq.tools.ExecutorRegistry;
import it.unibz.inf.ontop.model.term.impl.ImmutabilityTools;
import it.unibz.inf.ontop.model.type.DBTermType;
import it.unibz.inf.ontop.model.type.TypeFactory;
import it.unibz.inf.ontop.spec.mapping.MappingMetadata;
import it.unibz.inf.ontop.spec.mapping.PrefixManager;
import it.unibz.inf.ontop.spec.mapping.transformer.*;
import it.unibz.inf.ontop.substitution.SubstitutionFactory;
import it.unibz.inf.ontop.substitution.impl.SubstitutionUtilities;
import it.unibz.inf.ontop.substitution.impl.UnifierUtilities;
import org.apache.commons.rdf.api.RDF;


public class MappingTestingTools {

    public static final ExecutorRegistry EXECUTOR_REGISTRY;
    public static final IntermediateQueryFactory IQ_FACTORY;
    public static final DBMetadata EMPTY_METADATA;

    public static final TermFactory TERM_FACTORY;
    public static final AtomFactory ATOM_FACTORY;
    public static final TypeFactory TYPE_FACTORY;
    public static final TargetAtomFactory TARGET_ATOM_FACTORY;
    public static final SubstitutionFactory SUBSTITUTION_FACTORY;
    public static final SpecificationFactory MAPPING_FACTORY;
    public static final DatalogFactory DATALOG_FACTORY;
    public static final RDF RDF_FACTORY;
    public static final MappingVariableNameNormalizer MAPPING_NORMALIZER;
    public static final CoreUtilsFactory CORE_UTILS_FACTORY;
    private static final BasicDBMetadata DEFAULT_DUMMY_DB_METADATA;
    public static final TargetQueryParserFactory TARGET_QUERY_PARSER_FACTORY;

    public static final SubstitutionUtilities SUBSTITUTION_UTILITIES;
    public static final UnifierUtilities UNIFIER_UTILITIES;
    public static final ImmutabilityTools IMMUTABILITY_TOOLS;

    public static final ABoxFactIntoMappingConverter A_BOX_FACT_INTO_MAPPING_CONVERTER;
    public static final OntopMappingSettings ONTOP_MAPPING_SETTINGS;
    public static final MappingMerger MAPPING_MERGER;
    public static final MappingSameAsInverseRewriter SAME_AS_INVERSE_REWRITER;
    public static final IQ2DatalogTranslator INTERMEDIATE_QUERY_2_DATALOG_TRANSLATOR;
    public static final MappingSaturator MAPPING_SATURATOR;

    public static final PrefixManager EMPTY_PREFIX_MANAGER;
    public static final MappingMetadata EMPTY_MAPPING_METADATA;
    public static final UnionFlattener UNION_FLATTENER;
    public static final SpecificationFactory SPECIFICATION_FACTORY;
    public static final IQConverter IQ_CONVERTER;

    public static final MappingCQCOptimizer MAPPING_CQC_OPTIMIZER;


    public static final RelationPredicate TABLE1_AR2;
    public static final RelationPredicate TABLE2_AR2;
    public static final RelationPredicate TABLE1_AR3;
    public static final RelationPredicate TABLE2_AR3;
    public static final RelationPredicate TABLE3_AR3;
    public static final RelationPredicate TABLE4_AR3;

    static {
        OntopMappingConfiguration defaultConfiguration = OntopMappingConfiguration.defaultBuilder()
                .enableTestMode()
                .build();

        Injector injector = defaultConfiguration.getInjector();
        EXECUTOR_REGISTRY = defaultConfiguration.getExecutorRegistry();
        IQ_FACTORY = injector.getInstance(IntermediateQueryFactory.class);
        MAPPING_FACTORY = injector.getInstance(SpecificationFactory.class);
        MAPPING_NORMALIZER = injector.getInstance(MappingVariableNameNormalizer.class);
        ATOM_FACTORY = injector.getInstance(AtomFactory.class);
        TERM_FACTORY = injector.getInstance(TermFactory.class);
        TYPE_FACTORY = injector.getInstance(TypeFactory.class);
        TARGET_ATOM_FACTORY = injector.getInstance(TargetAtomFactory.class);
        DATALOG_FACTORY = injector.getInstance(DatalogFactory.class);
        SUBSTITUTION_FACTORY = injector.getInstance(SubstitutionFactory.class);
        DEFAULT_DUMMY_DB_METADATA = injector.getInstance(DummyBasicDBMetadata.class);
        A_BOX_FACT_INTO_MAPPING_CONVERTER = injector.getInstance(ABoxFactIntoMappingConverter.class);
        ONTOP_MAPPING_SETTINGS = injector.getInstance(OntopMappingSettings.class);
        MAPPING_MERGER = injector.getInstance(MappingMerger.class);
        SAME_AS_INVERSE_REWRITER = injector.getInstance(MappingSameAsInverseRewriter.class);
        INTERMEDIATE_QUERY_2_DATALOG_TRANSLATOR = injector.getInstance(IQ2DatalogTranslator.class);
        MAPPING_SATURATOR = injector.getInstance(MappingSaturator.class);
        UNION_FLATTENER = injector.getInstance(UnionFlattener.class);
        SPECIFICATION_FACTORY = injector.getInstance(SpecificationFactory.class);
        IQ_CONVERTER = injector.getInstance(IQConverter.class);
        RDF_FACTORY = injector.getInstance(RDF.class);
<<<<<<< HEAD
        TARGET_QUERY_PARSER_FACTORY = injector.getInstance(TargetQueryParserFactory.class);
=======
        CORE_UTILS_FACTORY = injector.getInstance(CoreUtilsFactory.class);
>>>>>>> 28a03a3c

        EMPTY_PREFIX_MANAGER = MAPPING_FACTORY.createPrefixManager(ImmutableMap.of());
        EMPTY_MAPPING_METADATA = MAPPING_FACTORY.createMetadata(EMPTY_PREFIX_MANAGER);


        SUBSTITUTION_UTILITIES = injector.getInstance(SubstitutionUtilities.class);
        UNIFIER_UTILITIES = injector.getInstance(UnifierUtilities.class);
        IMMUTABILITY_TOOLS = injector.getInstance(ImmutabilityTools.class);

        MAPPING_CQC_OPTIMIZER = injector.getInstance(MappingCQCOptimizer.class);

        EMPTY_METADATA = DEFAULT_DUMMY_DB_METADATA.clone();
        EMPTY_METADATA.freeze();

        BasicDBMetadata dbMetadataWithPredicates = createDummyMetadata();
        QuotedIDFactory idFactory = dbMetadataWithPredicates.getQuotedIDFactory();

        TABLE1_AR2 = createRelationPredicate(dbMetadataWithPredicates, idFactory, 1, 2);
        TABLE2_AR2 = createRelationPredicate(dbMetadataWithPredicates, idFactory, 2, 2);
        TABLE1_AR3 = createRelationPredicate(dbMetadataWithPredicates, idFactory, 4, 3);
        TABLE2_AR3 = createRelationPredicate(dbMetadataWithPredicates, idFactory, 5, 3);
        TABLE3_AR3 = createRelationPredicate(dbMetadataWithPredicates, idFactory, 6, 3);
        TABLE4_AR3 = createRelationPredicate(dbMetadataWithPredicates, idFactory, 7, 3);

        dbMetadataWithPredicates.freeze();
    }

    public static IntermediateQueryBuilder createQueryBuilder(DBMetadata dbMetadata) {
        return IQ_FACTORY.createIQBuilder(EXECUTOR_REGISTRY);
    }

    public static BasicDBMetadata createDummyMetadata() {
        return DEFAULT_DUMMY_DB_METADATA.clone();
    }


    private static RelationPredicate createRelationPredicate(BasicDBMetadata dbMetadata, QuotedIDFactory idFactory,
                                                             int tableNumber, int arity) {
        DatabaseRelationDefinition tableDef = dbMetadata.createDatabaseRelation(idFactory.createRelationID(null,
                "TABLE" + tableNumber + "AR" + arity));

        DBTermType stringType = TYPE_FACTORY.getDBTypeFactory().getDBStringType();

        for (int i=1 ; i <= arity; i++) {
            tableDef.addAttribute(idFactory.createAttributeID("col" + i), stringType.getName(), stringType, false);
        }
        return tableDef.getAtomPredicate();
    }
}<|MERGE_RESOLUTION|>--- conflicted
+++ resolved
@@ -99,11 +99,8 @@
         SPECIFICATION_FACTORY = injector.getInstance(SpecificationFactory.class);
         IQ_CONVERTER = injector.getInstance(IQConverter.class);
         RDF_FACTORY = injector.getInstance(RDF.class);
-<<<<<<< HEAD
         TARGET_QUERY_PARSER_FACTORY = injector.getInstance(TargetQueryParserFactory.class);
-=======
         CORE_UTILS_FACTORY = injector.getInstance(CoreUtilsFactory.class);
->>>>>>> 28a03a3c
 
         EMPTY_PREFIX_MANAGER = MAPPING_FACTORY.createPrefixManager(ImmutableMap.of());
         EMPTY_MAPPING_METADATA = MAPPING_FACTORY.createMetadata(EMPTY_PREFIX_MANAGER);
