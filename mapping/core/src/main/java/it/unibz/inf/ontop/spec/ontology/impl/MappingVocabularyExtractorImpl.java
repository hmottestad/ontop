package it.unibz.inf.ontop.spec.ontology.impl;

import com.google.inject.Inject;
import it.unibz.inf.ontop.datalog.CQIE;
import it.unibz.inf.ontop.model.type.TermType;
import it.unibz.inf.ontop.model.type.TypeFactory;
import it.unibz.inf.ontop.spec.mapping.Mapping;
import it.unibz.inf.ontop.datalog.Mapping2DatalogConverter;
import it.unibz.inf.ontop.model.term.Function;
import it.unibz.inf.ontop.spec.ontology.Ontology;
import it.unibz.inf.ontop.spec.ontology.OntologyBuilder;
import it.unibz.inf.ontop.spec.ontology.MappingVocabularyExtractor;
<<<<<<< HEAD
=======
import it.unibz.inf.ontop.spec.ontology.OntologyVocabulary;
>>>>>>> 0f4a0fd6

import java.util.stream.Stream;


public class MappingVocabularyExtractorImpl implements MappingVocabularyExtractor {

    private final Mapping2DatalogConverter mapping2DatalogConverter;
    private final TypeFactory typeFactory;

    @Inject
    private MappingVocabularyExtractorImpl(Mapping2DatalogConverter mapping2DatalogConverter, TypeFactory typeFactory){
        this.mapping2DatalogConverter = mapping2DatalogConverter;
        this.typeFactory = typeFactory;
    }


    @Override
    public OntologyVocabulary extractVocabulary(Stream<? extends Function> targetAtoms) {
        return extractVocabularyInternal(targetAtoms).buildVocabulary();
    }

    private OntologyBuilder extractVocabularyInternal(Stream<? extends Function> targetAtoms) {
        OntologyBuilder ontologyBuilder = OntologyBuilderImpl.builder();
        targetAtoms
                .forEach(f -> {
                    String name = f.getFunctionSymbol().getName();
                    if (f.getArity() == 1)
                        ontologyBuilder.declareClass(name);
                    else {
<<<<<<< HEAD
                        TermType secondArgType = f.getFunctionSymbol().getExpectedBaseType(1);
                        if (secondArgType.isA(typeFactory.getAbstractObjectRDFType()))
                            ontologyVocabulary.createObjectProperty(f.getFunctionSymbol().getName());
=======
                        Predicate.COL_TYPE secondArgType = f.getFunctionSymbol().getType(1);
                        if ((secondArgType != null) && secondArgType.equals(Predicate.COL_TYPE.OBJECT))
                            ontologyBuilder.declareObjectProperty(name);
>>>>>>> 0f4a0fd6
                        else
                            ontologyBuilder.declareDataProperty(name);
                    }
                });
        return ontologyBuilder;
    }

    @Override
    public Ontology extractOntology(Mapping mapping) {
        return (extractVocabularyInternal(mapping2DatalogConverter.convert(mapping)
                .map(CQIE::getHead)))
                .build();
    }

}<|MERGE_RESOLUTION|>--- conflicted
+++ resolved
@@ -10,10 +10,7 @@
 import it.unibz.inf.ontop.spec.ontology.Ontology;
 import it.unibz.inf.ontop.spec.ontology.OntologyBuilder;
 import it.unibz.inf.ontop.spec.ontology.MappingVocabularyExtractor;
-<<<<<<< HEAD
-=======
 import it.unibz.inf.ontop.spec.ontology.OntologyVocabulary;
->>>>>>> 0f4a0fd6
 
 import java.util.stream.Stream;
 
@@ -43,15 +40,9 @@
                     if (f.getArity() == 1)
                         ontologyBuilder.declareClass(name);
                     else {
-<<<<<<< HEAD
                         TermType secondArgType = f.getFunctionSymbol().getExpectedBaseType(1);
                         if (secondArgType.isA(typeFactory.getAbstractObjectRDFType()))
-                            ontologyVocabulary.createObjectProperty(f.getFunctionSymbol().getName());
-=======
-                        Predicate.COL_TYPE secondArgType = f.getFunctionSymbol().getType(1);
-                        if ((secondArgType != null) && secondArgType.equals(Predicate.COL_TYPE.OBJECT))
                             ontologyBuilder.declareObjectProperty(name);
->>>>>>> 0f4a0fd6
                         else
                             ontologyBuilder.declareDataProperty(name);
                     }
