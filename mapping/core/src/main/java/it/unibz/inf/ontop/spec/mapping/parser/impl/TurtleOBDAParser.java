// $ANTLR 3.5.2 TurtleOBDA.g 2017-09-22 14:24:48

package it.unibz.inf.ontop.spec.mapping.parser.impl;

import it.unibz.inf.ontop.model.term.*;
import it.unibz.inf.ontop.model.term.functionsymbol.ExpressionOperation;
import it.unibz.inf.ontop.model.term.functionsymbol.Predicate;
import it.unibz.inf.ontop.model.type.COL_TYPE;
import it.unibz.inf.ontop.model.term.functionsymbol.URITemplatePredicate;
import org.antlr.runtime.BitSet;
import org.antlr.runtime.*;

import java.util.*;
import java.util.regex.Matcher;
import java.util.regex.Pattern;

import static it.unibz.inf.ontop.model.IriConstants.RDF_TYPE;
import static it.unibz.inf.ontop.model.OntopModelSingletons.*;

@SuppressWarnings("all")
public class TurtleOBDAParser extends Parser {
	public static final String[] tokenNames = new String[] {
		"<invalid>", "<EOR>", "<DOWN>", "<UP>", "ALPHA", "ALPHANUM", "AMPERSAND", 
		"APOSTROPHE", "ASTERISK", "AT", "BACKSLASH", "BASE", "BLANK", "BLANK_PREFIX", 
		"CARET", "CHAR", "COLON", "COMMA", "DECIMAL", "DECIMAL_NEGATIVE", "DECIMAL_POSITIVE", 
		"DIGIT", "DOLLAR", "DOUBLE", "DOUBLE_NEGATIVE", "DOUBLE_POSITIVE", "DOUBLE_SLASH", 
		"ECHAR", "EQUALS", "EXCLAMATION", "FALSE", "GREATER", "HASH", "ID", "ID_CORE", 
		"ID_START", "INTEGER", "INTEGER_NEGATIVE", "INTEGER_POSITIVE", "LCR_BRACKET", 
		"LESS", "LPAREN", "LSQ_BRACKET", "LTSIGN", "MINUS", "NAMESPACE", "NAME_CHAR", 
		"NAME_START_CHAR", "NCNAME", "NCNAME_EXT", "PERCENT", "PERIOD", "PLUS", 
		"PREFIX", "PREFIXED_NAME", "QUESTION", "QUOTE_DOUBLE", "QUOTE_SINGLE", 
		"RCR_BRACKET", "REFERENCE", "RPAREN", "RSQ_BRACKET", "RTSIGN", "SCHEMA", 
		"SEMI", "SLASH", "STRING_URI", "STRING_WITH_BRACKET", "STRING_WITH_CURLY_BRACKET", 
		"STRING_WITH_QUOTE", "STRING_WITH_QUOTE_DOUBLE", "TILDE", "TRUE", "UNDERSCORE", 
		"URI_PATH", "VARNAME", "WS", "'a'"
	};
	public static final int EOF=-1;
	public static final int T__77=77;
	public static final int ALPHA=4;
	public static final int ALPHANUM=5;
	public static final int AMPERSAND=6;
	public static final int APOSTROPHE=7;
	public static final int ASTERISK=8;
	public static final int AT=9;
	public static final int BACKSLASH=10;
	public static final int BASE=11;
	public static final int BLANK=12;
	public static final int BLANK_PREFIX=13;
	public static final int CARET=14;
	public static final int CHAR=15;
	public static final int COLON=16;
	public static final int COMMA=17;
	public static final int DECIMAL=18;
	public static final int DECIMAL_NEGATIVE=19;
	public static final int DECIMAL_POSITIVE=20;
	public static final int DIGIT=21;
	public static final int DOLLAR=22;
	public static final int DOUBLE=23;
	public static final int DOUBLE_NEGATIVE=24;
	public static final int DOUBLE_POSITIVE=25;
	public static final int DOUBLE_SLASH=26;
	public static final int ECHAR=27;
	public static final int EQUALS=28;
	public static final int EXCLAMATION=29;
	public static final int FALSE=30;
	public static final int GREATER=31;
	public static final int HASH=32;
	public static final int ID=33;
	public static final int ID_CORE=34;
	public static final int ID_START=35;
	public static final int INTEGER=36;
	public static final int INTEGER_NEGATIVE=37;
	public static final int INTEGER_POSITIVE=38;
	public static final int LCR_BRACKET=39;
	public static final int LESS=40;
	public static final int LPAREN=41;
	public static final int LSQ_BRACKET=42;
	public static final int LTSIGN=43;
	public static final int MINUS=44;
	public static final int NAMESPACE=45;
	public static final int NAME_CHAR=46;
	public static final int NAME_START_CHAR=47;
	public static final int NCNAME=48;
	public static final int NCNAME_EXT=49;
	public static final int PERCENT=50;
	public static final int PERIOD=51;
	public static final int PLUS=52;
	public static final int PREFIX=53;
	public static final int PREFIXED_NAME=54;
	public static final int QUESTION=55;
	public static final int QUOTE_DOUBLE=56;
	public static final int QUOTE_SINGLE=57;
	public static final int RCR_BRACKET=58;
	public static final int REFERENCE=59;
	public static final int RPAREN=60;
	public static final int RSQ_BRACKET=61;
	public static final int RTSIGN=62;
	public static final int SCHEMA=63;
	public static final int SEMI=64;
	public static final int SLASH=65;
	public static final int STRING_URI=66;
	public static final int STRING_WITH_BRACKET=67;
	public static final int STRING_WITH_CURLY_BRACKET=68;
	public static final int STRING_WITH_QUOTE=69;
	public static final int STRING_WITH_QUOTE_DOUBLE=70;
	public static final int TILDE=71;
	public static final int TRUE=72;
	public static final int UNDERSCORE=73;
	public static final int URI_PATH=74;
	public static final int VARNAME=75;
	public static final int WS=76;

	// delegates
	public Parser[] getDelegates() {
		return new Parser[] {};
	}

	// delegators


	public TurtleOBDAParser(TokenStream input) {
		this(input, new RecognizerSharedState());
	}
	public TurtleOBDAParser(TokenStream input, RecognizerSharedState state) {
		super(input, state);
	}

	@Override public String[] getTokenNames() { return TurtleOBDAParser.tokenNames; }
	@Override public String getGrammarFileName() { return "TurtleOBDA.g"; }


	/** Map of directives */
	private HashMap<String, String> directives = new HashMap<String, String>();

	/** The current subject term */
	private Term currentSubject;

	/** All variables */
	private Set<Term> variableSet = new HashSet<Term>();

	private String error = "";

	public String getError() {
	   return error;
	}

	protected void mismatch(IntStream input, int ttype, BitSet follow) throws RecognitionException {
	   throw new MismatchedTokenException(ttype, input);
	}

	public Object recoverFromMismatchedSet(IntStream input, RecognitionException e, BitSet follow) throws RecognitionException {
	   throw e;
	}

	@Override
	public void recover(IntStream input, RecognitionException re) {
	   throw new RuntimeException(error);
	}

	@Override
	public void displayRecognitionError(String[] tokenNames, RecognitionException e) {
	   String hdr = getErrorHeader(e);
	   String msg = getErrorMessage(e, tokenNames);
	   emitErrorMessage("Syntax error: " + msg + " Location: " + hdr);
	}

	@Override
	public void emitErrorMessage(String msg) {
	   error = msg;
	}

	@Override
	public Object recoverFromMismatchedToken(IntStream input, int ttype, BitSet follow) throws RecognitionException {
	   throw new RecognitionException(input);
	}

	private String removeBrackets(String text) {
	   return text.substring(1, text.length()-1);
	}

		private Term construct(String text) {
		   Term toReturn = null;
		   final String PLACEHOLDER = "{}";
		   List<Term> terms = new LinkedList<Term>();
		   List<FormatString> tokens = parse(text);
		   int size = tokens.size();
		   if (size == 1) {
		      FormatString token = tokens.get(0);
		      if (token instanceof FixedString) {
		          ValueConstant uriTemplate = TERM_FACTORY.getConstantLiteral(token.toString()); // a single URI template
		          toReturn = TERM_FACTORY.getUriTemplate(uriTemplate);
		      }
		      else if (token instanceof ColumnString) {
		         // a single URI template
		         Variable column = TERM_FACTORY.getVariable(token.toString());
		         toReturn = TERM_FACTORY.getUriTemplate(column);
		      }
		   }
		   else {
		      StringBuilder sb = new StringBuilder();
		      for(FormatString token : tokens) {
		         if (token instanceof FixedString) { // if part of URI template
		            sb.append(token.toString());
		         }
		         else if (token instanceof ColumnString) {
		            sb.append(PLACEHOLDER);
		            Variable column = TERM_FACTORY.getVariable(token.toString());
		            terms.add(column);
		         }
		      }
		      ValueConstant uriTemplate = TERM_FACTORY.getConstantLiteral(sb.toString()); // complete URI template
		      terms.add(0, uriTemplate);
		      toReturn = TERM_FACTORY.getUriTemplate(terms);
		   }
		   return toReturn;
		}
		
	// Column placeholder pattern
	private static final String formatSpecifier = "\\{([^\\}]+)?\\}";
	private static Pattern chPattern = Pattern.compile(formatSpecifier);

	private List<FormatString> parse(String text) {
	   List<FormatString> toReturn = new ArrayList<FormatString>();
	   Matcher m = chPattern.matcher(text);
	   int i = 0;
	   while (i < text.length()) {
	      if (m.find(i)) {
	         if (m.start() != i) {
	            toReturn.add(new FixedString(text.substring(i, m.start())));
	         }
	         String value = m.group(1);
	         toReturn.add(new ColumnString(value));
	         i = m.end();
	      }
	      else {
	         toReturn.add(new FixedString(text.substring(i)));
	         break;
	      }
	   }
	   return toReturn;
	}

	private interface FormatString {
	   int index();
	   String toString();
	}

	private class FixedString implements FormatString {
	   private String s;
	   FixedString(String s) { this.s = s; }
	   @Override public int index() { return -1; }  // flag code for fixed string
	   @Override public String toString() { return s; }
	}

	private class ColumnString implements FormatString {
	   private String s;
	   ColumnString(String s) { this.s = s; }
	   @Override public int index() { return 0; }  // flag code for column string
	   @Override public String toString() { return s; }
	}

		//this function distinguishes curly bracket with 
		//back slash "\{" from curly bracket "{" 
		private int getIndexOfCurlyB(String str){
		   int i;
		   int j;
		   i = str.indexOf("{");
		   j = str.indexOf("\\{");
		      while((i-1 == j) &&(j != -1)){		
			i = str.indexOf("{",i+1);
			j = str.indexOf("\\{",j+1);		
		      }	
		  return i;
		}
		
		//in case of concat this function parses the literal 
		//and adds parsed constant literals and template literal to terms list
		private ArrayList<Term> addToTermsList(String str){
		   ArrayList<Term> terms = new ArrayList<Term>();
		   int i,j;
		   String st;
		   str = str.substring(1, str.length()-1);
		   while(str.contains("{")){
		      i = getIndexOfCurlyB(str);
		      if (i > 0){
		    	 st = str.substring(0,i);
		    	 st = st.replace("\\\\", "");
		         terms.add(TERM_FACTORY.getConstantLiteral(st));
		         str = str.substring(str.indexOf("{", i), str.length());
		      }else if (i == 0){
		         j = str.indexOf("}");
		         terms.add(TERM_FACTORY.getVariable(str.substring(1,j)));
		         str = str.substring(j+1,str.length());
		      } else {
		    	  break;
		      }
		   }
		   if(!str.equals("")){
		      str = str.replace("\\\\", "");
		      terms.add(TERM_FACTORY.getConstantLiteral(str));
		   }
		   return terms;
		}
		
		//this function returns nested concats 
		//in case of more than two terms need to be concatted
		private Term getNestedConcat(String str){
		   ArrayList<Term> terms = new ArrayList<Term>();
		   terms = addToTermsList(str);
		   if(terms.size() == 1){
		      Variable v = (Variable) terms.get(0);
	          variableSet.add(v);
	          return v;
		   }

	       Function f = TERM_FACTORY.getFunction(ExpressionOperation.CONCAT, terms.get(0), terms.get(1));
	       for(int j=2;j<terms.size();j++) {
	          f = TERM_FACTORY.getFunction(ExpressionOperation.CONCAT, f, terms.get(j));
	       }
	       return f;
		}

	/**
	 * This methods construct an atom from a triple 
	 * 
	 * For the input (subject, pred, object), the result is 
	 * <ul>
	 *  <li> object(subject), if pred == rdf:type and subject is grounded ; </li>
	 *  <li> predicate(subject, object), if pred != rdf:type and predicate is grounded ; </li>
	 *  <li> triple(subject, pred, object), otherwise (it is a higher order atom). </li>
	 * </ul>
	 */
		private Function makeAtom(Term subject, Term pred, Term object) {
		     Function atom = null;

		        if (isRDFType(pred)) {
			             if (object instanceof  Function) {
			                  if(QueryUtils.isGrounded(object)) {
			                      ValueConstant c = ((ValueConstant) ((Function) object).getTerm(0));  // it has to be a URI constant
			                      Predicate predicate = TERM_FACTORY.getClassPredicate(c.getValue());
			                      atom = TERM_FACTORY.getFunction(predicate, subject);
			                  } else {
			                       atom = ATOM_FACTORY.getTripleAtom(subject, pred, object);
			                  }
			             }
			             else if (object instanceof  Variable){
			                  Term uriOfPred = TERM_FACTORY.getUriTemplate(pred);
			                  Term uriOfObject = TERM_FACTORY.getUriTemplate(object);
			                  atom = ATOM_FACTORY.getTripleAtom(subject, uriOfPred,  uriOfObject);
			              }
			             else {
			                  throw new IllegalArgumentException("parser cannot handle object " + object);
			              }
			        } else if( ! QueryUtils.isGrounded(pred) ){
			             atom = ATOM_FACTORY.getTripleAtom(subject, pred,  object);
			        } else {
	                			             //Predicate predicate = TERM_FACTORY.getPredicate(pred.toString(), 2); // the data type cannot be determined here!
	                			             Predicate predicate;
	                			             if(pred instanceof Function) {
	                							 ValueConstant pr = (ValueConstant) ((Function) pred).getTerm(0);
	                							 if (object instanceof Variable) {
	                								 predicate = TERM_FACTORY.getDataPropertyPredicate(pr.getValue());
	                							 } else {
	                								 if (object instanceof Function) {
	                									 if (((Function) object).getFunctionSymbol() instanceof URITemplatePredicate) {

	                										 predicate = TERM_FACTORY.getObjectPropertyPredicate(pr.getValue());
	                									 } else {
	                										 predicate = TERM_FACTORY.getDataPropertyPredicate(pr.getValue());
	                									 }
	                								 }
	                									 else {
	                										 throw new IllegalArgumentException("parser cannot handle object " + object);
	                									 }
	                							 }
	                						 }else {
	                			                  throw new IllegalArgumentException("predicate should be a URI Function");
	                			             }
	                			             atom = TERM_FACTORY.getFunction(predicate, subject, object);
	                			       }
	                			       return atom;
		  }


	private static boolean isRDFType(Term pred) {
	//		if (pred instanceof Constant && ((Constant) pred).getValue().equals(RDF_TYPE)) {
	//			return true;
	//		}
			if (pred instanceof Function && ((Function) pred).getTerm(0) instanceof Constant ) {
				String c= ((Constant) ((Function) pred).getTerm(0)).getValue();
				return c.equals(RDF_TYPE);
			}	
			return false;
		}




	// $ANTLR start "parse"
	// TurtleOBDA.g:365:1: parse returns [List<Function> value] : ( directiveStatement )* t1= triplesStatement (t2= triplesStatement )* EOF ;
	public final List<Function> parse() throws RecognitionException {
		List<Function> value = null;


		List<Function> t1 =null;
		List<Function> t2 =null;

		try {
			// TurtleOBDA.g:366:3: ( ( directiveStatement )* t1= triplesStatement (t2= triplesStatement )* EOF )
			// TurtleOBDA.g:366:5: ( directiveStatement )* t1= triplesStatement (t2= triplesStatement )* EOF
			{
			// TurtleOBDA.g:366:5: ( directiveStatement )*
			loop1:
			while (true) {
				int alt1=2;
				int LA1_0 = input.LA(1);
				if ( (LA1_0==AT) ) {
					alt1=1;
				}

				switch (alt1) {
				case 1 :
					// TurtleOBDA.g:366:5: directiveStatement
					{
					pushFollow(FOLLOW_directiveStatement_in_parse58);
					directiveStatement();
					state._fsp--;

					}
					break;

				default :
					break loop1;
				}
			}

			pushFollow(FOLLOW_triplesStatement_in_parse67);
			t1=triplesStatement();
			state._fsp--;


			      value =  t1;
			    
			// TurtleOBDA.g:370:7: (t2= triplesStatement )*
			loop2:
			while (true) {
				int alt2=2;
				int LA2_0 = input.LA(1);
				if ( (LA2_0==PREFIXED_NAME||(LA2_0 >= STRING_WITH_BRACKET && LA2_0 <= STRING_WITH_CURLY_BRACKET)) ) {
					alt2=1;
				}

				switch (alt2) {
				case 1 :
					// TurtleOBDA.g:370:8: t2= triplesStatement
					{
					pushFollow(FOLLOW_triplesStatement_in_parse80);
					t2=triplesStatement();
					state._fsp--;


					      List<Function> additionalTriples = t2;
					      if (additionalTriples != null) {
					        // If there are additional triple statements then just add to the existing body
					        List<Function> existingBody = value;
					        existingBody.addAll(additionalTriples);
					      }
					    
					}
					break;

				default :
					break loop2;
				}
			}

			match(input,EOF,FOLLOW_EOF_in_parse87); 
			}

		}
		catch (RecognitionException re) {
			reportError(re);
			recover(input,re);
		}
		finally {
			// do for sure before leaving
		}
		return value;
	}
	// $ANTLR end "parse"



	// $ANTLR start "directiveStatement"
	// TurtleOBDA.g:380:1: directiveStatement : directive PERIOD ;
	public final void directiveStatement() throws RecognitionException {
		try {
			// TurtleOBDA.g:381:3: ( directive PERIOD )
			// TurtleOBDA.g:381:5: directive PERIOD
			{
			pushFollow(FOLLOW_directive_in_directiveStatement100);
			directive();
			state._fsp--;

			match(input,PERIOD,FOLLOW_PERIOD_in_directiveStatement102); 
			}

		}
		catch (RecognitionException re) {
			reportError(re);
			recover(input,re);
		}
		finally {
			// do for sure before leaving
		}
	}
	// $ANTLR end "directiveStatement"



	// $ANTLR start "triplesStatement"
	// TurtleOBDA.g:384:1: triplesStatement returns [List<Function> value] : triples ( WS )* PERIOD ;
	public final List<Function> triplesStatement() throws RecognitionException {
		List<Function> value = null;


		List<Function> triples1 =null;

		try {
			// TurtleOBDA.g:385:3: ( triples ( WS )* PERIOD )
			// TurtleOBDA.g:385:5: triples ( WS )* PERIOD
			{
			pushFollow(FOLLOW_triples_in_triplesStatement119);
			triples1=triples();
			state._fsp--;

			// TurtleOBDA.g:385:13: ( WS )*
			loop3:
			while (true) {
				int alt3=2;
				int LA3_0 = input.LA(1);
				if ( (LA3_0==WS) ) {
					alt3=1;
				}

				switch (alt3) {
				case 1 :
					// TurtleOBDA.g:385:13: WS
					{
					match(input,WS,FOLLOW_WS_in_triplesStatement121); 
					}
					break;

				default :
					break loop3;
				}
			}

			match(input,PERIOD,FOLLOW_PERIOD_in_triplesStatement124); 
			 value = triples1; 
			}

		}
		catch (RecognitionException re) {
			reportError(re);
			recover(input,re);
		}
		finally {
			// do for sure before leaving
		}
		return value;
	}
	// $ANTLR end "triplesStatement"



	// $ANTLR start "directive"
	// TurtleOBDA.g:388:1: directive : ( base | prefixID );
	public final void directive() throws RecognitionException {
		try {
			// TurtleOBDA.g:389:3: ( base | prefixID )
			int alt4=2;
			int LA4_0 = input.LA(1);
			if ( (LA4_0==AT) ) {
				int LA4_1 = input.LA(2);
				if ( (LA4_1==BASE) ) {
					alt4=1;
				}
				else if ( (LA4_1==PREFIX) ) {
					alt4=2;
				}

				else {
					int nvaeMark = input.mark();
					try {
						input.consume();
						NoViableAltException nvae =
							new NoViableAltException("", 4, 1, input);
						throw nvae;
					} finally {
						input.rewind(nvaeMark);
					}
				}

			}

			else {
				NoViableAltException nvae =
					new NoViableAltException("", 4, 0, input);
				throw nvae;
			}

			switch (alt4) {
				case 1 :
					// TurtleOBDA.g:389:5: base
					{
					pushFollow(FOLLOW_base_in_directive139);
					base();
					state._fsp--;

					}
					break;
				case 2 :
					// TurtleOBDA.g:390:5: prefixID
					{
					pushFollow(FOLLOW_prefixID_in_directive145);
					prefixID();
					state._fsp--;

					}
					break;

			}
		}
		catch (RecognitionException re) {
			reportError(re);
			recover(input,re);
		}
		finally {
			// do for sure before leaving
		}
	}
	// $ANTLR end "directive"



	// $ANTLR start "base"
	// TurtleOBDA.g:393:1: base : AT BASE uriref ;
	public final void base() throws RecognitionException {
		try {
			// TurtleOBDA.g:394:3: ( AT BASE uriref )
			// TurtleOBDA.g:394:5: AT BASE uriref
			{
			match(input,AT,FOLLOW_AT_in_base158); 
			match(input,BASE,FOLLOW_BASE_in_base160); 
			pushFollow(FOLLOW_uriref_in_base162);
			uriref();
			state._fsp--;

			}

		}
		catch (RecognitionException re) {
			reportError(re);
			recover(input,re);
		}
		finally {
			// do for sure before leaving
		}
	}
	// $ANTLR end "base"



	// $ANTLR start "prefixID"
	// TurtleOBDA.g:397:1: prefixID : AT PREFIX ( namespace | defaultNamespace ) uriref ;
	public final void prefixID() throws RecognitionException {
		ParserRuleReturnScope namespace2 =null;
		ParserRuleReturnScope defaultNamespace3 =null;
		String uriref4 =null;


		  String prefix = "";

		try {
			// TurtleOBDA.g:401:3: ( AT PREFIX ( namespace | defaultNamespace ) uriref )
			// TurtleOBDA.g:401:5: AT PREFIX ( namespace | defaultNamespace ) uriref
			{
			match(input,AT,FOLLOW_AT_in_prefixID180); 
			match(input,PREFIX,FOLLOW_PREFIX_in_prefixID182); 
			// TurtleOBDA.g:401:15: ( namespace | defaultNamespace )
			int alt5=2;
			int LA5_0 = input.LA(1);
			if ( (LA5_0==NAMESPACE) ) {
				alt5=1;
			}
			else if ( (LA5_0==COLON) ) {
				alt5=2;
			}

			else {
				NoViableAltException nvae =
					new NoViableAltException("", 5, 0, input);
				throw nvae;
			}

			switch (alt5) {
				case 1 :
					// TurtleOBDA.g:401:16: namespace
					{
					pushFollow(FOLLOW_namespace_in_prefixID185);
					namespace2=namespace();
					state._fsp--;

					 prefix = (namespace2!=null?input.toString(namespace2.start,namespace2.stop):null); 
					}
					break;
				case 2 :
					// TurtleOBDA.g:401:58: defaultNamespace
					{
					pushFollow(FOLLOW_defaultNamespace_in_prefixID191);
					defaultNamespace3=defaultNamespace();
					state._fsp--;

					 prefix = (defaultNamespace3!=null?input.toString(defaultNamespace3.start,defaultNamespace3.stop):null); 
					}
					break;

			}

			pushFollow(FOLLOW_uriref_in_prefixID196);
			uriref4=uriref();
			state._fsp--;


			      String uriref = uriref4;
			      directives.put(prefix.substring(0, prefix.length()-1), uriref); // remove the end colon
			    
			}

		}
		catch (RecognitionException re) {
			reportError(re);
			recover(input,re);
		}
		finally {
			// do for sure before leaving
		}
	}
	// $ANTLR end "prefixID"



	// $ANTLR start "triples"
	// TurtleOBDA.g:407:1: triples returns [List<Function> value] : subject predicateObjectList ;
	public final List<Function> triples() throws RecognitionException {
		List<Function> value = null;


		Term subject5 =null;
		List<Function> predicateObjectList6 =null;

		try {
			// TurtleOBDA.g:408:3: ( subject predicateObjectList )
			// TurtleOBDA.g:408:5: subject predicateObjectList
			{
			pushFollow(FOLLOW_subject_in_triples215);
			subject5=subject();
			state._fsp--;

			 currentSubject = subject5; 
			pushFollow(FOLLOW_predicateObjectList_in_triples219);
			predicateObjectList6=predicateObjectList();
			state._fsp--;


			      value = predicateObjectList6;
			    
			}

		}
		catch (RecognitionException re) {
			reportError(re);
			recover(input,re);
		}
		finally {
			// do for sure before leaving
		}
		return value;
	}
	// $ANTLR end "triples"



	// $ANTLR start "predicateObjectList"
	// TurtleOBDA.g:413:1: predicateObjectList returns [List<Function> value] : v1= verb l1= objectList ( SEMI v2= verb l2= objectList )* ;
	public final List<Function> predicateObjectList() throws RecognitionException {
		List<Function> value = null;


		Term v1 =null;
		List<Term> l1 =null;
		Term v2 =null;
		List<Term> l2 =null;


		   value = new LinkedList<Function>();

		try {
			// TurtleOBDA.g:417:3: (v1= verb l1= objectList ( SEMI v2= verb l2= objectList )* )
			// TurtleOBDA.g:417:5: v1= verb l1= objectList ( SEMI v2= verb l2= objectList )*
			{
			pushFollow(FOLLOW_verb_in_predicateObjectList245);
			v1=verb();
			state._fsp--;

			pushFollow(FOLLOW_objectList_in_predicateObjectList251);
			l1=objectList();
			state._fsp--;


			      for (Term object : l1) {
			        Function atom = makeAtom(currentSubject, v1, object);
			        value.add(atom);
			      }
			    
			// TurtleOBDA.g:423:5: ( SEMI v2= verb l2= objectList )*
			loop6:
			while (true) {
				int alt6=2;
				int LA6_0 = input.LA(1);
				if ( (LA6_0==SEMI) ) {
					alt6=1;
				}

				switch (alt6) {
				case 1 :
					// TurtleOBDA.g:423:6: SEMI v2= verb l2= objectList
					{
					match(input,SEMI,FOLLOW_SEMI_in_predicateObjectList260); 
					pushFollow(FOLLOW_verb_in_predicateObjectList264);
					v2=verb();
					state._fsp--;

					pushFollow(FOLLOW_objectList_in_predicateObjectList268);
					l2=objectList();
					state._fsp--;


					      for (Term object : l2) {
					        Function atom = makeAtom(currentSubject, v2, object);
					        value.add(atom);
					      }
					    
					}
					break;

				default :
					break loop6;
				}
			}

			}

		}
		catch (RecognitionException re) {
			reportError(re);
			recover(input,re);
		}
		finally {
			// do for sure before leaving
		}
		return value;
	}
	// $ANTLR end "predicateObjectList"



	// $ANTLR start "verb"
	// TurtleOBDA.g:432:1: verb returns [Term value] : ( predicate | 'a' );
	public final Term verb() throws RecognitionException {
		Term value = null;


		Term predicate7 =null;

		try {
			// TurtleOBDA.g:433:3: ( predicate | 'a' )
			int alt7=2;
			int LA7_0 = input.LA(1);
			if ( (LA7_0==PREFIXED_NAME||LA7_0==STRING_WITH_BRACKET) ) {
				alt7=1;
			}
			else if ( (LA7_0==77) ) {
				alt7=2;
			}

			else {
				NoViableAltException nvae =
					new NoViableAltException("", 7, 0, input);
				throw nvae;
			}

			switch (alt7) {
				case 1 :
					// TurtleOBDA.g:433:5: predicate
					{
					pushFollow(FOLLOW_predicate_in_verb292);
					predicate7=predicate();
					state._fsp--;

					 value = predicate7; 
					}
					break;
				case 2 :
					// TurtleOBDA.g:434:5: 'a'
					{
					match(input,77,FOLLOW_77_in_verb300); 

					  Term constant = TERM_FACTORY.getConstantLiteral(RDF_TYPE);
					  value = TERM_FACTORY.getUriTemplate(constant);
					  
					}
					break;

			}
		}
		catch (RecognitionException re) {
			reportError(re);
			recover(input,re);
		}
		finally {
			// do for sure before leaving
		}
		return value;
	}
	// $ANTLR end "verb"



	// $ANTLR start "objectList"
	// TurtleOBDA.g:440:1: objectList returns [List<Term> value] : o1= object ( COMMA o2= object )* ;
	public final List<Term> objectList() throws RecognitionException {
		List<Term> value = null;


		Term o1 =null;
		Term o2 =null;


		  value = new ArrayList<Term>();

		try {
			// TurtleOBDA.g:444:3: (o1= object ( COMMA o2= object )* )
			// TurtleOBDA.g:444:5: o1= object ( COMMA o2= object )*
			{
			pushFollow(FOLLOW_object_in_objectList326);
			o1=object();
			state._fsp--;

			 value.add(o1); 
			// TurtleOBDA.g:444:42: ( COMMA o2= object )*
			loop8:
			while (true) {
				int alt8=2;
				int LA8_0 = input.LA(1);
				if ( (LA8_0==COMMA) ) {
					alt8=1;
				}

				switch (alt8) {
				case 1 :
					// TurtleOBDA.g:444:43: COMMA o2= object
					{
					match(input,COMMA,FOLLOW_COMMA_in_objectList331); 
					pushFollow(FOLLOW_object_in_objectList335);
					o2=object();
					state._fsp--;

					 value.add(o2); 
					}
					break;

				default :
					break loop8;
				}
			}

			}

		}
		catch (RecognitionException re) {
			reportError(re);
			recover(input,re);
		}
		finally {
			// do for sure before leaving
		}
		return value;
	}
	// $ANTLR end "objectList"



	// $ANTLR start "subject"
	// TurtleOBDA.g:447:1: subject returns [Term value] : ( resource | variable );
	public final Term subject() throws RecognitionException {
		Term value = null;


		Term resource8 =null;
		Variable variable9 =null;

		try {
			// TurtleOBDA.g:448:3: ( resource | variable )
			int alt9=2;
			int LA9_0 = input.LA(1);
			if ( (LA9_0==PREFIXED_NAME||LA9_0==STRING_WITH_BRACKET) ) {
				alt9=1;
			}
			else if ( (LA9_0==STRING_WITH_CURLY_BRACKET) ) {
				alt9=2;
			}

			else {
				NoViableAltException nvae =
					new NoViableAltException("", 9, 0, input);
				throw nvae;
			}

			switch (alt9) {
				case 1 :
					// TurtleOBDA.g:448:5: resource
					{
					pushFollow(FOLLOW_resource_in_subject357);
					resource8=resource();
					state._fsp--;

					 value = resource8; 
					}
					break;
				case 2 :
					// TurtleOBDA.g:449:5: variable
					{
					pushFollow(FOLLOW_variable_in_subject365);
					variable9=variable();
					state._fsp--;

					 value = variable9; 
					}
					break;

			}
		}
		catch (RecognitionException re) {
			reportError(re);
			recover(input,re);
		}
		finally {
			// do for sure before leaving
		}
		return value;
	}
	// $ANTLR end "subject"



	// $ANTLR start "predicate"
	// TurtleOBDA.g:454:1: predicate returns [Term value] : resource ;
	public final Term predicate() throws RecognitionException {
		Term value = null;


		Term resource10 =null;

		try {
			// TurtleOBDA.g:455:3: ( resource )
			// TurtleOBDA.g:455:5: resource
			{
			pushFollow(FOLLOW_resource_in_predicate386);
			resource10=resource();
			state._fsp--;


			  	value = resource10; 
			//      Term nl = resource10;
			//      if (nl instanceof URIConstant) {
			//        URIConstant c = (URIConstant) nl;
			//        value = c.getValue();
			//      } else {
			//        throw new RuntimeException("Unsupported predicate syntax: " + nl.toString());
			//      }
			    
			}

		}
		catch (RecognitionException re) {
			reportError(re);
			recover(input,re);
		}
		finally {
			// do for sure before leaving
		}
		return value;
	}
	// $ANTLR end "predicate"



	// $ANTLR start "object"
	// TurtleOBDA.g:467:1: object returns [Term value] : ( resource | literal | typedLiteral | variable );
	public final Term object() throws RecognitionException {
		Term value = null;


		Term resource11 =null;
		Term literal12 =null;
		Function typedLiteral13 =null;
		Variable variable14 =null;

		try {
			// TurtleOBDA.g:468:3: ( resource | literal | typedLiteral | variable )
			int alt10=4;
			switch ( input.LA(1) ) {
			case PREFIXED_NAME:
			case STRING_WITH_BRACKET:
				{
				alt10=1;
				}
				break;
			case DECIMAL:
			case DECIMAL_NEGATIVE:
			case DECIMAL_POSITIVE:
			case DOUBLE:
			case DOUBLE_NEGATIVE:
			case DOUBLE_POSITIVE:
			case FALSE:
			case INTEGER:
			case INTEGER_NEGATIVE:
			case INTEGER_POSITIVE:
			case STRING_WITH_QUOTE_DOUBLE:
			case TRUE:
				{
				alt10=2;
				}
				break;
			case STRING_WITH_CURLY_BRACKET:
				{
				int LA10_3 = input.LA(2);
				if ( (LA10_3==AT||LA10_3==REFERENCE) ) {
					alt10=3;
				}
				else if ( (LA10_3==COMMA||LA10_3==PERIOD||LA10_3==SEMI||LA10_3==WS) ) {
					alt10=4;
				}

				else {
					int nvaeMark = input.mark();
					try {
						input.consume();
						NoViableAltException nvae =
							new NoViableAltException("", 10, 3, input);
						throw nvae;
					} finally {
						input.rewind(nvaeMark);
					}
				}

				}
				break;
			default:
				NoViableAltException nvae =
					new NoViableAltException("", 10, 0, input);
				throw nvae;
			}
			switch (alt10) {
				case 1 :
					// TurtleOBDA.g:468:5: resource
					{
					pushFollow(FOLLOW_resource_in_object405);
					resource11=resource();
					state._fsp--;

					 value = resource11; 
					}
					break;
				case 2 :
					// TurtleOBDA.g:469:5: literal
					{
					pushFollow(FOLLOW_literal_in_object413);
					literal12=literal();
					state._fsp--;

					 value = literal12; 
					}
					break;
				case 3 :
					// TurtleOBDA.g:470:5: typedLiteral
					{
					pushFollow(FOLLOW_typedLiteral_in_object422);
					typedLiteral13=typedLiteral();
					state._fsp--;

					 value = typedLiteral13; 
					}
					break;
				case 4 :
					// TurtleOBDA.g:471:5: variable
					{
					pushFollow(FOLLOW_variable_in_object430);
					variable14=variable();
					state._fsp--;

					 value = variable14; 
					}
					break;

			}
		}
		catch (RecognitionException re) {
			reportError(re);
			recover(input,re);
		}
		finally {
			// do for sure before leaving
		}
		return value;
	}
	// $ANTLR end "object"



	// $ANTLR start "resource"
	// TurtleOBDA.g:475:1: resource returns [Term value] : ( uriref | qname );
	public final Term resource() throws RecognitionException {
		Term value = null;


		String uriref15 =null;
		String qname16 =null;

		try {
			// TurtleOBDA.g:476:4: ( uriref | qname )
			int alt11=2;
			int LA11_0 = input.LA(1);
			if ( (LA11_0==STRING_WITH_BRACKET) ) {
				alt11=1;
			}
			else if ( (LA11_0==PREFIXED_NAME) ) {
				alt11=2;
			}

			else {
				NoViableAltException nvae =
					new NoViableAltException("", 11, 0, input);
				throw nvae;
			}

			switch (alt11) {
				case 1 :
					// TurtleOBDA.g:476:6: uriref
					{
					pushFollow(FOLLOW_uriref_in_resource451);
					uriref15=uriref();
					state._fsp--;

					 value = construct(uriref15); 
					}
					break;
				case 2 :
					// TurtleOBDA.g:477:6: qname
					{
					pushFollow(FOLLOW_qname_in_resource460);
					qname16=qname();
					state._fsp--;

					 value = construct(qname16); 
					}
					break;

			}
		}
		catch (RecognitionException re) {
			reportError(re);
			recover(input,re);
		}
		finally {
			// do for sure before leaving
		}
		return value;
	}
	// $ANTLR end "resource"



	// $ANTLR start "uriref"
	// TurtleOBDA.g:482:1: uriref returns [String value] : STRING_WITH_BRACKET ;
	public final String uriref() throws RecognitionException {
		String value = null;


		Token STRING_WITH_BRACKET17=null;

		try {
			// TurtleOBDA.g:483:3: ( STRING_WITH_BRACKET )
			// TurtleOBDA.g:483:5: STRING_WITH_BRACKET
			{
			STRING_WITH_BRACKET17=(Token)match(input,STRING_WITH_BRACKET,FOLLOW_STRING_WITH_BRACKET_in_uriref485); 
			 value = removeBrackets((STRING_WITH_BRACKET17!=null?STRING_WITH_BRACKET17.getText():null)); 
			}

		}
		catch (RecognitionException re) {
			reportError(re);
			recover(input,re);
		}
		finally {
			// do for sure before leaving
		}
		return value;
	}
	// $ANTLR end "uriref"



	// $ANTLR start "qname"
	// TurtleOBDA.g:486:1: qname returns [String value] : PREFIXED_NAME ;
	public final String qname() throws RecognitionException {
		String value = null;


		Token PREFIXED_NAME18=null;

		try {
			// TurtleOBDA.g:487:3: ( PREFIXED_NAME )
			// TurtleOBDA.g:487:5: PREFIXED_NAME
			{
			PREFIXED_NAME18=(Token)match(input,PREFIXED_NAME,FOLLOW_PREFIXED_NAME_in_qname504); 

			      String[] tokens = (PREFIXED_NAME18!=null?PREFIXED_NAME18.getText():null).split(":", 2);
			      String uri = directives.get(tokens[0]);  // the first token is the prefix
			      value = uri + tokens[1];  // the second token is the local name
			    
			}

		}
		catch (RecognitionException re) {
			reportError(re);
			recover(input,re);
		}
		finally {
			// do for sure before leaving
		}
		return value;
	}
	// $ANTLR end "qname"



	// $ANTLR start "blank"
	// TurtleOBDA.g:494:1: blank : ( nodeID | BLANK );
	public final void blank() throws RecognitionException {
		try {
			// TurtleOBDA.g:495:3: ( nodeID | BLANK )
			int alt12=2;
			int LA12_0 = input.LA(1);
			if ( (LA12_0==BLANK_PREFIX) ) {
				alt12=1;
			}
			else if ( (LA12_0==BLANK) ) {
				alt12=2;
			}

			else {
				NoViableAltException nvae =
					new NoViableAltException("", 12, 0, input);
				throw nvae;
			}

			switch (alt12) {
				case 1 :
					// TurtleOBDA.g:495:5: nodeID
					{
					pushFollow(FOLLOW_nodeID_in_blank519);
					nodeID();
					state._fsp--;

					}
					break;
				case 2 :
					// TurtleOBDA.g:496:5: BLANK
					{
					match(input,BLANK,FOLLOW_BLANK_in_blank525); 
					}
					break;

			}
		}
		catch (RecognitionException re) {
			reportError(re);
			recover(input,re);
		}
		finally {
			// do for sure before leaving
		}
	}
	// $ANTLR end "blank"



	// $ANTLR start "variable"
	// TurtleOBDA.g:499:1: variable returns [Variable value] : STRING_WITH_CURLY_BRACKET ;
	public final Variable variable() throws RecognitionException {
		Variable value = null;


		Token STRING_WITH_CURLY_BRACKET19=null;

		try {
			// TurtleOBDA.g:500:3: ( STRING_WITH_CURLY_BRACKET )
			// TurtleOBDA.g:500:5: STRING_WITH_CURLY_BRACKET
			{
			STRING_WITH_CURLY_BRACKET19=(Token)match(input,STRING_WITH_CURLY_BRACKET,FOLLOW_STRING_WITH_CURLY_BRACKET_in_variable542); 

			      value = TERM_FACTORY.getVariable(removeBrackets((STRING_WITH_CURLY_BRACKET19!=null?STRING_WITH_CURLY_BRACKET19.getText():null)));
			      variableSet.add(value);
			    
			}

		}
		catch (RecognitionException re) {
			reportError(re);
			recover(input,re);
		}
		finally {
			// do for sure before leaving
		}
		return value;
	}
	// $ANTLR end "variable"



	// $ANTLR start "function"
	// TurtleOBDA.g:506:1: function returns [Function value] : resource LPAREN terms RPAREN ;
	public final Function function() throws RecognitionException {
		Function value = null;


		Term resource20 =null;
		Vector<Term> terms21 =null;

		try {
			// TurtleOBDA.g:507:3: ( resource LPAREN terms RPAREN )
			// TurtleOBDA.g:507:5: resource LPAREN terms RPAREN
			{
			pushFollow(FOLLOW_resource_in_function563);
			resource20=resource();
			state._fsp--;

			match(input,LPAREN,FOLLOW_LPAREN_in_function565); 
			pushFollow(FOLLOW_terms_in_function567);
			terms21=terms();
			state._fsp--;

			match(input,RPAREN,FOLLOW_RPAREN_in_function569); 

			      String functionName = resource20.toString();
			      int arity = terms21.size();
			      Predicate functionSymbol = TERM_FACTORY.getPredicate(functionName, arity);
			      value = TERM_FACTORY.getFunction(functionSymbol, terms21);
			    
			}

		}
		catch (RecognitionException re) {
			reportError(re);
			recover(input,re);
		}
		finally {
			// do for sure before leaving
		}
		return value;
	}
	// $ANTLR end "function"



	// $ANTLR start "typedLiteral"
	// TurtleOBDA.g:515:1: typedLiteral returns [Function value] : ( variable AT language | variable REFERENCE resource );
	public final Function typedLiteral() throws RecognitionException {
		Function value = null;


		Variable variable22 =null;
		Term language23 =null;
		Variable variable24 =null;
		Term resource25 =null;

		try {
			// TurtleOBDA.g:516:3: ( variable AT language | variable REFERENCE resource )
			int alt13=2;
			int LA13_0 = input.LA(1);
			if ( (LA13_0==STRING_WITH_CURLY_BRACKET) ) {
				int LA13_1 = input.LA(2);
				if ( (LA13_1==AT) ) {
					alt13=1;
				}
				else if ( (LA13_1==REFERENCE) ) {
					alt13=2;
				}

				else {
					int nvaeMark = input.mark();
					try {
						input.consume();
						NoViableAltException nvae =
							new NoViableAltException("", 13, 1, input);
						throw nvae;
					} finally {
						input.rewind(nvaeMark);
					}
				}

			}

			else {
				NoViableAltException nvae =
					new NoViableAltException("", 13, 0, input);
				throw nvae;
			}

			switch (alt13) {
				case 1 :
					// TurtleOBDA.g:516:5: variable AT language
					{
					pushFollow(FOLLOW_variable_in_typedLiteral588);
					variable22=variable();
					state._fsp--;

					match(input,AT,FOLLOW_AT_in_typedLiteral590); 
					pushFollow(FOLLOW_language_in_typedLiteral592);
					language23=language();
					state._fsp--;


					      Variable var = variable22;
					      Term lang = language23;   
					      value = TERM_FACTORY.getTypedTerm(var, lang);

					    
					}
					break;
				case 2 :
					// TurtleOBDA.g:522:5: variable REFERENCE resource
					{
					pushFollow(FOLLOW_variable_in_typedLiteral600);
					variable24=variable();
					state._fsp--;

					match(input,REFERENCE,FOLLOW_REFERENCE_in_typedLiteral602); 
					pushFollow(FOLLOW_resource_in_typedLiteral604);
					resource25=resource();
					state._fsp--;


					      Variable var = variable24;
					      //String functionName = resource25.toString();
					      // resource25 must be a URIConstant
					    String functionName = null;
					    if (resource25 instanceof Function){
					       functionName = ((ValueConstant) ((Function)resource25).getTerm(0)).getValue();
					    } else {
					        throw new IllegalArgumentException("resource25 should be an URI");
					    }
<<<<<<< HEAD
					    COL_TYPE type = TYPE_FACTORY.getDatatype(functionName);
					    if (type == null)  
=======
					    Optional<COL_TYPE> type = TYPE_FACTORY.getDatatype(functionName);
					    if (!type.isPresent())
>>>>>>> 38d93d3b
					 	  throw new RuntimeException("ERROR. A mapping involves an unsupported datatype. \nOffending datatype:" + functionName);
					    
					      value = TERM_FACTORY.getTypedTerm(var, type.get());

						
					     
					}
					break;

			}
		}
		catch (RecognitionException re) {
			reportError(re);
			recover(input,re);
		}
		finally {
			// do for sure before leaving
		}
		return value;
	}
	// $ANTLR end "typedLiteral"



	// $ANTLR start "language"
	// TurtleOBDA.g:542:1: language returns [Term value] : ( languageTag | variable );
	public final Term language() throws RecognitionException {
		Term value = null;


		ParserRuleReturnScope languageTag26 =null;
		Variable variable27 =null;

		try {
			// TurtleOBDA.g:543:3: ( languageTag | variable )
			int alt14=2;
			int LA14_0 = input.LA(1);
			if ( (LA14_0==VARNAME) ) {
				alt14=1;
			}
			else if ( (LA14_0==STRING_WITH_CURLY_BRACKET) ) {
				alt14=2;
			}

			else {
				NoViableAltException nvae =
					new NoViableAltException("", 14, 0, input);
				throw nvae;
			}

			switch (alt14) {
				case 1 :
					// TurtleOBDA.g:543:5: languageTag
					{
					pushFollow(FOLLOW_languageTag_in_language623);
					languageTag26=languageTag();
					state._fsp--;


					    	value = TERM_FACTORY.getConstantLiteral((languageTag26!=null?input.toString(languageTag26.start,languageTag26.stop):null).toLowerCase(), COL_TYPE.STRING);
					    
					}
					break;
				case 2 :
					// TurtleOBDA.g:546:5: variable
					{
					pushFollow(FOLLOW_variable_in_language631);
					variable27=variable();
					state._fsp--;


					    	value = variable27;
					    
					}
					break;

			}
		}
		catch (RecognitionException re) {
			reportError(re);
			recover(input,re);
		}
		finally {
			// do for sure before leaving
		}
		return value;
	}
	// $ANTLR end "language"



	// $ANTLR start "terms"
	// TurtleOBDA.g:551:1: terms returns [Vector<Term> value] : t1= term ( COMMA t2= term )* ;
	public final Vector<Term> terms() throws RecognitionException {
		Vector<Term> value = null;


		Term t1 =null;
		Term t2 =null;


		  value = new Vector<Term>();

		try {
			// TurtleOBDA.g:555:3: (t1= term ( COMMA t2= term )* )
			// TurtleOBDA.g:555:5: t1= term ( COMMA t2= term )*
			{
			pushFollow(FOLLOW_term_in_terms657);
			t1=term();
			state._fsp--;

			 value.add(t1); 
			// TurtleOBDA.g:555:40: ( COMMA t2= term )*
			loop15:
			while (true) {
				int alt15=2;
				int LA15_0 = input.LA(1);
				if ( (LA15_0==COMMA) ) {
					alt15=1;
				}

				switch (alt15) {
				case 1 :
					// TurtleOBDA.g:555:41: COMMA t2= term
					{
					match(input,COMMA,FOLLOW_COMMA_in_terms662); 
					pushFollow(FOLLOW_term_in_terms666);
					t2=term();
					state._fsp--;

					 value.add(t2); 
					}
					break;

				default :
					break loop15;
				}
			}

			}

		}
		catch (RecognitionException re) {
			reportError(re);
			recover(input,re);
		}
		finally {
			// do for sure before leaving
		}
		return value;
	}
	// $ANTLR end "terms"



	// $ANTLR start "term"
	// TurtleOBDA.g:558:1: term returns [Term value] : ( function | variable | literal );
	public final Term term() throws RecognitionException {
		Term value = null;


		Function function28 =null;
		Variable variable29 =null;
		Term literal30 =null;

		try {
			// TurtleOBDA.g:559:3: ( function | variable | literal )
			int alt16=3;
			switch ( input.LA(1) ) {
			case PREFIXED_NAME:
			case STRING_WITH_BRACKET:
				{
				alt16=1;
				}
				break;
			case STRING_WITH_CURLY_BRACKET:
				{
				alt16=2;
				}
				break;
			case DECIMAL:
			case DECIMAL_NEGATIVE:
			case DECIMAL_POSITIVE:
			case DOUBLE:
			case DOUBLE_NEGATIVE:
			case DOUBLE_POSITIVE:
			case FALSE:
			case INTEGER:
			case INTEGER_NEGATIVE:
			case INTEGER_POSITIVE:
			case STRING_WITH_QUOTE_DOUBLE:
			case TRUE:
				{
				alt16=3;
				}
				break;
			default:
				NoViableAltException nvae =
					new NoViableAltException("", 16, 0, input);
				throw nvae;
			}
			switch (alt16) {
				case 1 :
					// TurtleOBDA.g:559:5: function
					{
					pushFollow(FOLLOW_function_in_term687);
					function28=function();
					state._fsp--;

					 value = function28; 
					}
					break;
				case 2 :
					// TurtleOBDA.g:560:5: variable
					{
					pushFollow(FOLLOW_variable_in_term695);
					variable29=variable();
					state._fsp--;

					 value = variable29; 
					}
					break;
				case 3 :
					// TurtleOBDA.g:561:5: literal
					{
					pushFollow(FOLLOW_literal_in_term703);
					literal30=literal();
					state._fsp--;

					 value = literal30; 
					}
					break;

			}
		}
		catch (RecognitionException re) {
			reportError(re);
			recover(input,re);
		}
		finally {
			// do for sure before leaving
		}
		return value;
	}
	// $ANTLR end "term"



	// $ANTLR start "literal"
	// TurtleOBDA.g:564:1: literal returns [Term value] : ( stringLiteral ( AT language )? | dataTypeString | numericLiteral | booleanLiteral );
	public final Term literal() throws RecognitionException {
		Term value = null;


		Term language31 =null;
		Term stringLiteral32 =null;
		Term dataTypeString33 =null;
		Term numericLiteral34 =null;
		Term booleanLiteral35 =null;

		try {
			// TurtleOBDA.g:565:3: ( stringLiteral ( AT language )? | dataTypeString | numericLiteral | booleanLiteral )
			int alt18=4;
			switch ( input.LA(1) ) {
			case STRING_WITH_QUOTE_DOUBLE:
				{
				int LA18_1 = input.LA(2);
				if ( (LA18_1==AT||LA18_1==COMMA||LA18_1==PERIOD||LA18_1==RPAREN||LA18_1==SEMI||LA18_1==WS) ) {
					alt18=1;
				}
				else if ( (LA18_1==REFERENCE) ) {
					alt18=2;
				}

				else {
					int nvaeMark = input.mark();
					try {
						input.consume();
						NoViableAltException nvae =
							new NoViableAltException("", 18, 1, input);
						throw nvae;
					} finally {
						input.rewind(nvaeMark);
					}
				}

				}
				break;
			case DECIMAL:
			case DECIMAL_NEGATIVE:
			case DECIMAL_POSITIVE:
			case DOUBLE:
			case DOUBLE_NEGATIVE:
			case DOUBLE_POSITIVE:
			case INTEGER:
			case INTEGER_NEGATIVE:
			case INTEGER_POSITIVE:
				{
				alt18=3;
				}
				break;
			case FALSE:
			case TRUE:
				{
				alt18=4;
				}
				break;
			default:
				NoViableAltException nvae =
					new NoViableAltException("", 18, 0, input);
				throw nvae;
			}
			switch (alt18) {
				case 1 :
					// TurtleOBDA.g:565:5: stringLiteral ( AT language )?
					{
					pushFollow(FOLLOW_stringLiteral_in_literal722);
					stringLiteral32=stringLiteral();
					state._fsp--;

					// TurtleOBDA.g:565:19: ( AT language )?
					int alt17=2;
					int LA17_0 = input.LA(1);
					if ( (LA17_0==AT) ) {
						alt17=1;
					}
					switch (alt17) {
						case 1 :
							// TurtleOBDA.g:565:20: AT language
							{
							match(input,AT,FOLLOW_AT_in_literal725); 
							pushFollow(FOLLOW_language_in_literal727);
							language31=language();
							state._fsp--;

							}
							break;

					}


					       Term lang = language31;
					       Term literal = stringLiteral32;
					       if (literal instanceof Function){
					          Function f = (Function)stringLiteral32;
					          if (lang != null){
					             value = TERM_FACTORY.getTypedTerm(f,lang);
					          }else{
					             value = TERM_FACTORY.getTypedTerm(f, COL_TYPE.STRING);
					          }       
					       }else{

					       //if variable we cannot assign a datatype yet
					       if (literal instanceof Variable)
					       {
					            value = TERM_FACTORY.getTypedTerm(literal, COL_TYPE.STRING);
					       }
					       else{
					          ValueConstant constant = (ValueConstant)stringLiteral32;
					          if (lang != null) {
						     value = TERM_FACTORY.getTypedTerm(constant, lang);
					          } else {
					      	     value = TERM_FACTORY.getTypedTerm(constant, COL_TYPE.STRING);
					          }
					       }
					       }
					    
					}
					break;
				case 2 :
					// TurtleOBDA.g:592:5: dataTypeString
					{
					pushFollow(FOLLOW_dataTypeString_in_literal737);
					dataTypeString33=dataTypeString();
					state._fsp--;

					 value = dataTypeString33; 
					}
					break;
				case 3 :
					// TurtleOBDA.g:593:5: numericLiteral
					{
					pushFollow(FOLLOW_numericLiteral_in_literal745);
					numericLiteral34=numericLiteral();
					state._fsp--;

					 value = numericLiteral34; 
					}
					break;
				case 4 :
					// TurtleOBDA.g:594:5: booleanLiteral
					{
					pushFollow(FOLLOW_booleanLiteral_in_literal753);
					booleanLiteral35=booleanLiteral();
					state._fsp--;

					 value = booleanLiteral35; 
					}
					break;

			}
		}
		catch (RecognitionException re) {
			reportError(re);
			recover(input,re);
		}
		finally {
			// do for sure before leaving
		}
		return value;
	}
	// $ANTLR end "literal"



	// $ANTLR start "stringLiteral"
	// TurtleOBDA.g:597:1: stringLiteral returns [Term value] : STRING_WITH_QUOTE_DOUBLE ;
	public final Term stringLiteral() throws RecognitionException {
		Term value = null;


		Token STRING_WITH_QUOTE_DOUBLE36=null;

		try {
			// TurtleOBDA.g:598:3: ( STRING_WITH_QUOTE_DOUBLE )
			// TurtleOBDA.g:598:5: STRING_WITH_QUOTE_DOUBLE
			{
			STRING_WITH_QUOTE_DOUBLE36=(Token)match(input,STRING_WITH_QUOTE_DOUBLE,FOLLOW_STRING_WITH_QUOTE_DOUBLE_in_stringLiteral772); 

			      String str = (STRING_WITH_QUOTE_DOUBLE36!=null?STRING_WITH_QUOTE_DOUBLE36.getText():null);
			      if (str.contains("{")){
			      	value = getNestedConcat(str);
			      }else{
			      	value = TERM_FACTORY.getConstantLiteral(str.substring(1, str.length()-1), COL_TYPE.STRING); // without the double quotes
			      }
			    
			}

		}
		catch (RecognitionException re) {
			reportError(re);
			recover(input,re);
		}
		finally {
			// do for sure before leaving
		}
		return value;
	}
	// $ANTLR end "stringLiteral"



	// $ANTLR start "dataTypeString"
	// TurtleOBDA.g:608:1: dataTypeString returns [Term value] : stringLiteral REFERENCE resource ;
	public final Term dataTypeString() throws RecognitionException {
		Term value = null;


		Term stringLiteral37 =null;
		Term resource38 =null;

		try {
			// TurtleOBDA.g:609:3: ( stringLiteral REFERENCE resource )
			// TurtleOBDA.g:609:6: stringLiteral REFERENCE resource
			{
			pushFollow(FOLLOW_stringLiteral_in_dataTypeString792);
			stringLiteral37=stringLiteral();
			state._fsp--;

			match(input,REFERENCE,FOLLOW_REFERENCE_in_dataTypeString794); 
			pushFollow(FOLLOW_resource_in_dataTypeString796);
			resource38=resource();
			state._fsp--;


			      Term stringValue = stringLiteral37;

			          if (resource38 instanceof Function){
			          	    String functionName = ( (ValueConstant) ((Function)resource38).getTerm(0) ).getValue();

<<<<<<< HEAD
			                    COL_TYPE type = TYPE_FACTORY.getDatatype(functionName);
			                    if (type == null) {
=======
			                    Optional<COL_TYPE> type = TYPE_FACTORY.getDatatype(functionName);
			                    if (!type.isPresent()) {
>>>>>>> 38d93d3b
			                      throw new RuntimeException("Unsupported datatype: " + functionName);
			                    }
			                    value = TERM_FACTORY.getTypedTerm(stringValue, type.get());
			                    }
			           else {
			          value = TERM_FACTORY.getTypedTerm(stringValue, COL_TYPE.STRING);
			          }

			  
			}

		}
		catch (RecognitionException re) {
			reportError(re);
			recover(input,re);
		}
		finally {
			// do for sure before leaving
		}
		return value;
	}
	// $ANTLR end "dataTypeString"



	// $ANTLR start "numericLiteral"
	// TurtleOBDA.g:627:1: numericLiteral returns [Term value] : ( numericUnsigned | numericPositive | numericNegative );
	public final Term numericLiteral() throws RecognitionException {
		Term value = null;


		Term numericUnsigned39 =null;
		Term numericPositive40 =null;
		Term numericNegative41 =null;

		try {
			// TurtleOBDA.g:628:3: ( numericUnsigned | numericPositive | numericNegative )
			int alt19=3;
			switch ( input.LA(1) ) {
			case DECIMAL:
			case DOUBLE:
			case INTEGER:
				{
				alt19=1;
				}
				break;
			case DECIMAL_POSITIVE:
			case DOUBLE_POSITIVE:
			case INTEGER_POSITIVE:
				{
				alt19=2;
				}
				break;
			case DECIMAL_NEGATIVE:
			case DOUBLE_NEGATIVE:
			case INTEGER_NEGATIVE:
				{
				alt19=3;
				}
				break;
			default:
				NoViableAltException nvae =
					new NoViableAltException("", 19, 0, input);
				throw nvae;
			}
			switch (alt19) {
				case 1 :
					// TurtleOBDA.g:628:5: numericUnsigned
					{
					pushFollow(FOLLOW_numericUnsigned_in_numericLiteral812);
					numericUnsigned39=numericUnsigned();
					state._fsp--;

					 value = numericUnsigned39; 
					}
					break;
				case 2 :
					// TurtleOBDA.g:629:5: numericPositive
					{
					pushFollow(FOLLOW_numericPositive_in_numericLiteral820);
					numericPositive40=numericPositive();
					state._fsp--;

					 value = numericPositive40; 
					}
					break;
				case 3 :
					// TurtleOBDA.g:630:5: numericNegative
					{
					pushFollow(FOLLOW_numericNegative_in_numericLiteral828);
					numericNegative41=numericNegative();
					state._fsp--;

					 value = numericNegative41; 
					}
					break;

			}
		}
		catch (RecognitionException re) {
			reportError(re);
			recover(input,re);
		}
		finally {
			// do for sure before leaving
		}
		return value;
	}
	// $ANTLR end "numericLiteral"



	// $ANTLR start "nodeID"
	// TurtleOBDA.g:633:1: nodeID : BLANK_PREFIX name ;
	public final void nodeID() throws RecognitionException {
		try {
			// TurtleOBDA.g:634:3: ( BLANK_PREFIX name )
			// TurtleOBDA.g:634:5: BLANK_PREFIX name
			{
			match(input,BLANK_PREFIX,FOLLOW_BLANK_PREFIX_in_nodeID843); 
			pushFollow(FOLLOW_name_in_nodeID845);
			name();
			state._fsp--;

			}

		}
		catch (RecognitionException re) {
			reportError(re);
			recover(input,re);
		}
		finally {
			// do for sure before leaving
		}
	}
	// $ANTLR end "nodeID"



	// $ANTLR start "relativeURI"
	// TurtleOBDA.g:637:1: relativeURI : STRING_URI ;
	public final void relativeURI() throws RecognitionException {
		try {
			// TurtleOBDA.g:638:3: ( STRING_URI )
			// TurtleOBDA.g:638:5: STRING_URI
			{
			match(input,STRING_URI,FOLLOW_STRING_URI_in_relativeURI859); 
			}

		}
		catch (RecognitionException re) {
			reportError(re);
			recover(input,re);
		}
		finally {
			// do for sure before leaving
		}
	}
	// $ANTLR end "relativeURI"


	public static class namespace_return extends ParserRuleReturnScope {
	};


	// $ANTLR start "namespace"
	// TurtleOBDA.g:641:1: namespace : NAMESPACE ;
	public final TurtleOBDAParser.namespace_return namespace() throws RecognitionException {
		TurtleOBDAParser.namespace_return retval = new TurtleOBDAParser.namespace_return();
		retval.start = input.LT(1);

		try {
			// TurtleOBDA.g:642:3: ( NAMESPACE )
			// TurtleOBDA.g:642:5: NAMESPACE
			{
			match(input,NAMESPACE,FOLLOW_NAMESPACE_in_namespace872); 
			}

			retval.stop = input.LT(-1);

		}
		catch (RecognitionException re) {
			reportError(re);
			recover(input,re);
		}
		finally {
			// do for sure before leaving
		}
		return retval;
	}
	// $ANTLR end "namespace"


	public static class defaultNamespace_return extends ParserRuleReturnScope {
	};


	// $ANTLR start "defaultNamespace"
	// TurtleOBDA.g:645:1: defaultNamespace : COLON ;
	public final TurtleOBDAParser.defaultNamespace_return defaultNamespace() throws RecognitionException {
		TurtleOBDAParser.defaultNamespace_return retval = new TurtleOBDAParser.defaultNamespace_return();
		retval.start = input.LT(1);

		try {
			// TurtleOBDA.g:646:3: ( COLON )
			// TurtleOBDA.g:646:5: COLON
			{
			match(input,COLON,FOLLOW_COLON_in_defaultNamespace887); 
			}

			retval.stop = input.LT(-1);

		}
		catch (RecognitionException re) {
			reportError(re);
			recover(input,re);
		}
		finally {
			// do for sure before leaving
		}
		return retval;
	}
	// $ANTLR end "defaultNamespace"



	// $ANTLR start "name"
	// TurtleOBDA.g:649:1: name : VARNAME ;
	public final void name() throws RecognitionException {
		try {
			// TurtleOBDA.g:650:3: ( VARNAME )
			// TurtleOBDA.g:650:5: VARNAME
			{
			match(input,VARNAME,FOLLOW_VARNAME_in_name900); 
			}

		}
		catch (RecognitionException re) {
			reportError(re);
			recover(input,re);
		}
		finally {
			// do for sure before leaving
		}
	}
	// $ANTLR end "name"


	public static class languageTag_return extends ParserRuleReturnScope {
	};


	// $ANTLR start "languageTag"
	// TurtleOBDA.g:653:1: languageTag : VARNAME ;
	public final TurtleOBDAParser.languageTag_return languageTag() throws RecognitionException {
		TurtleOBDAParser.languageTag_return retval = new TurtleOBDAParser.languageTag_return();
		retval.start = input.LT(1);

		try {
			// TurtleOBDA.g:654:3: ( VARNAME )
			// TurtleOBDA.g:654:5: VARNAME
			{
			match(input,VARNAME,FOLLOW_VARNAME_in_languageTag913); 
			}

			retval.stop = input.LT(-1);

		}
		catch (RecognitionException re) {
			reportError(re);
			recover(input,re);
		}
		finally {
			// do for sure before leaving
		}
		return retval;
	}
	// $ANTLR end "languageTag"



	// $ANTLR start "booleanLiteral"
	// TurtleOBDA.g:657:1: booleanLiteral returns [Term value] : ( TRUE | FALSE );
	public final Term booleanLiteral() throws RecognitionException {
		Term value = null;


		Token TRUE42=null;
		Token FALSE43=null;

		try {
			// TurtleOBDA.g:658:3: ( TRUE | FALSE )
			int alt20=2;
			int LA20_0 = input.LA(1);
			if ( (LA20_0==TRUE) ) {
				alt20=1;
			}
			else if ( (LA20_0==FALSE) ) {
				alt20=2;
			}

			else {
				NoViableAltException nvae =
					new NoViableAltException("", 20, 0, input);
				throw nvae;
			}

			switch (alt20) {
				case 1 :
					// TurtleOBDA.g:658:5: TRUE
					{
					TRUE42=(Token)match(input,TRUE,FOLLOW_TRUE_in_booleanLiteral930); 

					  ValueConstant trueConstant = TERM_FACTORY.getConstantLiteral((TRUE42!=null?TRUE42.getText():null), COL_TYPE.LITERAL);
					  value = TERM_FACTORY.getTypedTerm(trueConstant, COL_TYPE.BOOLEAN); 
					}
					break;
				case 2 :
					// TurtleOBDA.g:661:5: FALSE
					{
					FALSE43=(Token)match(input,FALSE,FOLLOW_FALSE_in_booleanLiteral939); 

					  ValueConstant falseConstant = TERM_FACTORY.getConstantLiteral((FALSE43!=null?FALSE43.getText():null), COL_TYPE.LITERAL);
					  value = TERM_FACTORY.getTypedTerm(falseConstant, COL_TYPE.BOOLEAN);
					  
					}
					break;

			}
		}
		catch (RecognitionException re) {
			reportError(re);
			recover(input,re);
		}
		finally {
			// do for sure before leaving
		}
		return value;
	}
	// $ANTLR end "booleanLiteral"



	// $ANTLR start "numericUnsigned"
	// TurtleOBDA.g:667:1: numericUnsigned returns [Term value] : ( INTEGER | DOUBLE | DECIMAL );
	public final Term numericUnsigned() throws RecognitionException {
		Term value = null;


		Token INTEGER44=null;
		Token DOUBLE45=null;
		Token DECIMAL46=null;

		try {
			// TurtleOBDA.g:668:3: ( INTEGER | DOUBLE | DECIMAL )
			int alt21=3;
			switch ( input.LA(1) ) {
			case INTEGER:
				{
				alt21=1;
				}
				break;
			case DOUBLE:
				{
				alt21=2;
				}
				break;
			case DECIMAL:
				{
				alt21=3;
				}
				break;
			default:
				NoViableAltException nvae =
					new NoViableAltException("", 21, 0, input);
				throw nvae;
			}
			switch (alt21) {
				case 1 :
					// TurtleOBDA.g:668:5: INTEGER
					{
					INTEGER44=(Token)match(input,INTEGER,FOLLOW_INTEGER_in_numericUnsigned958); 

					  ValueConstant integerConstant = TERM_FACTORY.getConstantLiteral((INTEGER44!=null?INTEGER44.getText():null), COL_TYPE.LITERAL);
					  value = TERM_FACTORY.getTypedTerm(integerConstant, COL_TYPE.INTEGER);
					  
					}
					break;
				case 2 :
					// TurtleOBDA.g:672:5: DOUBLE
					{
					DOUBLE45=(Token)match(input,DOUBLE,FOLLOW_DOUBLE_in_numericUnsigned966); 

					  ValueConstant doubleConstant = TERM_FACTORY.getConstantLiteral((DOUBLE45!=null?DOUBLE45.getText():null), COL_TYPE.LITERAL);
					  value = TERM_FACTORY.getTypedTerm(doubleConstant, COL_TYPE.DOUBLE);
					  
					}
					break;
				case 3 :
					// TurtleOBDA.g:676:5: DECIMAL
					{
					DECIMAL46=(Token)match(input,DECIMAL,FOLLOW_DECIMAL_in_numericUnsigned975); 

					  ValueConstant decimalConstant = TERM_FACTORY.getConstantLiteral((DECIMAL46!=null?DECIMAL46.getText():null), COL_TYPE.LITERAL);
					  value = TERM_FACTORY.getTypedTerm(decimalConstant, COL_TYPE.DECIMAL);
					   
					}
					break;

			}
		}
		catch (RecognitionException re) {
			reportError(re);
			recover(input,re);
		}
		finally {
			// do for sure before leaving
		}
		return value;
	}
	// $ANTLR end "numericUnsigned"



	// $ANTLR start "numericPositive"
	// TurtleOBDA.g:682:1: numericPositive returns [Term value] : ( INTEGER_POSITIVE | DOUBLE_POSITIVE | DECIMAL_POSITIVE );
	public final Term numericPositive() throws RecognitionException {
		Term value = null;


		Token INTEGER_POSITIVE47=null;
		Token DOUBLE_POSITIVE48=null;
		Token DECIMAL_POSITIVE49=null;

		try {
			// TurtleOBDA.g:683:3: ( INTEGER_POSITIVE | DOUBLE_POSITIVE | DECIMAL_POSITIVE )
			int alt22=3;
			switch ( input.LA(1) ) {
			case INTEGER_POSITIVE:
				{
				alt22=1;
				}
				break;
			case DOUBLE_POSITIVE:
				{
				alt22=2;
				}
				break;
			case DECIMAL_POSITIVE:
				{
				alt22=3;
				}
				break;
			default:
				NoViableAltException nvae =
					new NoViableAltException("", 22, 0, input);
				throw nvae;
			}
			switch (alt22) {
				case 1 :
					// TurtleOBDA.g:683:5: INTEGER_POSITIVE
					{
					INTEGER_POSITIVE47=(Token)match(input,INTEGER_POSITIVE,FOLLOW_INTEGER_POSITIVE_in_numericPositive994); 

					   ValueConstant integerConstant = TERM_FACTORY.getConstantLiteral((INTEGER_POSITIVE47!=null?INTEGER_POSITIVE47.getText():null), COL_TYPE.LITERAL);
					   value = TERM_FACTORY.getTypedTerm(integerConstant, COL_TYPE.INTEGER);
					  
					}
					break;
				case 2 :
					// TurtleOBDA.g:687:5: DOUBLE_POSITIVE
					{
					DOUBLE_POSITIVE48=(Token)match(input,DOUBLE_POSITIVE,FOLLOW_DOUBLE_POSITIVE_in_numericPositive1002); 

					  ValueConstant doubleConstant = TERM_FACTORY.getConstantLiteral((DOUBLE_POSITIVE48!=null?DOUBLE_POSITIVE48.getText():null), COL_TYPE.LITERAL);
					  value = TERM_FACTORY.getTypedTerm(doubleConstant, COL_TYPE.DOUBLE);
					  
					}
					break;
				case 3 :
					// TurtleOBDA.g:691:5: DECIMAL_POSITIVE
					{
					DECIMAL_POSITIVE49=(Token)match(input,DECIMAL_POSITIVE,FOLLOW_DECIMAL_POSITIVE_in_numericPositive1011); 

					  ValueConstant decimalConstant = TERM_FACTORY.getConstantLiteral((DECIMAL_POSITIVE49!=null?DECIMAL_POSITIVE49.getText():null), COL_TYPE.LITERAL);
					  value = TERM_FACTORY.getTypedTerm(decimalConstant, COL_TYPE.DECIMAL);
					   
					}
					break;

			}
		}
		catch (RecognitionException re) {
			reportError(re);
			recover(input,re);
		}
		finally {
			// do for sure before leaving
		}
		return value;
	}
	// $ANTLR end "numericPositive"



	// $ANTLR start "numericNegative"
	// TurtleOBDA.g:697:1: numericNegative returns [Term value] : ( INTEGER_NEGATIVE | DOUBLE_NEGATIVE | DECIMAL_NEGATIVE );
	public final Term numericNegative() throws RecognitionException {
		Term value = null;


		Token INTEGER_NEGATIVE50=null;
		Token DOUBLE_NEGATIVE51=null;
		Token DECIMAL_NEGATIVE52=null;

		try {
			// TurtleOBDA.g:698:3: ( INTEGER_NEGATIVE | DOUBLE_NEGATIVE | DECIMAL_NEGATIVE )
			int alt23=3;
			switch ( input.LA(1) ) {
			case INTEGER_NEGATIVE:
				{
				alt23=1;
				}
				break;
			case DOUBLE_NEGATIVE:
				{
				alt23=2;
				}
				break;
			case DECIMAL_NEGATIVE:
				{
				alt23=3;
				}
				break;
			default:
				NoViableAltException nvae =
					new NoViableAltException("", 23, 0, input);
				throw nvae;
			}
			switch (alt23) {
				case 1 :
					// TurtleOBDA.g:698:5: INTEGER_NEGATIVE
					{
					INTEGER_NEGATIVE50=(Token)match(input,INTEGER_NEGATIVE,FOLLOW_INTEGER_NEGATIVE_in_numericNegative1030); 

					  ValueConstant integerConstant = TERM_FACTORY.getConstantLiteral((INTEGER_NEGATIVE50!=null?INTEGER_NEGATIVE50.getText():null), COL_TYPE.LITERAL);
					  value = TERM_FACTORY.getTypedTerm(integerConstant, COL_TYPE.INTEGER);
					  
					}
					break;
				case 2 :
					// TurtleOBDA.g:702:5: DOUBLE_NEGATIVE
					{
					DOUBLE_NEGATIVE51=(Token)match(input,DOUBLE_NEGATIVE,FOLLOW_DOUBLE_NEGATIVE_in_numericNegative1038); 

					   ValueConstant doubleConstant = TERM_FACTORY.getConstantLiteral((DOUBLE_NEGATIVE51!=null?DOUBLE_NEGATIVE51.getText():null), COL_TYPE.LITERAL);
					   value = TERM_FACTORY.getTypedTerm(doubleConstant, COL_TYPE.DOUBLE);
					  
					}
					break;
				case 3 :
					// TurtleOBDA.g:706:5: DECIMAL_NEGATIVE
					{
					DECIMAL_NEGATIVE52=(Token)match(input,DECIMAL_NEGATIVE,FOLLOW_DECIMAL_NEGATIVE_in_numericNegative1047); 

					  ValueConstant decimalConstant = TERM_FACTORY.getConstantLiteral((DECIMAL_NEGATIVE52!=null?DECIMAL_NEGATIVE52.getText():null), COL_TYPE.LITERAL);
					  value = TERM_FACTORY.getTypedTerm(decimalConstant, COL_TYPE.DECIMAL);
					  
					}
					break;

			}
		}
		catch (RecognitionException re) {
			reportError(re);
			recover(input,re);
		}
		finally {
			// do for sure before leaving
		}
		return value;
	}
	// $ANTLR end "numericNegative"

	// Delegated rules



	public static final BitSet FOLLOW_directiveStatement_in_parse58 = new BitSet(new long[]{0x0040000000000200L,0x0000000000000018L});
	public static final BitSet FOLLOW_triplesStatement_in_parse67 = new BitSet(new long[]{0x0040000000000000L,0x0000000000000018L});
	public static final BitSet FOLLOW_triplesStatement_in_parse80 = new BitSet(new long[]{0x0040000000000000L,0x0000000000000018L});
	public static final BitSet FOLLOW_EOF_in_parse87 = new BitSet(new long[]{0x0000000000000002L});
	public static final BitSet FOLLOW_directive_in_directiveStatement100 = new BitSet(new long[]{0x0008000000000000L});
	public static final BitSet FOLLOW_PERIOD_in_directiveStatement102 = new BitSet(new long[]{0x0000000000000002L});
	public static final BitSet FOLLOW_triples_in_triplesStatement119 = new BitSet(new long[]{0x0008000000000000L,0x0000000000001000L});
	public static final BitSet FOLLOW_WS_in_triplesStatement121 = new BitSet(new long[]{0x0008000000000000L,0x0000000000001000L});
	public static final BitSet FOLLOW_PERIOD_in_triplesStatement124 = new BitSet(new long[]{0x0000000000000002L});
	public static final BitSet FOLLOW_base_in_directive139 = new BitSet(new long[]{0x0000000000000002L});
	public static final BitSet FOLLOW_prefixID_in_directive145 = new BitSet(new long[]{0x0000000000000002L});
	public static final BitSet FOLLOW_AT_in_base158 = new BitSet(new long[]{0x0000000000000800L});
	public static final BitSet FOLLOW_BASE_in_base160 = new BitSet(new long[]{0x0000000000000000L,0x0000000000000008L});
	public static final BitSet FOLLOW_uriref_in_base162 = new BitSet(new long[]{0x0000000000000002L});
	public static final BitSet FOLLOW_AT_in_prefixID180 = new BitSet(new long[]{0x0020000000000000L});
	public static final BitSet FOLLOW_PREFIX_in_prefixID182 = new BitSet(new long[]{0x0000200000010000L});
	public static final BitSet FOLLOW_namespace_in_prefixID185 = new BitSet(new long[]{0x0000000000000000L,0x0000000000000008L});
	public static final BitSet FOLLOW_defaultNamespace_in_prefixID191 = new BitSet(new long[]{0x0000000000000000L,0x0000000000000008L});
	public static final BitSet FOLLOW_uriref_in_prefixID196 = new BitSet(new long[]{0x0000000000000002L});
	public static final BitSet FOLLOW_subject_in_triples215 = new BitSet(new long[]{0x0040000000000000L,0x0000000000002008L});
	public static final BitSet FOLLOW_predicateObjectList_in_triples219 = new BitSet(new long[]{0x0000000000000002L});
	public static final BitSet FOLLOW_verb_in_predicateObjectList245 = new BitSet(new long[]{0x00400070439C0000L,0x0000000000000158L});
	public static final BitSet FOLLOW_objectList_in_predicateObjectList251 = new BitSet(new long[]{0x0000000000000002L,0x0000000000000001L});
	public static final BitSet FOLLOW_SEMI_in_predicateObjectList260 = new BitSet(new long[]{0x0040000000000000L,0x0000000000002008L});
	public static final BitSet FOLLOW_verb_in_predicateObjectList264 = new BitSet(new long[]{0x00400070439C0000L,0x0000000000000158L});
	public static final BitSet FOLLOW_objectList_in_predicateObjectList268 = new BitSet(new long[]{0x0000000000000002L,0x0000000000000001L});
	public static final BitSet FOLLOW_predicate_in_verb292 = new BitSet(new long[]{0x0000000000000002L});
	public static final BitSet FOLLOW_77_in_verb300 = new BitSet(new long[]{0x0000000000000002L});
	public static final BitSet FOLLOW_object_in_objectList326 = new BitSet(new long[]{0x0000000000020002L});
	public static final BitSet FOLLOW_COMMA_in_objectList331 = new BitSet(new long[]{0x00400070439C0000L,0x0000000000000158L});
	public static final BitSet FOLLOW_object_in_objectList335 = new BitSet(new long[]{0x0000000000020002L});
	public static final BitSet FOLLOW_resource_in_subject357 = new BitSet(new long[]{0x0000000000000002L});
	public static final BitSet FOLLOW_variable_in_subject365 = new BitSet(new long[]{0x0000000000000002L});
	public static final BitSet FOLLOW_resource_in_predicate386 = new BitSet(new long[]{0x0000000000000002L});
	public static final BitSet FOLLOW_resource_in_object405 = new BitSet(new long[]{0x0000000000000002L});
	public static final BitSet FOLLOW_literal_in_object413 = new BitSet(new long[]{0x0000000000000002L});
	public static final BitSet FOLLOW_typedLiteral_in_object422 = new BitSet(new long[]{0x0000000000000002L});
	public static final BitSet FOLLOW_variable_in_object430 = new BitSet(new long[]{0x0000000000000002L});
	public static final BitSet FOLLOW_uriref_in_resource451 = new BitSet(new long[]{0x0000000000000002L});
	public static final BitSet FOLLOW_qname_in_resource460 = new BitSet(new long[]{0x0000000000000002L});
	public static final BitSet FOLLOW_STRING_WITH_BRACKET_in_uriref485 = new BitSet(new long[]{0x0000000000000002L});
	public static final BitSet FOLLOW_PREFIXED_NAME_in_qname504 = new BitSet(new long[]{0x0000000000000002L});
	public static final BitSet FOLLOW_nodeID_in_blank519 = new BitSet(new long[]{0x0000000000000002L});
	public static final BitSet FOLLOW_BLANK_in_blank525 = new BitSet(new long[]{0x0000000000000002L});
	public static final BitSet FOLLOW_STRING_WITH_CURLY_BRACKET_in_variable542 = new BitSet(new long[]{0x0000000000000002L});
	public static final BitSet FOLLOW_resource_in_function563 = new BitSet(new long[]{0x0000020000000000L});
	public static final BitSet FOLLOW_LPAREN_in_function565 = new BitSet(new long[]{0x00400070439C0000L,0x0000000000000158L});
	public static final BitSet FOLLOW_terms_in_function567 = new BitSet(new long[]{0x1000000000000000L});
	public static final BitSet FOLLOW_RPAREN_in_function569 = new BitSet(new long[]{0x0000000000000002L});
	public static final BitSet FOLLOW_variable_in_typedLiteral588 = new BitSet(new long[]{0x0000000000000200L});
	public static final BitSet FOLLOW_AT_in_typedLiteral590 = new BitSet(new long[]{0x0000000000000000L,0x0000000000000810L});
	public static final BitSet FOLLOW_language_in_typedLiteral592 = new BitSet(new long[]{0x0000000000000002L});
	public static final BitSet FOLLOW_variable_in_typedLiteral600 = new BitSet(new long[]{0x0800000000000000L});
	public static final BitSet FOLLOW_REFERENCE_in_typedLiteral602 = new BitSet(new long[]{0x0040000000000000L,0x0000000000000008L});
	public static final BitSet FOLLOW_resource_in_typedLiteral604 = new BitSet(new long[]{0x0000000000000002L});
	public static final BitSet FOLLOW_languageTag_in_language623 = new BitSet(new long[]{0x0000000000000002L});
	public static final BitSet FOLLOW_variable_in_language631 = new BitSet(new long[]{0x0000000000000002L});
	public static final BitSet FOLLOW_term_in_terms657 = new BitSet(new long[]{0x0000000000020002L});
	public static final BitSet FOLLOW_COMMA_in_terms662 = new BitSet(new long[]{0x00400070439C0000L,0x0000000000000158L});
	public static final BitSet FOLLOW_term_in_terms666 = new BitSet(new long[]{0x0000000000020002L});
	public static final BitSet FOLLOW_function_in_term687 = new BitSet(new long[]{0x0000000000000002L});
	public static final BitSet FOLLOW_variable_in_term695 = new BitSet(new long[]{0x0000000000000002L});
	public static final BitSet FOLLOW_literal_in_term703 = new BitSet(new long[]{0x0000000000000002L});
	public static final BitSet FOLLOW_stringLiteral_in_literal722 = new BitSet(new long[]{0x0000000000000202L});
	public static final BitSet FOLLOW_AT_in_literal725 = new BitSet(new long[]{0x0000000000000000L,0x0000000000000810L});
	public static final BitSet FOLLOW_language_in_literal727 = new BitSet(new long[]{0x0000000000000002L});
	public static final BitSet FOLLOW_dataTypeString_in_literal737 = new BitSet(new long[]{0x0000000000000002L});
	public static final BitSet FOLLOW_numericLiteral_in_literal745 = new BitSet(new long[]{0x0000000000000002L});
	public static final BitSet FOLLOW_booleanLiteral_in_literal753 = new BitSet(new long[]{0x0000000000000002L});
	public static final BitSet FOLLOW_STRING_WITH_QUOTE_DOUBLE_in_stringLiteral772 = new BitSet(new long[]{0x0000000000000002L});
	public static final BitSet FOLLOW_stringLiteral_in_dataTypeString792 = new BitSet(new long[]{0x0800000000000000L});
	public static final BitSet FOLLOW_REFERENCE_in_dataTypeString794 = new BitSet(new long[]{0x0040000000000000L,0x0000000000000008L});
	public static final BitSet FOLLOW_resource_in_dataTypeString796 = new BitSet(new long[]{0x0000000000000002L});
	public static final BitSet FOLLOW_numericUnsigned_in_numericLiteral812 = new BitSet(new long[]{0x0000000000000002L});
	public static final BitSet FOLLOW_numericPositive_in_numericLiteral820 = new BitSet(new long[]{0x0000000000000002L});
	public static final BitSet FOLLOW_numericNegative_in_numericLiteral828 = new BitSet(new long[]{0x0000000000000002L});
	public static final BitSet FOLLOW_BLANK_PREFIX_in_nodeID843 = new BitSet(new long[]{0x0000000000000000L,0x0000000000000800L});
	public static final BitSet FOLLOW_name_in_nodeID845 = new BitSet(new long[]{0x0000000000000002L});
	public static final BitSet FOLLOW_STRING_URI_in_relativeURI859 = new BitSet(new long[]{0x0000000000000002L});
	public static final BitSet FOLLOW_NAMESPACE_in_namespace872 = new BitSet(new long[]{0x0000000000000002L});
	public static final BitSet FOLLOW_COLON_in_defaultNamespace887 = new BitSet(new long[]{0x0000000000000002L});
	public static final BitSet FOLLOW_VARNAME_in_name900 = new BitSet(new long[]{0x0000000000000002L});
	public static final BitSet FOLLOW_VARNAME_in_languageTag913 = new BitSet(new long[]{0x0000000000000002L});
	public static final BitSet FOLLOW_TRUE_in_booleanLiteral930 = new BitSet(new long[]{0x0000000000000002L});
	public static final BitSet FOLLOW_FALSE_in_booleanLiteral939 = new BitSet(new long[]{0x0000000000000002L});
	public static final BitSet FOLLOW_INTEGER_in_numericUnsigned958 = new BitSet(new long[]{0x0000000000000002L});
	public static final BitSet FOLLOW_DOUBLE_in_numericUnsigned966 = new BitSet(new long[]{0x0000000000000002L});
	public static final BitSet FOLLOW_DECIMAL_in_numericUnsigned975 = new BitSet(new long[]{0x0000000000000002L});
	public static final BitSet FOLLOW_INTEGER_POSITIVE_in_numericPositive994 = new BitSet(new long[]{0x0000000000000002L});
	public static final BitSet FOLLOW_DOUBLE_POSITIVE_in_numericPositive1002 = new BitSet(new long[]{0x0000000000000002L});
	public static final BitSet FOLLOW_DECIMAL_POSITIVE_in_numericPositive1011 = new BitSet(new long[]{0x0000000000000002L});
	public static final BitSet FOLLOW_INTEGER_NEGATIVE_in_numericNegative1030 = new BitSet(new long[]{0x0000000000000002L});
	public static final BitSet FOLLOW_DOUBLE_NEGATIVE_in_numericNegative1038 = new BitSet(new long[]{0x0000000000000002L});
	public static final BitSet FOLLOW_DECIMAL_NEGATIVE_in_numericNegative1047 = new BitSet(new long[]{0x0000000000000002L});
}<|MERGE_RESOLUTION|>--- conflicted
+++ resolved
@@ -1573,13 +1573,8 @@
 					    } else {
 					        throw new IllegalArgumentException("resource25 should be an URI");
 					    }
-<<<<<<< HEAD
-					    COL_TYPE type = TYPE_FACTORY.getDatatype(functionName);
-					    if (type == null)  
-=======
 					    Optional<COL_TYPE> type = TYPE_FACTORY.getDatatype(functionName);
 					    if (!type.isPresent())
->>>>>>> 38d93d3b
 					 	  throw new RuntimeException("ERROR. A mapping involves an unsupported datatype. \nOffending datatype:" + functionName);
 					    
 					      value = TERM_FACTORY.getTypedTerm(var, type.get());
@@ -2060,13 +2055,8 @@
 			          if (resource38 instanceof Function){
 			          	    String functionName = ( (ValueConstant) ((Function)resource38).getTerm(0) ).getValue();
 
-<<<<<<< HEAD
-			                    COL_TYPE type = TYPE_FACTORY.getDatatype(functionName);
-			                    if (type == null) {
-=======
 			                    Optional<COL_TYPE> type = TYPE_FACTORY.getDatatype(functionName);
 			                    if (!type.isPresent()) {
->>>>>>> 38d93d3b
 			                      throw new RuntimeException("Unsupported datatype: " + functionName);
 			                    }
 			                    value = TERM_FACTORY.getTypedTerm(stringValue, type.get());
@@ -2381,7 +2371,7 @@
 					TRUE42=(Token)match(input,TRUE,FOLLOW_TRUE_in_booleanLiteral930); 
 
 					  ValueConstant trueConstant = TERM_FACTORY.getConstantLiteral((TRUE42!=null?TRUE42.getText():null), COL_TYPE.LITERAL);
-					  value = TERM_FACTORY.getTypedTerm(trueConstant, COL_TYPE.BOOLEAN); 
+					  value = TERM_FACTORY.getTypedTerm(trueConstant, COL_TYPE.BOOLEAN);
 					}
 					break;
 				case 2 :
