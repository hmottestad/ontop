package it.unibz.inf.ontop.spec;


import it.unibz.inf.ontop.exception.*;
import it.unibz.inf.ontop.mapping.Mapping;
import it.unibz.inf.ontop.dbschema.DBMetadata;
import it.unibz.inf.ontop.ontology.Ontology;
import it.unibz.inf.ontop.iq.tools.ExecutorRegistry;
<<<<<<< HEAD
import it.unibz.inf.ontop.owlrefplatform.core.dagjgrapht.TBoxReasoner;
import it.unibz.inf.ontop.pp.PreProcessedMapping;
import org.eclipse.rdf4j.model.Model;
=======
>>>>>>> 5199a82d

import javax.annotation.Nonnull;
import java.util.Optional;

public interface MappingExtractor {

    /**
     * TODO: in a near future, drop DBMetadata and use Mapping instead of this interface
     */
    interface MappingAndDBMetadata {
        Mapping getMapping();
        DBMetadata getDBMetadata();
    }

<<<<<<< HEAD
//    MappingAndDBMetadata extract(@Nonnull File mappingFile, @Nonnull Optional<T> dbMetadata,
//                                 @Nonnull Optional<TBoxReasoner> tBox, @Nonnull Optional<File> constraintsFile,
//                                 ExecutorRegistry executorRegistry)
//            throws MappingException, DBMetadataExtractionException;
//
//    MappingAndDBMetadata extract(@Nonnull Reader mappingReader, @Nonnull Optional<T> dbMetadata,
//                                 @Nonnull Optional<TBoxReasoner> tBox, @Nonnull Optional<File> constraintsFile,
//                                 ExecutorRegistry executorRegistry)
//            throws MappingException, DBMetadataExtractionException;
//
//    MappingAndDBMetadata extract(@Nonnull Model mappingGraph, @Nonnull Optional<T> dbMetadata,
//                                 @Nonnull Optional<TBoxReasoner> tBox, @Nonnull Optional<File> constraintsFile,
//                                 ExecutorRegistry executorRegistry)
//            throws MappingException, DBMetadataExtractionException;

    MappingAndDBMetadata extract(@Nonnull PreProcessedMapping mapping, @Nonnull Optional<DBMetadata> dbMetadata,
                                 @Nonnull Optional<Ontology> ontology, @Nonnull Optional<TBoxReasoner> tBox,
                                 @Nonnull Optional<File> constraintsFile, ExecutorRegistry executorRegistry)
            throws MappingException, DBMetadataExtractionException;

    PreProcessedMapping loadPPMapping(File mappingFile) throws DuplicateMappingException, MappingIOException, InvalidMappingException;

    PreProcessedMapping loadPPMapping(Reader mappingReader) throws DuplicateMappingException, MappingIOException, InvalidMappingException;
=======
    MappingAndDBMetadata extract(@Nonnull OBDASpecInput specInput, @Nonnull Optional<DBMetadata> dbMetadata,
                                 @Nonnull Optional<Ontology> ontology, ExecutorRegistry executorRegistry)
            throws MappingException, DBMetadataExtractionException;

    MappingAndDBMetadata extract(@Nonnull PreProcessedMapping mapping, @Nonnull Optional<DBMetadata> dbMetadata,
                                 @Nonnull Optional<Ontology> ontology, @Nonnull OBDASpecInput constraintFile,
                                 ExecutorRegistry executorRegistry)
            throws MappingException, DBMetadataExtractionException;
>>>>>>> 5199a82d

    PreProcessedMapping loadPPMapping(Model mappingGraph) throws DuplicateMappingException, InvalidMappingException;

}<|MERGE_RESOLUTION|>--- conflicted
+++ resolved
@@ -1,17 +1,14 @@
 package it.unibz.inf.ontop.spec;
 
 
-import it.unibz.inf.ontop.exception.*;
+import it.unibz.inf.ontop.exception.DBMetadataExtractionException;
+import it.unibz.inf.ontop.exception.MappingException;
 import it.unibz.inf.ontop.mapping.Mapping;
 import it.unibz.inf.ontop.dbschema.DBMetadata;
 import it.unibz.inf.ontop.ontology.Ontology;
 import it.unibz.inf.ontop.iq.tools.ExecutorRegistry;
-<<<<<<< HEAD
 import it.unibz.inf.ontop.owlrefplatform.core.dagjgrapht.TBoxReasoner;
 import it.unibz.inf.ontop.pp.PreProcessedMapping;
-import org.eclipse.rdf4j.model.Model;
-=======
->>>>>>> 5199a82d
 
 import javax.annotation.Nonnull;
 import java.util.Optional;
@@ -26,41 +23,15 @@
         DBMetadata getDBMetadata();
     }
 
-<<<<<<< HEAD
-//    MappingAndDBMetadata extract(@Nonnull File mappingFile, @Nonnull Optional<T> dbMetadata,
-//                                 @Nonnull Optional<TBoxReasoner> tBox, @Nonnull Optional<File> constraintsFile,
-//                                 ExecutorRegistry executorRegistry)
-//            throws MappingException, DBMetadataExtractionException;
-//
-//    MappingAndDBMetadata extract(@Nonnull Reader mappingReader, @Nonnull Optional<T> dbMetadata,
-//                                 @Nonnull Optional<TBoxReasoner> tBox, @Nonnull Optional<File> constraintsFile,
-//                                 ExecutorRegistry executorRegistry)
-//            throws MappingException, DBMetadataExtractionException;
-//
-//    MappingAndDBMetadata extract(@Nonnull Model mappingGraph, @Nonnull Optional<T> dbMetadata,
-//                                 @Nonnull Optional<TBoxReasoner> tBox, @Nonnull Optional<File> constraintsFile,
-//                                 ExecutorRegistry executorRegistry)
-//            throws MappingException, DBMetadataExtractionException;
-
-    MappingAndDBMetadata extract(@Nonnull PreProcessedMapping mapping, @Nonnull Optional<DBMetadata> dbMetadata,
-                                 @Nonnull Optional<Ontology> ontology, @Nonnull Optional<TBoxReasoner> tBox,
-                                 @Nonnull Optional<File> constraintsFile, ExecutorRegistry executorRegistry)
+    MappingAndDBMetadata extract(@Nonnull OBDASpecInput specInput, @Nonnull Optional<DBMetadata> dbMetadata,
+                                 @Nonnull Optional<Ontology> ontology, @Nonnull Optional<TBoxReasoner> saturatedTBox,
+                                 @Nonnull ExecutorRegistry executorRegistry)
             throws MappingException, DBMetadataExtractionException;
 
-    PreProcessedMapping loadPPMapping(File mappingFile) throws DuplicateMappingException, MappingIOException, InvalidMappingException;
-
-    PreProcessedMapping loadPPMapping(Reader mappingReader) throws DuplicateMappingException, MappingIOException, InvalidMappingException;
-=======
-    MappingAndDBMetadata extract(@Nonnull OBDASpecInput specInput, @Nonnull Optional<DBMetadata> dbMetadata,
-                                 @Nonnull Optional<Ontology> ontology, ExecutorRegistry executorRegistry)
+    MappingAndDBMetadata extract(@Nonnull PreProcessedMapping ppMapping, @Nonnull OBDASpecInput specInput,
+                                 @Nonnull Optional<DBMetadata> dbMetadata, @Nonnull Optional<Ontology> ontology,
+                                 @Nonnull Optional<TBoxReasoner> saturatedTBox, @Nonnull ExecutorRegistry executorRegistry)
             throws MappingException, DBMetadataExtractionException;
 
-    MappingAndDBMetadata extract(@Nonnull PreProcessedMapping mapping, @Nonnull Optional<DBMetadata> dbMetadata,
-                                 @Nonnull Optional<Ontology> ontology, @Nonnull OBDASpecInput constraintFile,
-                                 ExecutorRegistry executorRegistry)
-            throws MappingException, DBMetadataExtractionException;
->>>>>>> 5199a82d
-
-    PreProcessedMapping loadPPMapping(Model mappingGraph) throws DuplicateMappingException, InvalidMappingException;
 
 }