package it.unibz.inf.ontop.spec.mapping.transformer.impl;

import com.google.common.collect.ImmutableMap;
import com.google.inject.Inject;
import com.google.inject.Singleton;
import it.unibz.inf.ontop.injection.QueryTransformerFactory;
import it.unibz.inf.ontop.injection.SpecificationFactory;
import it.unibz.inf.ontop.iq.IntermediateQuery;
import it.unibz.inf.ontop.iq.transform.QueryRenamer;
import it.unibz.inf.ontop.model.term.TermFactory;
import it.unibz.inf.ontop.spec.mapping.Mapping;
import it.unibz.inf.ontop.model.atom.AtomPredicate;
import it.unibz.inf.ontop.model.term.Variable;
import it.unibz.inf.ontop.spec.mapping.transformer.MappingNormalizer;
import it.unibz.inf.ontop.substitution.SubstitutionFactory;
import it.unibz.inf.ontop.utils.ImmutableCollectors;

import java.util.Map;
import java.util.Optional;
import java.util.concurrent.atomic.AtomicInteger;
import java.util.stream.Stream;


@Singleton
public class MappingNormalizerImpl implements MappingNormalizer {

    private final SpecificationFactory specificationFactory;
    private final QueryTransformerFactory transformerFactory;
    private final SubstitutionFactory substitutionFactory;
    private final TermFactory termFactory;

    @Inject
    private MappingNormalizerImpl(SpecificationFactory specificationFactory,
                                  QueryTransformerFactory transformerFactory,
                                  SubstitutionFactory substitutionFactory,
                                  TermFactory termFactory) {
        this.specificationFactory = specificationFactory;
        this.transformerFactory = transformerFactory;
        this.substitutionFactory = substitutionFactory;
        this.termFactory = termFactory;
    }

    @Override
    public Mapping normalize(Mapping mapping) {
        Stream<IntermediateQuery> queryStream = mapping.getPredicates().stream()
                .map(mapping::getDefinition)
                .filter(Optional::isPresent)
                .map(Optional::get);

        ImmutableMap<AtomPredicate, IntermediateQuery> normalizedMappingMap = renameQueries(queryStream)
                .collect(ImmutableCollectors.toMap(
                        q -> q.getProjectionAtom().getPredicate(),
                        q -> q));

        return specificationFactory.createMapping(mapping.getMetadata(), normalizedMappingMap,
                mapping.getExecutorRegistry());
    }

    /**
     * Appends a different suffix to each query
     */
    private Stream<IntermediateQuery> renameQueries(Stream<IntermediateQuery> queryStream) {
        AtomicInteger i = new AtomicInteger(0);
        return queryStream
                .map(m -> appendSuffixToVariableNames(transformerFactory, m, i.incrementAndGet()));
    }

    private IntermediateQuery appendSuffixToVariableNames(QueryTransformerFactory transformerFactory,
                                                                 IntermediateQuery query, int suffix) {
        Map<Variable, Variable> substitutionMap =
                query.getKnownVariables().stream()
<<<<<<< HEAD
                        .collect(Collectors.toMap(v -> v, v -> termFactory.getVariable(v.getName()+"m"+suffix)));
        QueryRenamer queryRenamer = transformerFactory.createRenamer(substitutionFactory.getInjectiveVar2VarSubstitution(substitutionMap));
=======
                        .collect(ImmutableCollectors.toMap(
                                v -> v,
                                v -> TERM_FACTORY.getVariable(v.getName()+"m"+suffix)
                        ));
        QueryRenamer queryRenamer = transformerFactory.createRenamer(SUBSTITUTION_FACTORY.getInjectiveVar2VarSubstitution(substitutionMap));
>>>>>>> 3e7c125d
        return queryRenamer.transform(query);
    }
}<|MERGE_RESOLUTION|>--- conflicted
+++ resolved
@@ -18,6 +18,7 @@
 import java.util.Map;
 import java.util.Optional;
 import java.util.concurrent.atomic.AtomicInteger;
+import java.util.stream.Collectors;
 import java.util.stream.Stream;
 
 
@@ -69,16 +70,10 @@
                                                                  IntermediateQuery query, int suffix) {
         Map<Variable, Variable> substitutionMap =
                 query.getKnownVariables().stream()
-<<<<<<< HEAD
-                        .collect(Collectors.toMap(v -> v, v -> termFactory.getVariable(v.getName()+"m"+suffix)));
+                        .collect(Collectors.toMap(
+                                v -> v,
+                                v -> termFactory.getVariable(v.getName()+"m"+suffix)));
         QueryRenamer queryRenamer = transformerFactory.createRenamer(substitutionFactory.getInjectiveVar2VarSubstitution(substitutionMap));
-=======
-                        .collect(ImmutableCollectors.toMap(
-                                v -> v,
-                                v -> TERM_FACTORY.getVariable(v.getName()+"m"+suffix)
-                        ));
-        QueryRenamer queryRenamer = transformerFactory.createRenamer(SUBSTITUTION_FACTORY.getInjectiveVar2VarSubstitution(substitutionMap));
->>>>>>> 3e7c125d
         return queryRenamer.transform(query);
     }
 }