package it.unibz.inf.ontop.spec.mapping.impl;

import com.google.common.collect.*;
import com.google.inject.assistedinject.Assisted;
import com.google.inject.assistedinject.AssistedInject;
import it.unibz.inf.ontop.exception.MinorOntopInternalBugException;
import it.unibz.inf.ontop.injection.OntopModelSettings;
import it.unibz.inf.ontop.injection.SpecificationFactory;
import it.unibz.inf.ontop.iq.IQ;
import it.unibz.inf.ontop.iq.tools.UnionBasedQueryMerger;
import it.unibz.inf.ontop.model.atom.RDFAtomPredicate;
import it.unibz.inf.ontop.model.term.Variable;
import it.unibz.inf.ontop.spec.mapping.Mapping;
import it.unibz.inf.ontop.spec.mapping.MappingMetadata;
import it.unibz.inf.ontop.spec.mapping.MappingWithProvenance;
import it.unibz.inf.ontop.spec.mapping.pp.PPMappingAssertionProvenance;
import it.unibz.inf.ontop.spec.mapping.utils.MappingTools;
import it.unibz.inf.ontop.utils.ImmutableCollectors;
import org.apache.commons.rdf.api.IRI;

import java.util.Collection;
import java.util.Map;
import java.util.Optional;

public class MappingWithProvenanceImpl implements MappingWithProvenance {

    private final ImmutableMap<IQ, PPMappingAssertionProvenance> provenanceMap;
    private final MappingMetadata mappingMetadata;
    private final SpecificationFactory specFactory;
    private final UnionBasedQueryMerger queryMerger;

    @AssistedInject
    private MappingWithProvenanceImpl(@Assisted ImmutableMap<IQ, PPMappingAssertionProvenance> provenanceMap,
                                      @Assisted MappingMetadata mappingMetadata,
                                      SpecificationFactory specFactory,
                                      UnionBasedQueryMerger queryMerger,
                                      OntopModelSettings settings) {
        this.provenanceMap = provenanceMap;
        this.mappingMetadata = mappingMetadata;
        this.specFactory = specFactory;
        this.queryMerger = queryMerger;

        if (settings.isTestModeEnabled()) {
            for (IQ query : provenanceMap.keySet()) {
                checkNullableVariables(query);
            }
        }
    }

    private static void checkNullableVariables(IQ query) throws NullableVariableInMappingException {
        ImmutableSet<Variable> nullableVariables = query.getTree().getNullableVariables();
        if (!nullableVariables.isEmpty())
            throw new NullableVariableInMappingException(query, nullableVariables);
    }

    @Override
    public ImmutableSet<IQ> getMappingAssertions() {
        return provenanceMap.keySet();
    }

    @Override
    public ImmutableMap<IQ, PPMappingAssertionProvenance> getProvenanceMap() {
        return provenanceMap;
    }

    @Override
    public PPMappingAssertionProvenance getProvenance(IQ mappingAssertion) {
        return Optional.ofNullable(provenanceMap.get(mappingAssertion))
                .orElseThrow(() -> new IllegalArgumentException("This assertion is not part of the mapping"));
    }

    @Override
    public Mapping toRegularMapping() {

<<<<<<< HEAD
        // return iri of class in multimap
        ImmutableMultimap<IRI, IQ> classMultimap = getMappingAssertions().stream()
                .filter (assertion ->  {
                    ImmutableList<Variable> projectedVariables = assertion.getProjectionAtom().getArguments();
                    IRI predicateIRI =  MappingTools.extractPredicateTerm(assertion, projectedVariables.get(1));
                        return (predicateIRI.equals(RDF.TYPE));})
                .collect(ImmutableCollectors.toMultimap(
                        a -> {
                            ImmutableList<Variable> projectedVariables = a.getProjectionAtom().getArguments();
                                return MappingTools.extractPredicateTerm(a, projectedVariables.get(2));
                            },
                        a -> a));

        // return iri of object and data properties in multimap
        ImmutableMultimap<IRI, IQ> propertyMultimap = getMappingAssertions().stream()
                .filter (assertion ->  {
                    ImmutableList<Variable> projectedVariables = assertion.getProjectionAtom().getArguments();
                    IRI predicateIRI =  MappingTools.extractPredicateTerm(assertion, projectedVariables.get(1));
                    return (!predicateIRI.equals(RDF.TYPE));})
                .collect(ImmutableCollectors.toMultimap(
                        a -> {
                            ImmutableList<Variable> projectedVariables = a.getProjectionAtom().getArguments();
                            return MappingTools.extractPredicateTerm(a, projectedVariables.get(1));
                        },
                        a -> a));


        ImmutableMap<IRI, IQ> classDefinitionMap = classMultimap.asMap().values().stream()
                .map(queryMerger::mergeDefinitions)
                .filter(Optional::isPresent)
                .map(Optional::get)
                .map(IQ::normalizeForOptimization)
                .collect(ImmutableCollectors.toMap(
                        MappingTools::extractClassIRI,
                        a -> a));

        ImmutableMap<IRI, IQ> propertyDefinitionMap = propertyMultimap.asMap().values().stream()
                .map(queryMerger::mergeDefinitions)
                .filter(Optional::isPresent)
                .map(Optional::get)
                .map(IQ::normalizeForOptimization)
=======
        ImmutableMap<IQ, MappingTools.RDFPredicateInfo> iqClassificationMap = getMappingAssertions().stream()
>>>>>>> 8c115aa4
                .collect(ImmutableCollectors.toMap(
                        iq -> iq,
                        MappingTools::extractRDFPredicate
                ));

        return specFactory.createMapping(mappingMetadata,
                    extractTable(iqClassificationMap, false),
                    extractTable(iqClassificationMap, true));
    }

    private ImmutableTable<RDFAtomPredicate, IRI, IQ> extractTable(
            ImmutableMap<IQ, MappingTools.RDFPredicateInfo> iqClassificationMap, boolean isClass) {

        ImmutableMultimap<Map.Entry<RDFAtomPredicate, IRI>, IQ> multimap = iqClassificationMap.entrySet().stream()
                .filter(e -> e.getValue().isClass() == isClass)
                .collect(ImmutableCollectors.toMultimap(
                        e -> Maps.immutableEntry(
                                (RDFAtomPredicate) e.getKey().getProjectionAtom().getPredicate(),
                                e.getValue().getIri()),
                        Map.Entry::getKey));

        return multimap.asMap().entrySet().stream()
                .map(e -> Tables.immutableCell(
                        e.getKey().getKey(),
                        e.getKey().getValue(),
                        mergeDefinitions(e.getValue())))
                .collect(ImmutableCollectors.toTable());
    }

    private IQ mergeDefinitions(Collection<IQ> assertions) {
        return queryMerger.mergeDefinitions(assertions)
                .orElseThrow(() -> new MinorOntopInternalBugException("Could not merge assertions: " + assertions));
    }


    @Override
    public MappingMetadata getMetadata() {
        return mappingMetadata;
    }

}<|MERGE_RESOLUTION|>--- conflicted
+++ resolved
@@ -72,51 +72,7 @@
     @Override
     public Mapping toRegularMapping() {
 
-<<<<<<< HEAD
-        // return iri of class in multimap
-        ImmutableMultimap<IRI, IQ> classMultimap = getMappingAssertions().stream()
-                .filter (assertion ->  {
-                    ImmutableList<Variable> projectedVariables = assertion.getProjectionAtom().getArguments();
-                    IRI predicateIRI =  MappingTools.extractPredicateTerm(assertion, projectedVariables.get(1));
-                        return (predicateIRI.equals(RDF.TYPE));})
-                .collect(ImmutableCollectors.toMultimap(
-                        a -> {
-                            ImmutableList<Variable> projectedVariables = a.getProjectionAtom().getArguments();
-                                return MappingTools.extractPredicateTerm(a, projectedVariables.get(2));
-                            },
-                        a -> a));
-
-        // return iri of object and data properties in multimap
-        ImmutableMultimap<IRI, IQ> propertyMultimap = getMappingAssertions().stream()
-                .filter (assertion ->  {
-                    ImmutableList<Variable> projectedVariables = assertion.getProjectionAtom().getArguments();
-                    IRI predicateIRI =  MappingTools.extractPredicateTerm(assertion, projectedVariables.get(1));
-                    return (!predicateIRI.equals(RDF.TYPE));})
-                .collect(ImmutableCollectors.toMultimap(
-                        a -> {
-                            ImmutableList<Variable> projectedVariables = a.getProjectionAtom().getArguments();
-                            return MappingTools.extractPredicateTerm(a, projectedVariables.get(1));
-                        },
-                        a -> a));
-
-
-        ImmutableMap<IRI, IQ> classDefinitionMap = classMultimap.asMap().values().stream()
-                .map(queryMerger::mergeDefinitions)
-                .filter(Optional::isPresent)
-                .map(Optional::get)
-                .map(IQ::normalizeForOptimization)
-                .collect(ImmutableCollectors.toMap(
-                        MappingTools::extractClassIRI,
-                        a -> a));
-
-        ImmutableMap<IRI, IQ> propertyDefinitionMap = propertyMultimap.asMap().values().stream()
-                .map(queryMerger::mergeDefinitions)
-                .filter(Optional::isPresent)
-                .map(Optional::get)
-                .map(IQ::normalizeForOptimization)
-=======
         ImmutableMap<IQ, MappingTools.RDFPredicateInfo> iqClassificationMap = getMappingAssertions().stream()
->>>>>>> 8c115aa4
                 .collect(ImmutableCollectors.toMap(
                         iq -> iq,
                         MappingTools::extractRDFPredicate
@@ -148,6 +104,7 @@
 
     private IQ mergeDefinitions(Collection<IQ> assertions) {
         return queryMerger.mergeDefinitions(assertions)
+                .map(IQ::normalizeForOptimization)
                 .orElseThrow(() -> new MinorOntopInternalBugException("Could not merge assertions: " + assertions));
     }
 
