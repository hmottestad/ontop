package it.unibz.inf.ontop.spec.mapping.transformer.impl;

import com.google.common.collect.ImmutableMap;
import com.google.common.collect.ImmutableSet;
import com.google.inject.Inject;
import it.unibz.inf.ontop.exception.MappingMergingException;
import it.unibz.inf.ontop.injection.SpecificationFactory;
<<<<<<< HEAD
import it.unibz.inf.ontop.model.term.TermFactory;
=======
import it.unibz.inf.ontop.iq.optimizer.MappingIQNormalizer;
>>>>>>> 6703fa9c
import it.unibz.inf.ontop.spec.mapping.PrefixManager;
import it.unibz.inf.ontop.spec.mapping.impl.SimplePrefixManager;
import it.unibz.inf.ontop.iq.IntermediateQuery;
import it.unibz.inf.ontop.iq.tools.UnionBasedQueryMerger;
import it.unibz.inf.ontop.spec.mapping.Mapping;
import it.unibz.inf.ontop.spec.mapping.MappingMetadata;
import it.unibz.inf.ontop.model.atom.AtomPredicate;
import it.unibz.inf.ontop.spec.mapping.transformer.MappingMerger;
import it.unibz.inf.ontop.utils.ImmutableCollectors;
import it.unibz.inf.ontop.utils.UriTemplateMatcher;

import java.util.Collection;
import java.util.Map;

public class MappingMergerImpl implements MappingMerger {

    private final SpecificationFactory specificationFactory;
    private final UnionBasedQueryMerger queryMerger;
<<<<<<< HEAD
    private final TermFactory termFactory;

    @Inject
    private MappingMergerImpl(SpecificationFactory specificationFactory, UnionBasedQueryMerger queryMerger,
                              TermFactory termFactory) {
        this.specificationFactory = specificationFactory;
        this.queryMerger = queryMerger;
        this.termFactory = termFactory;
=======
    private final MappingIQNormalizer mappingIQNormalizer;

    @Inject
    private MappingMergerImpl(SpecificationFactory specificationFactory, UnionBasedQueryMerger queryMerger,
                              MappingIQNormalizer mappingIQNormalizer) {
        this.specificationFactory = specificationFactory;
        this.queryMerger = queryMerger;
        this.mappingIQNormalizer = mappingIQNormalizer;
>>>>>>> 6703fa9c
    }

    @Override
    public Mapping merge(Mapping ... mappings) {
       return merge(ImmutableSet.copyOf(mappings));
    }

    @Override
    public Mapping merge(ImmutableSet<Mapping> mappings) {

        if (mappings.isEmpty()) {
            throw new IllegalArgumentException("The set of mappings is assumed to be nonempty");
        }

        MappingMetadata metadata = mergeMetadata(mappings);
        ImmutableMap<AtomPredicate, IntermediateQuery> mappingMap = mergeMappingMaps(mappings);

        // TODO: check that the ExecutorRegistry is identical for all mappings ?
        return specificationFactory.createMapping(
                metadata,
                mappingMap,
                mappings.iterator().next().getExecutorRegistry()
        );
    }

    private MappingMetadata mergeMetadata(ImmutableSet<Mapping> mappings) {

        PrefixManager prefixManager = mergePrefixManagers(mappings);
        UriTemplateMatcher uriTemplateMatcher = mergeURITemplateMatchers(mappings);
        return specificationFactory.createMetadata(prefixManager, uriTemplateMatcher);
    }

    private PrefixManager mergePrefixManagers(ImmutableSet<Mapping> mappings) {
        ImmutableMap<String, Collection<String>> prefixToUris = mappings.stream()
                .flatMap(m -> m.getMetadata().getPrefixManager().getPrefixMap().entrySet().stream())
                .collect(ImmutableCollectors.toMultimap())
                .asMap();

        ImmutableMap<String, String> prefixToUri = prefixToUris.entrySet().stream()
                .collect(ImmutableCollectors.toMap(
                        e -> e.getKey(),
                        e -> flattenURIList(e.getKey(), e.getValue())
                ));
        return new SimplePrefixManager(prefixToUri);
    }

    private String flattenURIList(String prefix, Collection<String> uris) {
        if (ImmutableSet.copyOf(uris).size() == 1) {
            return uris.iterator().next();
        }
        throw new MappingMergingException("Conflicting URIs for prefix " + prefix + ": " + uris);
    }

    private UriTemplateMatcher mergeURITemplateMatchers(ImmutableSet<Mapping> mappings) {
        return UriTemplateMatcher.merge(
                mappings.stream()
                        .map(m -> m.getMetadata().getUriTemplateMatcher()),
                termFactory
        );
    }

    private ImmutableMap<AtomPredicate, IntermediateQuery> mergeMappingMaps(ImmutableSet<Mapping> mappings) {

        ImmutableMap<AtomPredicate, Collection<IntermediateQuery>> atomPredicate2IQs = mappings.stream()
                .flatMap(m -> getMappingMap(m).entrySet().stream())
                .collect(ImmutableCollectors.toMultimap())
                .asMap();

        return atomPredicate2IQs.entrySet().stream()
                .collect(ImmutableCollectors.toMap(
                        Map.Entry::getKey,
                        e -> mergeDefinitions(e.getValue())
                ));
    }

    /**
     * Due to a Java compiler bug (hiding .orElseThrow() in a sub-method does the trick)
     */
    private IntermediateQuery mergeDefinitions(Collection<IntermediateQuery> queries) {
        return queryMerger.mergeDefinitions(queries)
                .map(mappingIQNormalizer::normalize)
                .orElseThrow(() -> new MappingMergingException("The query should be present"));
    }

    private ImmutableMap<AtomPredicate, IntermediateQuery> getMappingMap(Mapping mapping) {
        return mapping.getPredicates().stream()
                .collect(ImmutableCollectors.toMap(
                        p -> p,
                        p -> getDefinition(mapping, p)
                ));
    }

    /**
     * Due to a Java compiler bug (hiding .orElseThrow() in a sub-method does the trick)
     */
    private static IntermediateQuery getDefinition(Mapping mapping, AtomPredicate predicate) {
        return mapping.getDefinition(predicate)
                .orElseThrow(() -> new MappingMergingException("This atom predicate should have a definition"));
    }
}<|MERGE_RESOLUTION|>--- conflicted
+++ resolved
@@ -5,11 +5,8 @@
 import com.google.inject.Inject;
 import it.unibz.inf.ontop.exception.MappingMergingException;
 import it.unibz.inf.ontop.injection.SpecificationFactory;
-<<<<<<< HEAD
+import it.unibz.inf.ontop.iq.optimizer.MappingIQNormalizer;
 import it.unibz.inf.ontop.model.term.TermFactory;
-=======
-import it.unibz.inf.ontop.iq.optimizer.MappingIQNormalizer;
->>>>>>> 6703fa9c
 import it.unibz.inf.ontop.spec.mapping.PrefixManager;
 import it.unibz.inf.ontop.spec.mapping.impl.SimplePrefixManager;
 import it.unibz.inf.ontop.iq.IntermediateQuery;
@@ -28,25 +25,16 @@
 
     private final SpecificationFactory specificationFactory;
     private final UnionBasedQueryMerger queryMerger;
-<<<<<<< HEAD
+    private final MappingIQNormalizer mappingIQNormalizer;
     private final TermFactory termFactory;
 
     @Inject
     private MappingMergerImpl(SpecificationFactory specificationFactory, UnionBasedQueryMerger queryMerger,
-                              TermFactory termFactory) {
-        this.specificationFactory = specificationFactory;
-        this.queryMerger = queryMerger;
-        this.termFactory = termFactory;
-=======
-    private final MappingIQNormalizer mappingIQNormalizer;
-
-    @Inject
-    private MappingMergerImpl(SpecificationFactory specificationFactory, UnionBasedQueryMerger queryMerger,
-                              MappingIQNormalizer mappingIQNormalizer) {
+                              MappingIQNormalizer mappingIQNormalizer, TermFactory termFactory) {
         this.specificationFactory = specificationFactory;
         this.queryMerger = queryMerger;
         this.mappingIQNormalizer = mappingIQNormalizer;
->>>>>>> 6703fa9c
+        this.termFactory = termFactory;
     }
 
     @Override
