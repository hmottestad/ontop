package it.unibz.inf.ontop.datalog.impl;

import com.google.common.collect.ImmutableList;
import com.google.common.collect.ImmutableMap;
import com.google.common.collect.ImmutableMultimap;
import com.google.common.collect.ImmutableSet;
import com.google.inject.Inject;
import com.google.inject.Singleton;
import it.unibz.inf.ontop.datalog.CQIE;
import it.unibz.inf.ontop.datalog.Datalog2QueryMappingConverter;
import it.unibz.inf.ontop.datalog.DatalogProgram2QueryConverter;
<<<<<<< HEAD
import it.unibz.inf.ontop.datalog.exception.DatalogConversionException;
=======
>>>>>>> ece7f87d
import it.unibz.inf.ontop.dbschema.DBMetadata;
import it.unibz.inf.ontop.injection.IntermediateQueryFactory;
import it.unibz.inf.ontop.injection.ProvenanceMappingFactory;
import it.unibz.inf.ontop.injection.SpecificationFactory;
<<<<<<< HEAD
import it.unibz.inf.ontop.iq.IQ;
import it.unibz.inf.ontop.iq.IntermediateQuery;
import it.unibz.inf.ontop.iq.exception.EmptyQueryException;
import it.unibz.inf.ontop.iq.optimizer.BindingLiftOptimizer;
import it.unibz.inf.ontop.iq.optimizer.MappingUnionNormalizer;
=======
import it.unibz.inf.ontop.iq.IntermediateQuery;
import it.unibz.inf.ontop.iq.optimizer.MappingIQNormalizer;
>>>>>>> ece7f87d
import it.unibz.inf.ontop.iq.tools.ExecutorRegistry;
import it.unibz.inf.ontop.iq.tools.IQConverter;
import it.unibz.inf.ontop.iq.transform.NoNullValueEnforcer;
import it.unibz.inf.ontop.model.atom.AtomPredicate;
import it.unibz.inf.ontop.model.term.functionsymbol.Predicate;
import it.unibz.inf.ontop.spec.mapping.Mapping;
import it.unibz.inf.ontop.spec.mapping.MappingMetadata;
import it.unibz.inf.ontop.spec.mapping.MappingWithProvenance;
import it.unibz.inf.ontop.spec.mapping.pp.PPMappingAssertionProvenance;
import it.unibz.inf.ontop.utils.ImmutableCollectors;

import java.util.Map;
import java.util.Optional;

/**
 * Convert mapping assertions from Datalog to IntermediateQuery
 */
@Singleton
public class Datalog2QueryMappingConverterImpl implements Datalog2QueryMappingConverter {

    private final DatalogProgram2QueryConverter converter;
    private final SpecificationFactory specificationFactory;
    private final IntermediateQueryFactory iqFactory;
    private final ProvenanceMappingFactory provMappingFactory;
<<<<<<< HEAD
    private final NoNullValueEnforcer noNullValueEnforcer;
    private final MappingUnionNormalizer mappingUnionNormalizer;
=======
    private final MappingIQNormalizer mappingIQNormalizer;
>>>>>>> ece7f87d
    private final DatalogRule2QueryConverter datalogRule2QueryConverter;
    private final BindingLiftOptimizer bindingLifter;
    private final IQConverter iqConverter;


    @Inject
    private Datalog2QueryMappingConverterImpl(DatalogProgram2QueryConverter converter,
                                              SpecificationFactory specificationFactory,
                                              IntermediateQueryFactory iqFactory,
                                              ProvenanceMappingFactory provMappingFactory,
<<<<<<< HEAD
                                              NoNullValueEnforcer noNullValueEnforcer,
                                              MappingUnionNormalizer mappingUnionNormalizer,
                                              DatalogRule2QueryConverter datalogRule2QueryConverter,
                                              BindingLiftOptimizer bindingLifter,
                                              IQConverter iqConverter) {
=======
                                              MappingIQNormalizer mappingIQNormalizer, 
                                              DatalogRule2QueryConverter datalogRule2QueryConverter){
>>>>>>> ece7f87d
        this.converter = converter;
        this.specificationFactory = specificationFactory;
        this.iqFactory = iqFactory;
        this.provMappingFactory = provMappingFactory;
<<<<<<< HEAD
        this.noNullValueEnforcer = noNullValueEnforcer;
        this.mappingUnionNormalizer = mappingUnionNormalizer;
=======
        this.mappingIQNormalizer = mappingIQNormalizer;
>>>>>>> ece7f87d
        this.datalogRule2QueryConverter = datalogRule2QueryConverter;
        this.bindingLifter = bindingLifter;
        this.iqConverter = iqConverter;
    }

    @Override
    public Mapping convertMappingRules(ImmutableList<CQIE> mappingRules, DBMetadata dbMetadata,
                                       ExecutorRegistry executorRegistry, MappingMetadata mappingMetadata) {

        ImmutableMultimap<Predicate, CQIE> ruleIndex = mappingRules.stream()
                .collect(ImmutableCollectors.toMultimap(
                        r -> r.getHead().getFunctionSymbol(),
                        r -> r
                ));

        ImmutableSet<Predicate> extensionalPredicates = ruleIndex.values().stream()
                .flatMap(r -> r.getBody().stream())
                .flatMap(Datalog2QueryTools::extractPredicates)
                .filter(p -> !ruleIndex.containsKey(p))
                .collect(ImmutableCollectors.toSet());

        ImmutableMap<AtomPredicate, IntermediateQuery> mappingMap = ruleIndex.keySet().stream()
                .map(predicate -> converter.convertDatalogDefinitions(
                        dbMetadata,
                        predicate,
                        ruleIndex,
                        extensionalPredicates,
                        Optional.empty(),
                        executorRegistry
                ))
                .filter(Optional::isPresent)
                .map(Optional::get)
<<<<<<< HEAD
                .map(q -> normalizeMappingIQ(q))
=======
                .map(mappingIQNormalizer::normalize)
>>>>>>> ece7f87d
                .collect(ImmutableCollectors.toMap(
                        q -> q.getProjectionAtom().getPredicate(),
                        q -> q
                ));


        return specificationFactory.createMapping(mappingMetadata, mappingMap, executorRegistry);
    }

    @Override
    public MappingWithProvenance convertMappingRules(ImmutableMap<CQIE, PPMappingAssertionProvenance> datalogMap,
                                                     DBMetadata dbMetadata, ExecutorRegistry executorRegistry,
                                                     MappingMetadata mappingMetadata) {

        ImmutableSet<Predicate> extensionalPredicates = datalogMap.keySet().stream()
                .flatMap(r -> r.getBody().stream())
                .flatMap(Datalog2QueryTools::extractPredicates)
                .collect(ImmutableCollectors.toSet());

        ImmutableMap<IntermediateQuery, PPMappingAssertionProvenance> iqMap = datalogMap.entrySet().stream()
                .collect(ImmutableCollectors.toMap(
                        e -> Optional.of(
                                datalogRule2QueryConverter.convertDatalogRule(
                                        dbMetadata,
                                        e.getKey(),
                                        extensionalPredicates,
                                        Optional.empty(),
                                        iqFactory,
                                        executorRegistry
<<<<<<< HEAD
                                )).map(q -> normalizeMappingIQ(q)).get(),
=======
                                )).map(mappingIQNormalizer::normalize).get(),
>>>>>>> ece7f87d
                        Map.Entry::getValue
                ));
        return provMappingFactory.create(iqMap, mappingMetadata, executorRegistry);
    }

    private IntermediateQuery normalizeMappingIQ(IntermediateQuery query) {
        IntermediateQuery queryAfterUnionNormalization;
        try {
            IntermediateQuery queryAfterBindingLift = bindingLifter.optimize(query);
            IQ iqAfterUnionNormalization = mappingUnionNormalizer.optimize(iqConverter.convert(queryAfterBindingLift));
            queryAfterUnionNormalization = iqConverter.convert(
                    iqAfterUnionNormalization,
                    queryAfterBindingLift.getDBMetadata(),
                    query.getExecutorRegistry()
            );
        } catch (EmptyQueryException e) {
            throw new DatalogConversionException("The query should not become empty");
        }
        return noNullValueEnforcer.transform(queryAfterUnionNormalization);
    }
}<|MERGE_RESOLUTION|>--- conflicted
+++ resolved
@@ -9,27 +9,13 @@
 import it.unibz.inf.ontop.datalog.CQIE;
 import it.unibz.inf.ontop.datalog.Datalog2QueryMappingConverter;
 import it.unibz.inf.ontop.datalog.DatalogProgram2QueryConverter;
-<<<<<<< HEAD
-import it.unibz.inf.ontop.datalog.exception.DatalogConversionException;
-=======
->>>>>>> ece7f87d
 import it.unibz.inf.ontop.dbschema.DBMetadata;
 import it.unibz.inf.ontop.injection.IntermediateQueryFactory;
 import it.unibz.inf.ontop.injection.ProvenanceMappingFactory;
 import it.unibz.inf.ontop.injection.SpecificationFactory;
-<<<<<<< HEAD
-import it.unibz.inf.ontop.iq.IQ;
-import it.unibz.inf.ontop.iq.IntermediateQuery;
-import it.unibz.inf.ontop.iq.exception.EmptyQueryException;
-import it.unibz.inf.ontop.iq.optimizer.BindingLiftOptimizer;
-import it.unibz.inf.ontop.iq.optimizer.MappingUnionNormalizer;
-=======
 import it.unibz.inf.ontop.iq.IntermediateQuery;
 import it.unibz.inf.ontop.iq.optimizer.MappingIQNormalizer;
->>>>>>> ece7f87d
 import it.unibz.inf.ontop.iq.tools.ExecutorRegistry;
-import it.unibz.inf.ontop.iq.tools.IQConverter;
-import it.unibz.inf.ontop.iq.transform.NoNullValueEnforcer;
 import it.unibz.inf.ontop.model.atom.AtomPredicate;
 import it.unibz.inf.ontop.model.term.functionsymbol.Predicate;
 import it.unibz.inf.ontop.spec.mapping.Mapping;
@@ -51,45 +37,22 @@
     private final SpecificationFactory specificationFactory;
     private final IntermediateQueryFactory iqFactory;
     private final ProvenanceMappingFactory provMappingFactory;
-<<<<<<< HEAD
-    private final NoNullValueEnforcer noNullValueEnforcer;
-    private final MappingUnionNormalizer mappingUnionNormalizer;
-=======
     private final MappingIQNormalizer mappingIQNormalizer;
->>>>>>> ece7f87d
     private final DatalogRule2QueryConverter datalogRule2QueryConverter;
-    private final BindingLiftOptimizer bindingLifter;
-    private final IQConverter iqConverter;
-
 
     @Inject
     private Datalog2QueryMappingConverterImpl(DatalogProgram2QueryConverter converter,
                                               SpecificationFactory specificationFactory,
                                               IntermediateQueryFactory iqFactory,
                                               ProvenanceMappingFactory provMappingFactory,
-<<<<<<< HEAD
-                                              NoNullValueEnforcer noNullValueEnforcer,
-                                              MappingUnionNormalizer mappingUnionNormalizer,
-                                              DatalogRule2QueryConverter datalogRule2QueryConverter,
-                                              BindingLiftOptimizer bindingLifter,
-                                              IQConverter iqConverter) {
-=======
-                                              MappingIQNormalizer mappingIQNormalizer, 
+                                              MappingIQNormalizer mappingIQNormalizer,
                                               DatalogRule2QueryConverter datalogRule2QueryConverter){
->>>>>>> ece7f87d
         this.converter = converter;
         this.specificationFactory = specificationFactory;
         this.iqFactory = iqFactory;
         this.provMappingFactory = provMappingFactory;
-<<<<<<< HEAD
-        this.noNullValueEnforcer = noNullValueEnforcer;
-        this.mappingUnionNormalizer = mappingUnionNormalizer;
-=======
         this.mappingIQNormalizer = mappingIQNormalizer;
->>>>>>> ece7f87d
         this.datalogRule2QueryConverter = datalogRule2QueryConverter;
-        this.bindingLifter = bindingLifter;
-        this.iqConverter = iqConverter;
     }
 
     @Override
@@ -119,11 +82,7 @@
                 ))
                 .filter(Optional::isPresent)
                 .map(Optional::get)
-<<<<<<< HEAD
-                .map(q -> normalizeMappingIQ(q))
-=======
                 .map(mappingIQNormalizer::normalize)
->>>>>>> ece7f87d
                 .collect(ImmutableCollectors.toMap(
                         q -> q.getProjectionAtom().getPredicate(),
                         q -> q
@@ -143,6 +102,7 @@
                 .flatMap(Datalog2QueryTools::extractPredicates)
                 .collect(ImmutableCollectors.toSet());
 
+
         ImmutableMap<IntermediateQuery, PPMappingAssertionProvenance> iqMap = datalogMap.entrySet().stream()
                 .collect(ImmutableCollectors.toMap(
                         e -> Optional.of(
@@ -153,29 +113,9 @@
                                         Optional.empty(),
                                         iqFactory,
                                         executorRegistry
-<<<<<<< HEAD
-                                )).map(q -> normalizeMappingIQ(q)).get(),
-=======
                                 )).map(mappingIQNormalizer::normalize).get(),
->>>>>>> ece7f87d
                         Map.Entry::getValue
                 ));
         return provMappingFactory.create(iqMap, mappingMetadata, executorRegistry);
     }
-
-    private IntermediateQuery normalizeMappingIQ(IntermediateQuery query) {
-        IntermediateQuery queryAfterUnionNormalization;
-        try {
-            IntermediateQuery queryAfterBindingLift = bindingLifter.optimize(query);
-            IQ iqAfterUnionNormalization = mappingUnionNormalizer.optimize(iqConverter.convert(queryAfterBindingLift));
-            queryAfterUnionNormalization = iqConverter.convert(
-                    iqAfterUnionNormalization,
-                    queryAfterBindingLift.getDBMetadata(),
-                    query.getExecutorRegistry()
-            );
-        } catch (EmptyQueryException e) {
-            throw new DatalogConversionException("The query should not become empty");
-        }
-        return noNullValueEnforcer.transform(queryAfterUnionNormalization);
-    }
 }