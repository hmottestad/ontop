--- conflicted
+++ resolved
@@ -26,7 +26,6 @@
 
 import java.util.Map;
 import java.util.Optional;
-import java.util.stream.Stream;
 
 /**
  * Convert mapping assertions from Datalog to IntermediateQuery
@@ -39,31 +38,22 @@
     private final SpecificationFactory specificationFactory;
     private final IntermediateQueryFactory iqFactory;
     private final ProvenanceMappingFactory provMappingFactory;
-<<<<<<< HEAD
+    private final NoNullValueEnforcer noNullValueEnforcer;
     private final DatalogRule2QueryConverter datalogRule2QueryConverter;
-=======
-    private final NoNullValueEnforcer noNullValueEnforcer;
->>>>>>> dfe1585a
 
     @Inject
     private Datalog2QueryMappingConverterImpl(DatalogProgram2QueryConverter converter,
                                               SpecificationFactory specificationFactory,
                                               IntermediateQueryFactory iqFactory,
                                               ProvenanceMappingFactory provMappingFactory,
-<<<<<<< HEAD
+                                              NoNullValueEnforcer noNullValueEnforcer,
                                               DatalogRule2QueryConverter datalogRule2QueryConverter){
-=======
-                                              NoNullValueEnforcer noNullValueEnforcer){
->>>>>>> dfe1585a
         this.converter = converter;
         this.specificationFactory = specificationFactory;
         this.iqFactory = iqFactory;
         this.provMappingFactory = provMappingFactory;
-<<<<<<< HEAD
+        this.noNullValueEnforcer = noNullValueEnforcer;
         this.datalogRule2QueryConverter = datalogRule2QueryConverter;
-=======
-        this.noNullValueEnforcer = noNullValueEnforcer;
->>>>>>> dfe1585a
     }
 
     @Override
@@ -93,7 +83,7 @@
                 ))
                 .filter(Optional::isPresent)
                 .map(Optional::get)
-                .map(q -> noNullValueEnforcer.transform(q))
+                .map(noNullValueEnforcer::transform)
                 .collect(ImmutableCollectors.toMap(
                     q -> q.getProjectionAtom().getPredicate(),
                     q -> q
@@ -115,13 +105,8 @@
 
         ImmutableMap<IntermediateQuery, PPMappingAssertionProvenance> iqMap = datalogMap.entrySet().stream()
                 .collect(ImmutableCollectors.toMap(
-<<<<<<< HEAD
-                        e -> datalogRule2QueryConverter.convertDatalogRule(dbMetadata, e.getKey(), extensionalPredicates, Optional.empty(),
-                                iqFactory, executorRegistry),
-                        Map.Entry::getValue));
-=======
                         e -> noNullValueEnforcer.transform(
-                                convertDatalogRule(
+                                datalogRule2QueryConverter.convertDatalogRule(
                                 dbMetadata,
                                 e.getKey(),
                                 extensionalPredicates,
@@ -131,7 +116,6 @@
                         )),
                         Map.Entry::getValue
                 ));
->>>>>>> dfe1585a
 
         return provMappingFactory.create(iqMap, mappingMetadata, executorRegistry);
     }
