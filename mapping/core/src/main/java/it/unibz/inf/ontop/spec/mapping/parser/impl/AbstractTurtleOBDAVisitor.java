--- conflicted
+++ resolved
@@ -1,10 +1,7 @@
 package it.unibz.inf.ontop.spec.mapping.parser.impl;
 
-<<<<<<< HEAD
 import it.unibz.inf.ontop.model.atom.AtomFactory;
-=======
 import com.google.common.collect.ImmutableList;
->>>>>>> d01fbc7e
 import it.unibz.inf.ontop.model.term.*;
 import it.unibz.inf.ontop.model.term.functionsymbol.ExpressionOperation;
 import it.unibz.inf.ontop.model.term.functionsymbol.Predicate;
@@ -124,16 +121,16 @@
 
     private Term constructConstantBNode(String text) {
         Matcher m = constantBnodePattern.matcher(text);
-        return TERM_FACTORY.getConstantBNode(m.group(1));
+        return termFactory.getConstantBNode(m.group(1));
     }
 
     private Term constructBnodeFunction(String text) {
         ImmutableList.Builder<ImmutableTerm> args = ImmutableList.builder();
         Matcher m = varPattern.matcher(text);
         while (m.find()) {
-            args.add(TERM_FACTORY.getVariable(m.group(1)));
-        }
-        return TERM_FACTORY.getImmutableBNodeTemplate(args.build());
+            args.add(termFactory.getVariable(m.group(1)));
+        }
+        return termFactory.getImmutableBNodeTemplate(args.build());
     }
 
     private interface FormatString {
@@ -412,11 +409,7 @@
         if (ctx.iriExt() != null) {
             return visitIriExt(ctx.iriExt());
         }
-<<<<<<< HEAD
-        return construct(this.visitIri(ctx.iri()).getIRIString());
-=======
-        return constructIRI(this.visitIri(ctx.iri()));
->>>>>>> d01fbc7e
+        return constructIRI(this.visitIri(ctx.iri()).getIRIString());
     }
 
     public Term visitIriExt(IriExtContext ctx) {
@@ -455,10 +448,6 @@
     }
 
     @Override
-<<<<<<< HEAD
-    public String visitLanguageTag(LanguageTagContext ctx) {
-        return ctx.LANGTAG().getText().substring(1).toLowerCase();
-=======
     public Term visitBlank(BlankContext ctx) {
         if (ctx.BLANK_NODE_FUNCTION() != null){
             return constructBnodeFunction(ctx.BLANK_NODE_FUNCTION().getText());
@@ -470,13 +459,8 @@
     }
 
     @Override
-    public Term visitLanguageTag(LanguageTagContext ctx) {
-        VariableContext vc = ctx.variable();
-        if (vc != null) {
-            return visitVariable(vc);
-        }
-        return TERM_FACTORY.getConstantLiteral(ctx.LANGTAG().getText().substring(1).toLowerCase(), COL_TYPE.STRING);
->>>>>>> d01fbc7e
+    public String visitLanguageTag(LanguageTagContext ctx) {
+        return ctx.LANGTAG().getText().substring(1).toLowerCase();
     }
 
     @Override
