package it.unibz.inf.ontop.spec.mapping.parser.impl;

<<<<<<< HEAD
import com.google.common.collect.ImmutableList;
import it.unibz.inf.ontop.model.atom.TargetAtom;
import it.unibz.inf.ontop.model.atom.TargetAtomFactory;
=======
import it.unibz.inf.ontop.model.atom.AtomFactory;
import com.google.common.collect.ImmutableList;
>>>>>>> 0562d10d
import it.unibz.inf.ontop.model.term.*;
import it.unibz.inf.ontop.model.term.functionsymbol.ExpressionOperation;
import it.unibz.inf.ontop.model.vocabulary.XSD;
import it.unibz.inf.ontop.spec.mapping.parser.impl.TurtleOBDAParser.*;
import it.unibz.inf.ontop.utils.ImmutableCollectors;
import org.antlr.v4.runtime.tree.TerminalNode;
import org.apache.commons.rdf.api.IRI;
import org.apache.commons.rdf.api.RDF;
import org.apache.commons.rdf.simple.SimpleRDF;

import java.util.ArrayList;
import java.util.HashMap;
import java.util.LinkedList;
import java.util.List;
import java.util.regex.Matcher;
import java.util.regex.Pattern;
import java.util.stream.Stream;

public abstract class AbstractTurtleOBDAVisitor extends TurtleOBDABaseVisitor implements TurtleOBDAVisitor {

    // Column placeholder pattern
    private static final Pattern varPattern = Pattern.compile("\\{([^\\}]+)\\}");
    private static final Pattern constantBnodePattern = Pattern.compile("^_:(.*)");

    protected abstract boolean validateAttributeName(String value);

    /**
     * Map of directives
     */
    private HashMap<String, String> directives = new HashMap<>();

    /**
     * The current subject term
     */
    private ImmutableTerm currentSubject;

    protected String error = "";
    private final TermFactory termFactory;
    private final RDF rdfFactory;
    private final TargetAtomFactory targetAtomFactory;

    public AbstractTurtleOBDAVisitor(TermFactory termFactory, TargetAtomFactory targetAtomFactory) {
        this.targetAtomFactory = targetAtomFactory;
        this.rdfFactory = new SimpleRDF();
        this.termFactory = termFactory;
    }

    public String getError() {
        return error;
    }

    private String removeBrackets(String text) {
        return text.substring(1, text.length() - 1);
    }

    private ImmutableTerm typeTerm(String text, IRI datatype) {
        ValueConstant integerConstant = termFactory.getConstantLiteral(text, datatype);
        return termFactory.getImmutableTypedTerm(integerConstant, datatype);
    }

<<<<<<< HEAD
    protected ImmutableTerm construct(String text) {
        ImmutableTerm toReturn = null;
        final String PLACEHOLDER = "{}";
        List<ImmutableTerm> terms = new LinkedList<>();
        List<FormatString> tokens = parse(text);
=======
    protected Term constructIRI(String text) {
        Term toReturn = null;
        final String PLACEHOLDER = "{}";
        List<Term> terms = new LinkedList<>();
        List<FormatString> tokens = parseIRI(text);
>>>>>>> 0562d10d
        int size = tokens.size();
        if (size == 1) {
            FormatString token = tokens.get(0);
            if (token instanceof FixedString) {
                ValueConstant uriTemplate = termFactory.getConstantLiteral(token.toString()); // a single URI template
                toReturn = termFactory.getImmutableUriTemplate(uriTemplate);
            } else if (token instanceof ColumnString) {
                // a single URI template
                Variable column = termFactory.getVariable(token.toString());
                toReturn = termFactory.getImmutableUriTemplate(column);
            }
        } else {
            StringBuilder sb = new StringBuilder();
            for (FormatString token : tokens) {
                if (token instanceof FixedString) { // if part of URI template
                    sb.append(token.toString());
                } else if (token instanceof ColumnString) {
                    sb.append(PLACEHOLDER);
                    Variable column = termFactory.getVariable(token.toString());
                    terms.add(column);
                }
            }
            ValueConstant uriTemplate = termFactory.getConstantLiteral(sb.toString()); // complete URI template
            terms.add(0, uriTemplate);
            toReturn = termFactory.getImmutableUriTemplate(ImmutableList.copyOf(terms));
        }
        return toReturn;
    }


    private List<FormatString> parseIRI(String text) {
        List<FormatString> toReturn = new ArrayList<>();
        Matcher m = varPattern.matcher(text);
        int i = 0;
        while (i < text.length()) {
            if (m.find(i)) {
                if (m.start() != i) {
                    toReturn.add(new FixedString(text.substring(i, m.start())));
                }
                String value = m.group(1);
                if(validateAttributeName(value)) {
                    toReturn.add(new ColumnString(value));
                    i = m.end();
                }
            } else {
                toReturn.add(new FixedString(text.substring(i)));
                break;
            }
        }
        return toReturn;
    }

    private Term constructConstantBNode(String text) {
        Matcher m = constantBnodePattern.matcher(text);
        return termFactory.getConstantBNode(m.group(1));
    }

    private Term constructBnodeFunction(String text) {
        ImmutableList.Builder<ImmutableTerm> args = ImmutableList.builder();
        Matcher m = varPattern.matcher(text);
        while (m.find()) {
            args.add(termFactory.getVariable(m.group(1)));
        }
        return termFactory.getImmutableBNodeTemplate(args.build());
    }

    private interface FormatString {
        int index();

        String toString();
    }

    private class FixedString implements FormatString {
        private String s;

        FixedString(String s) {
            this.s = s;
        }

        @Override
        public int index() {
            return -1;
        }  // flag code for fixed string

        @Override
        public String toString() {
            return s;
        }
    }

    private class ColumnString implements FormatString {
        private String s;

        ColumnString(String s) {
            this.s = s;
        }

        @Override
        public int index() {
            return 0;
        }  // flag code for column string

        @Override
        public String toString() {
            return s;
        }
    }

    //this function distinguishes curly bracket with
    //back slash "\{" from curly bracket "{"
    private int getIndexOfCurlyB(String str) {
        int i;
        int j;
        i = str.indexOf("{");
        j = str.indexOf("\\{");
        while ((i - 1 == j) && (j != -1)) {
            i = str.indexOf("{", i + 1);
            j = str.indexOf("\\{", j + 1);
        }
        return i;
    }

    //in case of concat this function parses the literal
    //and adds parsed constant literals and template literal to terms list
    private List<ImmutableTerm> addToTermsList(String str) {
        ArrayList<ImmutableTerm> terms = new ArrayList<>();
        int i, j;
        String st;
        str = str.substring(1, str.length() - 1);
        while (str.contains("{")) {
            i = getIndexOfCurlyB(str);
            if (i > 0) {
                st = str.substring(0, i);
                st = st.replace("\\\\", "");
                terms.add(termFactory.getConstantLiteral(st));
                str = str.substring(str.indexOf("{", i), str.length());
            } else if (i == 0) {
                j = str.indexOf("}");
                terms.add(termFactory.getVariable(str.substring(1, j)));
                str = str.substring(j + 1, str.length());
            } else {
                break;
            }
        }
        if (!str.equals("")) {
            str = str.replace("\\\\", "");
            terms.add(termFactory.getConstantLiteral(str));
        }
        return terms;
    }

    //this function returns nested concats
    //in case of more than two terms need to be concatted
    private ImmutableTerm getNestedConcat(String str) {
        List<ImmutableTerm> terms;
        terms = addToTermsList(str);
        if (terms.size() == 1) {
            return terms.get(0);
        }

        ImmutableFunctionalTerm f = termFactory.getImmutableFunctionalTerm(ExpressionOperation.CONCAT, terms.get(0), terms.get(1));
        for (int j = 2; j < terms.size(); j++) {
            f = termFactory.getImmutableFunctionalTerm(ExpressionOperation.CONCAT, f, terms.get(j));
        }
        return f;
    }


    private String concatPrefix(String prefixedName) {
        String[] tokens = prefixedName.split(":", 2);
        String uri = directives.get(tokens[0]);  // the first token is the prefix
        return uri + tokens[1];  // the second token is the local name
    }

    @Override
    public ImmutableList<TargetAtom> visitParse(ParseContext ctx) {
        ctx.directiveStatement().forEach(this::visit);
        return ctx.triplesStatement().stream()
                .flatMap(this::visitTriplesStatement)
                .collect(ImmutableCollectors.toList());
    }

    @Override
    public Void visitDirectiveStatement(DirectiveStatementContext ctx) {
        visit(ctx.directive());
        return null;
    }

    @Override
    public Void visitDirective(DirectiveContext ctx) {
        visit(ctx.prefixID());
        return null;
    }

    @Override
    public Stream<TargetAtom> visitTriplesStatement(TriplesStatementContext ctx) {
        return visitTriples(ctx.triples());
    }

    @Override
    public Void visitPrefixID(PrefixIDContext ctx) {
        String iriref = removeBrackets(ctx.IRIREF().getText());
        String ns = ctx.PNAME_NS().getText();
        directives.put(ns.substring(0, ns.length() - 1), iriref); // remove the end colon
        return null;
    }

    @Override
    public Object visitBase(BaseContext ctx) {
        String iriRef = removeBrackets(ctx.IRIREF().getText());
        directives.put("", iriRef);
        return null;
    }

    @Override
    public Stream<TargetAtom> visitTriples(TriplesContext ctx) {
        currentSubject = visitSubject(ctx.subject());
        return visitPredicateObjectList(ctx.predicateObjectList());
    }

    @Override
    public Stream<TargetAtom> visitPredicateObjectList(PredicateObjectListContext ctx) {
        return ctx.predicateObject().stream()
                .flatMap(this::visitPredicateObject);
    }

    @Override
    public Stream<TargetAtom> visitPredicateObject(PredicateObjectContext ctx) {
        return visitObjectList(ctx.objectList())
                .map(t -> targetAtomFactory.getTripleTargetAtom(currentSubject, visitVerb(ctx.verb()), t));
    }

    @Override
    public ImmutableTerm visitVerb(VerbContext ctx) {
        ResourceContext rc = ctx.resource();
        if (rc != null) {
            return visitResource(rc);
        }
        return termFactory.getImmutableUriTemplate(termFactory.getConstantLiteral(it.unibz.inf.ontop.model.vocabulary.RDF.TYPE.getIRIString()));
    }

    @Override
    public Stream<ImmutableTerm> visitObjectList(ObjectListContext ctx) {
        return ctx.object().stream()
                .map(this::visitObject);
    }

    @Override
    public ImmutableTerm visitSubject(SubjectContext ctx) {
        ResourceContext rc = ctx.resource();
        if (rc != null) {
            return visitResource(rc);
        }
        VariableContext vc = ctx.variable();
        if (vc != null) {
            return visitVariable(vc);
        }
        BlankContext bc = ctx.blank();
        if (bc != null) {
            return visitBlank(bc);
        }
        return null;
    }

    @Override
    public ImmutableTerm visitObject(ObjectContext ctx) {
        return (ImmutableTerm) visit(ctx.children.iterator().next());
    }

    @Override
    public ImmutableTerm visitResource(ResourceContext ctx) {
        if (ctx.iriExt() != null) {
            return visitIriExt(ctx.iriExt());
        }
        return constructIRI(this.visitIri(ctx.iri()).getIRIString());
    }

    public ImmutableTerm visitIriExt(IriExtContext ctx) {
        if (ctx.IRIREF_EXT() != null) {
            return constructIRI(removeBrackets(ctx.IRIREF_EXT().getText()));
        }
        return constructIRI(concatPrefix(ctx.PREFIXED_NAME_EXT().getText()));
    }

    @Override
    public ImmutableTerm visitVariableLiteral_1(VariableLiteral_1Context ctx) {
        return termFactory.getImmutableTypedTerm(visitVariable(ctx.variable()), visitLanguageTag(ctx.languageTag()));
    }

    @Override
    public ImmutableTerm visitVariableLiteral_2(VariableLiteral_2Context ctx) {
        Variable var = visitVariable(ctx.variable());
        IRI iri = visitIri(ctx.iri());
        return termFactory.getImmutableTypedTerm(var, iri);
    }

    @Override
    public IRI visitIri(IriContext ctx) {
        TerminalNode token = ctx.PREFIXED_NAME();
        return rdfFactory.createIRI(
                token != null
                        ? concatPrefix(token.getText())
                        : removeBrackets(ctx.IRIREF().getText()));
    }

    @Override
    public Variable visitVariable(VariableContext ctx) {
        String variableName = removeBrackets(ctx.STRING_WITH_CURLY_BRACKET().getText());
        validateAttributeName(variableName);
        return termFactory.getVariable(variableName);
    }

    @Override
    public Term visitBlank(BlankContext ctx) {
        if (ctx.BLANK_NODE_FUNCTION() != null){
            return constructBnodeFunction(ctx.BLANK_NODE_FUNCTION().getText());
        }
        if (ctx.BLANK_NODE_LABEL() != null){
            return constructConstantBNode (ctx.BLANK_NODE_LABEL().getText());
        }
        throw new IllegalArgumentException("Anonymous blank nodes not supported yet in mapping targets");
    }

    @Override
    public String visitLanguageTag(LanguageTagContext ctx) {
        return ctx.LANGTAG().getText().substring(1).toLowerCase();
    }

    @Override
    public ImmutableTerm visitLiteral(LiteralContext ctx) {
        StringLiteralContext slc = ctx.stringLiteral();
        if (slc != null) {
            ImmutableTerm literal = visitStringLiteral(slc);
            LanguageTagContext lc = ctx.languageTag();
            //if variable we cannot assign a datatype yet
            if (literal instanceof Variable) {
                return termFactory.getImmutableTypedTerm(literal, XSD.STRING);
            }
            if (lc != null) {
                return termFactory.getImmutableTypedTerm(literal, visitLanguageTag(lc));
            }
            return termFactory.getImmutableTypedTerm(literal, XSD.STRING);
        }
        return (ImmutableTerm) visitChildren(ctx);
    }

    @Override
    public ImmutableTerm visitStringLiteral(StringLiteralContext ctx) {
        String str = ctx.STRING_LITERAL_QUOTE().getText();
        if (str.contains("{")) {
            return getNestedConcat(str);
        }
        return termFactory.getConstantLiteral(str.substring(1, str.length() - 1), XSD.STRING); // without the double quotes
    }

    @Override
    public ImmutableTerm visitTypedLiteral(TypedLiteralContext ctx) {
        ImmutableTerm stringValue = visitStringLiteral(ctx.stringLiteral());
        IRI iriRef = visitIri(ctx.iri());
        return termFactory.getImmutableTypedTerm(stringValue, iriRef);
    }

    @Override
    public ImmutableTerm visitNumericLiteral(NumericLiteralContext ctx) {
        return (ImmutableTerm) visitChildren(ctx);
    }

    @Override
    public ImmutableTerm visitBooleanLiteral(BooleanLiteralContext ctx) {
        return typeTerm(ctx.BOOLEAN_LITERAL().getText(), XSD.BOOLEAN);
    }

    @Override
    public ImmutableTerm visitNumericUnsigned(NumericUnsignedContext ctx) {

        TerminalNode token = ctx.INTEGER();
        if (token != null) {
            return typeTerm(token.getText(), XSD.INTEGER);
        }
        token = ctx.DOUBLE();
        if (token != null) {
            return typeTerm(token.getText(), XSD.DOUBLE);
        }
        return typeTerm(ctx.DECIMAL().getText(), XSD.DECIMAL);
    }

    @Override
    public ImmutableTerm visitNumericPositive(NumericPositiveContext ctx) {
        TerminalNode token = ctx.INTEGER_POSITIVE();
        if (token != null) {
            return typeTerm(token.getText(), XSD.INTEGER);
        }
        token = ctx.DOUBLE_POSITIVE();
        if (token != null) {
            return typeTerm(token.getText(), XSD.DOUBLE);
        }
        return typeTerm(ctx.DECIMAL_POSITIVE().getText(), XSD.DECIMAL);
    }

    @Override
    public ImmutableTerm visitNumericNegative(NumericNegativeContext ctx) {
        TerminalNode token = ctx.INTEGER_NEGATIVE();
        if (token != null) {
            return typeTerm(token.getText(), XSD.INTEGER);
        }
        token = ctx.DOUBLE_NEGATIVE();
        if (token != null) {
            return typeTerm(token.getText(), XSD.DOUBLE);
        }
        return typeTerm(ctx.DECIMAL_NEGATIVE().getText(), XSD.DECIMAL);
    }
}<|MERGE_RESOLUTION|>--- conflicted
+++ resolved
@@ -1,13 +1,8 @@
 package it.unibz.inf.ontop.spec.mapping.parser.impl;
 
-<<<<<<< HEAD
 import com.google.common.collect.ImmutableList;
 import it.unibz.inf.ontop.model.atom.TargetAtom;
 import it.unibz.inf.ontop.model.atom.TargetAtomFactory;
-=======
-import it.unibz.inf.ontop.model.atom.AtomFactory;
-import com.google.common.collect.ImmutableList;
->>>>>>> 0562d10d
 import it.unibz.inf.ontop.model.term.*;
 import it.unibz.inf.ontop.model.term.functionsymbol.ExpressionOperation;
 import it.unibz.inf.ontop.model.vocabulary.XSD;
@@ -68,19 +63,11 @@
         return termFactory.getImmutableTypedTerm(integerConstant, datatype);
     }
 
-<<<<<<< HEAD
-    protected ImmutableTerm construct(String text) {
+    protected ImmutableTerm constructIRI(String text) {
         ImmutableTerm toReturn = null;
         final String PLACEHOLDER = "{}";
         List<ImmutableTerm> terms = new LinkedList<>();
-        List<FormatString> tokens = parse(text);
-=======
-    protected Term constructIRI(String text) {
-        Term toReturn = null;
-        final String PLACEHOLDER = "{}";
-        List<Term> terms = new LinkedList<>();
         List<FormatString> tokens = parseIRI(text);
->>>>>>> 0562d10d
         int size = tokens.size();
         if (size == 1) {
             FormatString token = tokens.get(0);
@@ -133,12 +120,12 @@
         return toReturn;
     }
 
-    private Term constructConstantBNode(String text) {
+    private ImmutableTerm constructConstantBNode(String text) {
         Matcher m = constantBnodePattern.matcher(text);
         return termFactory.getConstantBNode(m.group(1));
     }
 
-    private Term constructBnodeFunction(String text) {
+    private ImmutableTerm constructBnodeFunction(String text) {
         ImmutableList.Builder<ImmutableTerm> args = ImmutableList.builder();
         Matcher m = varPattern.matcher(text);
         while (m.find()) {
@@ -394,7 +381,7 @@
     }
 
     @Override
-    public Term visitBlank(BlankContext ctx) {
+    public ImmutableTerm visitBlank(BlankContext ctx) {
         if (ctx.BLANK_NODE_FUNCTION() != null){
             return constructBnodeFunction(ctx.BLANK_NODE_FUNCTION().getText());
         }
