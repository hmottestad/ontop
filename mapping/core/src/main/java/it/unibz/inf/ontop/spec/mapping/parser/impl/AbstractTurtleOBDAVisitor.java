--- conflicted
+++ resolved
@@ -1,20 +1,13 @@
 package it.unibz.inf.ontop.spec.mapping.parser.impl;
 
-<<<<<<< HEAD
 import it.unibz.inf.ontop.model.atom.AtomFactory;
-=======
-import it.unibz.inf.ontop.spec.mapping.parser.impl.TurtleOBDAParser.*;
->>>>>>> a7a8f857
 import com.google.common.collect.ImmutableList;
 import it.unibz.inf.ontop.model.term.*;
 import it.unibz.inf.ontop.model.term.functionsymbol.ExpressionOperation;
 import it.unibz.inf.ontop.model.term.functionsymbol.Predicate;
 import it.unibz.inf.ontop.model.term.functionsymbol.URITemplatePredicate;
-<<<<<<< HEAD
 import it.unibz.inf.ontop.model.vocabulary.XSD;
 import it.unibz.inf.ontop.spec.mapping.parser.impl.TurtleOBDAParser.*;
-=======
->>>>>>> a7a8f857
 import it.unibz.inf.ontop.utils.ImmutableCollectors;
 import org.antlr.v4.runtime.tree.TerminalNode;
 import org.apache.commons.rdf.api.IRI;
@@ -471,30 +464,14 @@
     }
 
     @Override
-<<<<<<< HEAD
-    public Term visitLiteral(LiteralContext ctx) {
-        StringLiteralContext slc = ctx.stringLiteral();
-        if (slc != null) {
-            Term literal = visitStringLiteral(slc);
-            LanguageTagContext lc = ctx.languageTag();
-            //if variable we cannot assign a datatype yet
-            if (literal instanceof Variable) {
-                return termFactory.getTypedTerm(literal, XSD.STRING);
-            }
-            if (lc != null) {
-                return termFactory.getTypedTerm(literal, visitLanguageTag(lc));
-            }
-            return termFactory.getTypedTerm(literal, XSD.STRING);
-=======
     public Term visitUntypedStringLiteral(UntypedStringLiteralContext ctx) {
         LitStringContext lsc = ctx.litString();
         Term literal = visitLitString(lsc);
         LanguageTagContext lc = ctx.languageTag();
         if (lc != null) {
-            return TERM_FACTORY.getTypedTerm(literal, visitLanguageTag(lc));
->>>>>>> a7a8f857
-        }
-        return TERM_FACTORY.getTypedTerm(literal, COL_TYPE.STRING);
+            return termFactory.getTypedTerm(literal, visitLanguageTag(lc));
+        }
+        return termFactory.getTypedTerm(literal, XSD.STRING);
     }
 
     @Override
@@ -508,19 +485,9 @@
 
     @Override
     public Term visitTypedLiteral(TypedLiteralContext ctx) {
-<<<<<<< HEAD
-        Term stringValue = visitStringLiteral(ctx.stringLiteral());
+        Term stringValue = visitLitString(ctx.litString());
         IRI iriRef = visitIri(ctx.iri());
         return termFactory.getTypedTerm(stringValue, iriRef);
-=======
-        Term stringValue = visitLitString(ctx.litString());
-        String iriRef = visitIri(ctx.iri());
-        Optional<COL_TYPE> type = TYPE_FACTORY.getDatatype(iriRef);
-        if (type.isPresent()) {
-            return TERM_FACTORY.getTypedTerm(stringValue, type.get());
-        }
-        throw new RuntimeException("Unsupported datatype: " + iriRef);
->>>>>>> a7a8f857
     }
 
     @Override
@@ -529,13 +496,8 @@
     }
 
     @Override
-<<<<<<< HEAD
-    public Term visitBooleanLiteral(BooleanLiteralContext ctx) {
+    public Term visitUntypedBooleanLiteral(UntypedBooleanLiteralContext ctx) {
         return typeTerm(ctx.BOOLEAN_LITERAL().getText(), XSD.BOOLEAN);
-=======
-    public Term visitUntypedBooleanLiteral(UntypedBooleanLiteralContext ctx) {
-        return typeTerm(ctx.BOOLEAN_LITERAL().getText(), COL_TYPE.BOOLEAN);
->>>>>>> a7a8f857
     }
 
     @Override
