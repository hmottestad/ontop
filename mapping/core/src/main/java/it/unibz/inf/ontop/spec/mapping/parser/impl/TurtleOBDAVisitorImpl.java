package it.unibz.inf.ontop.spec.mapping.parser.impl;

<<<<<<< HEAD
import com.google.common.collect.ImmutableList;
import it.unibz.inf.ontop.model.atom.AtomFactory;
=======
>>>>>>> 89172632
import it.unibz.inf.ontop.model.term.*;
import it.unibz.inf.ontop.model.term.functionsymbol.ExpressionOperation;
import it.unibz.inf.ontop.model.term.functionsymbol.Predicate;
import it.unibz.inf.ontop.model.term.functionsymbol.URITemplatePredicate;
import it.unibz.inf.ontop.model.type.RDFDatatype;
import it.unibz.inf.ontop.model.type.TypeFactory;
import it.unibz.inf.ontop.model.vocabulary.XSD;
import it.unibz.inf.ontop.spec.mapping.parser.impl.TurtleOBDAParser.*;
import it.unibz.inf.ontop.utils.ImmutableCollectors;
import org.antlr.v4.runtime.tree.TerminalNode;
import org.apache.commons.rdf.api.IRI;
import org.apache.commons.rdf.api.RDF;
import org.apache.commons.rdf.simple.SimpleRDF;

import java.util.*;
import java.util.regex.Matcher;
import java.util.regex.Pattern;

import static it.unibz.inf.ontop.model.IriConstants.RDF_TYPE;

public class TurtleOBDAVisitorImpl extends TurtleOBDABaseVisitor implements TurtleOBDAVisitor {

    /**
     * Map of directives
     */
    private HashMap<String, String> directives = new HashMap<>();

    /**
     * The current subject term
     */
    private Term currentSubject;

    protected String error = "";
    private final TermFactory termFactory;
    private final AtomFactory atomFactory;
    private final TypeFactory typeFactory;
    private final RDF rdfFactory;

    public TurtleOBDAVisitorImpl(TermFactory termFactory, AtomFactory atomFactory, TypeFactory typeFactory) {
        this.typeFactory = typeFactory;
        this.rdfFactory = new SimpleRDF();
        this.termFactory = termFactory;
        this.atomFactory = atomFactory;
    }

    public String getError() {
        return error;
    }

    private String removeBrackets(String text) {
        return text.substring(1, text.length() - 1);
    }

    private Term typeTerm(String text, IRI datatype) {
        ValueConstant integerConstant = termFactory.getConstantLiteral(text, datatype);
        return termFactory.getTypedTerm(integerConstant, datatype);
    }

    protected Term construct(String text) {
        Term toReturn = null;
        final String PLACEHOLDER = "{}";
        List<Term> terms = new LinkedList<>();
        List<FormatString> tokens = parse(text);
        int size = tokens.size();
        if (size == 1) {
            FormatString token = tokens.get(0);
            if (token instanceof FixedString) {
                ValueConstant uriTemplate = termFactory.getConstantLiteral(token.toString()); // a single URI template
                toReturn = termFactory.getUriTemplate(uriTemplate);
            } else if (token instanceof ColumnString) {
                // a single URI template
                Variable column = termFactory.getVariable(token.toString());
                toReturn = termFactory.getUriTemplate(column);
            }
        } else {
            StringBuilder sb = new StringBuilder();
            for (FormatString token : tokens) {
                if (token instanceof FixedString) { // if part of URI template
                    sb.append(token.toString());
                } else if (token instanceof ColumnString) {
                    sb.append(PLACEHOLDER);
                    Variable column = termFactory.getVariable(token.toString());
                    terms.add(column);
                }
            }
            ValueConstant uriTemplate = termFactory.getConstantLiteral(sb.toString()); // complete URI template
            terms.add(0, uriTemplate);
            toReturn = termFactory.getUriTemplate(terms);
        }
        return toReturn;
    }

    // Column placeholder pattern
    private static final String formatSpecifier = "\\{([^\\}]+)?\\}";
    private static Pattern chPattern = Pattern.compile(formatSpecifier);

    private List<FormatString> parse(String text) {
        List<FormatString> toReturn = new ArrayList<>();
        Matcher m = chPattern.matcher(text);
        int i = 0;
        while (i < text.length()) {
            if (m.find(i)) {
                if (m.start() != i) {
                    toReturn.add(new FixedString(text.substring(i, m.start())));
                }
                String value = m.group(1);
                if (value.contains(".")) {
                    throw new IllegalArgumentException("Fully qualified columns are not accepted.");
                }
                toReturn.add(new ColumnString(value));
                i = m.end();
            } else {
                toReturn.add(new FixedString(text.substring(i)));
                break;
            }
        }
        return toReturn;
    }

    private interface FormatString {
        int index();

        String toString();
    }

    private class FixedString implements FormatString {
        private String s;

        FixedString(String s) {
            this.s = s;
        }

        @Override
        public int index() {
            return -1;
        }  // flag code for fixed string

        @Override
        public String toString() {
            return s;
        }
    }

    private class ColumnString implements FormatString {
        private String s;

        ColumnString(String s) {
            this.s = s;
        }

        @Override
        public int index() {
            return 0;
        }  // flag code for column string

        @Override
        public String toString() {
            return s;
        }
    }

    //this function distinguishes curly bracket with
    //back slash "\{" from curly bracket "{"
    private int getIndexOfCurlyB(String str) {
        int i;
        int j;
        i = str.indexOf("{");
        j = str.indexOf("\\{");
        while ((i - 1 == j) && (j != -1)) {
            i = str.indexOf("{", i + 1);
            j = str.indexOf("\\{", j + 1);
        }
        return i;
    }

    //in case of concat this function parses the literal
    //and adds parsed constant literals and template literal to terms list
    private ArrayList<Term> addToTermsList(String str) {
        ArrayList<Term> terms = new ArrayList<>();
        int i, j;
        String st;
        str = str.substring(1, str.length() - 1);
        while (str.contains("{")) {
            i = getIndexOfCurlyB(str);
            if (i > 0) {
                st = str.substring(0, i);
                st = st.replace("\\\\", "");
                terms.add(termFactory.getConstantLiteral(st));
                str = str.substring(str.indexOf("{", i), str.length());
            } else if (i == 0) {
                j = str.indexOf("}");
                terms.add(termFactory.getVariable(str.substring(1, j)));
                str = str.substring(j + 1, str.length());
            } else {
                break;
            }
        }
        if (!str.equals("")) {
            str = str.replace("\\\\", "");
            terms.add(termFactory.getConstantLiteral(str));
        }
        return terms;
    }

    //this function returns nested concats
    //in case of more than two terms need to be concatted
    private Term getNestedConcat(String str) {
        ArrayList<Term> terms;
        terms = addToTermsList(str);
        if (terms.size() == 1) {
            return terms.get(0);
        }

        Function f = termFactory.getFunction(ExpressionOperation.CONCAT, terms.get(0), terms.get(1));
        for (int j = 2; j < terms.size(); j++) {
            f = termFactory.getFunction(ExpressionOperation.CONCAT, f, terms.get(j));
        }
        return f;
    }

    /**
     * This methods construct an atom from a triple
     * <p>
     * For the input (subject, pred, object), the result is
     * <ul>
     * <li> object(subject), if pred == rdf:type and subject is grounded ; </li>
     * <li> predicate(subject, object), if pred != rdf:type and predicate is grounded ; </li>
     * <li> triple(subject, pred, object), otherwise (it is a higher order atom). </li>
     * </ul>
     */
    private Function makeAtom(Term subject, Term pred, Term object) {
        Function atom;

        if (isRDFType(pred)) {
            if (object instanceof Function) {
                if (QueryUtils.isGrounded(object)) {
                    ValueConstant c = ((ValueConstant) ((Function) object).getTerm(0));  // it has to be a URI constant
                    Predicate predicate = atomFactory.getClassPredicate(c.getValue());
                    atom = termFactory.getFunction(predicate, subject);
                } else {
                    atom = atomFactory.getTripleAtom(subject, pred, object);
                }
            } else if (object instanceof Variable) {
                Term uriOfPred = termFactory.getUriTemplate(pred);
                Term uriOfObject = termFactory.getUriTemplate(object);
                atom = atomFactory.getTripleAtom(subject, uriOfPred, uriOfObject);
            } else {
                throw new IllegalArgumentException("parser cannot handle object " + object);
            }
        } else if (!QueryUtils.isGrounded(pred)) {
            atom = atomFactory.getTripleAtom(subject, pred, object);
        } else {
            Predicate predicate;
            if (pred instanceof Function) {
                ValueConstant pr = (ValueConstant) ((Function) pred).getTerm(0);
                if (object instanceof Variable) {
                    predicate = atomFactory.getDataPropertyPredicate(pr.getValue());
                } else {
                    if (object instanceof Function) {
                        if (((Function) object).getFunctionSymbol() instanceof URITemplatePredicate) {

                            predicate = atomFactory.getObjectPropertyPredicate(pr.getValue());
                        } else {
                            predicate = atomFactory.getDataPropertyPredicate(pr.getValue());
                        }
                    } else {
                        throw new IllegalArgumentException("parser cannot handle object " + object);
                    }
                }
            } else {
                throw new IllegalArgumentException("predicate should be a URI Function");
            }
            atom = termFactory.getFunction(predicate, subject, object);
        }
        return atom;
    }


    private static boolean isRDFType(Term pred) {
        if (pred instanceof Function && ((Function) pred).getTerm(0) instanceof Constant) {
            String c = ((Constant) ((Function) pred).getTerm(0)).getValue();
            return c.equals(RDF_TYPE);
        }
        return false;
    }

    private String concatPrefix(String prefixedName) {
        String[] tokens = prefixedName.split(":", 2);
        String uri = directives.get(tokens[0]);  // the first token is the prefix
        return uri + tokens[1];  // the second token is the local name
    }

    @Override
    public List<Function> visitParse(ParseContext ctx) {
        ctx.directiveStatement().forEach(this::visit);
        return ctx.triplesStatement().stream()
                .flatMap(c -> visitTriplesStatement(c).stream())
                .collect(ImmutableCollectors.toList());
    }

    @Override
    public Void visitDirectiveStatement(DirectiveStatementContext ctx) {
        visit(ctx.directive());
        return null;
    }

    @Override
    public Void visitDirective(DirectiveContext ctx) {
        visit(ctx.prefixID());
        return null;
    }

    @Override
    public List<Function> visitTriplesStatement(TriplesStatementContext ctx) {
        return visitTriples(ctx.triples());
    }

    @Override
    public Void visitPrefixID(PrefixIDContext ctx) {
        String iriref = removeBrackets(ctx.IRIREF().getText());
        String ns = ctx.PNAME_NS().getText();
        directives.put(ns.substring(0, ns.length() - 1), iriref); // remove the end colon
        return null;
    }

    @Override
    public Object visitBase(BaseContext ctx) {
        String iriRef = removeBrackets(ctx.IRIREF().getText());
        directives.put("", iriRef);
        return null;
    }

    @Override
    public List<Function> visitTriples(TriplesContext ctx) {
        currentSubject = visitSubject(ctx.subject());
        return visitPredicateObjectList(ctx.predicateObjectList());
    }

    @Override
    public List<Function> visitPredicateObjectList(PredicateObjectListContext ctx) {
        return ctx.predicateObject().stream()
                .flatMap(c -> visitPredicateObject(c).stream())
                .collect(ImmutableCollectors.toList());
    }

    @Override
    public List<Function> visitPredicateObject(PredicateObjectContext ctx) {
        return visitObjectList(ctx.objectList()).stream()
                .map(t -> makeAtom(currentSubject, visitVerb(ctx.verb()), t))
                .collect(ImmutableCollectors.toList());
    }

    @Override
    public Term visitVerb(VerbContext ctx) {
        ResourceContext rc = ctx.resource();
        if (rc != null) {
            return visitResource(rc);
        }
        return termFactory.getUriTemplate(termFactory.getConstantLiteral(RDF_TYPE));
    }

    @Override
    public List<Term> visitObjectList(ObjectListContext ctx) {
        return ctx.object().stream()
                .map(this::visitObject)
                .collect(ImmutableCollectors.toList());
    }

    @Override
    public Term visitSubject(SubjectContext ctx) {
        ResourceContext rc = ctx.resource();
        if (rc != null) {
            return visitResource(rc);
        }
        VariableContext vc = ctx.variable();
        if (vc != null) {
            return visitVariable(vc);
        }
        return null;
    }

    @Override
    public Term visitObject(ObjectContext ctx) {
        return (Term) visit(ctx.children.iterator().next());
    }

    @Override
    public Term visitResource(ResourceContext ctx) {
        if (ctx.iriExt() != null) {
            return visitIriExt(ctx.iriExt());
        }
        return construct(this.visitIri(ctx.iri()));
    }

    public Term visitIriExt(IriExtContext ctx) {
        if (ctx.IRIREF_EXT() != null) {
            return construct(removeBrackets(ctx.IRIREF_EXT().getText()));
        }
        return construct(concatPrefix(ctx.PREFIXED_NAME_EXT().getText()));
    }

    @Override
<<<<<<< HEAD
    public Function visitTypedLiteral_1(TypedLiteral_1Context ctx) {
        return termFactory.getTypedTerm(visitVariable(ctx.variable()), ctx.LANGTAG().getText().substring(1));
=======
    public Function visitVariableLiteral_1(VariableLiteral_1Context ctx) {
        return TERM_FACTORY.getTypedTerm(visitVariable(ctx.variable()), visitLanguageTag(ctx.languageTag()));
>>>>>>> 89172632
    }

    @Override
    public Function visitVariableLiteral_2(VariableLiteral_2Context ctx) {
        Variable var = visitVariable(ctx.variable());
<<<<<<< HEAD
        Term resource = visitResource(ctx.resource());
        if (resource instanceof Function) {
            String functionName = ((ValueConstant) ((Function) resource).getTerm(0)).getValue();

            return typeFactory.getOptionalDatatype(functionName)
                    .map(t -> termFactory.getTypedTerm(var, t))
                    .orElseThrow(() -> new RuntimeException("Unsupported datatype: " + functionName));
=======
        String iri = visitIri(ctx.iri());
        Optional<COL_TYPE> type = TYPE_FACTORY.getDatatype(iri);
        if (type.isPresent()) {
            return TERM_FACTORY.getTypedTerm(var, type.get());
>>>>>>> 89172632
        }
        throw new RuntimeException("ERROR. A mapping involves an unsupported datatype. \nOffending datatype:" + iri);
    }

    @Override
<<<<<<< HEAD
    public Variable visitVariable(VariableContext ctx) {
        return termFactory.getVariable(removeBrackets(ctx.STRING_WITH_CURLY_BRACKET().getText()));
    }

    @Override
    public Function visitFunction(FunctionContext ctx) {
        String functionName = visitResource(ctx.resource()).toString();
        ImmutableList<Term> terms = visitTerms(ctx.terms());
        Predicate functionSymbol = termFactory.getPredicate(functionName, terms.size());
        return termFactory.getFunction(functionSymbol, terms);
=======
    public String visitIri(IriContext ctx) {
        TerminalNode token = ctx.PREFIXED_NAME();
        if (token != null) {
            return concatPrefix(token.getText());
        }
        return removeBrackets(ctx.IRIREF().getText());
    }

    @Override
    public Variable visitVariable(VariableContext ctx) {
        return TERM_FACTORY.getVariable(removeBrackets(ctx.STRING_WITH_CURLY_BRACKET().getText()));
    }

    @Override
    public Term visitLanguageTag(LanguageTagContext ctx) {
        VariableContext vc = ctx.variable();
        if (vc != null) {
            return visitVariable(vc);
        }
        return TERM_FACTORY.getConstantLiteral(ctx.LANGTAG().getText().substring(1).toLowerCase(), COL_TYPE.STRING);
>>>>>>> 89172632
    }

    @Override
    public Term visitLiteral(LiteralContext ctx) {
        StringLiteralContext slc = ctx.stringLiteral();
        if (slc != null) {
            Term literal = visitStringLiteral(slc);
            TerminalNode token = ctx.LANGTAG();
            //if variable we cannot assign a datatype yet
            if (literal instanceof Variable) {
                return termFactory.getTypedTerm(literal, XSD.STRING);
            }
            if (token != null) {
                return termFactory.getTypedTerm(literal, token.getText().substring(1));
            }
            return termFactory.getTypedTerm(literal, XSD.STRING);
        }
        return (Term) visitChildren(ctx);
    }

    @Override
    public Term visitStringLiteral(StringLiteralContext ctx) {
        String str = ctx.STRING_LITERAL_QUOTE().getText();
        if (str.contains("{")) {
            return getNestedConcat(str);
        }
        return termFactory.getConstantLiteral(str.substring(1, str.length() - 1), XSD.STRING); // without the double quotes
    }

    @Override
    public Term visitTypedLiteral(TypedLiteralContext ctx) {
        Term stringValue = visitStringLiteral(ctx.stringLiteral());
<<<<<<< HEAD
        Term resource = visitResource(ctx.resource());
        if (resource instanceof Function) {
            String functionName = ((ValueConstant) ((Function) resource).getTerm(0)).getValue();

            Optional<RDFDatatype> type = typeFactory.getOptionalDatatype(functionName);
            if (!type.isPresent()) {
                throw new RuntimeException("Unsupported datatype: " + functionName);
            }
            return termFactory.getTypedTerm(stringValue, type.get());
        }
        return termFactory.getTypedTerm(stringValue, XSD.STRING);
=======
        String iriRef = visitIri(ctx.iri());
        Optional<COL_TYPE> type = TYPE_FACTORY.getDatatype(iriRef);
        if (type.isPresent()) {
            return TERM_FACTORY.getTypedTerm(stringValue, type.get());
        }
        throw new RuntimeException("Unsupported datatype: " + iriRef);
>>>>>>> 89172632
    }

    @Override
    public Term visitNumericLiteral(NumericLiteralContext ctx) {
        return (Term) visitChildren(ctx);
    }

    @Override
    public Term visitBooleanLiteral(BooleanLiteralContext ctx) {
        return typeTerm(ctx.BOOLEAN_LITERAL().getText(), XSD.BOOLEAN);
    }

    @Override
    public Term visitNumericUnsigned(NumericUnsignedContext ctx) {

        TerminalNode token = ctx.INTEGER();
        if (token != null) {
            return typeTerm(token.getText(), XSD.INTEGER);
        }
        token = ctx.DOUBLE();
        if (token != null) {
            return typeTerm(token.getText(), XSD.DOUBLE);
        }
        return typeTerm(ctx.DECIMAL().getText(), XSD.DECIMAL);
    }

    @Override
    public Term visitNumericPositive(NumericPositiveContext ctx) {
        TerminalNode token = ctx.INTEGER_POSITIVE();
        if (token != null) {
            return typeTerm(token.getText(), XSD.INTEGER);
        }
        token = ctx.DOUBLE_POSITIVE();
        if (token != null) {
            return typeTerm(token.getText(), XSD.DOUBLE);
        }
        return typeTerm(ctx.DECIMAL_POSITIVE().getText(), XSD.DECIMAL);
    }

    @Override
    public Term visitNumericNegative(NumericNegativeContext ctx) {
        TerminalNode token = ctx.INTEGER_NEGATIVE();
        if (token != null) {
            return typeTerm(token.getText(), XSD.INTEGER);
        }
        token = ctx.DOUBLE_NEGATIVE();
        if (token != null) {
            return typeTerm(token.getText(), XSD.DOUBLE);
        }
        return typeTerm(ctx.DECIMAL_NEGATIVE().getText(), XSD.DECIMAL);
    }
}<|MERGE_RESOLUTION|>--- conflicted
+++ resolved
@@ -1,15 +1,10 @@
 package it.unibz.inf.ontop.spec.mapping.parser.impl;
 
-<<<<<<< HEAD
-import com.google.common.collect.ImmutableList;
 import it.unibz.inf.ontop.model.atom.AtomFactory;
-=======
->>>>>>> 89172632
 import it.unibz.inf.ontop.model.term.*;
 import it.unibz.inf.ontop.model.term.functionsymbol.ExpressionOperation;
 import it.unibz.inf.ontop.model.term.functionsymbol.Predicate;
 import it.unibz.inf.ontop.model.term.functionsymbol.URITemplatePredicate;
-import it.unibz.inf.ontop.model.type.RDFDatatype;
 import it.unibz.inf.ontop.model.type.TypeFactory;
 import it.unibz.inf.ontop.model.vocabulary.XSD;
 import it.unibz.inf.ontop.spec.mapping.parser.impl.TurtleOBDAParser.*;
@@ -40,11 +35,9 @@
     protected String error = "";
     private final TermFactory termFactory;
     private final AtomFactory atomFactory;
-    private final TypeFactory typeFactory;
     private final RDF rdfFactory;
 
-    public TurtleOBDAVisitorImpl(TermFactory termFactory, AtomFactory atomFactory, TypeFactory typeFactory) {
-        this.typeFactory = typeFactory;
+    public TurtleOBDAVisitorImpl(TermFactory termFactory, AtomFactory atomFactory) {
         this.rdfFactory = new SimpleRDF();
         this.termFactory = termFactory;
         this.atomFactory = atomFactory;
@@ -396,7 +389,7 @@
         if (ctx.iriExt() != null) {
             return visitIriExt(ctx.iriExt());
         }
-        return construct(this.visitIri(ctx.iri()));
+        return construct(this.visitIri(ctx.iri()).getIRIString());
     }
 
     public Term visitIriExt(IriExtContext ctx) {
@@ -407,70 +400,34 @@
     }
 
     @Override
-<<<<<<< HEAD
-    public Function visitTypedLiteral_1(TypedLiteral_1Context ctx) {
-        return termFactory.getTypedTerm(visitVariable(ctx.variable()), ctx.LANGTAG().getText().substring(1));
-=======
     public Function visitVariableLiteral_1(VariableLiteral_1Context ctx) {
-        return TERM_FACTORY.getTypedTerm(visitVariable(ctx.variable()), visitLanguageTag(ctx.languageTag()));
->>>>>>> 89172632
+        return termFactory.getTypedTerm(visitVariable(ctx.variable()), visitLanguageTag(ctx.languageTag()));
     }
 
     @Override
     public Function visitVariableLiteral_2(VariableLiteral_2Context ctx) {
         Variable var = visitVariable(ctx.variable());
-<<<<<<< HEAD
-        Term resource = visitResource(ctx.resource());
-        if (resource instanceof Function) {
-            String functionName = ((ValueConstant) ((Function) resource).getTerm(0)).getValue();
-
-            return typeFactory.getOptionalDatatype(functionName)
-                    .map(t -> termFactory.getTypedTerm(var, t))
-                    .orElseThrow(() -> new RuntimeException("Unsupported datatype: " + functionName));
-=======
-        String iri = visitIri(ctx.iri());
-        Optional<COL_TYPE> type = TYPE_FACTORY.getDatatype(iri);
-        if (type.isPresent()) {
-            return TERM_FACTORY.getTypedTerm(var, type.get());
->>>>>>> 89172632
-        }
-        throw new RuntimeException("ERROR. A mapping involves an unsupported datatype. \nOffending datatype:" + iri);
-    }
-
-    @Override
-<<<<<<< HEAD
+        IRI iri = visitIri(ctx.iri());
+        return termFactory.getTypedTerm(var, iri);
+    }
+
+    @Override
+    public IRI visitIri(IriContext ctx) {
+        TerminalNode token = ctx.PREFIXED_NAME();
+        return rdfFactory.createIRI(
+                token != null
+                        ? concatPrefix(token.getText())
+                        : removeBrackets(ctx.IRIREF().getText()));
+    }
+
+    @Override
     public Variable visitVariable(VariableContext ctx) {
         return termFactory.getVariable(removeBrackets(ctx.STRING_WITH_CURLY_BRACKET().getText()));
     }
 
     @Override
-    public Function visitFunction(FunctionContext ctx) {
-        String functionName = visitResource(ctx.resource()).toString();
-        ImmutableList<Term> terms = visitTerms(ctx.terms());
-        Predicate functionSymbol = termFactory.getPredicate(functionName, terms.size());
-        return termFactory.getFunction(functionSymbol, terms);
-=======
-    public String visitIri(IriContext ctx) {
-        TerminalNode token = ctx.PREFIXED_NAME();
-        if (token != null) {
-            return concatPrefix(token.getText());
-        }
-        return removeBrackets(ctx.IRIREF().getText());
-    }
-
-    @Override
-    public Variable visitVariable(VariableContext ctx) {
-        return TERM_FACTORY.getVariable(removeBrackets(ctx.STRING_WITH_CURLY_BRACKET().getText()));
-    }
-
-    @Override
-    public Term visitLanguageTag(LanguageTagContext ctx) {
-        VariableContext vc = ctx.variable();
-        if (vc != null) {
-            return visitVariable(vc);
-        }
-        return TERM_FACTORY.getConstantLiteral(ctx.LANGTAG().getText().substring(1).toLowerCase(), COL_TYPE.STRING);
->>>>>>> 89172632
+    public String visitLanguageTag(LanguageTagContext ctx) {
+        return ctx.LANGTAG().getText().substring(1).toLowerCase();
     }
 
     @Override
@@ -478,13 +435,13 @@
         StringLiteralContext slc = ctx.stringLiteral();
         if (slc != null) {
             Term literal = visitStringLiteral(slc);
-            TerminalNode token = ctx.LANGTAG();
+            LanguageTagContext lc = ctx.languageTag();
             //if variable we cannot assign a datatype yet
             if (literal instanceof Variable) {
                 return termFactory.getTypedTerm(literal, XSD.STRING);
             }
-            if (token != null) {
-                return termFactory.getTypedTerm(literal, token.getText().substring(1));
+            if (lc != null) {
+                return termFactory.getTypedTerm(literal, visitLanguageTag(lc));
             }
             return termFactory.getTypedTerm(literal, XSD.STRING);
         }
@@ -503,26 +460,8 @@
     @Override
     public Term visitTypedLiteral(TypedLiteralContext ctx) {
         Term stringValue = visitStringLiteral(ctx.stringLiteral());
-<<<<<<< HEAD
-        Term resource = visitResource(ctx.resource());
-        if (resource instanceof Function) {
-            String functionName = ((ValueConstant) ((Function) resource).getTerm(0)).getValue();
-
-            Optional<RDFDatatype> type = typeFactory.getOptionalDatatype(functionName);
-            if (!type.isPresent()) {
-                throw new RuntimeException("Unsupported datatype: " + functionName);
-            }
-            return termFactory.getTypedTerm(stringValue, type.get());
-        }
-        return termFactory.getTypedTerm(stringValue, XSD.STRING);
-=======
-        String iriRef = visitIri(ctx.iri());
-        Optional<COL_TYPE> type = TYPE_FACTORY.getDatatype(iriRef);
-        if (type.isPresent()) {
-            return TERM_FACTORY.getTypedTerm(stringValue, type.get());
-        }
-        throw new RuntimeException("Unsupported datatype: " + iriRef);
->>>>>>> 89172632
+        IRI iriRef = visitIri(ctx.iri());
+        return termFactory.getTypedTerm(stringValue, iriRef);
     }
 
     @Override
