package it.unibz.inf.ontop.spec.mapping.transformer.impl;

import com.google.common.collect.ImmutableList;
import com.google.common.collect.ImmutableSet;
import com.google.common.collect.Sets;
import com.google.inject.Inject;
import it.unibz.inf.ontop.exception.OntopInternalBugException;
import it.unibz.inf.ontop.injection.*;
import it.unibz.inf.ontop.iq.IQ;
import it.unibz.inf.ontop.iq.IQTree;
import it.unibz.inf.ontop.iq.node.IntensionalDataNode;
import it.unibz.inf.ontop.iq.optimizer.impl.AbstractIntensionalQueryMerger;
import it.unibz.inf.ontop.iq.tools.UnionBasedQueryMerger;
import it.unibz.inf.ontop.model.atom.*;
import it.unibz.inf.ontop.model.term.Variable;
import it.unibz.inf.ontop.model.vocabulary.Ontop;
import it.unibz.inf.ontop.spec.mapping.MappingAssertion;
import it.unibz.inf.ontop.spec.mapping.transformer.MappingCanonicalTransformer;
import it.unibz.inf.ontop.substitution.SubstitutionFactory;
import it.unibz.inf.ontop.utils.CoreUtilsFactory;
import it.unibz.inf.ontop.utils.ImmutableCollectors;
import it.unibz.inf.ontop.utils.VariableGenerator;

import java.util.Optional;

public class MappingCanonicalTransformerImpl implements MappingCanonicalTransformer {

    private final IntermediateQueryFactory iqFactory;
    private final QueryTransformerFactory transformerFactory;
    private final SubstitutionFactory substitutionFactory;
    private final AtomFactory atomFactory;
    private final UnionBasedQueryMerger queryMerger;
    private final CoreUtilsFactory coreUtilsFactory;
    private final OntopMappingSettings settings;

    @Inject
    private MappingCanonicalTransformerImpl(CoreSingletons coreSingletons,
                                            QueryTransformerFactory transformerFactory,
                                            UnionBasedQueryMerger queryMerger,
                                            OntopMappingSettings settings) {
        this.coreUtilsFactory = coreSingletons.getCoreUtilsFactory();
        this.settings = settings;
        this.iqFactory = coreSingletons.getIQFactory();
        this.transformerFactory = transformerFactory;
        this.substitutionFactory = coreSingletons.getSubstitutionFactory();
        this.atomFactory = coreSingletons.getAtomFactory();
        this.queryMerger = queryMerger;
    }

    @Override
    public ImmutableList<MappingAssertion> transform(ImmutableList<MappingAssertion> mapping) {

        // Isolate mapping assertions with canIRI as predicate
        Optional<IQ> canIRIDefinition = extractCanIRIDefinition(mapping);

        // Transform the remaining mapping assertions
        return canIRIDefinition.isPresent() ?
                transformMapping(mapping, new IntensionalQueryMerger(canIRIDefinition.get())) :
                mapping;
    }

    private Optional<IQ> extractCanIRIDefinition(ImmutableList<MappingAssertion> mapping) {
        return queryMerger.mergeDefinitions(
                mapping.stream()
                        .filter(a -> a.getIndex().getIri().equals(Ontop.CANONICAL_IRI))
                        .map(MappingAssertion::getQuery)
                        .collect(ImmutableCollectors.toList()));
    }

    private ImmutableList<MappingAssertion> transformMapping(ImmutableList<MappingAssertion> mapping, IntensionalQueryMerger intensionalQueryMerger) {
        return mapping.stream()
                        .filter(a -> !(a.getIndex().getIri().equals(Ontop.CANONICAL_IRI)))
                        .map(a -> transformAssertion(a, intensionalQueryMerger))
                        .collect(ImmutableCollectors.toList());
    }

    private MappingAssertion transformAssertion(MappingAssertion assertion, IntensionalQueryMerger intensionalQueryMerger) {
        return settings.isCanIRIComplete() ?
                transformAssertionWithJoin(assertion, intensionalQueryMerger) :
                transformAssertionWithLeftJoin(assertion, intensionalQueryMerger);
    }

    private MappingAssertion transformAssertionWithLeftJoin(MappingAssertion assertion, IntensionalQueryMerger intensionalQueryMerger) {
        throw new RuntimeException("TODO: implement");
    }

    private MappingAssertion transformAssertionWithJoin(MappingAssertion assertion, IntensionalQueryMerger intensionalQueryMerger) {
        RDFAtomPredicate rdfAtomPredicate = assertion.getRDFAtomPredicate();
        if (assertion.getIndex().isClass()) {
            return canonizeWithJoin(assertion, intensionalQueryMerger, rdfAtomPredicate::getSubject, rdfAtomPredicate::updateSubject);
        }
        else {
            MappingAssertion assertionWithCanonizedSubject = canonizeWithJoin(assertion, intensionalQueryMerger, rdfAtomPredicate::getSubject, rdfAtomPredicate::updateSubject);
            return canonizeWithJoin(assertionWithCanonizedSubject, intensionalQueryMerger, rdfAtomPredicate::getObject, rdfAtomPredicate::updateObject);
        }
    }

    private MappingAssertion canonizeWithJoin(MappingAssertion assertion, IntensionalQueryMerger intensionalQueryMerger, RDFAtomPredicate.ComponentGetter componentGetter, RDFAtomPredicate.ComponentUpdater componentUpdater) {

        ImmutableList<Variable> variables = assertion.getProjectionAtom().getArguments();
        Variable replacedVar = componentGetter.get(variables);

        IQ iq = assertion.getQuery();
        Variable newVariable = createFreshVariable(iq, intensionalQueryMerger, replacedVar);
        IntensionalDataNode idn = iqFactory.createIntensionalDataNode(
                atomFactory.getIntensionalTripleAtom(newVariable, Ontop.CANONICAL_IRI, replacedVar));

        DistinctVariableOnlyDataAtom projectionAtom = atomFactory.getDistinctVariableOnlyDataAtom(
                assertion.getRDFAtomPredicate(),
                componentUpdater.update(variables, newVariable));

        IQ intensionalCanonizedQuery = iqFactory.createIQ(
                projectionAtom,
                getIntensionalCanonizedTree(iq, projectionAtom, idn));

        IQ canonizedQuery = intensionalQueryMerger.optimize(intensionalCanonizedQuery)
                .normalizeForOptimization();

        return canonizedQuery.getTree().isDeclaredAsEmpty()
                // No matching canonical IRI template
                ? assertion
                : assertion.copyOf(canonizedQuery);
    }

    private IQTree getIntensionalCanonizedTree(IQ assertion, DistinctVariableOnlyDataAtom projAtom, IntensionalDataNode intensionalDataNode) {
        return iqFactory.createUnaryIQTree(
                iqFactory.createConstructionNode(projAtom.getVariables()),
                iqFactory.createNaryIQTree(
                        iqFactory.createInnerJoinNode(),
                        ImmutableList.of(
                                assertion.getTree(),
                                intensionalDataNode
                        )));
    }

    private Variable createFreshVariable(IQ iq, IntensionalQueryMerger intensionalQueryMerger, Variable formerVariable) {
        VariableGenerator variableGenerator = coreUtilsFactory.createVariableGenerator(
                Sets.union(
                        iq.getTree().getKnownVariables(),
                        intensionalQueryMerger.getKnownVariables()).immutableCopy());

        return variableGenerator.generateNewVariableFromVar(formerVariable);
    }

    private class IntensionalQueryMerger extends AbstractIntensionalQueryMerger {

        private final IQ definition;

        IntensionalQueryMerger(IQ definition) {
            super(MappingCanonicalTransformerImpl.this.iqFactory);
            this.definition = definition;
        }

        @Override
        protected AbstractIntensionalQueryMerger.QueryMergingTransformer createTransformer(ImmutableSet<Variable> knownVariables) {
            VariableGenerator variableGenerator = coreUtilsFactory.createVariableGenerator(knownVariables);
            return new QueryMergingTransformer(variableGenerator);
        }

        public ImmutableSet<Variable> getKnownVariables() {
            return definition.getTree().getKnownVariables();
        }

        private class QueryMergingTransformer extends AbstractIntensionalQueryMerger.QueryMergingTransformer {

            QueryMergingTransformer(VariableGenerator variableGenerator) {
                super(variableGenerator, MappingCanonicalTransformerImpl.this.iqFactory, substitutionFactory, transformerFactory);
            }

            @Override
            protected Optional<IQ> getDefinition(IntensionalDataNode dataNode) {
<<<<<<< HEAD
                if (getPropertyIRI(dataNode.getDataAtom())
=======
                DataAtom<AtomPredicate> atom =  dataNode.getProjectionAtom();
                if (Optional.of(atom.getPredicate())
                        .filter(p -> p instanceof RDFAtomPredicate)
                        .map(p -> (RDFAtomPredicate) p)
                        .flatMap(p -> p.getPropertyIRI(atom.getArguments()))
>>>>>>> 939998b7
                        .filter(i -> i.equals(Ontop.CANONICAL_IRI))
                        .isPresent()) {
                    return Optional.of(definition);
                }
<<<<<<< HEAD
                throw new UnexpectedPredicateException(dataNode.getDataAtom().getPredicate());
=======
                throw new UnexpectedPredicateException(atom.getPredicate());
>>>>>>> 939998b7
            }

            @Override
            protected IQTree handleIntensionalWithoutDefinition(IntensionalDataNode dataNode) {
                return dataNode;
            }
        }

        private class UnexpectedPredicateException extends OntopInternalBugException {
            UnexpectedPredicateException(AtomPredicate predicate) {
                super("canonical IRI predicate expected instead of :" + predicate);
            }
        }
    }
}<|MERGE_RESOLUTION|>--- conflicted
+++ resolved
@@ -169,24 +169,16 @@
 
             @Override
             protected Optional<IQ> getDefinition(IntensionalDataNode dataNode) {
-<<<<<<< HEAD
-                if (getPropertyIRI(dataNode.getDataAtom())
-=======
                 DataAtom<AtomPredicate> atom =  dataNode.getProjectionAtom();
                 if (Optional.of(atom.getPredicate())
                         .filter(p -> p instanceof RDFAtomPredicate)
                         .map(p -> (RDFAtomPredicate) p)
                         .flatMap(p -> p.getPropertyIRI(atom.getArguments()))
->>>>>>> 939998b7
                         .filter(i -> i.equals(Ontop.CANONICAL_IRI))
                         .isPresent()) {
                     return Optional.of(definition);
                 }
-<<<<<<< HEAD
-                throw new UnexpectedPredicateException(dataNode.getDataAtom().getPredicate());
-=======
                 throw new UnexpectedPredicateException(atom.getPredicate());
->>>>>>> 939998b7
             }
 
             @Override
