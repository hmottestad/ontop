--- conflicted
+++ resolved
@@ -13,12 +13,8 @@
 import it.unibz.inf.ontop.model.term.Function;
 import it.unibz.inf.ontop.model.term.Term;
 import it.unibz.inf.ontop.datalog.impl.CQContainmentCheckUnderLIDs;
-<<<<<<< HEAD
-import it.unibz.inf.ontop.spec.ontology.TBoxReasoner;
-=======
 import it.unibz.inf.ontop.datalog.LinearInclusionDependencies;
 import it.unibz.inf.ontop.spec.ontology.ClassifiedTBox;
->>>>>>> 0f4a0fd6
 import it.unibz.inf.ontop.spec.mapping.TMappingExclusionConfig;
 import it.unibz.inf.ontop.spec.impl.LegacyIsNotNullDatalogMappingFiller;
 import it.unibz.inf.ontop.spec.mapping.transformer.MappingSaturator;
@@ -77,12 +73,7 @@
                 .map(r -> isNotNullDatalogMappingFiller.addNotNull(r, dbMetadata))
                 .collect(ImmutableCollectors.toList());
 
-<<<<<<< HEAD
         ImmutableSet<CQIE> saturatedMappingRules = tMappingProcessor.getTMappings(initialMappingRules, saturatedTBox,
-                true,
-=======
-        ImmutableSet<CQIE> saturatedMappingRules = TMappingProcessor.getTMappings(initialMappingRules, saturatedTBox,
->>>>>>> 0f4a0fd6
                 foreignKeyCQC, tMappingExclusionConfig).stream()
                 .map(r -> isNotNullDatalogMappingFiller.addNotNull(r, dbMetadata))
                 .collect(ImmutableCollectors.toSet());
