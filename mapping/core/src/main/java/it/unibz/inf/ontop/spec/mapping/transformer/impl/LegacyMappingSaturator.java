--- conflicted
+++ resolved
@@ -4,42 +4,26 @@
 import com.google.common.collect.ImmutableSet;
 import com.google.inject.Inject;
 import com.google.inject.Singleton;
-<<<<<<< HEAD
 import it.unibz.inf.ontop.datalog.*;
 import it.unibz.inf.ontop.dbschema.DBMetadata;
 import it.unibz.inf.ontop.model.atom.AtomFactory;
 import it.unibz.inf.ontop.model.term.TermFactory;
 import it.unibz.inf.ontop.spec.mapping.Mapping;
-=======
-import it.unibz.inf.ontop.datalog.CQIE;
-import it.unibz.inf.ontop.datalog.Datalog2QueryMappingConverter;
-import it.unibz.inf.ontop.datalog.LinearInclusionDependencies;
-import it.unibz.inf.ontop.datalog.Mapping2DatalogConverter;
-import it.unibz.inf.ontop.datalog.impl.CQContainmentCheckUnderLIDs;
-import it.unibz.inf.ontop.dbschema.DBMetadata;
->>>>>>> dfe1585a
 import it.unibz.inf.ontop.model.IriConstants;
 import it.unibz.inf.ontop.model.term.Function;
 import it.unibz.inf.ontop.model.term.Term;
-import it.unibz.inf.ontop.spec.mapping.Mapping;
+import it.unibz.inf.ontop.datalog.impl.CQContainmentCheckUnderLIDs;
+import it.unibz.inf.ontop.datalog.LinearInclusionDependencies;
+import it.unibz.inf.ontop.spec.ontology.ClassifiedTBox;
 import it.unibz.inf.ontop.spec.mapping.TMappingExclusionConfig;
 import it.unibz.inf.ontop.spec.mapping.transformer.MappingSaturator;
-<<<<<<< HEAD
 import it.unibz.inf.ontop.substitution.impl.SubstitutionUtilities;
 import it.unibz.inf.ontop.substitution.impl.UnifierUtilities;
-=======
-import it.unibz.inf.ontop.spec.ontology.ClassifiedTBox;
->>>>>>> dfe1585a
 import it.unibz.inf.ontop.utils.ImmutableCollectors;
 
 import java.util.ArrayList;
 import java.util.List;
 
-<<<<<<< HEAD
-=======
-import static it.unibz.inf.ontop.model.OntopModelSingletons.*;
-
->>>>>>> dfe1585a
 /**
  * Uses the old Datalog-based mapping saturation code
  */
@@ -51,7 +35,6 @@
     private final Datalog2QueryMappingConverter datalog2MappingConverter;
     private final AtomFactory atomFactory;
     private final TermFactory termFactory;
-    private final LegacyIsNotNullDatalogMappingFiller isNotNullDatalogMappingFiller;
     private final TMappingProcessor tMappingProcessor;
     private final DatalogFactory datalogFactory;
     private final UnifierUtilities unifierUtilities;
@@ -62,7 +45,6 @@
                                    Mapping2DatalogConverter mapping2DatalogConverter,
                                    Datalog2QueryMappingConverter datalog2MappingConverter,
                                    AtomFactory atomFactory, TermFactory termFactory,
-                                   LegacyIsNotNullDatalogMappingFiller isNotNullDatalogMappingFiller,
                                    TMappingProcessor tMappingProcessor, DatalogFactory datalogFactory,
                                    UnifierUtilities unifierUtilities, SubstitutionUtilities substitutionUtilities) {
         this.tMappingExclusionConfig = tMappingExclusionConfig;
@@ -70,7 +52,6 @@
         this.datalog2MappingConverter = datalog2MappingConverter;
         this.atomFactory = atomFactory;
         this.termFactory = termFactory;
-        this.isNotNullDatalogMappingFiller = isNotNullDatalogMappingFiller;
         this.tMappingProcessor = tMappingProcessor;
         this.datalogFactory = datalogFactory;
         this.unifierUtilities = unifierUtilities;
@@ -85,20 +66,10 @@
                 unifierUtilities, substitutionUtilities, termFactory);
 
         ImmutableList<CQIE> initialMappingRules = mapping2DatalogConverter.convert(mapping)
-<<<<<<< HEAD
-                .map(r -> isNotNullDatalogMappingFiller.addNotNull(r, dbMetadata))
-=======
->>>>>>> dfe1585a
                 .collect(ImmutableCollectors.toList());
 
-        ImmutableSet<CQIE> saturatedMappingRules = tMappingProcessor.getTMappings(initialMappingRules, saturatedTBox,
-                foreignKeyCQC, tMappingExclusionConfig).stream()
-<<<<<<< HEAD
-                // NOT SURE WHY SECOND TIME IS NEEDED
-                .map(r -> isNotNullDatalogMappingFiller.addNotNull(r, dbMetadata))
-=======
->>>>>>> dfe1585a
-                .collect(ImmutableCollectors.toSet());
+        ImmutableSet<CQIE> saturatedMappingRules = ImmutableSet.copyOf(
+                tMappingProcessor.getTMappings(initialMappingRules, saturatedTBox, foreignKeyCQC, tMappingExclusionConfig));
 
         List<CQIE> allMappingRules = new ArrayList<>(saturatedMappingRules);
         allMappingRules.addAll(generateTripleMappings(saturatedMappingRules));
