package it.unibz.inf.ontop.spec.mapping.parser.impl;

/*
 * #%L
 * ontop-obdalib-core
 * %%
 * Copyright (C) 2009 - 2014 Free University of Bozen-Bolzano
 * %%
 * Licensed under the Apache License, Version 2.0 (the "License");
 * you may not use this file except in compliance with the License.
 * You may obtain a copy of the License at
 * 
 *      http://www.apache.org/licenses/LICENSE-2.0
 * 
 * Unless required by applicable law or agreed to in writing, software
 * distributed under the License is distributed on an "AS IS" BASIS,
 * WITHOUT WARRANTIES OR CONDITIONS OF ANY KIND, either express or implied.
 * See the License for the specific language governing permissions and
 * limitations under the License.
 * #L%
 */

import com.google.common.collect.ImmutableList;
import com.google.common.collect.ImmutableMap;
import com.google.inject.Inject;
import it.unibz.inf.ontop.exception.*;
import it.unibz.inf.ontop.model.atom.TargetAtom;
import it.unibz.inf.ontop.model.atom.TargetAtomFactory;
import it.unibz.inf.ontop.model.term.TermFactory;
import it.unibz.inf.ontop.model.type.TypeFactory;
import it.unibz.inf.ontop.spec.mapping.parser.exception.UnsupportedTagException;
import it.unibz.inf.ontop.injection.SQLPPMappingFactory;
import it.unibz.inf.ontop.injection.SpecificationFactory;
import it.unibz.inf.ontop.model.term.ImmutableFunctionalTerm;
import it.unibz.inf.ontop.spec.mapping.MappingMetadata;
import it.unibz.inf.ontop.spec.mapping.PrefixManager;
import it.unibz.inf.ontop.spec.mapping.SQLMappingFactory;
import it.unibz.inf.ontop.spec.mapping.impl.SQLMappingFactoryImpl;
import it.unibz.inf.ontop.spec.mapping.parser.SQLMappingParser;
import it.unibz.inf.ontop.spec.mapping.parser.TargetQueryParser;
import it.unibz.inf.ontop.spec.mapping.parser.exception.UnparsableTargetQueryException;
import it.unibz.inf.ontop.spec.mapping.pp.SQLPPMapping;
import it.unibz.inf.ontop.spec.mapping.pp.SQLPPTriplesMap;
import it.unibz.inf.ontop.spec.mapping.pp.impl.OntopNativeSQLPPTriplesMap;
import it.unibz.inf.ontop.utils.UriTemplateMatcher;
import org.apache.commons.rdf.api.Graph;
import org.apache.commons.rdf.api.RDF;
import org.slf4j.Logger;
import org.slf4j.LoggerFactory;

import java.io.*;
import java.util.ArrayList;
import java.util.HashMap;
import java.util.List;
import java.util.Map;

import static it.unibz.inf.ontop.exception.InvalidMappingExceptionWithIndicator.*;

/**
 * Mapping parser specific to the Ontop Native Mapping Language for SQL.
 *
 * Available through Guice.
 *
 */
public class OntopNativeMappingParser implements SQLMappingParser {

    public enum Label {
        /* Source decl.: */sourceUri, connectionUrl, username, password, driverClass,
        /* Mapping decl.: */mappingId, target, source
    }

    public static final String PREFIX_DECLARATION_TAG = "[PrefixDeclaration]";
    protected static final String CLASS_DECLARATION_TAG = "[ClassDeclaration]";
    protected static final String OBJECT_PROPERTY_DECLARATION_TAG = "[ObjectPropertyDeclaration]";
    protected static final String DATA_PROPERTY_DECLARATION_TAG = "[DataPropertyDeclaration]";
    protected static final String SOURCE_DECLARATION_TAG = "[SourceDeclaration]";
    public static final String MAPPING_DECLARATION_TAG = "[MappingDeclaration]";

    public static final String START_COLLECTION_SYMBOL = "@collection [[";
    public static final String END_COLLECTION_SYMBOL = "]]";
    protected static final String COMMENT_SYMBOL = ";";

    private static final SQLMappingFactory SQL_MAPPING_FACTORY = SQLMappingFactoryImpl.getInstance();
    private static final Logger LOG = LoggerFactory.getLogger(OntopNativeMappingParser.class);

    private final SQLPPMappingFactory ppMappingFactory;
    private final SpecificationFactory specificationFactory;
    private final TermFactory termFactory;
    private final TypeFactory typeFactory;
    private final TargetAtomFactory targetAtomFactory;
    private final RDF rdfFactory;

    /**
     * Create an SQL Mapping Parser for generating an OBDA model.
     */
    @Inject
    private OntopNativeMappingParser(SpecificationFactory specificationFactory,
                                     SQLPPMappingFactory ppMappingFactory, TermFactory termFactory,
<<<<<<< HEAD
                                     TypeFactory typeFactory,
                                     TargetAtomFactory targetAtomFactory) {
=======
                                     TargetAtomFactory targetAtomFactory, RDF rdfFactory) {
>>>>>>> b2647261
        this.ppMappingFactory = ppMappingFactory;
        this.specificationFactory = specificationFactory;
        this.termFactory = termFactory;
        this.typeFactory = typeFactory;
        this.targetAtomFactory = targetAtomFactory;
        this.rdfFactory = rdfFactory;
    }

    /**
     * Parsing is not done at construction time because our dependency
     * injection framework (Guice) does not manage exceptions nicely.
     *
     */
    @Override
    public SQLPPMapping parse(File file) throws InvalidMappingException, DuplicateMappingException, MappingIOException {
        checkFile(file);
        try (Reader reader = new FileReader(file)) {
            return load(reader, specificationFactory, ppMappingFactory, file.getName());
        } catch (IOException e) {
            throw new MappingIOException(e);
        }
    }

    @Override
    public SQLPPMapping parse(Reader reader) throws InvalidMappingException, DuplicateMappingException, MappingIOException {
        return load(reader, specificationFactory, ppMappingFactory, ".obda file");
    }

    @Override
    public SQLPPMapping parse(Graph mappingGraph) throws InvalidMappingException, DuplicateMappingException {
        throw new IllegalArgumentException("The Ontop native mapping language has no RDF serialization. Passing a RDF graph" +
                "to the OntopNativeMappingParser is thus invalid.");
    }


    private static void checkFile(File file) throws MappingIOException {
        if (!file.exists()) {
            throw new MappingIOException("WARNING: Cannot locate OBDA file at: " + file.getPath());
        }
        if (!file.canRead()) {
            throw new MappingIOException(String.format("Error while reading the file located at %s.\n" +
                    "Make sure you have the read permission at the location specified.", file.getAbsolutePath()));
        }
    }

    /**
     *
     * File may be null.
     *
     * TODO: refactor it. Way too complex.
     */
	private SQLPPMapping load(Reader reader, SpecificationFactory specificationFactory,
                                     SQLPPMappingFactory ppMappingFactory, String fileName)
            throws MappingIOException, InvalidMappingExceptionWithIndicator, DuplicateMappingException {

        final Map<String, String> prefixes = new HashMap<>();
        final List<SQLPPTriplesMap> mappings = new ArrayList<>();
        final List<Indicator> invalidMappingIndicators = new ArrayList<>();

        List<TargetQueryParser> parsers = null;
		
		String line;

        try (LineNumberReader lineNumberReader = new LineNumberReader(reader)) {

            while ((line = lineNumberReader.readLine()) != null) {
                try {
                    if (isCommentLine(line) || line.isEmpty()) {
                        continue; // skip comment lines and blank lines
                    }
                    if (line.contains(PREFIX_DECLARATION_TAG)) {
                        prefixes.putAll(readPrefixDeclaration(lineNumberReader));

                    /*
                     * In case of late prefix declaration
                     */
                        if (parsers != null) {
                            parsers = createParsers(ImmutableMap.copyOf(prefixes));
                        }

                    } else if (line.contains(CLASS_DECLARATION_TAG)) {
                        // deprecated tag
                        throw new UnsupportedTagException(CLASS_DECLARATION_TAG);
                    } else if (line.contains(OBJECT_PROPERTY_DECLARATION_TAG)) {
                        // deprecated tag
                        throw new UnsupportedTagException(OBJECT_PROPERTY_DECLARATION_TAG);
                    } else if (line.contains(DATA_PROPERTY_DECLARATION_TAG)) {
                        // deprecated tag
                        throw new UnsupportedTagException(DATA_PROPERTY_DECLARATION_TAG);
                    } else if (line.contains(SOURCE_DECLARATION_TAG)) {
                        // This exception wil be rethrown
                        throw new RuntimeException("Source declaration is not supported anymore (since 3.0). " +
                                "Please give this information with the Ontop configuration.");
                    } else if (line.contains(MAPPING_DECLARATION_TAG)) {
                        if (parsers == null) {
                            parsers = createParsers(ImmutableMap.copyOf(prefixes));
                        }
                        mappings.addAll(readMappingDeclaration(lineNumberReader, parsers, invalidMappingIndicators));
                    } else {
                        throw new IOException("Unknown syntax: " + line);
                    }
                } catch (Exception e) {
                    throw new IOException(String.format("ERROR reading %s at line: %s", fileName,
                            lineNumberReader.getLineNumber()
                                    + " \nMESSAGE: " + e.getMessage()), e);
                }
            }
        } catch (IOException e) {
            throw new MappingIOException(e);
        }

        // Throw some validation exceptions
        if (!invalidMappingIndicators.isEmpty()) {
            throw new InvalidMappingExceptionWithIndicator(invalidMappingIndicators);
        }

        PrefixManager prefixManager = specificationFactory.createPrefixManager(ImmutableMap.copyOf(prefixes));
        ImmutableList<SQLPPTriplesMap> mappingAxioms = ImmutableList.copyOf(mappings);

        UriTemplateMatcher uriTemplateMatcher = UriTemplateMatcher.create(
                mappingAxioms.stream()
                        .flatMap(ax -> ax.getTargetAtoms().stream())
                        .flatMap(atom -> atom.getSubstitution().getImmutableMap().values().stream())
                        .filter(t -> t instanceof ImmutableFunctionalTerm)
                        .map(t -> (ImmutableFunctionalTerm) t),
                termFactory, typeFactory);

        MappingMetadata metadata = specificationFactory.createMetadata(prefixManager, uriTemplateMatcher);
        return ppMappingFactory.createSQLPreProcessedMapping(mappingAxioms, metadata);
	}
    
    /*
     * Helper methods related to load file.
     */

    private static Map<String, String> readPrefixDeclaration(BufferedReader reader) throws IOException {
        Map<String, String> prefixes = new HashMap<>();
        String line;
        while (!(line = reader.readLine()).isEmpty()) {
            String[] tokens = line.split("[\t| ]+");
            prefixes.put(tokens[0], tokens[1]);
        }
        return prefixes;
    }

    /**
     * TODO: describe
     * TODO: follow the advice of IntelliJ: split this method to make its workflow tractable.
     * @param reader
     * @param invalidMappingIndicators Read-write list of error indicators.
     * @return The updated mapping set of the current source
     * @throws IOException
     */
    private static List<SQLPPTriplesMap> readMappingDeclaration(LineNumberReader reader,
                                                                List<TargetQueryParser> parsers,
                                                                List<Indicator> invalidMappingIndicators)
            throws IOException {
        List<SQLPPTriplesMap> currentSourceMappings = new ArrayList<>();

        String mappingId = "";
        String currentLabel = ""; // the reader is working on which label
        StringBuffer sourceQuery = null;
        ImmutableList<TargetAtom> targetQuery = null;
        int wsCount = 0;  // length of whitespace used as the separator
        boolean isMappingValid = true; // a flag to load the mapping to the model if valid
        
        String line;
        for(line = reader.readLine(); 
        		line != null && !line.trim().equals(END_COLLECTION_SYMBOL); 
        		line = reader.readLine()) {
            int lineNumber = reader.getLineNumber();
            if (line.isEmpty()) {
            	if (!mappingId.isEmpty()) {
	            	// Save the mapping to the model (if valid) at this point
	                if (isMappingValid) {
	                    currentSourceMappings =
                                addNewMapping(mappingId, sourceQuery.toString(), targetQuery, currentSourceMappings);
	                    mappingId = "";
	                    sourceQuery = null;
	                    targetQuery = null;
	                }


            	}
            	else {
                    isMappingValid = true;
                }
            	continue;
            }

            if (isCommentLine(line)) {
            	continue; // skip the comment line
            }
            if (!isMappingValid) {
            	continue; // skip if the mapping is invalid
            }
            
            String[] tokens = line.split("[\t| ]+", 2);

            String label;
            String value;
            if(tokens.length > 1 ) {
                label = tokens[0].trim();
                value = tokens[1].trim();
            }
            else{
                value = tokens[0];
                label = "";
            }
            if (!label.isEmpty()) {
            	currentLabel = tokens[0];
            }

            if (currentLabel.equals(Label.mappingId.name())) {
                mappingId = value;
                if (mappingId.isEmpty()) { // empty or not
                    invalidMappingIndicators.add(new Indicator(lineNumber, Label.mappingId, MAPPING_ID_IS_BLANK));
                    isMappingValid = false;
                }
            } else if (currentLabel.equals(Label.target.name())) {
                String targetString = value;
                if (targetString.isEmpty()) { // empty or not
                    invalidMappingIndicators.add(new Indicator(lineNumber, mappingId, TARGET_QUERY_IS_BLANK));
                    isMappingValid = false;
                } else {
	                // Load the target query
                    try {
                        targetQuery = loadTargetQuery(targetString, parsers);
                    } catch (UnparsableTargetQueryException e) {
                        invalidMappingIndicators.add(new Indicator(lineNumber, new String[] {mappingId, targetString, e.getMessage()},
                                ERROR_PARSING_TARGET_QUERY));
                        isMappingValid = false;
                    }
                }
            } else if (currentLabel.equals(Label.source.name())) {
                String sourceString = value;
                if (sourceString.isEmpty()) { // empty or not
                    invalidMappingIndicators.add(new Indicator(lineNumber, mappingId, SOURCE_QUERY_IS_BLANK));
                    isMappingValid = false;
                } else {
	                // Build the source query string.
	                if (sourceQuery == null) {
	                	sourceQuery = new StringBuffer();
	                	sourceQuery.append(sourceString);
	                } else {
	                	sourceQuery.append("\n");
	                	sourceQuery.append(sourceString);
	                }
                }
            } else {
                String msg = String.format("Unknown parameter name \"%s\" at line: %d.", tokens[0], lineNumber);
                throw new IOException(msg);
            }
        }
        
        if (line == null) {
        	throw new IOException(String.format("End collection symbol %s is missing.", END_COLLECTION_SYMBOL));
        }
        
        // Save the last mapping entry to the model
        if (!mappingId.isEmpty() && isMappingValid) {
            currentSourceMappings = addNewMapping(mappingId, sourceQuery.toString(), targetQuery, currentSourceMappings);
        }

        return currentSourceMappings;
    }

	private static ImmutableList<TargetAtom> loadTargetQuery(String targetString,
                                        List<TargetQueryParser> parsers) throws UnparsableTargetQueryException {
        Map<TargetQueryParser, TargetQueryParserException> exceptions = new HashMap<>();
		for (TargetQueryParser parser : parsers) {
            try {
                ImmutableList<TargetAtom> parse = parser.parse(targetString);
				return parse;
            } catch (TargetQueryParserException e) {
            	exceptions.put(parser, e);
            }     
    	}
		throw new UnparsableTargetQueryException(exceptions);
    }

	private static int getSeparatorLength(String input, int beginIndex) {
		int count = 0;
		for (int i = beginIndex; i < input.length(); i++) {
			if (input.charAt(i) != '\u0009' || input.charAt(i) != '\t') { // a tab
				break;
			}
			count++;
		}
		return count;
	}

    private static List<SQLPPTriplesMap> addNewMapping(String mappingId, String sourceQuery,
                                                       ImmutableList<TargetAtom> targetQuery,
                                                       List<SQLPPTriplesMap> currentSourceMappings) {
        SQLPPTriplesMap mapping = new OntopNativeSQLPPTriplesMap(
                mappingId, SQL_MAPPING_FACTORY.getSQLQuery(sourceQuery), targetQuery);
        if (!currentSourceMappings.contains(mapping)) {
            currentSourceMappings.add(mapping);
        }
        else {
            LOG.warn("Duplicate mapping %s", mappingId);
        }
        return currentSourceMappings;
    }

    private static boolean isCommentLine(String line) {
        // A comment line is always started by semi-colon
        return line.contains(COMMENT_SYMBOL) && line.trim().indexOf(COMMENT_SYMBOL) == 0;
    }

    private List<TargetQueryParser> createParsers(Map<String, String> prefixes) {
        List<TargetQueryParser> parsers = new ArrayList<>();
        // TODO: consider using a factory instead.
        parsers.add(new TurtleOBDASQLParser(prefixes, termFactory, targetAtomFactory, rdfFactory));
        return ImmutableList.copyOf(parsers);
    }
}<|MERGE_RESOLUTION|>--- conflicted
+++ resolved
@@ -96,12 +96,9 @@
     @Inject
     private OntopNativeMappingParser(SpecificationFactory specificationFactory,
                                      SQLPPMappingFactory ppMappingFactory, TermFactory termFactory,
-<<<<<<< HEAD
                                      TypeFactory typeFactory,
-                                     TargetAtomFactory targetAtomFactory) {
-=======
-                                     TargetAtomFactory targetAtomFactory, RDF rdfFactory) {
->>>>>>> b2647261
+                                     TargetAtomFactory targetAtomFactory,
+                                     RDF rdfFactory) {
         this.ppMappingFactory = ppMappingFactory;
         this.specificationFactory = specificationFactory;
         this.termFactory = termFactory;
