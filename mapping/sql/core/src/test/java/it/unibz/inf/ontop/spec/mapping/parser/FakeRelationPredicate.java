package it.unibz.inf.ontop.spec.mapping.parser;

<<<<<<< HEAD
=======
import com.google.common.collect.ImmutableList;
import it.unibz.inf.ontop.dbschema.RelationDefinition;
import it.unibz.inf.ontop.dbschema.RelationPredicateImpl;
>>>>>>> 28a03a3c
import it.unibz.inf.ontop.model.term.impl.PredicateImpl;

import javax.annotation.Nonnull;

/**
 * For low-level tests only!
 */
public class FakeRelationPredicate extends RelationPredicateImpl {

<<<<<<< HEAD
    protected FakeRelationPredicate(@Nonnull String name, int arity) {
        super(name, arity);
    }
=======
    public FakeRelationPredicate(RelationDefinition relation) {
        super(relation);
    }

>>>>>>> 28a03a3c
}<|MERGE_RESOLUTION|>--- conflicted
+++ resolved
@@ -1,28 +1,23 @@
 package it.unibz.inf.ontop.spec.mapping.parser;
 
-<<<<<<< HEAD
-=======
 import com.google.common.collect.ImmutableList;
 import it.unibz.inf.ontop.dbschema.RelationDefinition;
 import it.unibz.inf.ontop.dbschema.RelationPredicateImpl;
->>>>>>> 28a03a3c
 import it.unibz.inf.ontop.model.term.impl.PredicateImpl;
+import it.unibz.inf.ontop.model.type.TermType;
+import it.unibz.inf.ontop.model.type.TypeFactory;
+import it.unibz.inf.ontop.utils.ImmutableCollectors;
 
 import javax.annotation.Nonnull;
+import java.util.stream.IntStream;
 
 /**
  * For low-level tests only!
  */
 public class FakeRelationPredicate extends RelationPredicateImpl {
 
-<<<<<<< HEAD
-    protected FakeRelationPredicate(@Nonnull String name, int arity) {
-        super(name, arity);
-    }
-=======
     public FakeRelationPredicate(RelationDefinition relation) {
         super(relation);
     }
 
->>>>>>> 28a03a3c
 }