--- conflicted
+++ resolved
@@ -870,11 +870,7 @@
 
 	@Test
 	public void testUnquoted1() throws UnsupportedSelectQueryException, InvalidSelectQueryException {
-<<<<<<< HEAD
-		RAExpression re = parse("SELECT 3 AS \"v0QuestType\", NULL AS \"v0Lang\", CAST(\"QpeopleVIEW0\".\"nick2\" AS CHAR) AS \"v0\", 1 AS \"v1QuestType\", NULL AS \"v1Lang\", QpeopleVIEW0.id AS \"v1\""
-=======
-		RAExpression re = sqp.parse("SELECT 3 AS \"v0QuestType\", NULL AS \"v0Lang\", CAST(\"QpeopleVIEW0\".\"nick2\" AS CHAR) AS \"v0\", 1 AS \"v1QuestType\", NULL AS \"v1Lang\", \"QpeopleVIEW0\".\"id\" AS \"v1\""
->>>>>>> 02158ad9
+		RAExpression re = parse("SELECT 3 AS \"v0QuestType\", NULL AS \"v0Lang\", CAST(\"QpeopleVIEW0\".\"nick2\" AS CHAR) AS \"v0\", 1 AS \"v1QuestType\", NULL AS \"v1Lang\", \"QpeopleVIEW0\".\"id\" AS \"v1\""
 				+ "FROM people \"QpeopleVIEW0\" "
 				+ "WHERE \"QpeopleVIEW0\".\"id\" IS NOT NULL AND \"QpeopleVIEW0\".\"nick2\" IS NOT NULL");
 	}
@@ -887,9 +883,12 @@
 				+ "WHERE \"QpeopleVIEW0\".\"id\" IS NOT NULL AND \"QpeopleVIEW0\".\"nick2\" IS NOT NULL");
 	}
 
-	@Test(expected = UnsupportedSelectQueryException.class) // due to CAST
+	@Test
 	public void testCast1() throws UnsupportedSelectQueryException, InvalidSelectQueryException {
 		RAExpression re = parse("SELECT CAST(\"view0\".\"nick2\" AS CHAR (8000) CHARACTER SET utf8) AS \"v0\" FROM people \"view0\" WHERE \"view0\".\"nick2\" IS NOT NULL");
+		assertEquals(1, re.getDataAtoms().size());
+		assertEquals(1, re.getFilterAtoms().size());
+		assertEquals(1, re.getAttributes().asMap().size());
 	}
 
 	@Test(expected = UnsupportedSelectQueryException.class) // due to DISTINCT
