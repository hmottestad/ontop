--- conflicted
+++ resolved
@@ -30,15 +30,8 @@
     private QuotedIDFactory idFactory;
     private RAExpressionOperations ops;
 
-<<<<<<< HEAD
-    private NamedRelationDefinition TABLE_P, TABLE_Q, TABLE_R;
-
-    private ExtensionalDataNode f1, f2;
-    private ImmutableFunctionalTerm eq;
-=======
->>>>>>> 7e28a5dc
     private Variable x, y, u, v;
-    private DatabaseRelationDefinition TABLE_P, TABLE_Q, TABLE_R, TABLE_T;
+    private NamedRelationDefinition TABLE_P, TABLE_Q, TABLE_R, TABLE_T;
     private RAExpression re1, re2;
 
     @Before
@@ -67,28 +60,7 @@
                 "A", integerDBType, true,
                 "B", integerDBType, true);
 
-<<<<<<< HEAD
-
-        RAExpressionOperations ops = new RAExpressionOperations(TERM_FACTORY, IQ_FACTORY);
-
-        attX = TABLE_P.getAttribute(1).getID();
-        attY = TABLE_P.getAttribute(2).getID();
-
-        qaTx = new QualifiedAttributeID(TABLE_P.getID(), attX);
-        qaTy = new QualifiedAttributeID(TABLE_P.getID(), attY);
-        qaNx = new QualifiedAttributeID(null, attX);
-        qaNy = new QualifiedAttributeID(null, attY);
-
-        re1 = ops.create(TABLE_P, ImmutableList.of(x, y));
-        f1 = re1.getDataAtoms().get(0);
-
-        u = TERM_FACTORY.getVariable("u");
-        v = TERM_FACTORY.getVariable("v");
-
-        NamedRelationDefinition Q = builder.createDatabaseRelation("Q",
-=======
         TABLE_T = builder.createDatabaseRelation("Q",
->>>>>>> 7e28a5dc
             "A", integerDBType, true,
             "C", integerDBType, true);
 
@@ -330,10 +302,10 @@
                 relationalExpression.getAttributes().asMap());
     }
 
-    private static QualifiedAttributeID qualified(DatabaseRelationDefinition table, int index) {
+    private static QualifiedAttributeID qualified(NamedRelationDefinition table, int index) {
         return new QualifiedAttributeID(table.getID(), table.getAttribute(index).getID());
     }
-    private static QualifiedAttributeID unqualified(DatabaseRelationDefinition table, int index) {
+    private static QualifiedAttributeID unqualified(NamedRelationDefinition table, int index) {
         return new QualifiedAttributeID(null, table.getAttribute(index).getID());
     }
 }