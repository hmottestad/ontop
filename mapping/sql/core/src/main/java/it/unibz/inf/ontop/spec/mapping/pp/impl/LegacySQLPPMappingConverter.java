--- conflicted
+++ resolved
@@ -7,19 +7,16 @@
 import com.google.inject.Inject;
 import it.unibz.inf.ontop.dbschema.*;
 import it.unibz.inf.ontop.exception.InvalidMappingSourceQueriesException;
+import it.unibz.inf.ontop.injection.CoreSingletons;
 import it.unibz.inf.ontop.injection.IntermediateQueryFactory;
 import it.unibz.inf.ontop.injection.ProvenanceMappingFactory;
 import it.unibz.inf.ontop.iq.IQ;
 import it.unibz.inf.ontop.iq.IQTree;
 import it.unibz.inf.ontop.iq.tools.ExecutorRegistry;
-<<<<<<< HEAD
-=======
 import it.unibz.inf.ontop.iq.transform.NoNullValueEnforcer;
 import it.unibz.inf.ontop.model.atom.*;
 import it.unibz.inf.ontop.model.term.*;
-import it.unibz.inf.ontop.model.term.functionsymbol.ExpressionOperation;
 import it.unibz.inf.ontop.model.type.TypeFactory;
->>>>>>> 28a03a3c
 import it.unibz.inf.ontop.spec.mapping.MappingWithProvenance;
 import it.unibz.inf.ontop.spec.mapping.parser.exception.InvalidSelectQueryException;
 import it.unibz.inf.ontop.spec.mapping.parser.exception.UnsupportedSelectQueryException;
@@ -46,44 +43,30 @@
 public class LegacySQLPPMappingConverter implements SQLPPMappingConverter {
 
     private static final Logger LOGGER = LoggerFactory.getLogger(LegacySQLPPMappingConverter.class);
-<<<<<<< HEAD
-    private final Datalog2QueryMappingConverter mappingConverter;
-    private final SQLPPMapping2DatalogConverter ppMapping2DatalogConverter;
-    private final EQNormalizer eqNormalizer;
-
-    @Inject
-    private LegacySQLPPMappingConverter(Datalog2QueryMappingConverter mappingConverter,
-                                        SQLPPMapping2DatalogConverter ppMapping2DatalogConverter,
-                                        EQNormalizer eqNormalizer) {
-        this.mappingConverter = mappingConverter;
-        this.ppMapping2DatalogConverter = ppMapping2DatalogConverter;
-        this.eqNormalizer = eqNormalizer;
-=======
 
     private final TermFactory termFactory;
     private final ProvenanceMappingFactory provMappingFactory;
     private final NoNullValueEnforcer noNullValueEnforcer;
     private final IntermediateQueryFactory iqFactory;
-    private final TypeFactory typeFactory;
     private final AtomFactory atomFactory;
     private final SubstitutionFactory substitutionFactory;
+    private final CoreSingletons coreSingletons;
 
     @Inject
     private LegacySQLPPMappingConverter(TermFactory termFactory,
                                         ProvenanceMappingFactory provMappingFactory,
                                         NoNullValueEnforcer noNullValueEnforcer,
                                         IntermediateQueryFactory iqFactory,
-                                        TypeFactory typeFactory,
                                         AtomFactory atomFactory,
-                                        SubstitutionFactory substitutionFactory) {
+                                        SubstitutionFactory substitutionFactory,
+                                        CoreSingletons coreSingletons) {
         this.termFactory = termFactory;
         this.provMappingFactory = provMappingFactory;
         this.noNullValueEnforcer = noNullValueEnforcer;
         this.iqFactory = iqFactory;
-        this.typeFactory = typeFactory;
         this.atomFactory = atomFactory;
         this.substitutionFactory = substitutionFactory;
->>>>>>> 28a03a3c
+        this.coreSingletons = coreSingletons;
     }
 
     @Override
@@ -112,23 +95,13 @@
                 Optional<ImmutableExpression> filter;
                 ImmutableMap<QualifiedAttributeID, ImmutableTerm> lookupTable;
 
-<<<<<<< HEAD
-    /**
-     * Normalize equalities
-     */
-    private void normalizeMapping(ImmutableSet<CQIE> unfoldingProgram) {
-
-        // Normalizing equalities
-        for (CQIE cq: unfoldingProgram)
-            eqNormalizer.enforceEqualities(cq);
-=======
                 try {
-                    SelectQueryParser sqp = new SelectQueryParser(metadata, termFactory, typeFactory, atomFactory);
+                    SelectQueryParser sqp = new SelectQueryParser(metadata, coreSingletons);
                     RAExpression re = sqp.parse(sourceQuery);
                     lookupTable = re.getAttributes();
                     dataAtoms = re.getDataAtoms();
                     filter = re.getFilterAtoms().reverse().stream()
-                                        .reduce((a, b) -> termFactory.getImmutableExpression(ExpressionOperation.AND, b, a));
+                                        .reduce((a, b) -> termFactory.getConjunction(b, a));
                 }
                 catch (UnsupportedSelectQueryException e) {
                     ImmutableList<QuotedID> attributes = new SelectQueryAttributeExtractor(metadata, termFactory)
@@ -186,7 +159,7 @@
                                     iqFactory.createUnaryIQTree(
                                             iqFactory.createConstructionNode(ImmutableSet.copyOf(varList), substitution), tree));
 
-                        IQ iq = noNullValueEnforcer.transform(iq0).liftBinding();
+                        IQ iq = noNullValueEnforcer.transform(iq0).normalizeForOptimization();
 
                         PPMappingAssertionProvenance previous = mutableMap.put(iq, provenance);
                         if (previous != null)
@@ -256,6 +229,5 @@
         AttributeNotFoundException(String message) {
             super(message);
         }
->>>>>>> 28a03a3c
     }
 }