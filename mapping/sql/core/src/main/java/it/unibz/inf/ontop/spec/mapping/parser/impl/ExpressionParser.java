--- conflicted
+++ resolved
@@ -2,15 +2,12 @@
 
 import com.google.common.collect.ImmutableList;
 import com.google.common.collect.ImmutableMap;
+import it.unibz.inf.ontop.injection.CoreSingletons;
 import it.unibz.inf.ontop.model.term.*;
-<<<<<<< HEAD
 import it.unibz.inf.ontop.model.term.Function;
 import it.unibz.inf.ontop.model.term.functionsymbol.db.DBBooleanFunctionSymbol;
 import it.unibz.inf.ontop.model.term.functionsymbol.db.DBFunctionSymbol;
 import it.unibz.inf.ontop.model.term.functionsymbol.db.DBFunctionSymbolFactory;
-=======
-import it.unibz.inf.ontop.model.term.functionsymbol.ExpressionOperation;
->>>>>>> 28a03a3c
 import it.unibz.inf.ontop.dbschema.QualifiedAttributeID;
 import it.unibz.inf.ontop.dbschema.QuotedID;
 import it.unibz.inf.ontop.dbschema.QuotedIDFactory;
@@ -57,19 +54,13 @@
     private final DBTypeFactory dbTypeFactory;
     private final DBFunctionSymbolFactory dbFunctionSymbolFactory;
 
-<<<<<<< HEAD
-    public ExpressionParser(QuotedIDFactory idfac, ImmutableMap<QualifiedAttributeID, Term> attributes,
-                            TermFactory termFactory, TypeFactory typeFactory,
-                            DBFunctionSymbolFactory dbFunctionSymbolFactory) {
-=======
     public ExpressionParser(QuotedIDFactory idfac, ImmutableMap<QualifiedAttributeID, ImmutableTerm> attributes,
-                            TermFactory termFactory, TypeFactory typeFactory) {
->>>>>>> 28a03a3c
+                            CoreSingletons coreSingletons) {
         this.idfac = idfac;
         this.attributes = attributes;
-        this.termFactory = termFactory;
-        this.dbTypeFactory = typeFactory.getDBTypeFactory();
-        this.dbFunctionSymbolFactory = dbFunctionSymbolFactory;
+        this.termFactory = coreSingletons.getTermFactory();
+        this.dbTypeFactory = coreSingletons.getTypeFactory().getDBTypeFactory();
+        this.dbFunctionSymbolFactory = coreSingletons.getDBFunctionsymbolFactory();
     }
 
     public ImmutableTerm parseTerm(Expression expression) {
@@ -116,17 +107,10 @@
         }
 
         // cancel double negation
-<<<<<<< HEAD
-        private Function negation(Function arg) {
+        private ImmutableExpression negation(ImmutableExpression arg) {
             return (arg.getFunctionSymbol() instanceof DBNotFunctionSymbol)
-                    ? (Function) arg.getTerm(0)
-                    : termFactory.getFunctionNOT(arg);
-=======
-        private ImmutableExpression negation(ImmutableExpression arg) {
-            return (arg.getFunctionSymbol() == ExpressionOperation.NOT)
                     ? (ImmutableExpression)arg.getTerm(0)
-                    : termFactory.getImmutableExpression(ExpressionOperation.NOT, arg);
->>>>>>> 28a03a3c
+                    : termFactory.getDBNot(arg);
         }
 
         private java.util.function.Function<ImmutableExpression, ImmutableList<ImmutableExpression>> notOperation(boolean isNot) {
@@ -154,12 +138,12 @@
 
         private ImmutableExpression getOR(ImmutableList<ImmutableExpression> list) {
             return list.reverse().stream()
-                    .reduce(null, (a, b) -> (a == null) ? b : termFactory.getImmutableExpression(ExpressionOperation.OR, b, a));
+                    .reduce(null, (a, b) -> (a == null) ? b : termFactory.getDisjunction(b, a));
         }
 
         private ImmutableExpression getAND(ImmutableList<ImmutableExpression> list) {
             return list.reverse().stream()
-                    .reduce(null, (a, b) -> (a == null) ? b : termFactory.getImmutableExpression(ExpressionOperation.AND, b, a));
+                    .reduce(null, (a, b) -> (a == null) ? b : termFactory.getConjunction(b, a));
         }
 
         // ------------------------------------------------------------
@@ -184,7 +168,7 @@
             ImmutableExpression right = getAND(translate(expression.getRightExpression()));
             result = (expression.isNot())
                     ? ImmutableList.of(negation(left), negation(right))
-                    : ImmutableList.of(termFactory.getImmutableExpression(ExpressionOperation.OR, left, right));
+                    : ImmutableList.of(termFactory.getDisjunction(left, right));
         }
 
         @Override
@@ -200,73 +184,39 @@
 
         @Override
         public void visit(IsNullExpression expression) {
-<<<<<<< HEAD
-            Term term = termVisitor.getTerm(expression.getLeftExpression());
-            result = notOperation(expression.isNot()).apply(termFactory.getFunction(
-                    dbFunctionSymbolFactory.getDBIsNull(),
-                    term));
-=======
             ImmutableTerm term = termVisitor.getTerm(expression.getLeftExpression());
-            result = notOperation(expression.isNot()).apply(termFactory.getImmutableExpression(ExpressionOperation.IS_NULL, term));
->>>>>>> 28a03a3c
+            result = notOperation(expression.isNot()).apply(termFactory.getDBIsNull(term));
         }
 
         @Override
         public void visit(EqualsTo expression) {
-<<<<<<< HEAD
-            processOJ(expression, (t1, t2) -> termFactory.getFunction(dbFunctionSymbolFactory.getDBStrictEquality(2), t1, t2));
-=======
-            processOJ(expression, (t1, t2) -> termFactory.getImmutableExpression(ExpressionOperation.EQ, t1, t2));
->>>>>>> 28a03a3c
+            processOJ(expression, (t1, t2) -> termFactory.getStrictEquality(t1, t2));
         }
 
         @Override
         public void visit(GreaterThan expression) {
-<<<<<<< HEAD
-            processOJ(expression, (t1, t2) -> termFactory.getFunction(
-                    dbFunctionSymbolFactory.getDBDefaultInequality(GT), t1, t2));
-=======
-            processOJ(expression, (t1, t2) -> termFactory.getImmutableExpression(ExpressionOperation.GT, t1, t2));
->>>>>>> 28a03a3c
+            processOJ(expression, (t1, t2) -> termFactory.getDBDefaultInequality(GT, t1, t2));
         }
 
         @Override
         public void visit(GreaterThanEquals expression) {
-<<<<<<< HEAD
-            processOJ(expression, (t1, t2) -> termFactory.getFunction(
-                    dbFunctionSymbolFactory.getDBDefaultInequality(GTE), t1, t2));
-=======
-            processOJ(expression, (t1, t2) -> termFactory.getImmutableExpression(ExpressionOperation.GTE, t1, t2));
->>>>>>> 28a03a3c
+            processOJ(expression, (t1, t2) -> termFactory.getDBDefaultInequality(GTE, t1, t2));
         }
 
         @Override
         public void visit(MinorThan expression) {
-<<<<<<< HEAD
-            processOJ(expression, (t1, t2) -> termFactory.getFunction(
-                    dbFunctionSymbolFactory.getDBDefaultInequality(LT), t1, t2));
-=======
-            processOJ(expression, (t1, t2) -> termFactory.getImmutableExpression(ExpressionOperation.LT, t1, t2));
->>>>>>> 28a03a3c
+            processOJ(expression, (t1, t2) -> termFactory.getDBDefaultInequality(LT, t1, t2));
         }
 
         @Override
         public void visit(MinorThanEquals expression) {
-<<<<<<< HEAD
-            processOJ(expression, (t1, t2) -> termFactory.getFunction(
-                    dbFunctionSymbolFactory.getDBDefaultInequality(LTE), t1, t2));
-=======
-            processOJ(expression, (t1, t2) -> termFactory.getImmutableExpression(ExpressionOperation.LTE, t1, t2));
->>>>>>> 28a03a3c
+            processOJ(expression, (t1, t2) -> termFactory.getDBDefaultInequality(LTE, t1, t2));
         }
 
         @Override
         public void visit(NotEqualsTo expression) {
-<<<<<<< HEAD
-            processOJ(expression, (t1, t2) -> termFactory.getFunction(dbFunctionSymbolFactory.getDBStrictNEquality(2), t1, t2));
-=======
-            processOJ(expression, (t1, t2) -> termFactory.getImmutableExpression(ExpressionOperation.NEQ, t1, t2));
->>>>>>> 28a03a3c
+            processOJ(expression, (t1, t2) -> termFactory.getImmutableExpression(
+                    dbFunctionSymbolFactory.getDBStrictNEquality(2), t1, t2));
         }
 
 
@@ -276,20 +226,12 @@
 
         @Override
         public void visit(LikeExpression expression) {
-<<<<<<< HEAD
-            process(expression, (t1, t2) -> termFactory.getExpression(dbFunctionSymbolFactory.getDBLike(), t1, t2));
-=======
-            process(expression, (t1, t2) -> termFactory.getImmutableExpression(ExpressionOperation.SQL_LIKE, t1, t2));
->>>>>>> 28a03a3c
+            process(expression, (t1, t2) -> termFactory.getImmutableExpression(dbFunctionSymbolFactory.getDBLike(), t1, t2));
         }
 
         @Override
         public void visit(RegExpMySQLOperator expression) {
-<<<<<<< HEAD
             DBConstant flags;
-=======
-            ImmutableTerm flags;
->>>>>>> 28a03a3c
             switch (expression.getOperatorType()) {
                 case MATCH_CASESENSITIVE:
                     flags = termFactory.getDBStringConstant("");
@@ -300,13 +242,9 @@
                 default:
                     throw new UnsupportedOperationException();
             }
-<<<<<<< HEAD
             process(expression, (t1, t2) -> flags.getValue().isEmpty()
-                    ? termFactory.getFunction(dbFunctionSymbolFactory.getDBRegexpMatches2(), t1, t2)
-                    : termFactory.getFunction(dbFunctionSymbolFactory.getDBRegexpMatches3(), t1, t2, flags));
-=======
-            process(expression, (t1, t2) ->  termFactory.getImmutableExpression(ExpressionOperation.REGEX, t1, t2, flags));
->>>>>>> 28a03a3c
+                    ? termFactory.getDBRegexpMatches(ImmutableList.of(t1, t2))
+                    : termFactory.getDBRegexpMatches(ImmutableList.of(t1, t2, flags)));
         }
 
         // POSIX Regular Expressions
@@ -314,13 +252,8 @@
 
         @Override
         public void visit(RegExpMatchOperator expression) {
-<<<<<<< HEAD
             DBConstant flags;
-            java.util.function.UnaryOperator<Function> not;
-=======
-            ImmutableTerm flags;
             java.util.function.UnaryOperator<ImmutableExpression> not;
->>>>>>> 28a03a3c
             switch (expression.getOperatorType()) {
                 case MATCH_CASESENSITIVE:
                     flags = termFactory.getDBStringConstant("");
@@ -331,34 +264,21 @@
                     not = UnaryOperator.identity();
                     break;
                 case NOT_MATCH_CASESENSITIVE:
-<<<<<<< HEAD
                     flags = termFactory.getDBStringConstant("");
-                    not = arg -> termFactory.getFunctionNOT(arg);
+                    not = termFactory::getDBNot;
                     break;
                 case NOT_MATCH_CASEINSENSITIVE:
                     flags = termFactory.getDBStringConstant("i");
-                    not = arg -> termFactory.getFunctionNOT(arg);
-=======
-                    flags = termFactory.getConstantLiteral("");
-                    not = arg -> termFactory.getImmutableExpression(ExpressionOperation.NOT, arg);
-                    break;
-                case NOT_MATCH_CASEINSENSITIVE:
-                    flags = termFactory.getConstantLiteral("i");
-                    not = arg -> termFactory.getImmutableExpression(ExpressionOperation.NOT, arg);
->>>>>>> 28a03a3c
+                    not = termFactory::getDBNot;
                     break;
                 default:
                     throw new UnsupportedOperationException();
             }
             process(expression, (t1, t2) ->
-<<<<<<< HEAD
                     not.apply(
                             flags.getValue().isEmpty()
-                                    ? termFactory.getFunction(dbFunctionSymbolFactory.getDBRegexpMatches2(), t1, t2)
-                                    : termFactory.getFunction(dbFunctionSymbolFactory.getDBRegexpMatches3(), t1, t2, flags)));
-=======
-                    not.apply(termFactory.getImmutableExpression(ExpressionOperation.REGEX, t1, t2, flags)));
->>>>>>> 28a03a3c
+                                    ? termFactory.getDBRegexpMatches(ImmutableList.of(t1, t2))
+                                    : termFactory.getDBRegexpMatches(ImmutableList.of(t1, t2, flags))));
         }
 
 
@@ -374,26 +294,16 @@
             ImmutableTerm t4 = termVisitor.getTerm(expression.getBetweenExpressionEnd());
 
             if (expression.isNot()) {
-<<<<<<< HEAD
-                Function atom1 = termFactory.getFunction(dbFunctionSymbolFactory.getDBDefaultInequality(LT), t1, t2);
-                Function atom2 = termFactory.getFunction(dbFunctionSymbolFactory.getDBDefaultInequality(GT), t3, t4);
-=======
-                ImmutableExpression atom1 = termFactory.getImmutableExpression(ExpressionOperation.LT, t1, t2);
-                ImmutableExpression atom2 = termFactory.getImmutableExpression(ExpressionOperation.GT, t3, t4);
->>>>>>> 28a03a3c
-
-                result = ImmutableList.of(termFactory.getImmutableExpression(ExpressionOperation.OR, atom1, atom2));
+                ImmutableExpression e1 = termFactory.getDBDefaultInequality(LT, t1, t2);
+                ImmutableExpression e2 = termFactory.getDBDefaultInequality(GT, t3, t4);
+
+                result = ImmutableList.of(termFactory.getDisjunction(e1, e2));
             }
             else {
-<<<<<<< HEAD
-                Function atom1 = termFactory.getFunction(dbFunctionSymbolFactory.getDBDefaultInequality(GTE), t1, t2);
-                Function atom2 = termFactory.getFunction(dbFunctionSymbolFactory.getDBDefaultInequality(LTE), t3, t4);
-=======
-                ImmutableExpression atom1 = termFactory.getImmutableExpression(ExpressionOperation.GTE, t1, t2);
-                ImmutableExpression atom2 = termFactory.getImmutableExpression(ExpressionOperation.LTE, t3, t4);
->>>>>>> 28a03a3c
-
-                result = ImmutableList.of(atom1, atom2);
+                ImmutableExpression e1 = termFactory.getDBDefaultInequality(GTE, t1, t2);
+                ImmutableExpression e2 = termFactory.getDBDefaultInequality(LTE, t3, t4);
+
+                result = ImmutableList.of(e1, e2);
             }
         }
 
@@ -420,7 +330,7 @@
                         .map(item -> {
                             ImmutableTerm t1 = termVisitor.getTerm(expression.getLeftExpression());
                             ImmutableTerm t2 = termVisitor.getTerm(item);
-                            return termFactory.getImmutableExpression(ExpressionOperation.EQ, t1, t2);
+                            return termFactory.getStrictEquality(t1, t2);
                         });
             }
             else {
@@ -500,19 +410,11 @@
                     .build()
                     : ImmutableList.of();
 
-<<<<<<< HEAD
             DBBooleanFunctionSymbol functionSymbol = dbFunctionSymbolFactory.getRegularDBBooleanFunctionSymbol(
                     expression.getName(),
                     terms.size());
-=======
-            BiFunction<ImmutableList<ImmutableTerm>, net.sf.jsqlparser.expression.Function, ImmutableExpression> function
-                    = BOOLEAN_FUNCTIONS.get(expression.getName().toUpperCase());
-
-            if (function == null)
-                throw new UnsupportedSelectQueryRuntimeException("Unsupported SQL function", expression);
->>>>>>> 28a03a3c
-
-            result = ImmutableList.of(termFactory.getExpression(functionSymbol, terms));
+
+            result = ImmutableList.of(termFactory.getImmutableExpression(functionSymbol, terms));
         }
 
 
@@ -657,9 +559,11 @@
 
         @Override
         public void visit(NotExpression expression) {
-            result = ImmutableList.of(termFactory.getImmutableExpression(ExpressionOperation.NOT, termVisitor.getTerm(expression.getExpression())));
-//            throw new UnsupportedSelectQueryRuntimeException("Not a Boolean expression", expression);
-
+            ImmutableTerm subTerm = termVisitor.getTerm(expression.getExpression());
+            if (!(subTerm instanceof ImmutableExpression))
+                throw new UnsupportedSelectQueryRuntimeException("Not a Boolean expression", expression.getExpression());
+
+            result = ImmutableList.of(termFactory.getDBNot((ImmutableExpression) subTerm));
         }
 
 
@@ -819,12 +723,8 @@
                     .build()
                     : ImmutableList.of();
 
-<<<<<<< HEAD
             // Old approach
-            BiFunction<ImmutableList<Term>, net.sf.jsqlparser.expression.Function, Function> function
-=======
             BiFunction<ImmutableList<ImmutableTerm>, net.sf.jsqlparser.expression.Function, ImmutableFunctionalTerm> function
->>>>>>> 28a03a3c
                     = FUNCTIONS.get(expression.getName().toUpperCase());
 
             result = (function == null)
@@ -833,10 +733,10 @@
                     : function.apply(terms, expression);
         }
 
-        private Term convertFunction(net.sf.jsqlparser.expression.Function expression, ImmutableList<Term> terms) {
+        private ImmutableTerm convertFunction(net.sf.jsqlparser.expression.Function expression, ImmutableList<ImmutableTerm> terms) {
             DBFunctionSymbol functionSymbol = dbFunctionSymbolFactory.getRegularDBFunctionSymbol(expression.getName(),
                     terms.size());
-            return termFactory.getFunction(functionSymbol, terms);
+            return termFactory.getImmutableFunctionalTerm(functionSymbol, terms);
         }
 
 
@@ -902,42 +802,26 @@
 
         @Override
         public void visit(Addition expression) {
-<<<<<<< HEAD
-            process(expression, (t1, t2) -> termFactory.getFunction(
+            process(expression, (t1, t2) -> termFactory.getImmutableFunctionalTerm(
                     dbFunctionSymbolFactory.getUntypedDBMathBinaryOperator(SPARQL.NUMERIC_ADD), t1, t2));
-=======
-            process(expression, (t1, t2) -> termFactory.getImmutableFunctionalTerm(ExpressionOperation.ADD, t1, t2));
->>>>>>> 28a03a3c
         }
 
         @Override
         public void visit(Subtraction expression) {
-<<<<<<< HEAD
-            process(expression, (t1, t2) -> termFactory.getFunction(
+            process(expression, (t1, t2) -> termFactory.getImmutableFunctionalTerm(
                     dbFunctionSymbolFactory.getUntypedDBMathBinaryOperator(SPARQL.NUMERIC_SUBSTRACT), t1, t2));
-=======
-            process(expression, (t1, t2) -> termFactory.getImmutableFunctionalTerm(ExpressionOperation.SUBTRACT, t1, t2));
->>>>>>> 28a03a3c
         }
 
         @Override
         public void visit(Multiplication expression) {
-<<<<<<< HEAD
-            process(expression, (t1, t2) -> termFactory.getFunction(
+            process(expression, (t1, t2) -> termFactory.getImmutableFunctionalTerm(
                     dbFunctionSymbolFactory.getUntypedDBMathBinaryOperator(SPARQL.NUMERIC_MULTIPLY), t1, t2));
-=======
-            process(expression, (t1, t2) -> termFactory.getImmutableFunctionalTerm(ExpressionOperation.MULTIPLY, t1, t2));
->>>>>>> 28a03a3c
         }
 
         @Override
         public void visit(Division expression) {
-<<<<<<< HEAD
-            process(expression, (t1, t2) -> termFactory.getFunction(
+            process(expression, (t1, t2) -> termFactory.getImmutableFunctionalTerm(
                     dbFunctionSymbolFactory.getUntypedDBMathBinaryOperator(SPARQL.NUMERIC_DIVIDE), t1, t2));
-=======
-            process(expression, (t1, t2) -> termFactory.getImmutableFunctionalTerm(ExpressionOperation.DIVIDE, t1, t2));
->>>>>>> 28a03a3c
         }
 
         @Override
@@ -948,11 +832,8 @@
 
         @Override
         public void visit(Concat expression) {
-<<<<<<< HEAD
-            process(expression, (t1, t2) -> termFactory.getFunction(dbFunctionSymbolFactory.getDBConcatOperator(2), t1, t2));
-=======
-            process(expression, (t1, t2) -> termFactory.getImmutableFunctionalTerm(ExpressionOperation.CONCAT, t1, t2));
->>>>>>> 28a03a3c
+            process(expression, (t1, t2) -> termFactory.getImmutableFunctionalTerm(
+                    dbFunctionSymbolFactory.getDBConcatOperator(2), t1, t2));
         }
 
         private void process(BinaryExpression expression, BinaryOperator<ImmutableTerm> op) {
@@ -990,14 +871,10 @@
             ImmutableTerm arg = getTerm(expression.getExpression());
             switch (expression.getSign()) {
                 case '-' :
-<<<<<<< HEAD
-                    result = termFactory.getFunction(
+                    result = termFactory.getImmutableFunctionalTerm(
                             dbFunctionSymbolFactory.getUntypedDBMathBinaryOperator(SPARQL.NUMERIC_MULTIPLY),
                             termFactory.getDBConstant("-1", dbTypeFactory.getDBLargeIntegerType()),
                             arg);
-=======
-                    result = termFactory.getImmutableFunctionalTerm(ExpressionOperation.MINUS, arg);
->>>>>>> 28a03a3c
                     break;
                 case '+':
                     result = arg;
@@ -1292,23 +1169,8 @@
     // (WARNING: not all combinations of the parameters are supported)
     // ---------------------------------------------------------------
 
-<<<<<<< HEAD
-    private final ImmutableMap<String, BiFunction<ImmutableList<Term>, net.sf.jsqlparser.expression.Function, Function>>
-            FUNCTIONS = ImmutableMap.<String, BiFunction<ImmutableList<Term>, net.sf.jsqlparser.expression.Function, Function>>builder()
-=======
     private final ImmutableMap<String, BiFunction<ImmutableList<ImmutableTerm>, net.sf.jsqlparser.expression.Function, ImmutableFunctionalTerm>>
             FUNCTIONS = ImmutableMap.<String, BiFunction<ImmutableList<ImmutableTerm>, net.sf.jsqlparser.expression.Function, ImmutableFunctionalTerm>>builder()
-            .put("REGEXP_REPLACE", this::get_REGEXP_REPLACE)
-            .put("REPLACE", this::get_REPLACE)
-            .put("CONCAT", this::get_CONCAT)
-            .put("SUBSTR", this::get_SUBSTR)
-            .put("SUBSTRING", this::get_SUBSTR)
-            .put("LCASE", this::get_LCASE)
-            .put("LOWER", this::get_LCASE)
-            .put("UCASE", this::get_UCASE)
-            .put("UPPER", this::get_UCASE)
-            .put("LENGTH", this::get_STRLEN)
->>>>>>> 28a03a3c
             .put("RAND", this::get_RAND)
             // due to CONVERT(varchar(50), ...), where varchar(50) is treated as a function call
             .put("CONVERT", this::reject)
@@ -1324,134 +1186,16 @@
             .put("JSON_ARRAY_ELEMENTS", this::reject)
             .build();
 
-<<<<<<< HEAD
-    private Function get_RAND(ImmutableList<Term> terms, net.sf.jsqlparser.expression.Function expression) {
-        switch (terms.size()) {
-            case 0:
-                return termFactory.getFunction(dbFunctionSymbolFactory.getDBRand(UUID.randomUUID()));
-=======
-    private final ImmutableMap<String, BiFunction<ImmutableList<ImmutableTerm>, net.sf.jsqlparser.expression.Function, ImmutableExpression>>
-            BOOLEAN_FUNCTIONS = ImmutableMap.<String, BiFunction<ImmutableList<ImmutableTerm>, net.sf.jsqlparser.expression.Function, ImmutableExpression>>builder()
-            .put("REGEXP_LIKE", this::get_REGEXP_LIKE)
-            .build();
-
-    private ImmutableExpression get_REGEXP_LIKE(ImmutableList<ImmutableTerm> terms, net.sf.jsqlparser.expression.Function expression) {
-        // Oracle only:
-        // a source string, a regex pattern (POSIX regular expression), an optional flags
-        switch (terms.size()) {
-            case 2:
-                return termFactory.getImmutableExpression(
-                        ExpressionOperation.REGEX, terms.get(0), terms.get(1), termFactory.getConstantLiteral(""));
-            case 3:
-                // check the flag?
-                return termFactory.getImmutableExpression(
-                        ExpressionOperation.REGEX, terms.get(0), terms.get(1), terms.get(2));
-        }
-        throw new InvalidSelectQueryRuntimeException("Wrong number of arguments for SQL function", expression);
-    }
-
-    private ImmutableFunctionalTerm get_REGEXP_REPLACE(ImmutableList<ImmutableTerm> terms, net.sf.jsqlparser.expression.Function expression) {
-        ImmutableTerm flags;
-        switch (terms.size()) {
-            case 3:
-                // either Oracle or PostgreSQL, without flags
-                flags = termFactory.getConstantLiteral(""); // the 4th argument is flags
-                break;
-            case 4:
-                if (((ValueConstant)terms.get(3)).getType().equals(typeFactory.getDatatype(XSD.STRING))) {
-                    // PostgreSQL
-                    flags =  terms.get(3);
-                    // check that flags is either ig or g
-                }
-                else
-                    throw new UnsupportedSelectQueryRuntimeException("Unsupported SQL function", expression);
-                break;
-            case 6:
-                // Oracle
-                if (!terms.get(3).equals(termFactory.getConstantLiteral("1", typeFactory.getDatatype(XSD.LONG)))
-                        || !terms.get(4).equals(termFactory.getConstantLiteral("0", typeFactory.getDatatype(XSD.LONG))))
-                    throw new UnsupportedSelectQueryRuntimeException("Unsupported SQL function", expression);
-
-                // check that the flags is a combination of imx
-                flags = terms.get(5);
-                break;
-            default:
-                throw new UnsupportedSelectQueryRuntimeException("Unsupported SQL function", expression);
-        }
-
-        return termFactory.getImmutableFunctionalTerm(
-                ExpressionOperation.REPLACE, terms.get(0), terms.get(1), terms.get(2), flags);
-    }
-
-    private ImmutableFunctionalTerm get_REPLACE(ImmutableList<ImmutableTerm> terms, net.sf.jsqlparser.expression.Function expression) {
-        ImmutableTerm flags = termFactory.getConstantLiteral("");
-        switch (terms.size()) {
-            case 2:
-                return termFactory.getImmutableFunctionalTerm(
-                        ExpressionOperation.REPLACE, terms.get(0), terms.get(1),
-                        termFactory.getConstantLiteral(""), flags);
-            case 3:
-                return termFactory.getImmutableFunctionalTerm(
-                        ExpressionOperation.REPLACE, terms.get(0), terms.get(1), terms.get(2), flags);
-
-        }
-        throw new InvalidSelectQueryRuntimeException("Wrong number of arguments in SQL function", expression);
-    }
-
-    private ImmutableFunctionalTerm get_CONCAT(ImmutableList<ImmutableTerm> terms, net.sf.jsqlparser.expression.Function expression) {
-        return (ImmutableFunctionalTerm)
-                terms.stream()  // left recursion to match || in JSQLParser
-                        .reduce(null, (a, b) -> (a == null)
-                                ? b
-                                : termFactory.getImmutableFunctionalTerm(ExpressionOperation.CONCAT, a, b));
-    }
-
-    private ImmutableFunctionalTerm get_SUBSTR(ImmutableList<ImmutableTerm> terms, net.sf.jsqlparser.expression.Function expression) {
-        switch (terms.size()) {
-            case 2:
-                return termFactory.getImmutableFunctionalTerm(ExpressionOperation.SUBSTR2, terms.get(0), terms.get(1));
-            case 3:
-                return termFactory.getImmutableFunctionalTerm(ExpressionOperation.SUBSTR3, terms.get(0), terms.get(1), terms.get(2));
-        }
-        // DB2 has 4
-        throw new UnsupportedSelectQueryRuntimeException("Unsupported SQL function", expression);
-    }
-
     private ImmutableFunctionalTerm get_RAND(ImmutableList<ImmutableTerm> terms, net.sf.jsqlparser.expression.Function expression) {
         switch (terms.size()) {
             case 0:
-                return termFactory.getImmutableFunctionalTerm(ExpressionOperation.RAND);
->>>>>>> 28a03a3c
+                return termFactory.getImmutableFunctionalTerm(dbFunctionSymbolFactory.getDBRand(UUID.randomUUID()));
         }
         throw new UnsupportedSelectQueryRuntimeException("Unsupported SQL function", expression);
     }
 
-<<<<<<< HEAD
-    private Function reject(ImmutableList<Term> terms, net.sf.jsqlparser.expression.Function expression) {
+    private ImmutableFunctionalTerm reject(ImmutableList<ImmutableTerm> terms, net.sf.jsqlparser.expression.Function expression) {
         throw new UnsupportedSelectQueryRuntimeException("Unsupported SQL function", expression);
     }
 
-=======
-    private ImmutableFunctionalTerm get_LCASE(ImmutableList<ImmutableTerm> terms, net.sf.jsqlparser.expression.Function expression) {
-        if (terms.size() == 1)
-            return termFactory.getImmutableFunctionalTerm(ExpressionOperation.LCASE, terms.get(0));
-        // DB2 has 3
-        throw new UnsupportedSelectQueryRuntimeException("Unsupported SQL function", expression);
-    }
-
-    private ImmutableFunctionalTerm get_UCASE(ImmutableList<ImmutableTerm> terms, net.sf.jsqlparser.expression.Function expression) {
-        if (terms.size() == 1)
-            return termFactory.getImmutableFunctionalTerm(ExpressionOperation.UCASE, terms.get(0));
-        // DB2 has 3
-        throw new UnsupportedSelectQueryRuntimeException("Unsupported SQL function", expression);
-    }
-
-    private ImmutableFunctionalTerm get_STRLEN(ImmutableList<ImmutableTerm> terms, net.sf.jsqlparser.expression.Function expression) {
-        if (terms.size() == 1)
-            return termFactory.getImmutableFunctionalTerm(ExpressionOperation.STRLEN, terms.get(0));
-
-        throw new InvalidSelectQueryRuntimeException("Wrong number of arguments in SQL function", expression);
-    }
-
->>>>>>> 28a03a3c
 }