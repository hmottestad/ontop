package it.unibz.inf.ontop.spec.mapping.parser.impl;

import com.google.common.collect.ImmutableList;
import com.google.common.collect.ImmutableMap;
import com.google.common.collect.ImmutableSet;
<<<<<<< HEAD
import it.unibz.inf.ontop.model.term.Function;
import it.unibz.inf.ontop.model.term.TermFactory;
import it.unibz.inf.ontop.model.term.Variable;
=======
>>>>>>> 40ebe5b2
import it.unibz.inf.ontop.dbschema.QualifiedAttributeID;
import it.unibz.inf.ontop.dbschema.QuotedID;
import it.unibz.inf.ontop.dbschema.RelationID;
import it.unibz.inf.ontop.model.term.Function;
import it.unibz.inf.ontop.model.term.Term;
import it.unibz.inf.ontop.model.term.Variable;
import it.unibz.inf.ontop.spec.mapping.parser.exception.IllegalJoinException;
import it.unibz.inf.ontop.utils.ImmutableCollectors;

/**
 * Created by Roman Kontchakov on 01/11/2016.
 *
 */
public class RAExpression {

    private ImmutableList<Function> dataAtoms;
    private ImmutableList<Function> filterAtoms;
    private RAExpressionAttributes attributes;
    private final TermFactory termFactory;

    /**
     * constructs a relation expression
     *  @param dataAtoms            an {@link ImmutableList}<{@link Function}>
     * @param filterAtoms          an {@link ImmutableList}<{@link Function}>
     * @param attributes           an {@link RAExpressionAttributes}
     * @param termFactory
     */
    public RAExpression(ImmutableList<Function> dataAtoms,
                        ImmutableList<Function> filterAtoms,
                        RAExpressionAttributes attributes, TermFactory termFactory) {
        this.dataAtoms = dataAtoms;
        this.filterAtoms = filterAtoms;
        this.attributes = attributes;
        this.termFactory = termFactory;
    }


    public ImmutableList<Function> getDataAtoms() {
        return dataAtoms;
    }

    public ImmutableList<Function> getFilterAtoms() {
        return filterAtoms;
    }

    public ImmutableMap<QualifiedAttributeID, Term> getAttributes() {
        return attributes.getAttributes();
    }

    /**
     * CROSS JOIN (also denoted by , in SQL)
     *
     * @param re1 a {@link RAExpression}
     * @param re2 a {@link RAExpression}
     * @return a {@link RAExpression}
     * @throws IllegalJoinException if the same alias occurs in both arguments
     */
    public static RAExpression crossJoin(RAExpression re1, RAExpression re2, TermFactory termFactory) throws IllegalJoinException {

        RAExpressionAttributes attributes =
                RAExpressionAttributes.crossJoin(re1.attributes, re2.attributes);

        return new RAExpression(union(re1.dataAtoms, re2.dataAtoms),
                union(re1.filterAtoms, re2.filterAtoms), attributes, termFactory);
    }


    /**
     * JOIN ON
     *
     * @param re1 a {@link RAExpression}
     * @param re2 a {@link RAExpression}
     * @param getAtomOnExpression
     * @return a {@link RAExpression}
     * @throws IllegalJoinException if the same alias occurs in both arguments
     */
    public static RAExpression joinOn(RAExpression re1, RAExpression re2,
<<<<<<< HEAD
                                      java.util.function.Function<ImmutableMap<QualifiedAttributeID, Variable>,
                                              ImmutableList<Function>> getAtomOnExpression,
                                      TermFactory termFactory) throws IllegalJoinException {
=======
                                      java.util.function.Function<ImmutableMap<QualifiedAttributeID, Term>, ImmutableList<Function>> getAtomOnExpression) throws IllegalJoinException {
>>>>>>> 40ebe5b2

        RAExpressionAttributes attributes =
                RAExpressionAttributes.crossJoin(re1.attributes, re2.attributes);

        return new RAExpression(union(re1.dataAtoms, re2.dataAtoms),
                union(re1.filterAtoms, re2.filterAtoms,
<<<<<<< HEAD
                        getAtomOnExpression.apply(attributes.getAttributes())),
                attributes, termFactory);
=======
                        getAtomOnExpression.apply(attributes.getAttributes())), attributes);
>>>>>>> 40ebe5b2
    }

    /**
     * NATURAL JOIN
     *
     * @param re1 a {@link RAExpression}
     * @param re2 a {@link RAExpression}
     * @return a {@link RAExpression}
     * @throws IllegalJoinException if the same alias occurs in both arguments
     *          or one of the shared attributes is ambiguous
     */

    public static RAExpression naturalJoin(RAExpression re1, RAExpression re2, TermFactory termFactory) throws IllegalJoinException {

        ImmutableSet<QuotedID> shared =
                RAExpressionAttributes.getShared(re1.attributes, re2.attributes);

        RAExpressionAttributes attributes =
                RAExpressionAttributes.joinUsing(re1.attributes, re2.attributes, shared);

        return new RAExpression(union(re1.dataAtoms, re2.dataAtoms),
                union(re1.filterAtoms, re2.filterAtoms,
<<<<<<< HEAD
                        getJoinOnFilter(re1.attributes, re2.attributes, shared, termFactory)),
                attributes, termFactory);
=======
                        getJoinOnFilter(re1.attributes, re2.attributes, shared)), attributes);
>>>>>>> 40ebe5b2
    }

    /**
     * JOIN USING
     *
     * @param re1 a {@link RAExpression}
     * @param re2 a {@link RAExpression}
     * @param using a {@link ImmutableSet}<{@link QuotedID}>
     * @return a {@link RAExpression}
     * @throws IllegalJoinException if the same alias occurs in both arguments
     *          or one of the `using' attributes is ambiguous or absent
     */

    public static RAExpression joinUsing(RAExpression re1, RAExpression re2,
                                         ImmutableSet<QuotedID> using, TermFactory termFactory) throws IllegalJoinException {

        RAExpressionAttributes attributes =
                RAExpressionAttributes.joinUsing(re1.attributes, re2.attributes, using);

        return new RAExpression(union(re1.dataAtoms, re2.dataAtoms),
                union(re1.filterAtoms, re2.filterAtoms,
<<<<<<< HEAD
                        getJoinOnFilter(re1.attributes, re2.attributes, using, termFactory)),
                attributes, termFactory);
=======
                        getJoinOnFilter(re1.attributes, re2.attributes, using)), attributes);
>>>>>>> 40ebe5b2
    }

    /**
     * internal implementation of JOIN USING and NATURAL JOIN
     *
     * @param re1 a {@link RAExpressionAttributes}
     * @param re2 a {@link RAExpressionAttributes}
     * @param using a {@link ImmutableSet}<{@link QuotedID}>
     * @return a {@Link ImmutableList}<{@link Function}>
     */
    private static ImmutableList<Function> getJoinOnFilter(RAExpressionAttributes re1,
                                                           RAExpressionAttributes re2,
                                                           ImmutableSet<QuotedID> using,
                                                           TermFactory termFactory) {

        return using.stream()
                .map(id -> new QualifiedAttributeID(null, id))
                .map(id -> {
                    // TODO: this will be removed later, when OBDA factory will start checking non-nulls
                    Term v1 = re1.getAttributes().get(id);
                    if (v1 == null)
                        throw new IllegalArgumentException("Term " + id + " not found in " + re1);
                    Term v2 = re2.getAttributes().get(id);
                    if (v2 == null)
<<<<<<< HEAD
                        throw new IllegalArgumentException("Variable " + id + " not found in " + re2);
                    return termFactory.getFunctionEQ(v1, v2);
=======
                        throw new IllegalArgumentException("Term " + id + " not found in " + re2);
                    return TERM_FACTORY.getFunctionEQ(v1, v2);
>>>>>>> 40ebe5b2
                })
                .collect(ImmutableCollectors.toList());
    }


    /**
     * (relational expression) AS A
     *
     * @param re a {@link RAExpression}
     * @param alias a {@link QuotedID}
     * @return a {@link RAExpression}
     */

    public static RAExpression alias(RAExpression re, RelationID alias, TermFactory termFactory) {
        return new RAExpression(re.dataAtoms, re.filterAtoms,
                RAExpressionAttributes.alias(re.attributes, alias), termFactory);
    }



    private static ImmutableList<Function> union(ImmutableList<Function> atoms1, ImmutableList<Function> atoms2) {
        return ImmutableList.<Function>builder().addAll(atoms1).addAll(atoms2).build();
    }

    private static ImmutableMap<Variable, Term>  union(ImmutableMap<Variable, Term>  atoms1, ImmutableMap<Variable, Term>  atoms2) {
        return ImmutableMap.<Variable, Term>builder().putAll(atoms1).putAll(atoms2).build();
    }

    private static ImmutableList<Function> union(ImmutableList<Function> atoms1, ImmutableList<Function> atoms2, ImmutableList<Function> atoms3) {
        return ImmutableList.<Function>builder().addAll(atoms1).addAll(atoms2).addAll(atoms3).build();
    }


    @Override
    public String toString() {
        return "RAExpression : " + dataAtoms + " FILTER " + filterAtoms + " with " + attributes;
    }



}<|MERGE_RESOLUTION|>--- conflicted
+++ resolved
@@ -3,18 +3,13 @@
 import com.google.common.collect.ImmutableList;
 import com.google.common.collect.ImmutableMap;
 import com.google.common.collect.ImmutableSet;
-<<<<<<< HEAD
 import it.unibz.inf.ontop.model.term.Function;
 import it.unibz.inf.ontop.model.term.TermFactory;
 import it.unibz.inf.ontop.model.term.Variable;
-=======
->>>>>>> 40ebe5b2
 import it.unibz.inf.ontop.dbschema.QualifiedAttributeID;
 import it.unibz.inf.ontop.dbschema.QuotedID;
 import it.unibz.inf.ontop.dbschema.RelationID;
-import it.unibz.inf.ontop.model.term.Function;
 import it.unibz.inf.ontop.model.term.Term;
-import it.unibz.inf.ontop.model.term.Variable;
 import it.unibz.inf.ontop.spec.mapping.parser.exception.IllegalJoinException;
 import it.unibz.inf.ontop.utils.ImmutableCollectors;
 
@@ -86,25 +81,15 @@
      * @throws IllegalJoinException if the same alias occurs in both arguments
      */
     public static RAExpression joinOn(RAExpression re1, RAExpression re2,
-<<<<<<< HEAD
-                                      java.util.function.Function<ImmutableMap<QualifiedAttributeID, Variable>,
-                                              ImmutableList<Function>> getAtomOnExpression,
+                                      java.util.function.Function<ImmutableMap<QualifiedAttributeID, Term>, ImmutableList<Function>> getAtomOnExpression,
                                       TermFactory termFactory) throws IllegalJoinException {
-=======
-                                      java.util.function.Function<ImmutableMap<QualifiedAttributeID, Term>, ImmutableList<Function>> getAtomOnExpression) throws IllegalJoinException {
->>>>>>> 40ebe5b2
 
         RAExpressionAttributes attributes =
                 RAExpressionAttributes.crossJoin(re1.attributes, re2.attributes);
 
         return new RAExpression(union(re1.dataAtoms, re2.dataAtoms),
                 union(re1.filterAtoms, re2.filterAtoms,
-<<<<<<< HEAD
-                        getAtomOnExpression.apply(attributes.getAttributes())),
-                attributes, termFactory);
-=======
-                        getAtomOnExpression.apply(attributes.getAttributes())), attributes);
->>>>>>> 40ebe5b2
+                        getAtomOnExpression.apply(attributes.getAttributes())), attributes, termFactory);
     }
 
     /**
@@ -127,12 +112,8 @@
 
         return new RAExpression(union(re1.dataAtoms, re2.dataAtoms),
                 union(re1.filterAtoms, re2.filterAtoms,
-<<<<<<< HEAD
                         getJoinOnFilter(re1.attributes, re2.attributes, shared, termFactory)),
                 attributes, termFactory);
-=======
-                        getJoinOnFilter(re1.attributes, re2.attributes, shared)), attributes);
->>>>>>> 40ebe5b2
     }
 
     /**
@@ -154,12 +135,8 @@
 
         return new RAExpression(union(re1.dataAtoms, re2.dataAtoms),
                 union(re1.filterAtoms, re2.filterAtoms,
-<<<<<<< HEAD
                         getJoinOnFilter(re1.attributes, re2.attributes, using, termFactory)),
                 attributes, termFactory);
-=======
-                        getJoinOnFilter(re1.attributes, re2.attributes, using)), attributes);
->>>>>>> 40ebe5b2
     }
 
     /**
@@ -184,13 +161,8 @@
                         throw new IllegalArgumentException("Term " + id + " not found in " + re1);
                     Term v2 = re2.getAttributes().get(id);
                     if (v2 == null)
-<<<<<<< HEAD
-                        throw new IllegalArgumentException("Variable " + id + " not found in " + re2);
+                        throw new IllegalArgumentException("Term " + id + " not found in " + re2);
                     return termFactory.getFunctionEQ(v1, v2);
-=======
-                        throw new IllegalArgumentException("Term " + id + " not found in " + re2);
-                    return TERM_FACTORY.getFunctionEQ(v1, v2);
->>>>>>> 40ebe5b2
                 })
                 .collect(ImmutableCollectors.toList());
     }
