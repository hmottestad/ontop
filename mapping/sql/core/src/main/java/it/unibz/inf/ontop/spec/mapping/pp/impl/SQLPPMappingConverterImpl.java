package it.unibz.inf.ontop.spec.mapping.pp.impl;

import com.google.common.collect.ImmutableList;
import com.google.common.collect.ImmutableMap;
import com.google.common.collect.Maps;
import com.google.inject.Inject;
import it.unibz.inf.ontop.dbschema.*;
import it.unibz.inf.ontop.dbschema.impl.RawQuotedIDFactory;
import it.unibz.inf.ontop.exception.InvalidMappingSourceQueriesException;
import it.unibz.inf.ontop.exception.MinorOntopInternalBugException;
import it.unibz.inf.ontop.injection.CoreSingletons;
import it.unibz.inf.ontop.injection.IntermediateQueryFactory;
import it.unibz.inf.ontop.iq.IQTree;
import it.unibz.inf.ontop.model.term.*;
import it.unibz.inf.ontop.spec.mapping.MappingAssertion;
import it.unibz.inf.ontop.spec.mapping.TargetAtom;
import it.unibz.inf.ontop.spec.sqlparser.*;
import it.unibz.inf.ontop.spec.sqlparser.exception.InvalidSelectQueryException;
import it.unibz.inf.ontop.spec.mapping.pp.PPMappingAssertionProvenance;
import it.unibz.inf.ontop.spec.mapping.pp.SQLPPMappingConverter;
import it.unibz.inf.ontop.spec.mapping.pp.SQLPPTriplesMap;
import it.unibz.inf.ontop.substitution.ImmutableSubstitution;
import it.unibz.inf.ontop.substitution.SubstitutionFactory;
import it.unibz.inf.ontop.substitution.Var2VarSubstitution;
import it.unibz.inf.ontop.utils.ImmutableCollectors;
import org.slf4j.Logger;
import org.slf4j.LoggerFactory;

import java.util.*;
import java.util.function.Function;
import java.util.stream.Collectors;


/**
 * SQLPPMapping -> MappingAssertion
 */
public class SQLPPMappingConverterImpl implements SQLPPMappingConverter {

    private static final Logger LOGGER = LoggerFactory.getLogger(SQLPPMappingConverterImpl.class);

    private final IntermediateQueryFactory iqFactory;
    private final SubstitutionFactory substitutionFactory;
    private final SQLQueryParser sqlQueryParser;
    private final RAExpression2IQConverter raExpression2IQConverter;

    @Inject
    private SQLPPMappingConverterImpl(CoreSingletons coreSingletons, SQLQueryParser sqlQueryParser,
                                      RAExpression2IQConverter raExpression2IQConverter) {
        this.iqFactory = coreSingletons.getIQFactory();
        this.substitutionFactory = coreSingletons.getSubstitutionFactory();
        this.sqlQueryParser = sqlQueryParser;
        this.raExpression2IQConverter = raExpression2IQConverter;
    }

    @Override
    public ImmutableList<MappingAssertion> convert(ImmutableList<SQLPPTriplesMap> mapping, MetadataLookup metadataLookup) throws InvalidMappingSourceQueriesException {

        ImmutableList.Builder<MappingAssertion> builder = ImmutableList.builder();
        for (SQLPPTriplesMap assertion : mapping) {
            RAExpression re = getRAExpression(assertion, metadataLookup);
<<<<<<< HEAD
            IQTree tree = IQ2CQ.toIQTree(
                    re.getDataAtoms().stream()
                            .collect(ImmutableCollectors.toList()),
                    termFactory.getConjunction(re.getFilterAtoms().stream()),
                    coreSingletons);
=======
            IQTree tree = raExpression2IQConverter.convert(re);
>>>>>>> 2ba3d11a

            Function<Variable, Optional<ImmutableTerm>> lookup = placeholderLookup(assertion, metadataLookup.getQuotedIDFactory(), re.getUnqualifiedAttributes());

            for (TargetAtom target : assertion.getTargetAtoms()) {
                PPMappingAssertionProvenance provenance = assertion.getMappingAssertionProvenance(target);
                builder.add(convert(target, lookup, provenance, tree));
            }
        }

        ImmutableList<MappingAssertion> result = builder.build();
        LOGGER.debug("Original mapping size: {}", result.size());
        return result;
    }


    private static <T> Function<Variable, Optional<T>> placeholderLookup(SQLPPTriplesMap mappingAssertion, QuotedIDFactory idFactory, ImmutableMap<QuotedID, T> lookup) {
        Function<Variable, Optional<T>> standard =
                v -> Optional.ofNullable(lookup.get(idFactory.createAttributeID(v.getName())));

        if (mappingAssertion instanceof OntopNativeSQLPPTriplesMap) {
            QuotedIDFactory rawIdFactory = new RawQuotedIDFactory(idFactory);
            return v -> Optional.ofNullable(standard.apply(v)
                            .orElse(lookup.get(rawIdFactory.createAttributeID(v.getName()))));
        }
        else
            return standard;
    }


    private MappingAssertion convert(TargetAtom target, Function<Variable, Optional<ImmutableTerm>> lookup, PPMappingAssertionProvenance provenance, IQTree tree) throws InvalidMappingSourceQueriesException {

        ImmutableMap<Variable, Optional<ImmutableTerm>> targetPreMap = target.getProjectionAtom().getArguments().stream()
                    .map(v -> target.getSubstitution().apply(v))
                    .flatMap(ImmutableTerm::getVariableStream)
                    .distinct()
                    .collect(ImmutableCollectors.toMap(Function.identity(), lookup));

        if (targetPreMap.values().stream().anyMatch(t -> !t.isPresent()))
            throw new InvalidMappingSourceQueriesException(targetPreMap.entrySet().stream()
                    .filter(e -> !e.getValue().isPresent())
                    .map(Map.Entry::getKey)
                    .map(Variable::getName)
                    .collect(Collectors.joining(", ",
                            "The placeholder(s) ",
                            " in the target do(es) not occur in source query of the mapping assertion\n["
                                    + provenance.getProvenanceInfo() + "]")));

        ImmutableMap<Variable, ImmutableTerm> targetMap = targetPreMap.entrySet().stream()
                .collect(ImmutableCollectors.toMap(Map.Entry::getKey, e -> e.getValue().orElseThrow(() -> new MinorOntopInternalBugException("Impossible"))));

        Var2VarSubstitution targetRenamingPart = substitutionFactory.getVar2VarSubstitution(targetMap.entrySet().stream()
                .filter(e -> e.getValue() instanceof Variable) // (NON-INJECTIVE)
                .filter(e -> !e.getValue().equals(e.getKey()))
                .map(e -> Maps.immutableEntry(e.getKey(), (Variable)e.getValue()))
                .collect(ImmutableCollectors.toMap()));

        ImmutableSubstitution<ImmutableTerm> spoSubstitution = targetRenamingPart.applyToTarget(target.getSubstitution());

        ImmutableSubstitution<ImmutableTerm> selectSubstitution = substitutionFactory.getSubstitution(
                targetMap.entrySet().stream() // getNonVariableFragment
                        .filter(e -> !(e.getValue() instanceof Variable))
                        .collect(ImmutableCollectors.toMap()));

        IQTree selectTree = iqFactory.createUnaryIQTree(
                iqFactory.createConstructionNode(spoSubstitution.getImmutableMap().values().stream()
                        .flatMap(ImmutableTerm::getVariableStream).collect(ImmutableCollectors.toSet()), selectSubstitution),
                tree);

        IQTree mappingTree = iqFactory.createUnaryIQTree(iqFactory.createConstructionNode(
                target.getProjectionAtom().getVariables(), spoSubstitution), selectTree);

        return new MappingAssertion(iqFactory.createIQ(target.getProjectionAtom(), mappingTree), provenance);
    }

    public RAExpression getRAExpression(SQLPPTriplesMap mappingAssertion, MetadataLookup metadataLookup) throws InvalidMappingSourceQueriesException {
        String sourceQuery = mappingAssertion.getSourceQuery().getSQL();
        try {
            return sqlQueryParser.getRAExpression(sourceQuery, metadataLookup);
        }
        catch (InvalidSelectQueryException e) {
            throw new InvalidMappingSourceQueriesException("Error: " + e.getMessage()
                    + " \nProblem location: source query of triplesMap \n["
                    +  mappingAssertion.getTriplesMapProvenance().getProvenanceInfo() + "]");
        }
    }
}<|MERGE_RESOLUTION|>--- conflicted
+++ resolved
@@ -58,15 +58,7 @@
         ImmutableList.Builder<MappingAssertion> builder = ImmutableList.builder();
         for (SQLPPTriplesMap assertion : mapping) {
             RAExpression re = getRAExpression(assertion, metadataLookup);
-<<<<<<< HEAD
-            IQTree tree = IQ2CQ.toIQTree(
-                    re.getDataAtoms().stream()
-                            .collect(ImmutableCollectors.toList()),
-                    termFactory.getConjunction(re.getFilterAtoms().stream()),
-                    coreSingletons);
-=======
             IQTree tree = raExpression2IQConverter.convert(re);
->>>>>>> 2ba3d11a
 
             Function<Variable, Optional<ImmutableTerm>> lookup = placeholderLookup(assertion, metadataLookup.getQuotedIDFactory(), re.getUnqualifiedAttributes());
 
