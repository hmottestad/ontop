--- conflicted
+++ resolved
@@ -8,6 +8,7 @@
 import it.unibz.inf.ontop.injection.OntopMappingSQLSettings;
 import it.unibz.inf.ontop.iq.tools.ExecutorRegistry;
 import it.unibz.inf.ontop.model.term.TermFactory;
+import it.unibz.inf.ontop.model.type.TypeFactory;
 import it.unibz.inf.ontop.spec.OBDASpecInput;
 import it.unibz.inf.ontop.spec.dbschema.RDBMetadataExtractor;
 import it.unibz.inf.ontop.spec.impl.MappingAndDBMetadataImpl;
@@ -25,6 +26,7 @@
 import it.unibz.inf.ontop.spec.ontology.Ontology;
 import it.unibz.inf.ontop.substitution.SubstitutionFactory;
 import it.unibz.inf.ontop.utils.LocalJDBCConnectionUtils;
+import org.apache.commons.rdf.api.RDF;
 import org.slf4j.Logger;
 import org.slf4j.LoggerFactory;
 
@@ -45,19 +47,15 @@
     private static final Logger log = LoggerFactory.getLogger(SQLMappingExtractor.class);
     private final TermFactory termFactory;
     private final SubstitutionFactory substitutionFactory;
+    private final TypeFactory typeFactory;
+    private final RDF rdfFactory;
 
     @Inject
     private SQLMappingExtractor(SQLMappingParser mappingParser, MappingOntologyComplianceValidator ontologyComplianceValidator,
                                 SQLPPMappingConverter ppMappingConverter, MappingDatatypeFiller mappingDatatypeFiller,
                                 RDBMetadataExtractor dbMetadataExtractor, OntopMappingSQLSettings settings,
-<<<<<<< HEAD
-                                MappingCanonicalTransformer canonicalTransformer,
-                                AtomFactory atomFactory, TermFactory termFactory, SubstitutionFactory substitutionFactory,
-                                TypeFactory typeFactory) {
-=======
                                 MappingCanonicalTransformer canonicalTransformer, TermFactory termFactory,
-                                SubstitutionFactory substitutionFactory) {
->>>>>>> 19422156
+                                SubstitutionFactory substitutionFactory, TypeFactory typeFactory, RDF rdfFactory) {
 
         super(ontologyComplianceValidator, mappingParser);
         this.ppMappingConverter = ppMappingConverter;
@@ -67,6 +65,8 @@
         this.canonicalTransformer = canonicalTransformer;
         this.termFactory = termFactory;
         this.substitutionFactory = substitutionFactory;
+        this.typeFactory = typeFactory;
+        this.rdfFactory = rdfFactory;
     }
 
     /**
@@ -107,13 +107,8 @@
     protected SQLPPMapping expandPPMapping(SQLPPMapping ppMapping, OntopMappingSQLSettings settings, RDBMetadata dbMetadata)
             throws MetaMappingExpansionException {
 
-<<<<<<< HEAD
-        MetaMappingExpander expander = new MetaMappingExpander(ppMapping.getTripleMaps(), atomFactory, termFactory,
-                substitutionFactory, typeFactory);
-=======
         MetaMappingExpander expander = new MetaMappingExpander(ppMapping.getTripleMaps(), termFactory,
-                substitutionFactory);
->>>>>>> 19422156
+                substitutionFactory, typeFactory, rdfFactory);
         final ImmutableList<SQLPPTriplesMap> expandedMappingAxioms;
         if (expander.hasMappingsToBeExpanded()) {
             try (Connection connection = LocalJDBCConnectionUtils.createConnection(settings)) {
