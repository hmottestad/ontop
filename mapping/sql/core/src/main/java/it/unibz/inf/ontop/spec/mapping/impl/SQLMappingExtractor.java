package it.unibz.inf.ontop.spec.mapping.impl;

import com.google.common.collect.ImmutableList;
import com.google.inject.Inject;
import it.unibz.inf.ontop.dbschema.*;
import it.unibz.inf.ontop.dbschema.impl.CachingMetadataLookup;
import it.unibz.inf.ontop.dbschema.impl.JDBCMetadataProviderFactory;
import it.unibz.inf.ontop.dbschema.impl.SerializedMetadataProvider;
import it.unibz.inf.ontop.exception.*;
import it.unibz.inf.ontop.injection.IntermediateQueryFactory;
import it.unibz.inf.ontop.injection.OntopMappingSQLSettings;
import it.unibz.inf.ontop.iq.IQTree;
import it.unibz.inf.ontop.model.type.TypeFactory;
import it.unibz.inf.ontop.iq.transform.NoNullValueEnforcer;
import it.unibz.inf.ontop.spec.OBDASpecInput;
import it.unibz.inf.ontop.spec.dbschema.ImplicitDBConstraintsProviderFactory;
import it.unibz.inf.ontop.spec.mapping.MappingAssertion;
import it.unibz.inf.ontop.spec.mapping.pp.*;
import it.unibz.inf.ontop.spec.mapping.pp.impl.MetaMappingExpander;
import it.unibz.inf.ontop.spec.mapping.transformer.MappingCaster;
import it.unibz.inf.ontop.spec.mapping.MappingExtractor;
import it.unibz.inf.ontop.spec.mapping.parser.SQLMappingParser;
import it.unibz.inf.ontop.spec.mapping.transformer.MappingCanonicalTransformer;
import it.unibz.inf.ontop.spec.mapping.transformer.MappingDatatypeFiller;
import it.unibz.inf.ontop.spec.mapping.transformer.MappingEqualityTransformer;
import it.unibz.inf.ontop.spec.mapping.validation.MappingOntologyComplianceValidator;
import it.unibz.inf.ontop.spec.ontology.Ontology;
import it.unibz.inf.ontop.utils.LocalJDBCConnectionUtils;
import org.apache.commons.rdf.api.Graph;

import javax.annotation.Nonnull;
import java.io.*;
import java.sql.Connection;
import java.sql.SQLException;
import java.util.Optional;



@SuppressWarnings("OptionalUsedAsFieldOrParameterType")
public class SQLMappingExtractor implements MappingExtractor {

    private final SQLPPMappingConverter ppMappingConverter;
    private final OntopMappingSQLSettings settings;
    private final MappingDatatypeFiller mappingDatatypeFiller;
    private final MappingCanonicalTransformer canonicalTransformer;
    private final MappingCaster mappingCaster;
    private final MappingEqualityTransformer mappingEqualityTransformer;
    private final NoNullValueEnforcer noNullValueEnforcer;
    private final IntermediateQueryFactory iqFactory;
    private final JDBCMetadataProviderFactory metadataProviderFactory;

    private final MappingOntologyComplianceValidator ontologyComplianceValidator;
    private final SQLMappingParser mappingParser;

    private final MetaMappingExpander metamappingExpander;

    /**
     * This represents user-supplied constraints, i.e. primary
     * and foreign keys not present in the database metadata
     *
     * Can be useful for eliminating self-joins
     */
    private final ImplicitDBConstraintsProviderFactory implicitDBConstraintExtractor;
    private final SerializedMetadataProvider.Factory serializedMetadataProviderFactory;

    @Inject
    private SQLMappingExtractor(SQLMappingParser mappingParser,
                                MappingOntologyComplianceValidator ontologyComplianceValidator,
                                SQLPPMappingConverter ppMappingConverter,
                                MappingDatatypeFiller mappingDatatypeFiller,
                                OntopMappingSQLSettings settings,
                                MappingCanonicalTransformer canonicalTransformer,
                                MappingCaster mappingCaster,
                                MappingEqualityTransformer mappingEqualityTransformer,
                                NoNullValueEnforcer noNullValueEnforcer,
                                IntermediateQueryFactory iqFactory,
                                MetaMappingExpander metamappingExpander,
                                ImplicitDBConstraintsProviderFactory implicitDBConstraintExtractor,
                                JDBCMetadataProviderFactory metadataProviderFactory,
                                SerializedMetadataProvider.Factory serializedMetadataProviderFactory) {

        this.ontologyComplianceValidator = ontologyComplianceValidator;
        this.mappingParser = mappingParser;
        this.ppMappingConverter = ppMappingConverter;
        this.mappingDatatypeFiller = mappingDatatypeFiller;
        this.settings = settings;
        this.canonicalTransformer = canonicalTransformer;
        this.mappingCaster = mappingCaster;
        this.mappingEqualityTransformer = mappingEqualityTransformer;
        this.noNullValueEnforcer = noNullValueEnforcer;
        this.iqFactory = iqFactory;
        this.metamappingExpander = metamappingExpander;
        this.metadataProviderFactory = metadataProviderFactory;
        this.implicitDBConstraintExtractor = implicitDBConstraintExtractor;
        this.serializedMetadataProviderFactory = serializedMetadataProviderFactory;
    }

    @Override
    public MappingAndDBParameters extract(@Nonnull OBDASpecInput specInput,
                                          @Nonnull Optional<Ontology> ontology)
            throws MappingException, MetadataExtractionException {

        return convertPPMapping(extractPPMapping(specInput), specInput, ontology);
    }

    @Override
    public MappingAndDBParameters extract(@Nonnull PreProcessedMapping<? extends PreProcessedTriplesMap> ppMapping,
                                          @Nonnull OBDASpecInput specInput,
                                          @Nonnull Optional<Ontology> ontology)
            throws MappingException, MetadataExtractionException {

        return convertPPMapping((SQLPPMapping) ppMapping, specInput, ontology);
    }


    protected SQLPPMapping extractPPMapping(OBDASpecInput specInput)
            throws MappingIOException, InvalidMappingException {

        try {
            Optional<Reader> optionalMappingReader = specInput.getMappingReader();
            if (optionalMappingReader.isPresent())
                // The parser is in charge of closing the reader
                return mappingParser.parse(optionalMappingReader.get());
        } catch (FileNotFoundException e) {
            throw new MappingIOException(e);
        }

        Optional<Graph> optionalMappingGraph = specInput.getMappingGraph();
        if (optionalMappingGraph.isPresent())
            return mappingParser.parse(optionalMappingGraph.get());

        throw new IllegalArgumentException("Bad internal configuration: no mapping input provided in the OBDASpecInput!\n" +
                " Should have been detected earlier (in case of an user mistake)");
    }


    /**
     * Converts the PPMapping into a Mapping.
     * <p>
     * During the conversion, data types are inferred and mapping assertions are validated
     */
    protected MappingAndDBParameters convertPPMapping(SQLPPMapping ppMapping,
                                                      OBDASpecInput specInput,
                                                      Optional<Ontology> optionalOntology)
            throws MetaMappingExpansionException, MetadataExtractionException, MappingOntologyMismatchException,
            InvalidMappingSourceQueriesException, UnknownDatatypeException {

        MappingAndDBParameters mm = convert(ppMapping, specInput);

        ImmutableList<MappingAssertion> expMapping = metamappingExpander.transform(mm.getMapping(), mm.getDBParameters());

        ImmutableList.Builder<MappingAssertion> builder = ImmutableList.builder();
        // no streams because of exception handling
        for (MappingAssertion assertion : expMapping) {
            IQTree tree = assertion.getQuery().getTree();
            IQTree equalityTransformedTree = mappingEqualityTransformer.transform(tree);
            IQTree normalizedTree = equalityTransformedTree.normalizeForOptimization(assertion.getQuery().getVariableGenerator());
            IQTree noNullTree = noNullValueEnforcer.transform(normalizedTree);
            MappingAssertion noNullAssertion = assertion.copyOf(noNullTree, iqFactory);

            MappingAssertion filledProvAssertion = mappingDatatypeFiller.transform(noNullAssertion);
            MappingAssertion castAssertion = mappingCaster.transform(filledProvAssertion);
            builder.add(castAssertion);
        }

        ImmutableList<MappingAssertion> castMapping = builder.build();
        ImmutableList<MappingAssertion> canonizedMapping = canonicalTransformer.transform(castMapping);

        // Validation: Mismatch between the ontology and the mapping
        if (optionalOntology.isPresent()) {
            ontologyComplianceValidator.validate(canonizedMapping, optionalOntology.get());
        }

        return new MappingAndDBParametersImpl(canonizedMapping, mm.getDBParameters());
    }

    private MappingAndDBParameters convert(SQLPPMapping ppMapping, OBDASpecInput specInput)
            throws MetaMappingExpansionException, MetadataExtractionException, InvalidMappingSourceQueriesException {
        try {
            return convert(ppMapping.getTripleMaps(), specInput.getConstraintFile(), specInput.getDBMetadataReader());
        } catch (FileNotFoundException e) {
            throw new MetadataExtractionException(e);
        }
    }

    private MappingAndDBParameters convert(ImmutableList<SQLPPTriplesMap> mapping,
                                           Optional<File> constraintFile,
                                           Optional<Reader> optionalDbMetadataReader) throws MetadataExtractionException, InvalidMappingSourceQueriesException, MetaMappingExpansionException {

<<<<<<< HEAD
        if (optionalDbMetadataReader.isPresent()) {

            try (Reader dbMetadataReader = optionalDbMetadataReader.get();
                 Connection connection = LocalJDBCConnectionUtils.createConnection(settings)) {

                MetadataProvider dbMetadataProvider = metadataProviderFactory.getMetadataProvider(connection);
                DBMetadataProvider serializedDBMetadataProvider = serializedMetadataProviderFactory
                        .getMetadataProvider(dbMetadataReader, dbMetadataProvider.getQuotedIDFactory());
                MetadataProvider withImplicitConstraintsMetadataProvider =
                        implicitDBConstraintExtractor.extract(constraintFile, serializedDBMetadataProvider);


                //serializedDBMetadataProvider.loadAndDeserialize();
                ImmutableList<MappingAssertion> provMapping = ppMappingConverter.convert(mapping, serializedDBMetadataProvider);

                return new MappingAndDBParametersImpl(provMapping, withImplicitConstraintsMetadataProvider.getDBParameters());
            } catch (IOException | SQLException e) {
                throw new MetadataExtractionException(e);
=======
        try {
            if (dbMetadataFile.isPresent()) {
                try (Reader dbMetadataReader = new FileReader(dbMetadataFile.get())) {
                    return convert(mapping, constraintFile,
                            serializedMetadataProviderFactory.getMetadataProvider(dbMetadataReader));
                }
>>>>>>> f74ab914
            }
            else {
                try (Connection connection = LocalJDBCConnectionUtils.createConnection(settings)) {
                    return convert(mapping, constraintFile,
                            metadataProviderFactory.getMetadataProvider(connection));
                }
            }
        }
        catch (IOException | SQLException e) {
            throw new MetadataExtractionException(e);
        }
    }

    private MappingAndDBParameters convert(ImmutableList<SQLPPTriplesMap> mapping, Optional<File> constraintFile, MetadataProvider dbMetadataProvider) throws MetadataExtractionException, InvalidMappingSourceQueriesException {
        MetadataProvider withImplicitConstraintsMetadataProvider =
                implicitDBConstraintExtractor.extract(constraintFile, dbMetadataProvider);

        CachingMetadataLookup metadataLookup = new CachingMetadataLookup(withImplicitConstraintsMetadataProvider);
        ImmutableList<MappingAssertion> provMapping = ppMappingConverter.convert(mapping, metadataLookup);

        metadataLookup.extractImmutableMetadata(); // inserts integrity constraints

        return new MappingAndDBParametersImpl(provMapping, dbMetadataProvider.getDBParameters());
    }

    private static class MappingAndDBParametersImpl implements MappingAndDBParameters {
        private final ImmutableList<MappingAssertion> mapping;
        private final DBParameters dbParameters;

        public MappingAndDBParametersImpl(ImmutableList<MappingAssertion> mapping, DBParameters dbParameters) {
            this.mapping = mapping;
            this.dbParameters = dbParameters;
        }

        @Override
        public ImmutableList<MappingAssertion> getMapping() {
            return mapping;
        }

        @Override
        public DBParameters getDBParameters() {
            return dbParameters;
        }
    }
}<|MERGE_RESOLUTION|>--- conflicted
+++ resolved
@@ -10,7 +10,6 @@
 import it.unibz.inf.ontop.injection.IntermediateQueryFactory;
 import it.unibz.inf.ontop.injection.OntopMappingSQLSettings;
 import it.unibz.inf.ontop.iq.IQTree;
-import it.unibz.inf.ontop.model.type.TypeFactory;
 import it.unibz.inf.ontop.iq.transform.NoNullValueEnforcer;
 import it.unibz.inf.ontop.spec.OBDASpecInput;
 import it.unibz.inf.ontop.spec.dbschema.ImplicitDBConstraintsProviderFactory;
@@ -187,33 +186,12 @@
                                            Optional<File> constraintFile,
                                            Optional<Reader> optionalDbMetadataReader) throws MetadataExtractionException, InvalidMappingSourceQueriesException, MetaMappingExpansionException {
 
-<<<<<<< HEAD
-        if (optionalDbMetadataReader.isPresent()) {
-
-            try (Reader dbMetadataReader = optionalDbMetadataReader.get();
-                 Connection connection = LocalJDBCConnectionUtils.createConnection(settings)) {
-
-                MetadataProvider dbMetadataProvider = metadataProviderFactory.getMetadataProvider(connection);
-                DBMetadataProvider serializedDBMetadataProvider = serializedMetadataProviderFactory
-                        .getMetadataProvider(dbMetadataReader, dbMetadataProvider.getQuotedIDFactory());
-                MetadataProvider withImplicitConstraintsMetadataProvider =
-                        implicitDBConstraintExtractor.extract(constraintFile, serializedDBMetadataProvider);
-
-
-                //serializedDBMetadataProvider.loadAndDeserialize();
-                ImmutableList<MappingAssertion> provMapping = ppMappingConverter.convert(mapping, serializedDBMetadataProvider);
-
-                return new MappingAndDBParametersImpl(provMapping, withImplicitConstraintsMetadataProvider.getDBParameters());
-            } catch (IOException | SQLException e) {
-                throw new MetadataExtractionException(e);
-=======
         try {
-            if (dbMetadataFile.isPresent()) {
-                try (Reader dbMetadataReader = new FileReader(dbMetadataFile.get())) {
+            if (optionalDbMetadataReader.isPresent()) {
+                try (Reader dbMetadataReader = optionalDbMetadataReader.get()) {
                     return convert(mapping, constraintFile,
                             serializedMetadataProviderFactory.getMetadataProvider(dbMetadataReader));
                 }
->>>>>>> f74ab914
             }
             else {
                 try (Connection connection = LocalJDBCConnectionUtils.createConnection(settings)) {
