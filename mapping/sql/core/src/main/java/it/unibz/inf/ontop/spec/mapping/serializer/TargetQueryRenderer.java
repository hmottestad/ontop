package it.unibz.inf.ontop.spec.mapping.serializer;

/*
 * #%L
 * ontop-obdalib-core
 * %%
 * Copyright (C) 2009 - 2014 Free University of Bozen-Bolzano
 * %%
 * Licensed under the Apache License, Version 2.0 (the "License");
 * you may not use this file except in compliance with the License.
 * You may obtain a copy of the License at
 *
 *      http://www.apache.org/licenses/LICENSE-2.0
 *
 * Unless required by applicable law or agreed to in writing, software
 * distributed under the License is distributed on an "AS IS" BASIS,
 * WITHOUT WARRANTIES OR CONDITIONS OF ANY KIND, either express or implied.
 * See the License for the specific language governing permissions and
 * limitations under the License.
 * #L%
 */

import com.google.common.collect.ImmutableList;
import it.unibz.inf.ontop.exception.OntopInternalBugException;
import it.unibz.inf.ontop.model.atom.AtomPredicate;
import it.unibz.inf.ontop.model.atom.DataAtom;
import it.unibz.inf.ontop.model.atom.TargetAtom;
import it.unibz.inf.ontop.model.atom.TriplePredicate;
import it.unibz.inf.ontop.model.term.*;
import it.unibz.inf.ontop.model.term.functionsymbol.*;
import it.unibz.inf.ontop.model.term.functionsymbol.db.BnodeStringTemplateFunctionSymbol;
import it.unibz.inf.ontop.model.term.functionsymbol.db.DBConcatFunctionSymbol;
<<<<<<< HEAD
import it.unibz.inf.ontop.model.term.functionsymbol.db.IRIStringTemplateFunctionSymbol;
import it.unibz.inf.ontop.model.type.RDFDatatype;
import it.unibz.inf.ontop.model.type.RDFTermType;
=======
import it.unibz.inf.ontop.model.term.functionsymbol.db.DBTypeConversionFunctionSymbol;
import it.unibz.inf.ontop.model.term.functionsymbol.db.IRIStringTemplateFunctionSymbol;
import it.unibz.inf.ontop.model.type.RDFDatatype;
>>>>>>> 08dadbfa
import it.unibz.inf.ontop.model.type.TermTypeInference;
import it.unibz.inf.ontop.model.vocabulary.RDF;
import it.unibz.inf.ontop.model.vocabulary.RDFS;
import it.unibz.inf.ontop.spec.mapping.PrefixManager;
import it.unibz.inf.ontop.utils.ImmutableCollectors;
import org.eclipse.rdf4j.query.algebra.ValueConstant;

<<<<<<< HEAD
import java.util.ArrayList;
import java.util.List;
=======
>>>>>>> 08dadbfa
import java.util.Optional;

/**
 * A utility class to render a Target Query object into its representational
 * string.
 */
public class TargetQueryRenderer {

	/**
	 * Transforms the given <code>OBDAQuery</code> into a string. The method requires
	 * a prefix manager to shorten full IRI name.
	 */
	public static String encode(ImmutableList<TargetAtom> body, PrefixManager prefixManager) {
		TurtleWriter turtleWriter = new TurtleWriter();
		for (TargetAtom atom : body) {
			final AtomPredicate p = atom.getProjectionAtom().getPredicate();
            if (p instanceof TriplePredicate) {
                ImmutableTerm subjectTerm = atom.getSubstitutedTerm(0);
                String subject = getDisplayName(subjectTerm, prefixManager);
                ImmutableTerm predicateTerm = atom.getSubstitutedTerm(1);
                String predicate = getDisplayName(predicateTerm, prefixManager);
                ImmutableTerm objectTerm = atom.getSubstitutedTerm(2);
                String object = getDisplayName(objectTerm, prefixManager);
                turtleWriter.put(subject, predicate, object);
            } else {
                throw new UnsupportedOperationException("unsupported predicate! " + p);
			}
		}
		return turtleWriter.print();
	}

    /**
     * Checks if the atom is unary or not.
     */
    private static boolean isUnary(DataAtom atom) {
        return atom.getArity() == 1;
    }

    /**
     * Prints the short form of the predicate (by omitting the complete URI and
     * replacing it by a prefix name).
     */
    private static String getAbbreviatedName(String uri, PrefixManager pm, boolean insideQuotes) {
        return pm.getShortForm(uri, insideQuotes);
    }

<<<<<<< HEAD
    private static String appendTerms(ImmutableTerm term) {
        if (term instanceof Constant) {
            String st = ((Constant) term).getValue();
            if (st.contains("{")) {
                st = st.replace("{", "\\{");
                st = st.replace("}", "\\}");
            }
            return st;
        } else {
            return "{" + ((Variable) term).getName() + "}";
        }
    }

=======
>>>>>>> 08dadbfa
    /**
     * Prints the text representation of different terms.
     */
    private static String getDisplayName(ImmutableTerm term, PrefixManager prefixManager) {
        if (term instanceof ImmutableFunctionalTerm) // RDF(..) or ||n(...) or TmpToTEXT(...)
            return displayFunction((ImmutableFunctionalTerm) term, prefixManager);
        if (term instanceof Variable)
            return displayVariable((Variable)term);
        if (term instanceof IRIConstant)
<<<<<<< HEAD
            return displayURIConstant((Constant)term, prefixManager);
        if (term instanceof RDFLiteralConstant)
            return displayValueConstant((Constant)term);
=======
            return displayIRIConstant((IRIConstant)term, prefixManager);
        if (term instanceof RDFLiteralConstant)
            return displayValueConstant((RDFLiteralConstant)term);
>>>>>>> 08dadbfa
        if (term instanceof BNode)
            return displayBnode((BNode)term);
        throw new UnexpectedTermException(term);
    }

    private static String displayBnode(Term term) {
        return ((BNode) term).getName();
    }

    private static String displayValueConstant(Term term) {
        return "\"" + ((RDFLiteralConstant) term).getValue() + "\"";
    }

<<<<<<< HEAD
    private static String displayURIConstant(Term term, PrefixManager prefixManager) {
        return getAbbreviatedName(term.toString(), prefixManager, false); // shorten the URI if possible
=======
    private static String displayIRIConstant(IRIConstant iri, PrefixManager prefixManager) {
        if (iri.getIRI().getIRIString().equals(RDF.TYPE.getIRIString())) {
            return "a";
        } else {
            return getAbbreviatedName(iri.toString(), prefixManager, false); // shorten the URI if possible
        }
>>>>>>> 08dadbfa
    }

    private static String displayVariable(Variable term) {
        return "{" + term.getName() + "}";
    }

    // TODO: check it again with version3 to merge to merge it properly
    private static String displayFunction(ImmutableFunctionalTerm function, PrefixManager prefixManager) {
        FunctionSymbol functionSymbol = function.getFunctionSymbol();
        if (functionSymbol instanceof RDFTermFunctionSymbol) {
            ImmutableTerm lexicalTerm = function.getTerm(0);

            Optional<RDFDatatype> optionalDatatype = function.inferType()
                    .flatMap(TermTypeInference::getTermType)
                    .filter(t -> t instanceof RDFDatatype)
                    .map(t -> (RDFDatatype) t);

            if (optionalDatatype.isPresent()) {
                return displayDatatypeFunction(lexicalTerm, optionalDatatype.get(), prefixManager);
<<<<<<< HEAD
            }

            if (lexicalTerm instanceof ImmutableFunctionalTerm) {
=======
            }  else if (lexicalTerm instanceof ImmutableFunctionalTerm) {
>>>>>>> 08dadbfa
                ImmutableFunctionalTerm lexicalFunctionalTerm = (ImmutableFunctionalTerm) lexicalTerm;
                FunctionSymbol lexicalFunctionSymbol = lexicalFunctionalTerm.getFunctionSymbol();
                if (lexicalFunctionSymbol instanceof IRIStringTemplateFunctionSymbol)
                    return displayURITemplate(lexicalFunctionalTerm, prefixManager);
<<<<<<< HEAD
                if (lexicalFunctionSymbol instanceof BnodeStringTemplateFunctionSymbol)
                    return displayFunctionalBnode(lexicalFunctionalTerm);
            }
        }
        if (functionSymbol instanceof DBConcatFunctionSymbol)
            return displayConcat(function);
        return displayOrdinaryFunction(function, functionSymbol.getName(), prefixManager);
=======
                else if (lexicalFunctionSymbol instanceof BnodeStringTemplateFunctionSymbol)
                    return displayFunctionalBnode(lexicalFunctionalTerm);
            }
                throw new IllegalArgumentException("unsupported function " + function);

        } else if (functionSymbol instanceof DBConcatFunctionSymbol) {
            return displayConcat(function);
        } else if (functionSymbol instanceof DBTypeConversionFunctionSymbol) {
            return displayVariable((Variable) function.getTerm(0));
        } else {
            return displayOrdinaryFunction(function, functionSymbol.getName(), prefixManager);
        }
     //   return null; // TODO: why do we need a return here??
>>>>>>> 08dadbfa
    }


    // TODO: check it again with version3 to merge to merge it properly
    private static String displayFunctionalBnode(ImmutableFunctionalTerm function) {
        ImmutableTerm firstTerm = function.getTerms().get(0);
        if(firstTerm instanceof Variable){
            return "_:"+ displayVariable((Variable)firstTerm);
        }
        if(firstTerm instanceof ValueConstant) {
            String templateFormat = ((ValueConstant) firstTerm).getValue().stringValue().replace("{}", "%s");
            if(function.getTerms().stream().skip(1).
                    anyMatch(t -> !(t instanceof Variable)))
                throw new UnexpectedTermException(function, "All argument of the BNode function but the first one are expected to be variables");
            ImmutableList<String> varNames = function.getTerms().stream().skip(1)
                    .filter(t -> t instanceof Variable)
                    .map(t -> (Variable) t)
                    .map(v -> displayVariable(v))
                    .collect(ImmutableCollectors.toList());

            String originalUri = String.format(templateFormat, varNames.toArray());
            return "_:" + String.format(templateFormat, varNames.toArray());
        }
        throw new UnexpectedTermException(function, "The first argument of the BNode function is expected to be either a variable or a template");
    }

    private static String displayOrdinaryFunction(ImmutableFunctionalTerm function, String fname, PrefixManager prefixManager) {
        StringBuilder sb = new StringBuilder();
        sb.append(fname);
        sb.append("(");
        boolean separator = false;
        for (ImmutableTerm innerTerm : function.getTerms()) {
            if (separator) {
                sb.append(", ");
            }
            sb.append(getDisplayName(innerTerm, prefixManager));
            separator = true;
        }
        sb.append(")");
        return sb.toString();
    }

    private static String displayDatatypeFunction(ImmutableTerm lexicalTerm, RDFDatatype datatype, PrefixManager prefixManager) {
<<<<<<< HEAD
        String lexicalString = getDisplayName(lexicalTerm, prefixManager);

        return datatype.getLanguageTag()
                .map(tag -> lexicalString + "@" + tag.getFullString())
                .orElseGet(() -> lexicalString + "^^"
                        + getAbbreviatedName(datatype.getIRI().getIRIString(), prefixManager, false));
=======
        final String lexicalString = getDisplayName(lexicalTerm, prefixManager);

        return datatype.getLanguageTag()
                .map(tag -> lexicalString + "@" + tag.getFullString())
                .orElseGet(() -> {
                    final String typePostfix = datatype.getIRI().equals(RDFS.LITERAL) ? "" : "^^"
                            + getAbbreviatedName(datatype.getIRI().getIRIString(), prefixManager, false);
                    return lexicalString + typePostfix;
                });
>>>>>>> 08dadbfa
    }


    private static String displayURITemplate(ImmutableFunctionalTerm function, PrefixManager prefixManager) {
        StringBuilder sb = new StringBuilder();
<<<<<<< HEAD
        ImmutableTerm lexicalTerm = function.getTerms().get(0);

        if (lexicalTerm instanceof Variable) {
            sb.append("<{");
            sb.append(((Variable) lexicalTerm).getName());
            sb.append("}>");
        }
        else if (lexicalTerm instanceof RDFLiteralConstant) {
            return "<" + ((RDFLiteralConstant) lexicalTerm).getValue() + ">";
        }
        else if ((lexicalTerm instanceof ImmutableFunctionalTerm)
                && ((ImmutableFunctionalTerm) lexicalTerm).getFunctionSymbol() instanceof IRIStringTemplateFunctionSymbol) {

            ImmutableFunctionalTerm lexicalFunctionalTerm = (ImmutableFunctionalTerm) lexicalTerm;
            String template = ((IRIStringTemplateFunctionSymbol) lexicalFunctionalTerm.getFunctionSymbol()).getTemplate();

            // Utilize the String.format() method so we replaced placeholders '{}' with '%s'
            String templateFormat = template.replace("{}", "%s");
            List<String> varNames = new ArrayList<>();
            for (ImmutableTerm innerTerm : lexicalFunctionalTerm.getTerms()) {
                if (innerTerm instanceof Variable) {
                    varNames.add(getDisplayName(innerTerm, prefixManager));
                }
            }
            String originalUri = String.format(templateFormat, varNames.toArray());
            if (originalUri.equals(RDF.TYPE.getIRIString())) {
                sb.append("a");
=======

        String template = ((IRIStringTemplateFunctionSymbol) function.getFunctionSymbol()).getTemplate();

        // Utilize the String.format() method so we replaced placeholders '{}' with '%s'
        String templateFormat = template.replace("{}", "%s");

        final Object[] varNames = function.getTerms().stream()
                // If the term is a cast-to-string function, we take out the first (0-th) argument
                .map(t -> t instanceof ImmutableFunctionalTerm ? ((ImmutableFunctionalTerm) t).getTerm(0) : t)
                .filter(Variable.class::isInstance)
                .map(var -> getDisplayName((Variable)var, prefixManager))
                .toArray();

        String originalUri = String.format(templateFormat, varNames);
        if (originalUri.equals(RDF.TYPE.getIRIString())) {
            sb.append("a");
        } else {
            String shortenUri = getAbbreviatedName(originalUri, prefixManager, false); // shorten the URI if possible
            if (!shortenUri.equals(originalUri)) {
                sb.append(shortenUri);
>>>>>>> 08dadbfa
            } else {
                // If the URI can't be shorten then use the full URI within brackets
                sb.append("<");
                sb.append(originalUri);
                sb.append(">");
            }
        }

        return sb.toString();
    }

    /**
     * Concat is now expected to be flat
     */
    public static String displayConcat(ImmutableFunctionalTerm function) {
        StringBuilder sb = new StringBuilder();
        ImmutableList<? extends ImmutableTerm> terms = function.getTerms();
        sb.append("\"");
<<<<<<< HEAD
        terms.forEach(TargetQueryRenderer::appendTerms);
=======
        for (ImmutableTerm term : terms) {
            if (term instanceof Constant) {
                String st = ((Constant) term).getValue();
                if (st.contains("{")) {
                    st = st.replace("{", "\\{");
                    st = st.replace("}", "\\}");
                }
                sb.append(st);
            } else {
                sb.append("{").append(((Variable) term).getName()).append("}");
            }
        }
>>>>>>> 08dadbfa
        sb.append("\"");
        return sb.toString();
    }

    private TargetQueryRenderer() {
        // Prevent initialization
    }

    private static class UnexpectedTermException extends OntopInternalBugException {
        private UnexpectedTermException(Term term) {
            super("Unexpected type " + term.getClass() + " for term: " + term);
        }

        private UnexpectedTermException(ImmutableTerm term) {
            super("Unexpected type " + term.getClass() + " for term: " + term);
        }

        private UnexpectedTermException(ImmutableTerm term, String message) {
            super("Unexpected term " + term + ":\n"+message);
        }
    }
}<|MERGE_RESOLUTION|>--- conflicted
+++ resolved
@@ -30,15 +30,9 @@
 import it.unibz.inf.ontop.model.term.functionsymbol.*;
 import it.unibz.inf.ontop.model.term.functionsymbol.db.BnodeStringTemplateFunctionSymbol;
 import it.unibz.inf.ontop.model.term.functionsymbol.db.DBConcatFunctionSymbol;
-<<<<<<< HEAD
-import it.unibz.inf.ontop.model.term.functionsymbol.db.IRIStringTemplateFunctionSymbol;
-import it.unibz.inf.ontop.model.type.RDFDatatype;
-import it.unibz.inf.ontop.model.type.RDFTermType;
-=======
 import it.unibz.inf.ontop.model.term.functionsymbol.db.DBTypeConversionFunctionSymbol;
 import it.unibz.inf.ontop.model.term.functionsymbol.db.IRIStringTemplateFunctionSymbol;
 import it.unibz.inf.ontop.model.type.RDFDatatype;
->>>>>>> 08dadbfa
 import it.unibz.inf.ontop.model.type.TermTypeInference;
 import it.unibz.inf.ontop.model.vocabulary.RDF;
 import it.unibz.inf.ontop.model.vocabulary.RDFS;
@@ -46,11 +40,6 @@
 import it.unibz.inf.ontop.utils.ImmutableCollectors;
 import org.eclipse.rdf4j.query.algebra.ValueConstant;
 
-<<<<<<< HEAD
-import java.util.ArrayList;
-import java.util.List;
-=======
->>>>>>> 08dadbfa
 import java.util.Optional;
 
 /**
@@ -97,22 +86,6 @@
         return pm.getShortForm(uri, insideQuotes);
     }
 
-<<<<<<< HEAD
-    private static String appendTerms(ImmutableTerm term) {
-        if (term instanceof Constant) {
-            String st = ((Constant) term).getValue();
-            if (st.contains("{")) {
-                st = st.replace("{", "\\{");
-                st = st.replace("}", "\\}");
-            }
-            return st;
-        } else {
-            return "{" + ((Variable) term).getName() + "}";
-        }
-    }
-
-=======
->>>>>>> 08dadbfa
     /**
      * Prints the text representation of different terms.
      */
@@ -122,15 +95,9 @@
         if (term instanceof Variable)
             return displayVariable((Variable)term);
         if (term instanceof IRIConstant)
-<<<<<<< HEAD
-            return displayURIConstant((Constant)term, prefixManager);
-        if (term instanceof RDFLiteralConstant)
-            return displayValueConstant((Constant)term);
-=======
             return displayIRIConstant((IRIConstant)term, prefixManager);
         if (term instanceof RDFLiteralConstant)
             return displayValueConstant((RDFLiteralConstant)term);
->>>>>>> 08dadbfa
         if (term instanceof BNode)
             return displayBnode((BNode)term);
         throw new UnexpectedTermException(term);
@@ -144,17 +111,12 @@
         return "\"" + ((RDFLiteralConstant) term).getValue() + "\"";
     }
 
-<<<<<<< HEAD
-    private static String displayURIConstant(Term term, PrefixManager prefixManager) {
-        return getAbbreviatedName(term.toString(), prefixManager, false); // shorten the URI if possible
-=======
     private static String displayIRIConstant(IRIConstant iri, PrefixManager prefixManager) {
         if (iri.getIRI().getIRIString().equals(RDF.TYPE.getIRIString())) {
             return "a";
         } else {
             return getAbbreviatedName(iri.toString(), prefixManager, false); // shorten the URI if possible
         }
->>>>>>> 08dadbfa
     }
 
     private static String displayVariable(Variable term) {
@@ -174,40 +136,19 @@
 
             if (optionalDatatype.isPresent()) {
                 return displayDatatypeFunction(lexicalTerm, optionalDatatype.get(), prefixManager);
-<<<<<<< HEAD
-            }
-
-            if (lexicalTerm instanceof ImmutableFunctionalTerm) {
-=======
             }  else if (lexicalTerm instanceof ImmutableFunctionalTerm) {
->>>>>>> 08dadbfa
                 ImmutableFunctionalTerm lexicalFunctionalTerm = (ImmutableFunctionalTerm) lexicalTerm;
                 FunctionSymbol lexicalFunctionSymbol = lexicalFunctionalTerm.getFunctionSymbol();
                 if (lexicalFunctionSymbol instanceof IRIStringTemplateFunctionSymbol)
                     return displayURITemplate(lexicalFunctionalTerm, prefixManager);
-<<<<<<< HEAD
                 if (lexicalFunctionSymbol instanceof BnodeStringTemplateFunctionSymbol)
                     return displayFunctionalBnode(lexicalFunctionalTerm);
             }
-        }
-        if (functionSymbol instanceof DBConcatFunctionSymbol)
+                throw new IllegalArgumentException("unsupported function " + function);
+
+        } else if (functionSymbol instanceof DBConcatFunctionSymbol) {
             return displayConcat(function);
         return displayOrdinaryFunction(function, functionSymbol.getName(), prefixManager);
-=======
-                else if (lexicalFunctionSymbol instanceof BnodeStringTemplateFunctionSymbol)
-                    return displayFunctionalBnode(lexicalFunctionalTerm);
-            }
-                throw new IllegalArgumentException("unsupported function " + function);
-
-        } else if (functionSymbol instanceof DBConcatFunctionSymbol) {
-            return displayConcat(function);
-        } else if (functionSymbol instanceof DBTypeConversionFunctionSymbol) {
-            return displayVariable((Variable) function.getTerm(0));
-        } else {
-            return displayOrdinaryFunction(function, functionSymbol.getName(), prefixManager);
-        }
-     //   return null; // TODO: why do we need a return here??
->>>>>>> 08dadbfa
     }
 
 
@@ -251,58 +192,17 @@
     }
 
     private static String displayDatatypeFunction(ImmutableTerm lexicalTerm, RDFDatatype datatype, PrefixManager prefixManager) {
-<<<<<<< HEAD
-        String lexicalString = getDisplayName(lexicalTerm, prefixManager);
+        final String lexicalString = getDisplayName(lexicalTerm, prefixManager);
 
         return datatype.getLanguageTag()
                 .map(tag -> lexicalString + "@" + tag.getFullString())
                 .orElseGet(() -> lexicalString + "^^"
                         + getAbbreviatedName(datatype.getIRI().getIRIString(), prefixManager, false));
-=======
-        final String lexicalString = getDisplayName(lexicalTerm, prefixManager);
-
-        return datatype.getLanguageTag()
-                .map(tag -> lexicalString + "@" + tag.getFullString())
-                .orElseGet(() -> {
-                    final String typePostfix = datatype.getIRI().equals(RDFS.LITERAL) ? "" : "^^"
-                            + getAbbreviatedName(datatype.getIRI().getIRIString(), prefixManager, false);
-                    return lexicalString + typePostfix;
-                });
->>>>>>> 08dadbfa
     }
 
 
     private static String displayURITemplate(ImmutableFunctionalTerm function, PrefixManager prefixManager) {
         StringBuilder sb = new StringBuilder();
-<<<<<<< HEAD
-        ImmutableTerm lexicalTerm = function.getTerms().get(0);
-
-        if (lexicalTerm instanceof Variable) {
-            sb.append("<{");
-            sb.append(((Variable) lexicalTerm).getName());
-            sb.append("}>");
-        }
-        else if (lexicalTerm instanceof RDFLiteralConstant) {
-            return "<" + ((RDFLiteralConstant) lexicalTerm).getValue() + ">";
-        }
-        else if ((lexicalTerm instanceof ImmutableFunctionalTerm)
-                && ((ImmutableFunctionalTerm) lexicalTerm).getFunctionSymbol() instanceof IRIStringTemplateFunctionSymbol) {
-
-            ImmutableFunctionalTerm lexicalFunctionalTerm = (ImmutableFunctionalTerm) lexicalTerm;
-            String template = ((IRIStringTemplateFunctionSymbol) lexicalFunctionalTerm.getFunctionSymbol()).getTemplate();
-
-            // Utilize the String.format() method so we replaced placeholders '{}' with '%s'
-            String templateFormat = template.replace("{}", "%s");
-            List<String> varNames = new ArrayList<>();
-            for (ImmutableTerm innerTerm : lexicalFunctionalTerm.getTerms()) {
-                if (innerTerm instanceof Variable) {
-                    varNames.add(getDisplayName(innerTerm, prefixManager));
-                }
-            }
-            String originalUri = String.format(templateFormat, varNames.toArray());
-            if (originalUri.equals(RDF.TYPE.getIRIString())) {
-                sb.append("a");
-=======
 
         String template = ((IRIStringTemplateFunctionSymbol) function.getFunctionSymbol()).getTemplate();
 
@@ -323,7 +223,6 @@
             String shortenUri = getAbbreviatedName(originalUri, prefixManager, false); // shorten the URI if possible
             if (!shortenUri.equals(originalUri)) {
                 sb.append(shortenUri);
->>>>>>> 08dadbfa
             } else {
                 // If the URI can't be shorten then use the full URI within brackets
                 sb.append("<");
@@ -342,9 +241,6 @@
         StringBuilder sb = new StringBuilder();
         ImmutableList<? extends ImmutableTerm> terms = function.getTerms();
         sb.append("\"");
-<<<<<<< HEAD
-        terms.forEach(TargetQueryRenderer::appendTerms);
-=======
         for (ImmutableTerm term : terms) {
             if (term instanceof Constant) {
                 String st = ((Constant) term).getValue();
@@ -357,7 +253,6 @@
                 sb.append("{").append(((Variable) term).getName()).append("}");
             }
         }
->>>>>>> 08dadbfa
         sb.append("\"");
         return sb.toString();
     }
