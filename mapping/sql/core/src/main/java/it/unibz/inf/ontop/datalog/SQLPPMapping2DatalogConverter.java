--- conflicted
+++ resolved
@@ -22,11 +22,8 @@
 
 import com.google.common.base.Joiner;
 import com.google.common.collect.ImmutableList;
-<<<<<<< HEAD
 import com.google.inject.Inject;
-=======
 import com.google.common.collect.ImmutableMap;
->>>>>>> 40ebe5b2
 import it.unibz.inf.ontop.dbschema.*;
 import it.unibz.inf.ontop.exception.InvalidMappingSourceQueriesException;
 import it.unibz.inf.ontop.model.term.*;
@@ -43,14 +40,8 @@
 import org.slf4j.Logger;
 import org.slf4j.LoggerFactory;
 
-<<<<<<< HEAD
-=======
 import java.util.*;
 
-import static it.unibz.inf.ontop.model.OntopModelSingletons.DATALOG_FACTORY;
-import static it.unibz.inf.ontop.model.OntopModelSingletons.TERM_FACTORY;
-
->>>>>>> 40ebe5b2
 
 public class SQLPPMapping2DatalogConverter {
 
@@ -152,11 +143,7 @@
      * Returns a new function by renaming variables occurring in the {@code function}
      *  according to the {@code attributes} lookup table
      */
-<<<<<<< HEAD
-    private Function renameVariables(Function function, ImmutableMap<QualifiedAttributeID, Variable> attributes,
-=======
-    private static Function renameVariables(Function function, ImmutableMap<QualifiedAttributeID, Term> attributes,
->>>>>>> 40ebe5b2
+    private Function renameVariables(Function function, ImmutableMap<QualifiedAttributeID, Term> attributes,
                                             QuotedIDFactory idfac) throws AttributeNotFoundException {
         List<Term> terms = function.getTerms();
         List<Term> newTerms = new ArrayList<>(terms.size());
