--- conflicted
+++ resolved
@@ -32,6 +32,7 @@
 import it.unibz.inf.ontop.exception.MinorOntopInternalBugException;
 import it.unibz.inf.ontop.model.atom.TargetAtom;
 import it.unibz.inf.ontop.model.term.*;
+import it.unibz.inf.ontop.model.term.functionsymbol.FunctionSymbol;
 import it.unibz.inf.ontop.model.term.functionsymbol.db.DBTypeConversionFunctionSymbol;
 import it.unibz.inf.ontop.model.term.functionsymbol.db.ObjectStringTemplateFunctionSymbol;
 import it.unibz.inf.ontop.model.term.functionsymbol.RDFTermFunctionSymbol;
@@ -198,38 +199,15 @@
 						for (int i = 1; i <= size; i++)
 							values.add(rs.getString(i));
 
-<<<<<<< HEAD
-						String newSourceQuery = getInstantiatedSQL(m.source.getSQLQuery(), templateColumns, values);
-
-						IRIConstant predicateTerm = termFactory.getConstantIRI(
-								rdfFactory.createIRI(getPredicateName(templateAtom.getTerm(0), values)));
-
-=======
 						// Cannot build an IRI out of nulls
 						if (values.contains(null))
 							continue;
 
-						String newSourceQuery = getInstantiatedSQL(m.source.getSQLQuery(), newColumns, templateColumns, values);
-
-						ImmutableList<Variable> templateVariables = templateAtom.getTerms().stream()
-										.filter(t -> t instanceof Variable)
-										.map(v -> (Variable) v)
-										.distinct()
-										.collect(ImmutableCollectors.toList());
-
-						// Transforms the result set into a substitution
-						ImmutableSubstitution<ValueConstant> valueSubstitution = substitutionFactory.getSubstitution(
-								IntStream.range(0, values.size())
-								.boxed()
-								.collect(ImmutableCollectors.toMap(
-										templateVariables::get,
-										i -> termFactory.getConstantLiteral(values.get(i)))));
-
-						// In a mapping assertion, we create ground terms instead of constants for IRIs
-						// (so as to guarantee that RDF functions can ALWAYS be lifted after unfolding)
-						GroundFunctionalTerm predicateTerm = (GroundFunctionalTerm) termFactory.getImmutableUriTemplate(
-								termFactory.getConstantLiteral(getPredicateName(templateAtom.getTerm(0), values)));
->>>>>>> 71f067df
+						String newSourceQuery = getInstantiatedSQL(m.source.getSQLQuery(), templateColumns, values);
+
+						IRIConstant predicateTerm = termFactory.getConstantIRI(
+								rdfFactory.createIRI(getPredicateName(templateAtom.getTerm(0), values)));
+
 						Variable predicateVariable = m.target.getProjectionAtom().getArguments().get(isClass ? 2 : 1);
 						ImmutableSubstitution<ImmutableTerm> newSubstitution = m.target.getSubstitution()
 								.composeWith(substitutionFactory.getSubstitution(predicateVariable, predicateTerm));
@@ -401,18 +379,20 @@
 
 	private static String getPredicateName(ImmutableTerm lexicalTerm, List<String> values) {
 		if (lexicalTerm instanceof Variable) {
+			// Hacky!! TODO: clean this code
 			return values.get(0);
-		}
-		else if ((lexicalTerm instanceof ImmutableFunctionalTerm)
-				&& ((ImmutableFunctionalTerm) lexicalTerm).getFunctionSymbol() instanceof ObjectStringTemplateFunctionSymbol) {
-
-			String iriTemplate = ((ObjectStringTemplateFunctionSymbol)
-					((ImmutableFunctionalTerm) lexicalTerm).getFunctionSymbol())
-					.getTemplate();
-			return URITemplates.format(iriTemplate, values);
-		}
-		else {
-			throw new MinorOntopInternalBugException("Unexpected lexical template term: " + lexicalTerm);
-		}
+		} else if (lexicalTerm instanceof ImmutableFunctionalTerm) {
+			ImmutableFunctionalTerm functionalLexicalTerm = (ImmutableFunctionalTerm) lexicalTerm;
+			FunctionSymbol functionSymbol = functionalLexicalTerm.getFunctionSymbol();
+			if (functionSymbol instanceof ObjectStringTemplateFunctionSymbol) {
+				String iriTemplate = ((ObjectStringTemplateFunctionSymbol)
+						functionalLexicalTerm.getFunctionSymbol()).getTemplate();
+				return URITemplates.format(iriTemplate, values);
+			} else if ((functionSymbol instanceof DBTypeConversionFunctionSymbol)
+					&& ((DBTypeConversionFunctionSymbol) functionSymbol).isTemporary()) {
+				return getPredicateName(functionalLexicalTerm.getTerm(0), values);
+			}
+		}
+		throw new MinorOntopInternalBugException("Unexpected lexical template term: " + lexicalTerm);
 	}
 }