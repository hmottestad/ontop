package it.unibz.inf.ontop.spec.mapping.impl;

/*
 * #%L
 * ontop-obdalib-core
 * %%
 * Copyright (C) 2009 - 2014 Free University of Bozen-Bolzano
 * %%
 * Licensed under the Apache License, Version 2.0 (the "License");
 * you may not use this file except in compliance with the License.
 * You may obtain a copy of the License at
 * 
 *      http://www.apache.org/licenses/LICENSE-2.0
 * 
 * Unless required by applicable law or agreed to in writing, software
 * distributed under the License is distributed on an "AS IS" BASIS,
 * WITHOUT WARRANTIES OR CONDITIONS OF ANY KIND, either express or implied.
 * See the License for the specific language governing permissions and
 * limitations under the License.
 * #L%
 */

import com.google.common.base.Joiner;
import com.google.common.collect.ImmutableList;
import com.google.common.collect.ImmutableMap;
<<<<<<< HEAD
import com.google.inject.Inject;
import it.unibz.inf.ontop.dbschema.*;
import it.unibz.inf.ontop.exception.MetaMappingExpansionException;
import it.unibz.inf.ontop.injection.OntopMappingSQLSettings;
import it.unibz.inf.ontop.model.atom.AtomFactory;
=======
import com.google.common.collect.Lists;
import it.unibz.inf.ontop.dbschema.*;
import it.unibz.inf.ontop.exception.MetaMappingExpansionException;
>>>>>>> 0f4a0fd6
import it.unibz.inf.ontop.spec.mapping.OBDASQLQuery;
import it.unibz.inf.ontop.spec.mapping.SQLMappingFactory;
import it.unibz.inf.ontop.spec.mapping.pp.SQLPPTriplesMap;
import it.unibz.inf.ontop.model.*;
import it.unibz.inf.ontop.spec.mapping.pp.impl.OntopNativeSQLPPTriplesMap;
import it.unibz.inf.ontop.model.term.functionsymbol.URITemplatePredicate;
import it.unibz.inf.ontop.model.term.*;
import it.unibz.inf.ontop.spec.mapping.parser.impl.SelectQueryAttributeExtractor2;
import it.unibz.inf.ontop.spec.mapping.parser.exception.InvalidSelectQueryException;
import it.unibz.inf.ontop.spec.mapping.parser.exception.UnsupportedSelectQueryException;
import it.unibz.inf.ontop.utils.IDGenerator;
import it.unibz.inf.ontop.utils.ImmutableCollectors;
import it.unibz.inf.ontop.utils.URITemplates;
import net.sf.jsqlparser.JSQLParserException;
import net.sf.jsqlparser.expression.BinaryExpression;
import net.sf.jsqlparser.expression.Expression;
import net.sf.jsqlparser.expression.StringValue;
import net.sf.jsqlparser.expression.operators.conditional.AndExpression;
import net.sf.jsqlparser.expression.operators.relational.EqualsTo;
import net.sf.jsqlparser.parser.CCJSqlParserUtil;
import net.sf.jsqlparser.schema.Column;
import net.sf.jsqlparser.schema.Table;
import net.sf.jsqlparser.statement.select.*;
import org.slf4j.Logger;
import org.slf4j.LoggerFactory;

import java.sql.*;
import java.util.*;
import java.util.stream.Collectors;


/**
 * MetaMappingExpander
 *
 * @author xiao, roman
 */

public class MetaMappingExpander {

	private static final Logger log = LoggerFactory.getLogger(MetaMappingExpander.class);
	
	private static final SQLMappingFactory MAPPING_FACTORY = SQLMappingFactoryImpl.getInstance();
	private final AtomFactory atomFactory;
	private final TermFactory termFactory;

	@Inject
	private MetaMappingExpander(AtomFactory atomFactory, TermFactory termFactory) {
		this.atomFactory = atomFactory;
		this.termFactory = termFactory;
	}

	private static final class Expansion {
		private final String id;
		private final OBDASQLQuery source;
		private final ImmutableFunctionalTerm target;

<<<<<<< HEAD
	/**
	 * this method expand the input mappings, which may include meta mappings, to the concrete mappings
	 *
	 * @param mappings
	 * 		a list of mappings, which may include meta mappings
	 * @return
	 * 		expanded normal mappings
	 */
	public ImmutableList<SQLPPTriplesMap> expand(Collection<SQLPPTriplesMap> mappings,
														OntopMappingSQLSettings settings, DBMetadata metadata)
			throws MetaMappingExpansionException {
=======
		Expansion(String id, OBDASQLQuery source, ImmutableFunctionalTerm target) {
			this.id = id;
			this.source = source;
			this.target = target;
		}
	}
>>>>>>> 0f4a0fd6

	private final ImmutableList<SQLPPTriplesMap> nonExpandableMappings;
	private final ImmutableList<Expansion> mappingsToBeExpanded;

	public MetaMappingExpander(Collection<SQLPPTriplesMap> mappings) {

		ImmutableList.Builder<SQLPPTriplesMap> builder1 = ImmutableList.builder();
		ImmutableList.Builder<Expansion> builder2 = ImmutableList.builder();

		for (SQLPPTriplesMap mapping : mappings) {
			ImmutableList<ImmutableFunctionalTerm> toBeExpanded = mapping.getTargetAtoms().stream()
					.filter(atom -> atom.getFunctionSymbol().isTriplePredicate())
					.collect(ImmutableCollectors.toList());

			if (toBeExpanded.isEmpty()) {
				builder1.add(mapping);
			}
			else {
				builder2.addAll(toBeExpanded.stream()
						.map(target -> new Expansion(mapping.getId(), mapping.getSourceQuery(), target))
						.iterator());

				ImmutableList<ImmutableFunctionalTerm> toBeLeft = mapping.getTargetAtoms().stream()
						.filter(atom -> !atom.getFunctionSymbol().isTriplePredicate())
						.collect(ImmutableCollectors.toList());

				if (!toBeLeft.isEmpty()) {
					// TODO: see how to keep the provenance
					SQLPPTriplesMap newMapping = new OntopNativeSQLPPTriplesMap(
							IDGenerator.getNextUniqueID(mapping.getId() + "#"),
							mapping.getSourceQuery(),
							toBeLeft);
					builder1.add(newMapping);
				}
			}
		}
		nonExpandableMappings = builder1.build();
		mappingsToBeExpanded = builder2.build();
	}

<<<<<<< HEAD
	private List<SQLPPTriplesMap> instantiateMapping(Connection connection, DBMetadata metadata, String id,
															ImmutableFunctionalTerm target, String sql)
			throws SQLException, JSQLParserException, InvalidSelectQueryException, UnsupportedSelectQueryException {

		ImmutableList<SelectExpressionItem> queryColumns = getQueryColumns(metadata, sql);

		int arity = isURIRDFType(target.getTerm(1)) ? 1 : 2;
		Function templateAtom = (Function)((arity == 1)
				? target.getTerm(2)   // template is in the position of object
				: target.getTerm(1)); // template is in the position of predicate

		ImmutableList<SelectExpressionItem> templateColumns =
				getTemplateColumns(metadata.getQuotedIDFactory(), templateAtom, queryColumns);

		ImmutableList<SelectItem> newColumns = queryColumns.stream()
				.filter(c -> !templateColumns.contains(c))
				.collect(ImmutableCollectors.toList());
		if (newColumns.isEmpty())   // avoid empty SELECT clause
			newColumns = ImmutableList.of(new AllColumns());

		List<List<String>> templateValues = getTemplateValues(connection, sql, templateColumns);

		List<SQLPPTriplesMap> expandedMappings = new ArrayList<>(templateValues.size());
=======
	public boolean hasMappingsToBeExpanded() { return !mappingsToBeExpanded.isEmpty(); }
>>>>>>> 0f4a0fd6

	public ImmutableList<SQLPPTriplesMap> getNonExpandableMappings() { return nonExpandableMappings; }

	/**
	 * this method expand the input mappings, which may include meta mappings, to the concrete mappings
	 *
	 * @return
	 * 		expanded normal mappings
	 */
	public ImmutableList<SQLPPTriplesMap> getExpandedMappings(Connection connection, DBMetadata metadata)
			throws MetaMappingExpansionException {

		List<String> errorMessages = new LinkedList<>();

		ImmutableList.Builder<SQLPPTriplesMap> builder = ImmutableList.builder();
		builder.addAll(nonExpandableMappings);

<<<<<<< HEAD
			String predicateName = getPredicateName(templateAtom.getTerm(0), values);
			ImmutableFunctionalTerm newTarget = (arity == 1)
					? termFactory.getImmutableFunctionalTerm(atomFactory.getClassPredicate(predicateName),
					target.getTerm(0))
					: termFactory.getImmutableFunctionalTerm(atomFactory.getObjectPropertyPredicate(predicateName),
					target.getTerm(0), target.getTerm(2));
=======
		for (Expansion m : mappingsToBeExpanded) {
			try {
				boolean isClass = isURIRDFType(m.target.getTerm(1));
				// if isClass, then the template is the object;
				// otherwise, it's a property and the template is the predicate
				Function templateAtom = (Function)m.target.getTerm(isClass ? 2 : 1);
>>>>>>> 0f4a0fd6

				List<QuotedID> templateColumnIds = getTemplateColumnNames(metadata.getQuotedIDFactory(), templateAtom.getTerms());

				Map<QuotedID, SelectExpressionItem> queryColumns = getQueryColumns(metadata, m.source.getSQLQuery());

				List<SelectExpressionItem> templateColumns;
				try {
					templateColumns = templateColumnIds.stream()
							.map(id -> queryColumns.get(id))
							.collect(ImmutableCollectors.toList());
				}
				catch (NullPointerException e) {
					throw new IllegalArgumentException(templateColumnIds.stream()
							.filter(id -> !queryColumns.containsKey(id))
							.map(Object::toString)
							.collect(Collectors.joining(", ",
									"The placeholder(s) ",
									" in the target do(es) not occur in the body of the mapping")));
				}

				List<SelectItem> newColumns = queryColumns.values().stream()
						.filter(c -> !templateColumns.contains(c))
						.collect(ImmutableCollectors.toList());
				if (newColumns.isEmpty())   // avoid empty SELECT clause
					newColumns = ImmutableList.of(new AllColumns());

				String query = getTemplateValuesQuery(m.source.getSQLQuery(), templateColumns);
				final int size = templateColumns.size();
				try (Statement st = connection.createStatement(); ResultSet rs = st.executeQuery(query)) {
					while (rs.next()) {
						List<String> values = Lists.newArrayListWithCapacity(size);
						for (int i = 1; i <= size; i++)
							values.add(rs.getString(i));

						String newSourceQuery = getInstantiatedSQL(m.source.getSQLQuery(), newColumns, templateColumns, values);

						// construct new target by expanding the higher-order atom of the form
						// <pre>triple(t1, 'rdf:type', URI("http://example.org/{}", X))</pre>
						// to
						// <pre>http://example.org/cls(t1)</pre>, if X is t1
						String predicateName = getPredicateName(templateAtom.getTerm(0), values);
						ImmutableFunctionalTerm newTarget = isClass
								? TERM_FACTORY.getImmutableFunctionalTerm(TERM_FACTORY.getClassPredicate(predicateName),
								m.target.getTerm(0))
								: TERM_FACTORY.getImmutableFunctionalTerm(TERM_FACTORY.getObjectPropertyPredicate(predicateName),
								m.target.getTerm(0), m.target.getTerm(2));

						// TODO: see how to keep the provenance
						SQLPPTriplesMap newMapping = new OntopNativeSQLPPTriplesMap(
								IDGenerator.getNextUniqueID(m.id + "#"),
								MAPPING_FACTORY.getSQLQuery(newSourceQuery),
								ImmutableList.of(newTarget));

						builder.add(newMapping);
						log.debug("Expanded Mapping: {}", newMapping);
					}
				}
			}
			catch (Exception e) {
				log.warn("Expanding meta-mappings exception: " + e.getMessage());
				errorMessages.add(e.getMessage());
			}
		}

		if (!errorMessages.isEmpty())
			throw new MetaMappingExpansionException(Joiner.on("\n").join(errorMessages));

		return builder.build();
	}



<<<<<<< HEAD
	private ImmutableList<SelectExpressionItem> getQueryColumns(DBMetadata metadata, String sql)
			throws InvalidSelectQueryException, UnsupportedSelectQueryException {

		SelectQueryAttributeExtractor2 sqae = new SelectQueryAttributeExtractor2(metadata, termFactory);

=======
	private static ImmutableMap<QuotedID, SelectExpressionItem> getQueryColumns(DBMetadata metadata, String sql)
			throws InvalidSelectQueryException, UnsupportedSelectQueryException {

		SelectQueryAttributeExtractor2 sqae = new SelectQueryAttributeExtractor2(metadata);
>>>>>>> 0f4a0fd6
		PlainSelect plainSelect = sqae.getParsedSql(sql);
		ImmutableMap<QualifiedAttributeID, Variable> attributes = sqae.getQueryBodyAttributes(plainSelect);

		ImmutableMap.Builder<QuotedID, SelectExpressionItem> builder = ImmutableMap.builder();
		for (SelectItem si : plainSelect.getSelectItems()) {
			si.accept(new SelectItemVisitor() {
				@Override
				public void visit(AllColumns allColumns) {
					builder.putAll(sqae.expandStar(attributes).keySet().stream()
							.collect(ImmutableCollectors.toMap(
									id -> id.getAttribute(),
									id -> new SelectExpressionItem(new Column(id.getAttribute().getSQLRendering())))));
				}

				@Override
				public void visit(AllTableColumns allTableColumns) {
					Table table = allTableColumns.getTable();
					builder.putAll(sqae.expandStar(attributes, table).keySet().stream()
							.collect(ImmutableCollectors.toMap(
									id -> id.getAttribute(),
									id -> new SelectExpressionItem(new Column(table, id.getAttribute().getSQLRendering())))));
				}

				@Override
				public void visit(SelectExpressionItem selectExpressionItem) {
					builder.put(sqae.getSelectItemAliasedId(selectExpressionItem), selectExpressionItem);
				}
			});
		}

		return builder.build();
	}

	/**
		The query for obtaining values of parameters is almost the same with the original source query,
		except that we only need to distinct project the columns needed for the template expansion
	 */

	private static String getTemplateValuesQuery(String sql, List<SelectExpressionItem> templateColumns) throws JSQLParserException {

		Select select = (Select)CCJSqlParserUtil.parse(sql);
		PlainSelect plainSelect = (PlainSelect)select.getSelectBody();

		plainSelect.setDistinct(new Distinct());
		plainSelect.setSelectItems(ImmutableList.copyOf(templateColumns)); // SelectExpressionItem -> SelectItem

		return select.toString();
	}

	/**
	 * Create a new query with the changed projection and selection
	 */

	private static String getInstantiatedSQL(String sql,
											 List<SelectItem> newColumns,
											 List<SelectExpressionItem> templateColumns,
											 List<String> values) throws JSQLParserException {

		Select select = (Select) CCJSqlParserUtil.parse(sql);
		PlainSelect plainSelect = (PlainSelect)select.getSelectBody();

		Expression where = plainSelect.getWhere();
		int size = templateColumns.size(); // both lists have the same size
		for (int i = 0; i < size; i++) {
			BinaryExpression condition = new EqualsTo();
			condition.setLeftExpression(templateColumns.get(i).getExpression());
			condition.setRightExpression(new StringValue("'" + values.get(i) + "'"));

			where = (where == null) ? condition : new AndExpression(where, condition);
		}

		plainSelect.setWhere(where); // where cannot be null
		plainSelect.setSelectItems(newColumns);

		return select.toString();
	}

	/**
	 * check if the term is {@code URI("http://www.w3.org/1999/02/22-rdf-syntax-ns#type")}
	 */

	private static boolean isURIRDFType(Term term) {
		if (term instanceof Function) {
			Function func = (Function) term;
			if (func.getArity() == 1 && (func.getFunctionSymbol() instanceof URITemplatePredicate)) {
				Term t0 = func.getTerm(0);
				if (t0 instanceof ValueConstant)
					return ((ValueConstant) t0).getValue().equals(IriConstants.RDF_TYPE);
			}
		}
		return false;
	}

	/**
	 *
	 * Extracts the column names from the URI template atom
	 * <p>
	 * Example Input: <pre>URI("http://example.org/{}/{}", X, Y)</pre>
	 *
	 * Output: [X, Y]
	 *
	 */

	private static ImmutableList<QuotedID> getTemplateColumnNames(QuotedIDFactory idfac, List<Term> templateTerms) {

		final ImmutableList<Variable> vars;
		int len = templateTerms.size();
		if (len == 1) { // the case of <{varUri}>
			Term uri = templateTerms.get(0);
			if (uri instanceof Variable)
				 vars = ImmutableList.of((Variable) uri);
			else
				throw new IllegalArgumentException("No variables could be found for this metamapping." +
					"Check that the variable in the metamapping is enclosed in a URI, for instance, " +
					"http://.../{var}");
		}
		else {
			ImmutableList.Builder<Variable> builder = ImmutableList.builder();
			for (int i = 1; i < len; i++) // index 0 is for the URI template term
				builder.add((Variable) templateTerms.get(i));
			vars = builder.build();
		}
		return vars.stream()
				.map(v -> QuotedID.createIdFromDatabaseRecord(idfac, v.getName()))
				.collect(ImmutableCollectors.toList());
	}

	private static String getPredicateName(Term templateTerm, List<String> values) {
		if (templateTerm instanceof Variable) {
			return values.get(0);
		}
		else {
			String uriTemplate = ((ValueConstant) templateTerm).getValue();
			return URITemplates.format(uriTemplate, values);
		}
	}
}<|MERGE_RESOLUTION|>--- conflicted
+++ resolved
@@ -23,17 +23,12 @@
 import com.google.common.base.Joiner;
 import com.google.common.collect.ImmutableList;
 import com.google.common.collect.ImmutableMap;
-<<<<<<< HEAD
 import com.google.inject.Inject;
+import com.google.common.collect.Lists;
 import it.unibz.inf.ontop.dbschema.*;
 import it.unibz.inf.ontop.exception.MetaMappingExpansionException;
 import it.unibz.inf.ontop.injection.OntopMappingSQLSettings;
 import it.unibz.inf.ontop.model.atom.AtomFactory;
-=======
-import com.google.common.collect.Lists;
-import it.unibz.inf.ontop.dbschema.*;
-import it.unibz.inf.ontop.exception.MetaMappingExpansionException;
->>>>>>> 0f4a0fd6
 import it.unibz.inf.ontop.spec.mapping.OBDASQLQuery;
 import it.unibz.inf.ontop.spec.mapping.SQLMappingFactory;
 import it.unibz.inf.ontop.spec.mapping.pp.SQLPPTriplesMap;
@@ -78,43 +73,25 @@
 	private static final SQLMappingFactory MAPPING_FACTORY = SQLMappingFactoryImpl.getInstance();
 	private final AtomFactory atomFactory;
 	private final TermFactory termFactory;
-
-	@Inject
-	private MetaMappingExpander(AtomFactory atomFactory, TermFactory termFactory) {
-		this.atomFactory = atomFactory;
-		this.termFactory = termFactory;
-	}
+	private final ImmutableList<SQLPPTriplesMap> nonExpandableMappings;
+	private final ImmutableList<Expansion> mappingsToBeExpanded;
+
 
 	private static final class Expansion {
 		private final String id;
 		private final OBDASQLQuery source;
 		private final ImmutableFunctionalTerm target;
 
-<<<<<<< HEAD
-	/**
-	 * this method expand the input mappings, which may include meta mappings, to the concrete mappings
-	 *
-	 * @param mappings
-	 * 		a list of mappings, which may include meta mappings
-	 * @return
-	 * 		expanded normal mappings
-	 */
-	public ImmutableList<SQLPPTriplesMap> expand(Collection<SQLPPTriplesMap> mappings,
-														OntopMappingSQLSettings settings, DBMetadata metadata)
-			throws MetaMappingExpansionException {
-=======
 		Expansion(String id, OBDASQLQuery source, ImmutableFunctionalTerm target) {
 			this.id = id;
 			this.source = source;
 			this.target = target;
 		}
 	}
->>>>>>> 0f4a0fd6
-
-	private final ImmutableList<SQLPPTriplesMap> nonExpandableMappings;
-	private final ImmutableList<Expansion> mappingsToBeExpanded;
-
-	public MetaMappingExpander(Collection<SQLPPTriplesMap> mappings) {
+
+	public MetaMappingExpander(Collection<SQLPPTriplesMap> mappings, AtomFactory atomFactory, TermFactory termFactory) {
+		this.atomFactory = atomFactory;
+		this.termFactory = termFactory;
 
 		ImmutableList.Builder<SQLPPTriplesMap> builder1 = ImmutableList.builder();
 		ImmutableList.Builder<Expansion> builder2 = ImmutableList.builder();
@@ -150,33 +127,7 @@
 		mappingsToBeExpanded = builder2.build();
 	}
 
-<<<<<<< HEAD
-	private List<SQLPPTriplesMap> instantiateMapping(Connection connection, DBMetadata metadata, String id,
-															ImmutableFunctionalTerm target, String sql)
-			throws SQLException, JSQLParserException, InvalidSelectQueryException, UnsupportedSelectQueryException {
-
-		ImmutableList<SelectExpressionItem> queryColumns = getQueryColumns(metadata, sql);
-
-		int arity = isURIRDFType(target.getTerm(1)) ? 1 : 2;
-		Function templateAtom = (Function)((arity == 1)
-				? target.getTerm(2)   // template is in the position of object
-				: target.getTerm(1)); // template is in the position of predicate
-
-		ImmutableList<SelectExpressionItem> templateColumns =
-				getTemplateColumns(metadata.getQuotedIDFactory(), templateAtom, queryColumns);
-
-		ImmutableList<SelectItem> newColumns = queryColumns.stream()
-				.filter(c -> !templateColumns.contains(c))
-				.collect(ImmutableCollectors.toList());
-		if (newColumns.isEmpty())   // avoid empty SELECT clause
-			newColumns = ImmutableList.of(new AllColumns());
-
-		List<List<String>> templateValues = getTemplateValues(connection, sql, templateColumns);
-
-		List<SQLPPTriplesMap> expandedMappings = new ArrayList<>(templateValues.size());
-=======
 	public boolean hasMappingsToBeExpanded() { return !mappingsToBeExpanded.isEmpty(); }
->>>>>>> 0f4a0fd6
 
 	public ImmutableList<SQLPPTriplesMap> getNonExpandableMappings() { return nonExpandableMappings; }
 
@@ -194,21 +145,12 @@
 		ImmutableList.Builder<SQLPPTriplesMap> builder = ImmutableList.builder();
 		builder.addAll(nonExpandableMappings);
 
-<<<<<<< HEAD
-			String predicateName = getPredicateName(templateAtom.getTerm(0), values);
-			ImmutableFunctionalTerm newTarget = (arity == 1)
-					? termFactory.getImmutableFunctionalTerm(atomFactory.getClassPredicate(predicateName),
-					target.getTerm(0))
-					: termFactory.getImmutableFunctionalTerm(atomFactory.getObjectPropertyPredicate(predicateName),
-					target.getTerm(0), target.getTerm(2));
-=======
 		for (Expansion m : mappingsToBeExpanded) {
 			try {
 				boolean isClass = isURIRDFType(m.target.getTerm(1));
 				// if isClass, then the template is the object;
 				// otherwise, it's a property and the template is the predicate
 				Function templateAtom = (Function)m.target.getTerm(isClass ? 2 : 1);
->>>>>>> 0f4a0fd6
 
 				List<QuotedID> templateColumnIds = getTemplateColumnNames(metadata.getQuotedIDFactory(), templateAtom.getTerms());
 
@@ -251,9 +193,9 @@
 						// <pre>http://example.org/cls(t1)</pre>, if X is t1
 						String predicateName = getPredicateName(templateAtom.getTerm(0), values);
 						ImmutableFunctionalTerm newTarget = isClass
-								? TERM_FACTORY.getImmutableFunctionalTerm(TERM_FACTORY.getClassPredicate(predicateName),
+								? termFactory.getImmutableFunctionalTerm(atomFactory.getClassPredicate(predicateName),
 								m.target.getTerm(0))
-								: TERM_FACTORY.getImmutableFunctionalTerm(TERM_FACTORY.getObjectPropertyPredicate(predicateName),
+								: termFactory.getImmutableFunctionalTerm(atomFactory.getObjectPropertyPredicate(predicateName),
 								m.target.getTerm(0), m.target.getTerm(2));
 
 						// TODO: see how to keep the provenance
@@ -281,18 +223,10 @@
 
 
 
-<<<<<<< HEAD
-	private ImmutableList<SelectExpressionItem> getQueryColumns(DBMetadata metadata, String sql)
+	private ImmutableMap<QuotedID, SelectExpressionItem> getQueryColumns(DBMetadata metadata, String sql)
 			throws InvalidSelectQueryException, UnsupportedSelectQueryException {
 
 		SelectQueryAttributeExtractor2 sqae = new SelectQueryAttributeExtractor2(metadata, termFactory);
-
-=======
-	private static ImmutableMap<QuotedID, SelectExpressionItem> getQueryColumns(DBMetadata metadata, String sql)
-			throws InvalidSelectQueryException, UnsupportedSelectQueryException {
-
-		SelectQueryAttributeExtractor2 sqae = new SelectQueryAttributeExtractor2(metadata);
->>>>>>> 0f4a0fd6
 		PlainSelect plainSelect = sqae.getParsedSql(sql);
 		ImmutableMap<QualifiedAttributeID, Variable> attributes = sqae.getQueryBodyAttributes(plainSelect);
 
