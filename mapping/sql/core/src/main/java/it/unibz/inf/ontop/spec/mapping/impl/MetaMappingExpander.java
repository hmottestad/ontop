--- conflicted
+++ resolved
@@ -23,7 +23,6 @@
 import com.google.common.base.Joiner;
 import com.google.common.collect.ImmutableList;
 import com.google.common.collect.ImmutableMap;
-import com.google.common.collect.ImmutableSortedSet;
 import com.google.common.collect.Lists;
 import it.unibz.inf.ontop.dbschema.DBMetadata;
 import it.unibz.inf.ontop.dbschema.QualifiedAttributeID;
@@ -68,11 +67,8 @@
 import java.sql.Statement;
 import java.util.*;
 import java.util.stream.Collectors;
-<<<<<<< HEAD
+import java.util.stream.IntStream;
 import java.util.stream.Stream;
-=======
-import java.util.stream.IntStream;
->>>>>>> 32b9f998
 
 
 /**
@@ -211,35 +207,16 @@
 
 						String newSourceQuery = getInstantiatedSQL(m.source.getSQLQuery(), newColumns, templateColumns, values);
 
-<<<<<<< HEAD
-						IRIConstant predicateTerm = termFactory.getConstantIRI(
-								rdfFactory.createIRI(getPredicateName(templateAtom.getTerm(0), values)));
-
-=======
-						ImmutableList<Variable> templateVariables = templateAtom.getTerms().stream()
-										.filter(t -> t instanceof Variable)
-										.map(v -> (Variable) v)
-										.distinct()
-										.collect(ImmutableCollectors.toList());
-
 						// Transforms the result set into a substitution
-						ImmutableSubstitution<ValueConstant> valueSubstitution = substitutionFactory.getSubstitution(
+						ImmutableSubstitution<DBConstant> dbSubstitution = substitutionFactory.getSubstitution(
 								IntStream.range(0, values.size())
-								.boxed()
-								.collect(ImmutableCollectors.toMap(
-										templateVariables::get,
-										i -> termFactory.getConstantLiteral(values.get(i)))));
-
-						// In a mapping assertion, we create ground terms instead of constants for IRIs
-						// (so as to guarantee that RDF functions can ALWAYS be lifted after unfolding)
-						GroundFunctionalTerm predicateTerm = (GroundFunctionalTerm) termFactory.getImmutableUriTemplate(
-								termFactory.getConstantLiteral(getPredicateName(templateAtom.getTerm(0), values)));
->>>>>>> 32b9f998
-						Variable predicateVariable = m.target.getProjectionAtom().getArguments().get(isClass ? 2 : 1);
-						// TODO: simplify (for the beta-4)
-						ImmutableSubstitution<ImmutableTerm> newSubstitution = valueSubstitution.composeWith(
-								m.target.getSubstitution()
-										.composeWith(substitutionFactory.getSubstitution(predicateVariable, predicateTerm)));
+										.boxed()
+										.collect(ImmutableCollectors.toMap(
+												templateVariables::get,
+												i -> termFactory.getDBStringConstant(values.get(i)))));
+
+						ImmutableSubstitution<ImmutableTerm> newSubstitution = dbSubstitution.composeWith(m.target.getSubstitution())
+								.simplifyValues();
 
 						TargetAtom newTarget = m.target.changeSubstitution(newSubstitution);
 
@@ -407,21 +384,4 @@
 				.map(v -> QuotedID.createIdFromDatabaseRecord(idfac, v.getName()))
 				.collect(ImmutableCollectors.toList());
 	}
-
-	private static String getPredicateName(ImmutableTerm lexicalTerm, List<String> values) {
-		if (lexicalTerm instanceof Variable) {
-			return values.get(0);
-		}
-		else if ((lexicalTerm instanceof ImmutableFunctionalTerm)
-				&& ((ImmutableFunctionalTerm) lexicalTerm).getFunctionSymbol() instanceof ObjectStringTemplateFunctionSymbol) {
-
-			String iriTemplate = ((ObjectStringTemplateFunctionSymbol)
-					((ImmutableFunctionalTerm) lexicalTerm).getFunctionSymbol())
-					.getTemplate();
-			return URITemplates.format(iriTemplate, values);
-		}
-		else {
-			throw new MinorOntopInternalBugException("Unexpected lexical template term: " + lexicalTerm);
-		}
-	}
 }