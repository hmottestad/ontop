package it.unibz.inf.ontop.spec.mapping.impl;

/*
 * #%L
 * ontop-obdalib-core
 * %%
 * Copyright (C) 2009 - 2014 Free University of Bozen-Bolzano
 * %%
 * Licensed under the Apache License, Version 2.0 (the "License");
 * you may not use this file except in compliance with the License.
 * You may obtain a copy of the License at
 * 
 *      http://www.apache.org/licenses/LICENSE-2.0
 * 
 * Unless required by applicable law or agreed to in writing, software
 * distributed under the License is distributed on an "AS IS" BASIS,
 * WITHOUT WARRANTIES OR CONDITIONS OF ANY KIND, either express or implied.
 * See the License for the specific language governing permissions and
 * limitations under the License.
 * #L%
 */

import com.google.common.base.Joiner;
import com.google.common.collect.ImmutableList;
import com.google.common.collect.ImmutableMap;
import com.google.common.collect.Lists;
import it.unibz.inf.ontop.dbschema.DBMetadata;
import it.unibz.inf.ontop.dbschema.QualifiedAttributeID;
import it.unibz.inf.ontop.dbschema.QuotedID;
import it.unibz.inf.ontop.dbschema.QuotedIDFactory;
import it.unibz.inf.ontop.exception.MetaMappingExpansionException;
import it.unibz.inf.ontop.model.atom.TargetAtom;
import it.unibz.inf.ontop.model.atom.AtomFactory;
import it.unibz.inf.ontop.model.term.*;
import it.unibz.inf.ontop.model.term.functionsymbol.RDFTermFunctionSymbol;
import it.unibz.inf.ontop.model.type.TypeFactory;
import it.unibz.inf.ontop.model.vocabulary.RDF;
import it.unibz.inf.ontop.spec.mapping.OBDASQLQuery;
import it.unibz.inf.ontop.spec.mapping.SQLMappingFactory;
import it.unibz.inf.ontop.spec.mapping.parser.exception.InvalidSelectQueryException;
import it.unibz.inf.ontop.spec.mapping.parser.exception.UnsupportedSelectQueryException;
import it.unibz.inf.ontop.spec.mapping.parser.impl.SelectQueryAttributeExtractor2;
import it.unibz.inf.ontop.spec.mapping.pp.SQLPPTriplesMap;
import it.unibz.inf.ontop.spec.mapping.pp.impl.OntopNativeSQLPPTriplesMap;
import it.unibz.inf.ontop.substitution.ImmutableSubstitution;
import it.unibz.inf.ontop.substitution.SubstitutionFactory;
import it.unibz.inf.ontop.utils.IDGenerator;
import it.unibz.inf.ontop.utils.ImmutableCollectors;
import it.unibz.inf.ontop.utils.URITemplates;
import net.sf.jsqlparser.JSQLParserException;
import net.sf.jsqlparser.expression.BinaryExpression;
import net.sf.jsqlparser.expression.Expression;
import net.sf.jsqlparser.expression.StringValue;
import net.sf.jsqlparser.expression.operators.conditional.AndExpression;
import net.sf.jsqlparser.expression.operators.relational.EqualsTo;
import net.sf.jsqlparser.parser.CCJSqlParserUtil;
import net.sf.jsqlparser.schema.Column;
import net.sf.jsqlparser.schema.Table;
import net.sf.jsqlparser.statement.select.*;
import org.apache.commons.rdf.simple.SimpleRDF;
import org.slf4j.Logger;
import org.slf4j.LoggerFactory;

import java.sql.Connection;
import java.sql.ResultSet;
import java.sql.Statement;
import java.util.Collection;
import java.util.LinkedList;
import java.util.List;
import java.util.Map;
import java.util.stream.Collectors;


/**
 * MetaMappingExpander
 *
 * @author xiao, roman
 */

public class MetaMappingExpander {

	private static final Logger log = LoggerFactory.getLogger(MetaMappingExpander.class);
	
	private static final SQLMappingFactory MAPPING_FACTORY = SQLMappingFactoryImpl.getInstance();
	private final TermFactory termFactory;
	private final ImmutableList<SQLPPTriplesMap> nonExpandableMappings;
	private final ImmutableList<Expansion> mappingsToBeExpanded;
	private final SubstitutionFactory substitutionFactory;
	private final org.apache.commons.rdf.api.RDF rdfFactory;
	private final TypeFactory typeFactory;


	private static final class Expansion {
		private final String id;
		private final OBDASQLQuery source;
		private final TargetAtom target;

		Expansion(String id, OBDASQLQuery source, TargetAtom target) {
			this.id = id;
			this.source = source;
			this.target = target;
		}
	}

<<<<<<< HEAD
	public MetaMappingExpander(Collection<SQLPPTriplesMap> mappings, AtomFactory atomFactory, TermFactory termFactory,
							   SubstitutionFactory substitutionFactory, TypeFactory typeFactory) {
		this.atomFactory = atomFactory;
=======
	public MetaMappingExpander(Collection<SQLPPTriplesMap> mappings, TermFactory termFactory,
							   SubstitutionFactory substitutionFactory) {
>>>>>>> 19422156
		this.termFactory = termFactory;
		this.substitutionFactory = substitutionFactory;
		this.rdfFactory = new SimpleRDF();
		this.typeFactory = typeFactory;

		ImmutableList.Builder<SQLPPTriplesMap> builder1 = ImmutableList.builder();
		ImmutableList.Builder<Expansion> builder2 = ImmutableList.builder();

		for (SQLPPTriplesMap mapping : mappings) {

			//serach for not grounded elements in the predicate of each mapping (position 2 or 3)
			ImmutableList<TargetAtom> toBeExpanded = mapping.getTargetAtoms().stream()
					.filter(targetAtom -> {

						ImmutableTerm propertyTerm = targetAtom.getSubstitutedTerm(1);

							if(isURIRDFType(propertyTerm,termFactory, typeFactory)){
								//check if the class is grounded
								return  !targetAtom.getSubstitutedTerm(2).isGround();
							}
							else{
								return !propertyTerm.isGround();
							}

						})
					.collect(ImmutableCollectors.toList());

			if (toBeExpanded.isEmpty()) {
				builder1.add(mapping);
			}
			else {
				builder2.addAll(toBeExpanded.stream()
						.map(target -> new Expansion(mapping.getId(), mapping.getSourceQuery(), target))
						.iterator());
			}
		}
		nonExpandableMappings = builder1.build();
		mappingsToBeExpanded = builder2.build();
	}

	public boolean hasMappingsToBeExpanded() { return !mappingsToBeExpanded.isEmpty(); }

	public ImmutableList<SQLPPTriplesMap> getNonExpandableMappings() { return nonExpandableMappings; }

	/**
	 * this method expand the input mappings, which may include meta mappings, to the concrete mappings
	 *
	 * @return
	 * 		expanded normal mappings
	 */
	public ImmutableList<SQLPPTriplesMap> getExpandedMappings(Connection connection, DBMetadata metadata)
			throws MetaMappingExpansionException {

		List<String> errorMessages = new LinkedList<>();

		ImmutableList.Builder<SQLPPTriplesMap> builder = ImmutableList.builder();
		builder.addAll(nonExpandableMappings);

		for (Expansion m : mappingsToBeExpanded) {
			try {
				boolean isClass = isURIRDFType(m.target.getSubstitutedTerm(1), termFactory, typeFactory);
				// if isClass, then the template is the object;
				// otherwise, it's a property and the template is the predicate
				ImmutableFunctionalTerm templateAtom = (ImmutableFunctionalTerm)m.target.getSubstitutedTerm(isClass ? 2 : 1);

				List<QuotedID> templateColumnIds = getTemplateColumnNames(metadata.getQuotedIDFactory(), templateAtom.getTerms());

				Map<QuotedID, SelectExpressionItem> queryColumns = getQueryColumns(metadata, m.source.getSQLQuery());

				List<SelectExpressionItem> templateColumns;
				try {
					templateColumns = templateColumnIds.stream()
							.map(id -> queryColumns.get(id))
							.collect(ImmutableCollectors.toList());
				}
				catch (NullPointerException e) {
					throw new IllegalArgumentException(templateColumnIds.stream()
							.filter(id -> !queryColumns.containsKey(id))
							.map(Object::toString)
							.collect(Collectors.joining(", ",
									"The placeholder(s) ",
									" in the target do(es) not occur in the body of the mapping")));
				}

				List<SelectItem> newColumns = queryColumns.values().stream()
						.filter(c -> !templateColumns.contains(c))
						.collect(ImmutableCollectors.toList());
				if (newColumns.isEmpty())   // avoid empty SELECT clause
					newColumns = ImmutableList.of(new AllColumns());

				String query = getTemplateValuesQuery(m.source.getSQLQuery(), templateColumns);
				final int size = templateColumns.size();
				try (Statement st = connection.createStatement(); ResultSet rs = st.executeQuery(query)) {
					while (rs.next()) {
						List<String> values = Lists.newArrayListWithCapacity(size);
						for (int i = 1; i <= size; i++)
							values.add(rs.getString(i));

						String newSourceQuery = getInstantiatedSQL(m.source.getSQLQuery(), newColumns, templateColumns, values);


						// In a mapping assertion, we create ground terms instead of constants for IRIs
						// (so as to guarantee that RDF functions can ALWAYS be lifted after unfolding)
						GroundFunctionalTerm predicateTerm = termFactory.getIRIFunctionalTerm(
								rdfFactory.createIRI(getPredicateName(templateAtom.getTerm(0), values)));

						Variable predicateVariable = m.target.getProjectionAtom().getArguments().get(isClass ? 2 : 1);
						ImmutableSubstitution<ImmutableTerm> newSubstitution = m.target.getSubstitution()
								.composeWith(substitutionFactory.getSubstitution(predicateVariable, predicateTerm));

						TargetAtom newTarget = m.target.changeSubstitution(newSubstitution);

						// TODO: see how to keep the provenance
						SQLPPTriplesMap newMapping = new OntopNativeSQLPPTriplesMap(
								IDGenerator.getNextUniqueID(m.id + "#"),
								MAPPING_FACTORY.getSQLQuery(newSourceQuery),
								ImmutableList.of(newTarget));

						builder.add(newMapping);
						log.debug("Expanded Mapping: {}", newMapping);
					}
				}
			}
			catch (Exception e) {
				log.warn("Expanding meta-mappings exception: " + e.getMessage());
				errorMessages.add(e.getMessage());
			}
		}

		if (!errorMessages.isEmpty())
			throw new MetaMappingExpansionException(Joiner.on("\n").join(errorMessages));

		return builder.build();
	}



	private ImmutableMap<QuotedID, SelectExpressionItem> getQueryColumns(DBMetadata metadata, String sql)
			throws InvalidSelectQueryException, UnsupportedSelectQueryException {

		SelectQueryAttributeExtractor2 sqae = new SelectQueryAttributeExtractor2(metadata, termFactory);
		PlainSelect plainSelect = sqae.getParsedSql(sql);
		ImmutableMap<QualifiedAttributeID, Term> attributes = sqae.getQueryBodyAttributes(plainSelect);

		ImmutableMap.Builder<QuotedID, SelectExpressionItem> builder = ImmutableMap.builder();
		for (SelectItem si : plainSelect.getSelectItems()) {
			si.accept(new SelectItemVisitor() {
				@Override
				public void visit(AllColumns allColumns) {
					builder.putAll(sqae.expandStar(attributes).keySet().stream()
							.collect(ImmutableCollectors.toMap(
									id -> id.getAttribute(),
									id -> new SelectExpressionItem(new Column(id.getAttribute().getSQLRendering())))));
				}

				@Override
				public void visit(AllTableColumns allTableColumns) {
					Table table = allTableColumns.getTable();
					builder.putAll(sqae.expandStar(attributes, table).keySet().stream()
							.collect(ImmutableCollectors.toMap(
									id -> id.getAttribute(),
									id -> new SelectExpressionItem(new Column(table, id.getAttribute().getSQLRendering())))));
				}

				@Override
				public void visit(SelectExpressionItem selectExpressionItem) {
					builder.put(sqae.getSelectItemAliasedId(selectExpressionItem), selectExpressionItem);
				}
			});
		}

		return builder.build();
	}

	/**
		The query for obtaining values of parameters is almost the same with the original source query,
		except that we only need to distinct project the columns needed for the template expansion
	 */

	private static String getTemplateValuesQuery(String sql, List<SelectExpressionItem> templateColumns) throws JSQLParserException {

		Select select = (Select)CCJSqlParserUtil.parse(sql);
		PlainSelect plainSelect = (PlainSelect)select.getSelectBody();

		plainSelect.setDistinct(new Distinct());
		plainSelect.setSelectItems(ImmutableList.copyOf(templateColumns)); // SelectExpressionItem -> SelectItem

		return select.toString();
	}

	/**
	 * Create a new query with the changed projection and selection
	 */

	private static String getInstantiatedSQL(String sql,
											 List<SelectItem> newColumns,
											 List<SelectExpressionItem> templateColumns,
											 List<String> values) throws JSQLParserException {

		Select select = (Select) CCJSqlParserUtil.parse(sql);
		PlainSelect plainSelect = (PlainSelect)select.getSelectBody();

		Expression where = plainSelect.getWhere();
		int size = templateColumns.size(); // both lists have the same size
		for (int i = 0; i < size; i++) {
			BinaryExpression condition = new EqualsTo();
			condition.setLeftExpression(templateColumns.get(i).getExpression());
			condition.setRightExpression(new StringValue("'" + values.get(i) + "'"));

			where = (where == null) ? condition : new AndExpression(where, condition);
		}

		plainSelect.setWhere(where); // where cannot be null
		plainSelect.setSelectItems(newColumns);

		return select.toString();
	}

	/**
	 * check if the term is {@code URI("http://www.w3.org/1999/02/22-rdf-syntax-ns#type")}
	 *
	 * TODO: refactor so as to use RDFPredicate.getClassIRI() instead
	 */
	private static boolean isURIRDFType(ImmutableTerm term, TermFactory termFactory, TypeFactory typeFactory) {
		if (term instanceof ImmutableFunctionalTerm) {
			ImmutableFunctionalTerm func = (ImmutableFunctionalTerm) term;
			if (func.getFunctionSymbol() instanceof RDFTermFunctionSymbol) {
				ImmutableTerm lexicalTerm = func.getTerm(0);
				ImmutableTerm typeTerm = func.getTerm(1);
				// If typeTerm is a variable, we are unsure so we return false
				if (typeTerm.equals(termFactory.getRDFTermTypeConstant(typeFactory.getIRITermType()))
						&& (lexicalTerm instanceof RDFLiteralConstant))
					return ((RDFLiteralConstant) lexicalTerm).getValue().equals(RDF.TYPE.getIRIString());
			}
		}
		else if (term instanceof IRIConstant) {
			return ((IRIConstant) term).getIRI().equals(RDF.TYPE);
		}
		return false;
	}

	/**
	 *
	 * Extracts the column names from the URI template atom
	 * <p>
	 * Example Input: <pre>URI("http://example.org/{}/{}", X, Y)</pre>
	 *
	 * Output: [X, Y]
	 *
	 */

	private static ImmutableList<QuotedID> getTemplateColumnNames(QuotedIDFactory idfac,
																  ImmutableList<? extends ImmutableTerm> templateTerms) {

		final ImmutableList<Variable> vars;
		int len = templateTerms.size();
		if (len == 1) { // the case of <{varUri}>
			ImmutableTerm uri = templateTerms.get(0);
			if (uri instanceof Variable)
				 vars = ImmutableList.of((Variable) uri);
			else
				throw new IllegalArgumentException("No variables could be found for this metamapping." +
					"Check that the variable in the metamapping is enclosed in a URI, for instance, " +
					"http://.../{var}");
		}
		else {
			ImmutableList.Builder<Variable> builder = ImmutableList.builder();
			for (int i = 1; i < len; i++) // index 0 is for the URI template term
				builder.add((Variable) templateTerms.get(i));
			vars = builder.build();
		}
		return vars.stream()
				.map(v -> QuotedID.createIdFromDatabaseRecord(idfac, v.getName()))
				.collect(ImmutableCollectors.toList());
	}

	private static String getPredicateName(ImmutableTerm templateTerm, List<String> values) {
		if (templateTerm instanceof Variable) {
			return values.get(0);
		}
		else {
			String uriTemplate = ((RDFLiteralConstant) templateTerm).getValue();
			return URITemplates.format(uriTemplate, values);
		}
	}
}<|MERGE_RESOLUTION|>--- conflicted
+++ resolved
@@ -30,7 +30,6 @@
 import it.unibz.inf.ontop.dbschema.QuotedIDFactory;
 import it.unibz.inf.ontop.exception.MetaMappingExpansionException;
 import it.unibz.inf.ontop.model.atom.TargetAtom;
-import it.unibz.inf.ontop.model.atom.AtomFactory;
 import it.unibz.inf.ontop.model.term.*;
 import it.unibz.inf.ontop.model.term.functionsymbol.RDFTermFunctionSymbol;
 import it.unibz.inf.ontop.model.type.TypeFactory;
@@ -57,7 +56,6 @@
 import net.sf.jsqlparser.schema.Column;
 import net.sf.jsqlparser.schema.Table;
 import net.sf.jsqlparser.statement.select.*;
-import org.apache.commons.rdf.simple.SimpleRDF;
 import org.slf4j.Logger;
 import org.slf4j.LoggerFactory;
 
@@ -102,18 +100,13 @@
 		}
 	}
 
-<<<<<<< HEAD
-	public MetaMappingExpander(Collection<SQLPPTriplesMap> mappings, AtomFactory atomFactory, TermFactory termFactory,
-							   SubstitutionFactory substitutionFactory, TypeFactory typeFactory) {
-		this.atomFactory = atomFactory;
-=======
 	public MetaMappingExpander(Collection<SQLPPTriplesMap> mappings, TermFactory termFactory,
-							   SubstitutionFactory substitutionFactory) {
->>>>>>> 19422156
+							   SubstitutionFactory substitutionFactory, TypeFactory typeFactory,
+							   org.apache.commons.rdf.api.RDF rdfFactory) {
 		this.termFactory = termFactory;
 		this.substitutionFactory = substitutionFactory;
-		this.rdfFactory = new SimpleRDF();
 		this.typeFactory = typeFactory;
+		this.rdfFactory = rdfFactory;
 
 		ImmutableList.Builder<SQLPPTriplesMap> builder1 = ImmutableList.builder();
 		ImmutableList.Builder<Expansion> builder2 = ImmutableList.builder();
