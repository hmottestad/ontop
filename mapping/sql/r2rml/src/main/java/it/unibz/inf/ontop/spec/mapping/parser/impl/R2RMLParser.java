package it.unibz.inf.ontop.spec.mapping.parser.impl;

/*
 * #%L
 * ontop-obdalib-sesame
 * %%
 * Copyright (C) 2009 - 2014 Free University of Bozen-Bolzano
 * %%
 * Licensed under the Apache License, Version 2.0 (the "License");
 * you may not use this file except in compliance with the License.
 * You may obtain a copy of the License at
 * 
 *      http://www.apache.org/licenses/LICENSE-2.0
 * 
 * Unless required by applicable law or agreed to in writing, software
 * distributed under the License is distributed on an "AS IS" BASIS,
 * WITHOUT WARRANTIES OR CONDITIONS OF ANY KIND, either express or implied.
 * See the License for the specific language governing permissions and
 * limitations under the License.
 * #L%
 */

import com.google.common.collect.ImmutableList;
import eu.optique.r2rml.api.binding.rdf4j.RDF4JR2RMLMappingManager;
import eu.optique.r2rml.api.model.*;
import eu.optique.r2rml.api.model.impl.InvalidR2RMLMappingException;
import it.unibz.inf.ontop.model.term.*;
import it.unibz.inf.ontop.model.term.functionsymbol.ExpressionOperation;
import it.unibz.inf.ontop.model.type.RDFDatatype;
import it.unibz.inf.ontop.model.type.TypeFactory;
import it.unibz.inf.ontop.model.vocabulary.XSD;
import org.apache.commons.rdf.api.*;
import org.apache.commons.rdf.simple.SimpleRDF;
import org.eclipse.rdf4j.model.Resource;
import org.slf4j.Logger;
import org.slf4j.LoggerFactory;

import java.util.*;

public class R2RMLParser {

	List<ImmutableFunctionalTerm> classPredicates;
	List<Resource> joinPredObjNodes;


    RDF4JR2RMLMappingManager mapManager;
	Logger logger = LoggerFactory.getLogger(R2RMLParser.class);
	private final TermFactory termFactory;
	private final TypeFactory typeFactory;
	private final SimpleRDF rdfFactory;

	/**
	 * empty constructor
	 * @param termFactory
	 * @param typeFactory
	 */
	public R2RMLParser(TermFactory termFactory, TypeFactory typeFactory) {
		this.termFactory = termFactory;
		this.typeFactory = typeFactory;
		mapManager = RDF4JR2RMLMappingManager.getInstance();
		classPredicates = new ArrayList<>();
		joinPredObjNodes = new ArrayList<>();
		rdfFactory = new SimpleRDF();
	}

	/**
	 * method to get the TriplesMaps from the given Graph
	 * @param myGraph - the Graph to process
	 * @return Collection<TriplesMap> - the collection of mappings
	 */
	public Collection<TriplesMap> getMappingNodes(Graph myGraph) throws InvalidR2RMLMappingException {
		return mapManager.importMappings(myGraph);
	}

	/**
	 * Get SQL query of the TriplesMap
	 * @param tm
	 * @return
	 */
	public String getSQLQuery(TriplesMap tm) {
		return tm.getLogicalTable().getSQLQuery();
	}

	/**
	 * Get classes
     * They can be retrieved only once, after retrieving everything is cleared.
	 * @return
	 */
	public List<ImmutableFunctionalTerm> getClassPredicates() {
		List<ImmutableFunctionalTerm> classes = new ArrayList<>();
		for (ImmutableFunctionalTerm p : classPredicates)
			classes.add(p);
		classPredicates.clear();
		return classes;
	}

	/**
	 * Get predicates
	 * @param tm
	 * @return
	 */
	public Set<BlankNodeOrIRI> getPredicateObjects(TriplesMap tm) {
		Set<BlankNodeOrIRI> predobjs = new HashSet<>();
		for (PredicateObjectMap pobj : tm.getPredicateObjectMaps()) {
			for (PredicateMap pm : pobj.getPredicateMaps()) {
				BlankNodeOrIRI r = pm.getNode();
				predobjs.add(r);
			}
		}
		return predobjs;
	}

	public ImmutableTerm getSubjectAtom(TriplesMap tm) throws Exception {
		return getSubjectAtom(tm, "");
	}

	/**
	 * Get subject
	 *
	 * @param tm
	 * @param joinCond
	 * @return
	 * @throws Exception
	 */
	public ImmutableTerm getSubjectAtom(TriplesMap tm, String joinCond) throws Exception {
		ImmutableTerm subjectAtom = null;
		String subj = "";
		classPredicates.clear();

		// SUBJECT
		SubjectMap sMap = tm.getSubjectMap();

		// process template declaration
		IRI termType = sMap.getTermType();

		// WORKAROUND for:
		// SubjectMap.getTemplateString() throws NullPointerException when
		// template == null
		//
		Template template = sMap.getTemplate();
		if (template == null) {
			subj = null;
		} else {
			subj = sMap.getTemplateString();
		}

		if (subj != null) {
			// create uri("...",var)
			subjectAtom = getTermTypeAtom(subj, termType, joinCond);
		}

		// process column declaration
		subj = sMap.getColumn();
		if (subj != null) {
			if(template == null && (termType.equals(R2RMLVocabulary.iri))){

				subjectAtom = termFactory.getRDFFunctionalTerm(
						termFactory.getPartiallyDefinedToStringCast(termFactory.getVariable(subj)),
						termFactory.getRDFTermTypeConstant(typeFactory.getIRITermType()));

			}
			else {
				// create uri("...",var)
				subjectAtom = getTermTypeAtom(subj, termType, joinCond);
			}
		}

		// process constant declaration
        // TODO(xiao): toString() is suspicious
        RDFTerm subjConstant = sMap.getConstant();
		if (subjConstant != null) {
			// create uri("...",var)
            subj = subjConstant.toString();
			subjectAtom = getURIFunction(subj, joinCond);
		}


		// process class declaration
		List<IRI> classes = sMap.getClasses();
		for (IRI o : classes) {
            classPredicates.add(termFactory.getIRIFunctionalTerm(o));
		}

		if (subjectAtom == null)
			throw new Exception("Error in parsing the subjectMap in node "
					+ tm.toString());

		return subjectAtom;

	}

	/**
	 * Get body predicates with templates
	 * @param pom
	 * @return
	 * @throws Exception
	 */
	public List<ImmutableFunctionalTerm> getBodyURIPredicates(PredicateObjectMap pom) {
		List<ImmutableFunctionalTerm> predicateAtoms = new ArrayList<>();

		// process PREDICATEMAP
		for (PredicateMap pm : pom.getPredicateMaps()) {

			RDFTerm pmConstant = pm.getConstant();
			if (pmConstant != null) {
				ImmutableFunctionalTerm bodyPredicate = termFactory.getIRIFunctionalTerm(
						rdfFactory.createIRI(pmConstant.toString()));
				predicateAtoms.add(bodyPredicate);
			}

			Template t = pm.getTemplate();
			if (t != null) {
				// create uri("...",var)
				ImmutableFunctionalTerm predicateAtom = getURIFunction(t.toString());
				predicateAtoms.add(predicateAtom);
			}

			// process column declaration
			String c = pm.getColumn();
			if (c != null) {
				ImmutableFunctionalTerm predicateAtom = getURIFunction(c);
				predicateAtoms.add(predicateAtom);
			}
		}
		return predicateAtoms;

	}

	public ImmutableTerm getObjectAtom(PredicateObjectMap pom) {
		return getObjectAtom(pom, "");
	}

	public boolean isConcat(String st) {
		int i, j;
		if ((i = st.indexOf("{")) > -1) {
			if ((j = st.lastIndexOf("{")) > i) {
				return true;
			} else if ((i > 0) || ((j > 0) && (j < (st.length() - 1)))) {
				return true;
			}
		}

		return false;
	}

	/**
	 * Get the object atom, it can be a constant, a column or a template
	 * 
	 * @param pom
	 * @param joinCond
	 * @return
	 * @throws Exception
	 */
	public ImmutableTerm getObjectAtom(PredicateObjectMap pom, String joinCond) {
		ImmutableTerm objectAtom = null;
		if (pom.getObjectMaps().isEmpty()) {
			return null;
		}
		ObjectMap om = pom.getObjectMap(0);

		String lan = om.getLanguageTag();
		IRI datatype = om.getDatatype();

		// we check if the object map is a constant (can be a iri or a literal)
        // TODO(xiao): toString() is suspicious
        RDFTerm constantObj = om.getConstant();
		if (constantObj != null) {
			// boolean isURI = false;
			// try {
			// java.net.URI.create(obj);
			// isURI = true;
			// } catch (IllegalArgumentException e){
			//
			// }

			// if the literal has a language property or a datatype property we
			// create the function object later

			if (lan != null || datatype != null) {
				RDFLiteralConstant constantLiteral = termFactory.getRDFLiteralConstant(((Literal) constantObj).getLexicalForm(), XSD.STRING);
				objectAtom = constantLiteral;

			} else {

				if (constantObj instanceof Literal){

					String lexicalString = ((Literal) constantObj).getLexicalForm();
					DBConstant lexicalTerm = termFactory.getDBStringConstant(lexicalString);
					Literal constantLit1 = (Literal) constantObj;

					String lanConstant = om.getLanguageTag();
					IRI datatypeConstant = constantLit1.getDatatype();

					// we check if it is a literal with language tag

					if (lanConstant != null) {
						objectAtom = termFactory.getRDFLiteralFunctionalTerm(lexicalTerm, lanConstant);
					}

					// we check if it is a typed literal
					else if (datatypeConstant != null) {
<<<<<<< HEAD
						objectAtom = termFactory.getRDFLiteralFunctionalTerm(lexicalTerm, datatypeConstant);
=======
						RDFDatatype type = typeFactory.getDatatype(datatypeConstant);
						objectAtom = termFactory.getImmutableTypedTerm(constantLiteral, type);
>>>>>>> b2647261
					}
					else {
						objectAtom = termFactory.getRDFLiteralConstant(lexicalString, XSD.STRING);
								 // .RDFS_LITERAL;
					}
                } else if (constantObj instanceof IRI){
                    objectAtom = termFactory.getIRIFunctionalTerm((IRI) constantObj);
                }
			}
		}

		// we check if the object map is a column
		// if it has a datatype or language property or its a iri we check it later
		String col = om.getColumn();
		if (col != null) {
			col = trim(col);

			if (!joinCond.isEmpty()) {
				col = joinCond + col;
			}

			objectAtom = termFactory.getPartiallyDefinedToStringCast(termFactory.getVariable(col));

		}

		// we check if the object map is a template (can be a iri, a literal or
		// a blank node)
		Template t = om.getTemplate();
		IRI typ = om.getTermType();
		boolean concat = false;
		if (t != null) {
			//we check if the template is a literal
			//then we check if the template includes concat 
			concat = isConcat(t.toString());
			if (typ.equals(R2RMLVocabulary.literal) && (concat)){
				objectAtom = getTypedFunction(t.toString(), 4, joinCond);
			}else {

				// a template can be a rr:IRI, a
				// rr:Literal or rr:BlankNode

				// if the literal has a language property or a datatype property
				// we
				// create the function object later
				if (lan != null || datatype != null) {
					String value = t.getColumnName(0);
					if (!joinCond.isEmpty()) {
						value = joinCond + value;

					}
					objectAtom = termFactory.getPartiallyDefinedToStringCast(termFactory.getVariable(value));
				} else {
					IRI type = om.getTermType();

					// we check if the template is a IRI a simple literal or a
					// blank
					// node and create the function object
					objectAtom = getTermTypeAtom(t.toString(), type, joinCond);
				}
			}
		}
		else{
			//assign iri template
			TermMap.TermMapType termMapType = om.getTermMapType();
			if(termMapType.equals(TermMap.TermMapType.CONSTANT_VALUED)){

			} else if(termMapType.equals(TermMap.TermMapType.COLUMN_VALUED)){
				if(typ.equals(R2RMLVocabulary.iri)) {
					// Cast to Variable added. TODO: check
					objectAtom = termFactory.getIRIFunctionalTerm((Variable) objectAtom);
				}
			}

		}

		// we check if it is a literal with language tag

		if (lan != null) {
			objectAtom = termFactory.getRDFLiteralFunctionalTerm(objectAtom, lan);
		}

		// we check if it is a typed literal
		if (datatype != null) {
<<<<<<< HEAD
			Optional<RDFDatatype> type = typeFactory.getOptionalDatatype(datatype.toString());
			if (!type.isPresent()) {
				// throw new RuntimeException("Unsupported datatype: " +
				// datatype.toString());
				logger.warn("Unsupported datatype will not be converted: "
						+ datatype.toString());
			} else {
				objectAtom = termFactory.getRDFLiteralFunctionalTerm(objectAtom, type.get());
			}
=======
			RDFDatatype type = typeFactory.getDatatype(datatype);
			objectAtom = termFactory.getImmutableTypedTerm(objectAtom, type);
>>>>>>> b2647261
		}

		return objectAtom;
	}

	@Deprecated
	public List<BlankNodeOrIRI> getJoinNodes(TriplesMap tm) {
		List<BlankNodeOrIRI> joinPredObjNodes = new ArrayList<BlankNodeOrIRI>();
		// get predicate-object nodes
		Set<BlankNodeOrIRI> predicateObjectNodes = getPredicateObjects(tm);
		return joinPredObjNodes;
	}

	/**
	 * get a typed atom of a specific type
	 * 
	 * @param type
	 *            - iri, blanknode or literal
	 * @param string
	 *            - the atom as string
	 * @return the contructed Function atom
	 */
	private ImmutableFunctionalTerm getTermTypeAtom(String string, Object type, String joinCond) {

		if (type.equals(R2RMLVocabulary.iri)) {

			return getURIFunction(string, joinCond);

		} else if (type.equals(R2RMLVocabulary.blankNode)) {

			return getTypedFunction(string, 2, joinCond);

		} else if (type.equals(R2RMLVocabulary.literal)) {

			return getTypedFunction(trim(string), 3, joinCond);
		}
		return null;
	}

	private ImmutableFunctionalTerm getURIFunction(String string, String joinCond) {
		return getTypedFunction(string, 1, joinCond);
	}

	private ImmutableFunctionalTerm getURIFunction(String string) {
		return getTypedFunction(string, 1);
	}

	public ImmutableFunctionalTerm getTypedFunction(String parsedString, int type) {
		return getTypedFunction(parsedString, type, "");
	}
	
	
	//this function distinguishes curly bracket with back slash "\{" from curly bracket "{" 
	private int getIndexOfCurlyB(String str){
		int i;
		int j;
		i = str.indexOf("{");
		j = str.indexOf("\\{");
		
		while((i-1 == j) && (j != -1)){		
			i = str.indexOf("{",i+1);
			j = str.indexOf("\\{",j+1);		
		}	
		return i;
	}

	/**
	 * get a typed atom
	 * 
	 * @param parsedString
	 *            - the content of atom
	 * @param type
	 *            - 0=constant uri, 1=uri or iri, 2=bnode, 3=literal 4=concat
	 * @param joinCond
	 *            - CHILD_ or PARENT_ prefix for variables
	 * @return the constructed Function atom
	 */
	public ImmutableFunctionalTerm getTypedFunction(String parsedString, int type,
			String joinCond) {

		List<ImmutableTerm> terms = new ArrayList<>();
		String string = (parsedString);
		if (!string.contains("{")) {
			if (type < 3) {
    				if (!R2RMLVocabulary.isResourceString(string)) {
						string = R2RMLVocabulary.prefixUri("{" + string + "}");
					if (type == 2) {
						string = "\"" + string + "\"";
					}
				} else {
					type = 0;
				}
			}
		}
		if (type == 1) {
			string = R2RMLVocabulary.prefixUri(string);
		}

		String str = string; //str for concat of constant literal
		
		string = string.replace("\\{", "[");
		string = string.replace("\\}", "]");
		
		String cons;
		int i;
		while (string.contains("{")) {
			int end = string.indexOf("}");
			int begin = string.lastIndexOf("{", end);
			
			// (Concat) if there is constant literal in template, adds it to terms list 
			if (type == 4){
				if ((i = getIndexOfCurlyB(str)) > 0){
					cons = str.substring(0, i);
					str = str.substring(str.indexOf("}", i)+1, str.length());
					terms.add(termFactory.getDBStringConstant(cons));
				}else{
					str = str.substring(str.indexOf("}")+1);
				}
			}

			String var = trim(string.substring(begin + 1, end));

			// trim for making variable
			terms.add(termFactory.getPartiallyDefinedToStringCast(termFactory.getVariable(joinCond + (var))));

			string = string.replaceFirst("\\{\"" + var + "\"\\}", "[]");
			string = string.replaceFirst("\\{" + var + "\\}", "[]");
			
		}
		if(type == 4){
			if (!str.equals("")){
				cons = str;
				terms.add(termFactory.getDBStringConstant(cons));
			}
		}
	
		string = string.replace("[", "{");
		string = string.replace("]", "}");

		switch (type) {
		// constant uri
		case 0:
			IRI iri = rdfFactory.createIRI(string);
			return termFactory.getIRIFunctionalTerm(iri);
			// URI or IRI
		case 1:
			return termFactory.getIRIFunctionalTerm(string, ImmutableList.copyOf(terms));
			// BNODE
		case 2:
			return termFactory.getBnodeFunctionalTerm(string, ImmutableList.copyOf(terms));
			// simple LITERAL
		case 3:
			ImmutableTerm lexicalValue = terms.remove(0);
			// pred = typeFactory.getRequiredTypePredicate(); //
			// the URI template is always on the first position in the term list
			// terms.add(0, uriTemplate);
			return termFactory.getRDFLiteralFunctionalTerm(lexicalValue, XSD.STRING);
		case 4://concat
			ImmutableFunctionalTerm f = termFactory.getImmutableFunctionalTerm(ExpressionOperation.CONCAT, terms.get(0), terms.get(1));
            for(int j=2;j<terms.size();j++){
                f = termFactory.getImmutableFunctionalTerm(ExpressionOperation.CONCAT, f, terms.get(j));
            }
            return f;
		}
		return null;
	}

	/**
	 * method that trims a string of all its double apostrophes from beginning
	 * and end
	 * 
	 * @param string
	 *            - to be trimmed
	 * @return the string without any quotes
	 */
	private String trim(String string) {

		while (string.startsWith("\"") && string.endsWith("\"")) {

			string = string.substring(1, string.length() - 1);
		}
		return string;
	}

	/**
	 * method to trim a string of its leading or trailing quotes but one
	 * 
	 * @param string
	 *            - to be trimmed
	 * @return the string left with one leading and trailing quote
	 */
	private String trimTo1(String string) {

		while (string.startsWith("\"\"") && string.endsWith("\"\"")) {

			string = string.substring(1, string.length() - 1);
		}
		return string;
	}


}<|MERGE_RESOLUTION|>--- conflicted
+++ resolved
@@ -30,7 +30,6 @@
 import it.unibz.inf.ontop.model.type.TypeFactory;
 import it.unibz.inf.ontop.model.vocabulary.XSD;
 import org.apache.commons.rdf.api.*;
-import org.apache.commons.rdf.simple.SimpleRDF;
 import org.eclipse.rdf4j.model.Resource;
 import org.slf4j.Logger;
 import org.slf4j.LoggerFactory;
@@ -47,20 +46,20 @@
 	Logger logger = LoggerFactory.getLogger(R2RMLParser.class);
 	private final TermFactory termFactory;
 	private final TypeFactory typeFactory;
-	private final SimpleRDF rdfFactory;
+	private final RDF rdfFactory;
 
 	/**
 	 * empty constructor
 	 * @param termFactory
 	 * @param typeFactory
 	 */
-	public R2RMLParser(TermFactory termFactory, TypeFactory typeFactory) {
+	public R2RMLParser(TermFactory termFactory, TypeFactory typeFactory, RDF rdfFactory) {
 		this.termFactory = termFactory;
 		this.typeFactory = typeFactory;
 		mapManager = RDF4JR2RMLMappingManager.getInstance();
 		classPredicates = new ArrayList<>();
 		joinPredObjNodes = new ArrayList<>();
-		rdfFactory = new SimpleRDF();
+		this.rdfFactory = rdfFactory;
 	}
 
 	/**
@@ -299,12 +298,7 @@
 
 					// we check if it is a typed literal
 					else if (datatypeConstant != null) {
-<<<<<<< HEAD
 						objectAtom = termFactory.getRDFLiteralFunctionalTerm(lexicalTerm, datatypeConstant);
-=======
-						RDFDatatype type = typeFactory.getDatatype(datatypeConstant);
-						objectAtom = termFactory.getImmutableTypedTerm(constantLiteral, type);
->>>>>>> b2647261
 					}
 					else {
 						objectAtom = termFactory.getRDFLiteralConstant(lexicalString, XSD.STRING);
@@ -388,20 +382,8 @@
 
 		// we check if it is a typed literal
 		if (datatype != null) {
-<<<<<<< HEAD
-			Optional<RDFDatatype> type = typeFactory.getOptionalDatatype(datatype.toString());
-			if (!type.isPresent()) {
-				// throw new RuntimeException("Unsupported datatype: " +
-				// datatype.toString());
-				logger.warn("Unsupported datatype will not be converted: "
-						+ datatype.toString());
-			} else {
-				objectAtom = termFactory.getRDFLiteralFunctionalTerm(objectAtom, type.get());
-			}
-=======
 			RDFDatatype type = typeFactory.getDatatype(datatype);
-			objectAtom = termFactory.getImmutableTypedTerm(objectAtom, type);
->>>>>>> b2647261
+			objectAtom = termFactory.getRDFLiteralFunctionalTerm(objectAtom, datatype);
 		}
 
 		return objectAtom;
