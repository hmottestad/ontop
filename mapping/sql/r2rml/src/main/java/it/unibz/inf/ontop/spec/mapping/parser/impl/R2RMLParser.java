--- conflicted
+++ resolved
@@ -317,13 +317,8 @@
 
 					// we check if it is a typed literal
 					else if (datatypeConstant != null) {
-<<<<<<< HEAD
-						COL_TYPE type = TYPE_FACTORY.getDatatype(datatypeConstant.getIRIString());
-						if (type == null) {
-=======
 						Optional<COL_TYPE> type = TYPE_FACTORY.getDatatype(datatypeConstant.getIRIString());
 						if (!type.isPresent()) {
->>>>>>> 38d93d3b
 							// throw new RuntimeException("Unsupported datatype: " +
 							// datatype.toString());
 							logger.warn("Unsupported datatype will not be converted: "
@@ -415,13 +410,8 @@
 
 		// we check if it is a typed literal
 		if (datatype != null) {
-<<<<<<< HEAD
-			COL_TYPE type = TYPE_FACTORY.getDatatype(datatype.toString());
-			if (type == null) {
-=======
 			Optional<COL_TYPE> type = TYPE_FACTORY.getDatatype(datatype.toString());
 			if (!type.isPresent()) {
->>>>>>> 38d93d3b
 				// throw new RuntimeException("Unsupported datatype: " +
 				// datatype.toString());
 				logger.warn("Unsupported datatype will not be converted: "
