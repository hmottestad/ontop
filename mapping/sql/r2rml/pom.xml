--- conflicted
+++ resolved
@@ -70,13 +70,6 @@
             <artifactId>r2rml-api-jena-binding</artifactId>
         </dependency>
 
-<<<<<<< HEAD
-      <dependency>
-          <groupId>eu.optique-project</groupId>
-          <artifactId>r2rml-api-jena-binding</artifactId>
-      </dependency>
-  </dependencies>
-=======
         <dependency>
             <groupId>net.sourceforge.owlapi</groupId>
             <artifactId>owlapi-impl</artifactId>
@@ -92,6 +85,5 @@
         </dependency>
 
     </dependencies>
->>>>>>> c3bb30f6
 
 </project>