--- conflicted
+++ resolved
@@ -6,7 +6,6 @@
 import it.unibz.inf.ontop.injection.OntopMappingSQLAllConfiguration;
 import it.unibz.inf.ontop.spec.mapping.pp.SQLPPMapping;
 import it.unibz.inf.ontop.spec.mapping.serializer.SQLPPMappingToR2RMLConverter;
-import org.apache.commons.rdf.api.RDF;
 import org.junit.Test;
 import org.slf4j.Logger;
 import org.slf4j.LoggerFactory;
@@ -46,11 +45,7 @@
 
 
        SQLPPMappingToR2RMLConverter converter = new SQLPPMappingToR2RMLConverter(ppMapping, null,
-<<<<<<< HEAD
-               config.getTermFactory(), config.getTypeFactory());
-=======
-               config.getInjector().getInstance(RDF.class));
->>>>>>> b2647261
+               config.getTermFactory(), config.getTypeFactory(), config.getRdfFactory());
        return converter.getTripleMaps();
 
 
