package it.unibz.inf.ontop.spec.mapping.bootstrap.impl;

/*
 * #%L
 * ontop-obdalib-owlapi
 * %%
 * Copyright (C) 2009 - 2014 Free University of Bozen-Bolzano
 * %%
 * Licensed under the Apache License, Version 2.0 (the "License");
 * you may not use this file except in compliance with the License.
 * You may obtain a copy of the License at
 * 
 *      http://www.apache.org/licenses/LICENSE-2.0
 * 
 * Unless required by applicable law or agreed to in writing, software
 * distributed under the License is distributed on an "AS IS" BASIS,
 * WITHOUT WARRANTIES OR CONDITIONS OF ANY KIND, either express or implied.
 * See the License for the specific language governing permissions and
 * limitations under the License.
 * #L%
 */

import com.google.common.collect.ImmutableList;
import com.google.common.collect.ImmutableMap;
import com.google.inject.Inject;
import it.unibz.inf.ontop.dbschema.*;
import it.unibz.inf.ontop.exception.*;
import it.unibz.inf.ontop.injection.*;
import it.unibz.inf.ontop.model.atom.RDFAtomPredicate;
import it.unibz.inf.ontop.model.atom.TargetAtom;
import it.unibz.inf.ontop.model.atom.TargetAtomFactory;
import it.unibz.inf.ontop.model.term.ImmutableFunctionalTerm;
import it.unibz.inf.ontop.model.term.ImmutableTerm;
import it.unibz.inf.ontop.model.term.TermFactory;
import it.unibz.inf.ontop.model.type.RDFDatatype;
import it.unibz.inf.ontop.model.type.TermType;
import it.unibz.inf.ontop.model.type.TermTypeInference;
import it.unibz.inf.ontop.model.type.TypeFactory;
import it.unibz.inf.ontop.spec.mapping.*;
import it.unibz.inf.ontop.spec.mapping.pp.SQLPPMapping;
import it.unibz.inf.ontop.spec.mapping.pp.SQLPPTriplesMap;
import it.unibz.inf.ontop.spec.mapping.pp.impl.OntopNativeSQLPPTriplesMap;
import it.unibz.inf.ontop.spec.mapping.impl.SQLMappingFactoryImpl;
import it.unibz.inf.ontop.spec.mapping.bootstrap.DirectMappingBootstrapper.BootstrappingResults;
import it.unibz.inf.ontop.utils.LocalJDBCConnectionUtils;
import it.unibz.inf.ontop.utils.UriTemplateMatcher;
import org.apache.commons.rdf.api.RDF;
import org.semanticweb.owlapi.apibinding.OWLManager;
import org.semanticweb.owlapi.model.*;

import java.sql.Connection;
import java.sql.SQLException;
import java.util.*;
import java.util.stream.Collectors;
import java.util.stream.Stream;


/***
 * 
 * A class that provides manipulation for Direct Mapping
 * 
 * @author Victor
 *
 */
public class DirectMappingEngine {

	public static class DefaultBootstrappingResults implements BootstrappingResults {
		private final SQLPPMapping ppMapping;
		private final OWLOntology ontology;

		public DefaultBootstrappingResults(SQLPPMapping ppMapping, OWLOntology ontology) {
			this.ppMapping = ppMapping;
			this.ontology = ontology;
		}

		@Override
		public SQLPPMapping getPPMapping() {
			return ppMapping;
		}

		@Override
		public OWLOntology getOntology() {
			return ontology;
		}
	}

	private static final SQLMappingFactory SQL_MAPPING_FACTORY = SQLMappingFactoryImpl.getInstance();
	private final SpecificationFactory specificationFactory;
	private final SQLPPMappingFactory ppMappingFactory;
	private final TypeFactory typeFactory;
	private final TermFactory termFactory;
<<<<<<< HEAD
	private final DatalogFactory datalogFactory;
	private final AtomFactory atomFactory;
=======
	private final RDF rdfFactory;
	private final JdbcTypeMapper jdbcTypeMapper;
>>>>>>> 358fc06a
	private final OntopSQLCredentialSettings settings;
	private final TargetAtomFactory targetAtomFactory;

    private String baseIRI;
	private int currentMappingIndex = 1;

	/**
	 * Entry point.
	 *
	 */
	static BootstrappingResults bootstrap(OntopMappingSQLOWLAPIConfiguration configuration, String baseIRI)
			throws MappingException, OWLOntologyCreationException, MappingBootstrappingException {
		DirectMappingEngine engine = configuration.getInjector().getInstance(DirectMappingEngine.class);
		return engine.bootstrapMappingAndOntology(baseIRI, configuration.loadPPMapping(),
				configuration.loadInputOntology());
	}

	@Inject
	private DirectMappingEngine(OntopSQLCredentialSettings settings,
								SpecificationFactory specificationFactory,
								SQLPPMappingFactory ppMappingFactory, TypeFactory typeFactory, TermFactory termFactory,
<<<<<<< HEAD
								DatalogFactory datalogFactory, AtomFactory atomFactory,
								TargetAtomFactory targetAtomFactory) {
=======
								RDF rdfFactory, JdbcTypeMapper jdbcTypeMapper, TargetAtomFactory targetAtomFactory) {
>>>>>>> 358fc06a
		this.specificationFactory = specificationFactory;
		this.ppMappingFactory = ppMappingFactory;
		this.settings = settings;
		this.typeFactory = typeFactory;
		this.termFactory = termFactory;
<<<<<<< HEAD
		this.datalogFactory = datalogFactory;
		this.atomFactory = atomFactory;
=======
		this.rdfFactory = rdfFactory;
		this.jdbcTypeMapper = jdbcTypeMapper;
>>>>>>> 358fc06a
		this.targetAtomFactory = targetAtomFactory;
	}

	/**
	 * NOT THREAD-SAFE (not reentrant)
	 */
	private BootstrappingResults bootstrapMappingAndOntology(String baseIRI, Optional<SQLPPMapping> inputPPMapping,
															 Optional<OWLOntology> inputOntology)
			throws MappingBootstrappingException {

		this.baseIRI = fixBaseURI(baseIRI);

		try {
			SQLPPMapping newPPMapping = extractPPMapping(inputPPMapping);

			OWLOntology ontology = inputOntology.isPresent()
                    ? inputOntology.get()
                    : OWLManager.createOWLOntologyManager().createOntology(IRI.create(baseIRI));

            // update ontology
            OWLOntologyManager manager = ontology.getOWLOntologyManager();
            Set<OWLDeclarationAxiom> declarationAxioms = extractDeclarationAxioms(manager,
                    newPPMapping.getTripleMaps().stream()
                            .flatMap(ax -> ax.getTargetAtoms().stream()));
            manager.addAxioms(ontology, declarationAxioms);

            return new DefaultBootstrappingResults(newPPMapping, ontology);
		}
		catch (SQLException | MappingException | OWLOntologyCreationException e) {
			throw new MappingBootstrappingException(e);
		}
	}

	public static String fixBaseURI(String prefix) {
		if (prefix.endsWith("#")) {
			return prefix.replace("#", "/");
		} else if (prefix.endsWith("/")) {
			return prefix;
		} else {
			return prefix + "/";
		}
	}


	public Set<OWLDeclarationAxiom> extractDeclarationAxioms(OWLOntologyManager manager, Stream<TargetAtom> targetAtoms) {

        OWLDataFactory dataFactory = manager.getOWLDataFactory();
        return targetAtoms
				.map(targetAtom -> {

			ImmutableList<ImmutableTerm> terms = targetAtom.getSubstitutedTerms();
			RDFAtomPredicate predicate = (RDFAtomPredicate) targetAtom.getProjectionAtom().getPredicate();

			Optional<org.apache.commons.rdf.api.IRI> classIRI = predicate.getClassIRI(terms);
			Optional<org.apache.commons.rdf.api.IRI> propertyIRI = predicate.getPropertyIRI(terms);

            final OWLEntity entity;
            if (classIRI.isPresent()) {
                entity = dataFactory.getOWLClass(IRI.create(classIRI.get().getIRIString()));
            }
            else if (propertyIRI.isPresent()) {
            	IRI iri = IRI.create(propertyIRI.get().getIRIString());

            	ImmutableTerm objectTerm = predicate.getObject(terms);
            	if (objectTerm instanceof ImmutableFunctionalTerm) {
					ImmutableFunctionalTerm objectFunctionalTerm = (ImmutableFunctionalTerm) objectTerm;

					TermType termType = objectFunctionalTerm.inferType()
							.flatMap(TermTypeInference::getTermType)
							.filter(t -> t.isA(typeFactory.getAbstractRDFTermType()))
							.orElseThrow(() -> new MinorOntopInternalBugException(
									"Could not infer the RDF type of " + objectFunctionalTerm));

					entity = (termType.isA(typeFactory.getAbstractRDFSLiteral()))
							? dataFactory.getOWLDataProperty(iri)
							: dataFactory.getOWLObjectProperty(iri);
				}
				else
					throw new MinorOntopInternalBugException("A functional term was expected for the object: " + objectTerm);
			}
            else {
				throw new MinorOntopInternalBugException("No IRI could extracted from " + targetAtom);
            }
            return dataFactory.getOWLDeclarationAxiom(entity);
        })
				.collect(Collectors.toSet());
    }

	/***
	 * extract all the mappings from a datasource
	 *
	 * @return a new OBDA Model containing all the extracted mappings
	 */
	private SQLPPMapping extractPPMapping(Optional<SQLPPMapping> ppMapping) throws MappingException, SQLException {

        SQLPPMapping mapping;
	    if (!ppMapping.isPresent()) {
            it.unibz.inf.ontop.spec.mapping.PrefixManager prefixManager = specificationFactory.createPrefixManager(ImmutableMap.of());
            MappingMetadata mappingMetadata = specificationFactory.createMetadata(prefixManager,
					UriTemplateMatcher.create(Stream.empty(), termFactory, typeFactory));
            mapping = ppMappingFactory.createSQLPreProcessedMapping(ImmutableList.of(), mappingMetadata);
        }
        else
            mapping = ppMapping.get();

		currentMappingIndex = mapping.getTripleMaps().size() + 1;
		return bootstrapMappings(mapping);
	}


	/***
	 * extract mappings from given datasource, and insert them into the pre-processed mapping
	 *
	 * Duplicate Exception may happen,
	 * since mapping id is generated randomly and same id may occur
	 */
	private SQLPPMapping bootstrapMappings(SQLPPMapping ppMapping)
			throws SQLException, DuplicateMappingException {
		if (ppMapping == null) {
			throw new IllegalArgumentException("Model should not be null");
		}
		try (Connection conn = LocalJDBCConnectionUtils.createConnection(settings)) {
<<<<<<< HEAD
			RDBMetadata metadata = RDBMetadataExtractionTools.createMetadata(conn, termFactory, typeFactory, datalogFactory,
					atomFactory);
=======
			RDBMetadata metadata = RDBMetadataExtractionTools.createMetadata(conn, typeFactory, jdbcTypeMapper);
>>>>>>> 358fc06a
			// this operation is EXPENSIVE
			RDBMetadataExtractionTools.loadMetadata(metadata, conn, null);
			return bootstrapMappings(metadata, ppMapping);
		}
	}


	private SQLPPMapping bootstrapMappings(RDBMetadata metadata, SQLPPMapping ppMapping) throws DuplicateMappingException {
		if (baseIRI == null || baseIRI.isEmpty())
			this.baseIRI = ppMapping.getMetadata().getPrefixManager().getDefaultPrefix();
		Collection<DatabaseRelationDefinition> tables = metadata.getDatabaseRelations();
		List<SQLPPTriplesMap> mappingAxioms = new ArrayList<>();
		for (DatabaseRelationDefinition td : tables) {
			mappingAxioms.addAll(getMapping(td, baseIRI));
		}

		List<SQLPPTriplesMap> mappings = new ArrayList<>();
		mappings.addAll(ppMapping.getTripleMaps());
		mappings.addAll(mappingAxioms);

		return ppMappingFactory.createSQLPreProcessedMapping(ImmutableList.copyOf(mappings), ppMapping.getMetadata());
	}


	/***
	 * generate a mapping axiom from a table of a database
	 * 
	 * @param table : the data definition from which mappings are extraced
	 * @param baseUri : the base uri needed for direct mapping axiom
	 * 
	 *  @return a List of OBDAMappingAxiom-s
	 */
	private List<SQLPPTriplesMap> getMapping(DatabaseRelationDefinition table, String baseUri) {

		DirectMappingAxiomProducer dmap = new DirectMappingAxiomProducer(baseUri, termFactory, targetAtomFactory,
				rdfFactory);

		List<SQLPPTriplesMap> axioms = new ArrayList<>();
		axioms.add(new OntopNativeSQLPPTriplesMap("MAPPING-ID"+ currentMappingIndex,
				SQL_MAPPING_FACTORY.getSQLQuery(dmap.getSQL(table)), dmap.getCQ(table)));
		currentMappingIndex++;
		
		Map<String, ImmutableList<TargetAtom>> refAxioms = dmap.getRefAxioms(table);
		for (Map.Entry<String, ImmutableList<TargetAtom>> e : refAxioms.entrySet()) {
            OBDASQLQuery sqlQuery = SQL_MAPPING_FACTORY.getSQLQuery(e.getKey());
			ImmutableList<TargetAtom> targetQuery = e.getValue();
            axioms.add(new OntopNativeSQLPPTriplesMap("MAPPING-ID"+ currentMappingIndex, sqlQuery, targetQuery));
			currentMappingIndex++;
		}
		
		return axioms;
	}
}<|MERGE_RESOLUTION|>--- conflicted
+++ resolved
@@ -32,7 +32,6 @@
 import it.unibz.inf.ontop.model.term.ImmutableFunctionalTerm;
 import it.unibz.inf.ontop.model.term.ImmutableTerm;
 import it.unibz.inf.ontop.model.term.TermFactory;
-import it.unibz.inf.ontop.model.type.RDFDatatype;
 import it.unibz.inf.ontop.model.type.TermType;
 import it.unibz.inf.ontop.model.type.TermTypeInference;
 import it.unibz.inf.ontop.model.type.TypeFactory;
@@ -89,13 +88,7 @@
 	private final SQLPPMappingFactory ppMappingFactory;
 	private final TypeFactory typeFactory;
 	private final TermFactory termFactory;
-<<<<<<< HEAD
-	private final DatalogFactory datalogFactory;
-	private final AtomFactory atomFactory;
-=======
 	private final RDF rdfFactory;
-	private final JdbcTypeMapper jdbcTypeMapper;
->>>>>>> 358fc06a
 	private final OntopSQLCredentialSettings settings;
 	private final TargetAtomFactory targetAtomFactory;
 
@@ -117,24 +110,13 @@
 	private DirectMappingEngine(OntopSQLCredentialSettings settings,
 								SpecificationFactory specificationFactory,
 								SQLPPMappingFactory ppMappingFactory, TypeFactory typeFactory, TermFactory termFactory,
-<<<<<<< HEAD
-								DatalogFactory datalogFactory, AtomFactory atomFactory,
-								TargetAtomFactory targetAtomFactory) {
-=======
-								RDF rdfFactory, JdbcTypeMapper jdbcTypeMapper, TargetAtomFactory targetAtomFactory) {
->>>>>>> 358fc06a
+								RDF rdfFactory, TargetAtomFactory targetAtomFactory) {
 		this.specificationFactory = specificationFactory;
 		this.ppMappingFactory = ppMappingFactory;
 		this.settings = settings;
 		this.typeFactory = typeFactory;
 		this.termFactory = termFactory;
-<<<<<<< HEAD
-		this.datalogFactory = datalogFactory;
-		this.atomFactory = atomFactory;
-=======
 		this.rdfFactory = rdfFactory;
-		this.jdbcTypeMapper = jdbcTypeMapper;
->>>>>>> 358fc06a
 		this.targetAtomFactory = targetAtomFactory;
 	}
 
@@ -257,12 +239,7 @@
 			throw new IllegalArgumentException("Model should not be null");
 		}
 		try (Connection conn = LocalJDBCConnectionUtils.createConnection(settings)) {
-<<<<<<< HEAD
-			RDBMetadata metadata = RDBMetadataExtractionTools.createMetadata(conn, termFactory, typeFactory, datalogFactory,
-					atomFactory);
-=======
-			RDBMetadata metadata = RDBMetadataExtractionTools.createMetadata(conn, typeFactory, jdbcTypeMapper);
->>>>>>> 358fc06a
+			RDBMetadata metadata = RDBMetadataExtractionTools.createMetadata(conn, typeFactory);
 			// this operation is EXPENSIVE
 			RDBMetadataExtractionTools.loadMetadata(metadata, conn, null);
 			return bootstrapMappings(metadata, ppMapping);
