package it.unibz.inf.ontop.injection.impl;

import it.unibz.inf.ontop.exception.OntologyException;
import it.unibz.inf.ontop.injection.OntopMappingOWLAPIConfiguration;
import it.unibz.inf.ontop.injection.OntopMappingSettings;
import it.unibz.inf.ontop.injection.impl.OntopMappingOntologyBuilders.OntopMappingOntologyOptions;
import it.unibz.inf.ontop.spec.ontology.Ontology;
import it.unibz.inf.ontop.spec.ontology.owlapi.OWLAPITranslatorOWL2QL;
import org.semanticweb.owlapi.apibinding.OWLManager;
import org.semanticweb.owlapi.model.OWLOntology;
import org.semanticweb.owlapi.model.OWLOntologyCreationException;
import org.semanticweb.owlapi.model.OWLOntologyManager;

import javax.annotation.Nonnull;
import java.io.IOException;
import java.net.MalformedURLException;
import java.net.URL;
import java.util.Optional;
import java.util.Properties;

public class OntopMappingOWLAPIConfigurationImpl extends OntopMappingConfigurationImpl
        implements OntopMappingOWLAPIConfiguration {

    private final OntopMappingOWLAPIOptions options;
    private Optional<OWLOntology> owlOntology;

    protected OntopMappingOWLAPIConfigurationImpl(OntopMappingSettings settings, OntopMappingOWLAPIOptions options) {
        super(settings, options.mappingOntologyOptions.mappingOptions);
        this.options = options;
        this.owlOntology = Optional.empty();
    }

    /**
     * TODO: cache the ontology
     */
    @Override
    public Optional<OWLOntology> loadInputOntology() throws OWLOntologyCreationException {
        if (options.ontology.isPresent()) {
            return options.ontology;
        }
        if (owlOntology.isPresent()){
            return owlOntology;
        }
        return loadOntologyFromFile();


    }

    private Optional<OWLOntology> loadOntologyFromFile() throws OWLOntologyCreationException {
        /**
         * File
         */
        OWLOntologyManager manager = OWLManager.createOWLOntologyManager();

        if (options.mappingOntologyOptions.ontologyFile.isPresent()) {
            owlOntology = Optional.of(manager.loadOntologyFromOntologyDocument(options.mappingOntologyOptions.ontologyFile.get()));
        }

        /**
         * URL
         */
        try {
            Optional<URL> optionalURL = options.mappingOntologyOptions.ontologyURL;
            if (optionalURL.isPresent()) {
                owlOntology = Optional.of(
                        manager.loadOntologyFromOntologyDocument(
                                optionalURL.get().openStream()));
            }

        } catch (MalformedURLException e ) {
            throw new OWLOntologyCreationException("Invalid URI: " + e.getMessage());
        } catch (IOException e) {
            throw new OWLOntologyCreationException(e.getMessage());
        }

        return owlOntology;
    }

    Optional<Ontology> loadOntology() throws OntologyException {
        OWLAPITranslatorUtility owlapiTranslatorUtility = getInjector().getInstance(OWLAPITranslatorUtility.class);

        try {
            return loadInputOntology()
<<<<<<< HEAD
                    .map(owlapiTranslatorUtility::translateImportsClosure);
        } catch (OWLOntologyCreationException e) {
=======
                    .map(o -> OWLAPITranslatorOWL2QL.translateAndClassify(
                            o.getOWLOntologyManager().getImportsClosure(o)));
        }
        catch (OWLOntologyCreationException e) {
>>>>>>> 0f4a0fd6
            throw new OntologyException(e.getMessage());
        }
    }

    static class OntopMappingOWLAPIOptions {

        private final Optional<OWLOntology> ontology;
        final OntopMappingOntologyOptions mappingOntologyOptions;

        OntopMappingOWLAPIOptions(Optional<OWLOntology> ontology, OntopMappingOntologyOptions mappingOntologyOptions) {
            this.ontology = ontology;
            this.mappingOntologyOptions = mappingOntologyOptions;
        }
    }

    protected static class StandardMappingOWLAPIBuilderFragment<B extends OntopMappingOWLAPIConfiguration.Builder<B>>
            implements OntopMappingOWLAPIBuilderFragment<B> {

        private final B builder;
        private final Runnable declareOntologyDefinedCB;
        private Optional<OWLOntology> ontology = Optional.empty();

        StandardMappingOWLAPIBuilderFragment(B builder, Runnable declareOntologyDefinedCB) {
            this.builder = builder;
            this.declareOntologyDefinedCB = declareOntologyDefinedCB;
        }

        @Override
        public B ontology(@Nonnull OWLOntology ontology) {
            declareOntologyDefinedCB.run();
            this.ontology = Optional.of(ontology);
            return builder;
        }

        protected final OntopMappingOWLAPIOptions generateOntologyOWLAPIOptions(
                OntopMappingOntologyOptions mappingOntologyOptions) {
            return new OntopMappingOWLAPIOptions(ontology, mappingOntologyOptions);
        }

        protected Properties generateProperties() {
            Properties p = new Properties();
            // Does not create new property entries
            return p;
        }
    }
}<|MERGE_RESOLUTION|>--- conflicted
+++ resolved
@@ -77,19 +77,13 @@
     }
 
     Optional<Ontology> loadOntology() throws OntologyException {
-        OWLAPITranslatorUtility owlapiTranslatorUtility = getInjector().getInstance(OWLAPITranslatorUtility.class);
-
+        OWLAPITranslatorOWL2QL translator = getInjector().getInstance(OWLAPITranslatorOWL2QL.class);
         try {
             return loadInputOntology()
-<<<<<<< HEAD
-                    .map(owlapiTranslatorUtility::translateImportsClosure);
-        } catch (OWLOntologyCreationException e) {
-=======
-                    .map(o -> OWLAPITranslatorOWL2QL.translateAndClassify(
+                    .map(o -> translator.translateAndClassify(
                             o.getOWLOntologyManager().getImportsClosure(o)));
         }
         catch (OWLOntologyCreationException e) {
->>>>>>> 0f4a0fd6
             throw new OntologyException(e.getMessage());
         }
     }
