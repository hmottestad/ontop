--- conflicted
+++ resolved
@@ -184,24 +184,12 @@
      *       --> merge it with the "repair" step
      */
     private OBDAModel fixMappingAxioms(OBDAModel initialPPMapping, Optional<Ontology> optionalOntology) {
-<<<<<<< HEAD
         return optionalOntology
                 .map(Ontology::getVocabulary)
                 //.filter(v -> !v.isEmpty())
                 .map(v -> mappingVocabularyFixer.fixOBDAModel(initialPPMapping, v))
                 //BC: Why are we not checking? Inconsistent processing
                 .orElse(initialPPMapping);
-=======
-        if (optionalOntology.isPresent()) {
-            Ontology ontology = optionalOntology.get();
-            return mappingVocabularyFixer.fixOBDAModel(initialPPMapping, ontology.getVocabulary());
-        }
-        else {
-            //BC: Why are we not checking? Inconsistent processing
-            return initialPPMapping;
-        }
-
->>>>>>> 276980c3
     }
 
 
