--- conflicted
+++ resolved
@@ -3,11 +3,7 @@
 	<parent>
 		<artifactId>ontop</artifactId>
 		<groupId>it.unibz.inf.ontop</groupId>
-<<<<<<< HEAD
 		<version>3.0.0-SNAPSHOT</version>
-=======
-		<version>1.17.1</version>
->>>>>>> ef389f28
 		<relativePath>..</relativePath>
 	</parent>
 	<artifactId>ontop-obdalib-owlapi</artifactId>
@@ -18,15 +14,6 @@
 			<groupId>${project.groupId}</groupId>
 			<artifactId>ontop-obdalib-core</artifactId>
 			<version>${project.version}</version>
-		</dependency>
-
-		<dependency>
-			<groupId>ch.qos.logback</groupId>
-			<artifactId>logback-classic</artifactId>
-		</dependency>
-		<dependency>
-			<groupId>ch.qos.logback</groupId>
-			<artifactId>logback-core</artifactId>
 		</dependency>
 		
 		<dependency>
@@ -42,35 +29,6 @@
 			<artifactId>junit</artifactId>
 			<scope>test</scope>
 		</dependency>
-<<<<<<< HEAD
-
-	</dependencies>
-	
-	<build>
-		<plugins>
-			<plugin>
-				<artifactId>maven-compiler-plugin</artifactId>
-				<version>2.3.2</version>
-				<configuration>
-					<source>1.8</source>
-					<target>1.8</target>
-				</configuration>
-			</plugin>
-			<plugin>
-				<groupId>org.apache.maven.plugins</groupId>
-				<artifactId>maven-jar-plugin</artifactId>
-			</plugin>
-			<plugin>
-        		<groupId>org.apache.maven.plugins</groupId>
-        		<artifactId>maven-surefire-plugin</artifactId>
-	       		<configuration>
-          			<skipTests>true</skipTests>
-        		</configuration>
-      		</plugin>
-		</plugins>
-	</build>
-=======
 	</dependencies>
 
->>>>>>> ef389f28
 </project>