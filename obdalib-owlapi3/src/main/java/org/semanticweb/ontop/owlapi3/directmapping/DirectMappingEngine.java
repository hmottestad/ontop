--- conflicted
+++ resolved
@@ -32,7 +32,6 @@
 import org.semanticweb.ontop.model.*;
 import org.semanticweb.ontop.model.Predicate.COL_TYPE;
 import org.semanticweb.ontop.model.impl.OBDADataFactoryImpl;
-import org.semanticweb.ontop.model.impl.OBDAModelImpl;
 import org.semanticweb.ontop.ontology.DataPropertyExpression;
 import org.semanticweb.ontop.ontology.OClass;
 import org.semanticweb.ontop.ontology.ObjectPropertyExpression;
@@ -53,12 +52,6 @@
 import org.semanticweb.owlapi.model.OWLOntologyManager;
 import org.semanticweb.owlapi.model.OWLOntologyStorageException;
 
-import javax.activation.DataSource;
-
-//import com.hp.hpl.jena.iri.impl.IRIFactoryImpl;
-//import it.unibz.krdb.obda.model.net.IRIFactory;
-
-
 
 /***
  * 
@@ -77,18 +70,13 @@
 	private int mapidx = 1;
     private final NativeQueryLanguageComponentFactory nativeQLFactory;
     private final OBDAFactoryWithException obdaFactory;
-	
-<<<<<<< HEAD
+	private static OntologyFactory ofac = OntologyFactoryImpl.getInstance();
+	
 	public DirectMappingEngine(String baseUri, int mapnr,
                                NativeQueryLanguageComponentFactory nativeQLFactory,
                                OBDAFactoryWithException obdaFactory){
         this.nativeQLFactory = nativeQLFactory;
         this.obdaFactory = obdaFactory;
-=======
-	private static OntologyFactory ofac = OntologyFactoryImpl.getInstance();
-	
-	public DirectMappingEngine(String baseUri, int mapnr){
->>>>>>> e0bf67b1
 		conMan = JDBCConnectionManager.getJDBCConnectionManager();
 		baseuri = baseUri;
 		mapidx = mapnr + 1;
@@ -267,21 +255,12 @@
 				CQIE rule = (CQIE) q;
 				for (Function f : rule.getBody()) {
 					if (f.getArity() == 1)
-<<<<<<< HEAD
-                        newModel.declarePredicate(f.getFunctionSymbol());
-					else if (f.getFunctionSymbol().getType(1)
-							.equals(COL_TYPE.OBJECT))
-                        newModel.declareObjectProperty(f.getFunctionSymbol());
-					else
-                        newModel.declareDataProperty(f.getFunctionSymbol());
-=======
 						model.declareClass(ofac.createClass(f.getFunctionSymbol().getName()));
 					else if (f.getFunctionSymbol().getType(1)
 							.equals(COL_TYPE.OBJECT))
 						model.declareObjectProperty(ofac.createObjectProperty(f.getFunctionSymbol().getName()));
 					else
 						model.declareDataProperty(ofac.createDataProperty(f.getFunctionSymbol().getName()));
->>>>>>> e0bf67b1
 				}
 			}
 		}
