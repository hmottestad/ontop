# Ontop  

The [Ontop](http://ontop-vkg.org) framework is an open source project available under the terms of the 
[Apache 2.0 License](http://www.apache.org/licenses/LICENSE-2.0.txt). 
By downloading these packages you are agreeing with them.

* Current version: 4.0.0
<<<<<<< HEAD
* Release date: 30/07/2020
=======
* Release date: 31/07/2020
>>>>>>> 56ccf0df
* [Changelog](https://ontop-vkg.org/guide/releases.html)


## Main downloads

- `ontop-cli-[version].zip`: Command line interface of Ontop.

- `it.unibz.inf.ontop.protege-[version].jar`: plugin for Protege 5.x installation files (drop it in Protege’s plugins folder).

<<<<<<< HEAD
- `ontop-webapps-[version].zip`: WAR files required to create an Ontop SPARQL end-point webapp. Drop this into the webapps folder of your Servlet server.
=======
- `ontop-protege-bundle-[version].zip` : Protege bundled with Ontop. This is a ready-to-run package. Unzip and use the run.sh or run.bat start scripts.

>>>>>>> 56ccf0df

## RDF4J Workbench/Server-based SPARQL Endpoint (DEPRECATED)

- `ontop-webapps-[version].zip`: (DEPRECATED) WAR files required to create an Ontop SPARQL end-point webapp. Drop this into the webapps folder of your Servlet server .

- `ontop-tomcat-bundle-[version].zip` : Tomcat + RDF4J workbench + Ontop ready to run a SPARQL endpoint.

- `ontop-jetty-bundle-[version].zip` : Jetty + RDF4J workbench + Ontop ready to run a SPARQL endpoint.

## Tutorial

- [Ontop-tutorial](https://github.com/ontop/ontop-tutorial)

## Links

<<<<<<< HEAD

- Official Website: http://ontop.inf.unibz.it/
- Download: http://sourceforge.net/projects/ontop4obda/files/
=======
- Official Website: https://ontop-vkg.org
- Download (Github): https://github.com/ontop/ontop/releases
- Download (Sourceforge): http://sourceforge.net/projects/ontop4obda/files/
>>>>>>> 56ccf0df
- Docker Hub: https://hub.docker.com/r/ontop/ontop-endpoint
- Google Group: https://groups.google.com/forum/#!forum/ontop4obda
- Source Code: https://github.com/ontop/ontop
- Facebook: https://www.facebook.com/obdaontop/
- Twitter: https://twitter.com/ontop4obda
- Issue Tracker: https://github.com/ontop/ontop/issues<|MERGE_RESOLUTION|>--- conflicted
+++ resolved
@@ -5,11 +5,7 @@
 By downloading these packages you are agreeing with them.
 
 * Current version: 4.0.0
-<<<<<<< HEAD
-* Release date: 30/07/2020
-=======
 * Release date: 31/07/2020
->>>>>>> 56ccf0df
 * [Changelog](https://ontop-vkg.org/guide/releases.html)
 
 
@@ -19,36 +15,22 @@
 
 - `it.unibz.inf.ontop.protege-[version].jar`: plugin for Protege 5.x installation files (drop it in Protege’s plugins folder).
 
-<<<<<<< HEAD
-- `ontop-webapps-[version].zip`: WAR files required to create an Ontop SPARQL end-point webapp. Drop this into the webapps folder of your Servlet server.
-=======
 - `ontop-protege-bundle-[version].zip` : Protege bundled with Ontop. This is a ready-to-run package. Unzip and use the run.sh or run.bat start scripts.
 
->>>>>>> 56ccf0df
 
 ## RDF4J Workbench/Server-based SPARQL Endpoint (DEPRECATED)
 
 - `ontop-webapps-[version].zip`: (DEPRECATED) WAR files required to create an Ontop SPARQL end-point webapp. Drop this into the webapps folder of your Servlet server .
 
-- `ontop-tomcat-bundle-[version].zip` : Tomcat + RDF4J workbench + Ontop ready to run a SPARQL endpoint.
+- `ontop-tomcat-bundle-[version].zip` : (DEPRECATED) Tomcat + RDF4J workbench + Ontop ready to run a SPARQL endpoint.
 
-- `ontop-jetty-bundle-[version].zip` : Jetty + RDF4J workbench + Ontop ready to run a SPARQL endpoint.
-
-## Tutorial
-
-- [Ontop-tutorial](https://github.com/ontop/ontop-tutorial)
+- `ontop-jetty-bundle-[version].zip` : (DEPRECATED) Jetty + RDF4J workbench + Ontop ready to run a SPARQL endpoint.
 
 ## Links
 
-<<<<<<< HEAD
-
-- Official Website: http://ontop.inf.unibz.it/
-- Download: http://sourceforge.net/projects/ontop4obda/files/
-=======
 - Official Website: https://ontop-vkg.org
 - Download (Github): https://github.com/ontop/ontop/releases
 - Download (Sourceforge): http://sourceforge.net/projects/ontop4obda/files/
->>>>>>> 56ccf0df
 - Docker Hub: https://hub.docker.com/r/ontop/ontop-endpoint
 - Google Group: https://groups.google.com/forum/#!forum/ontop4obda
 - Source Code: https://github.com/ontop/ontop
